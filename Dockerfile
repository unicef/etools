--- conflicted
+++ resolved
@@ -33,19 +33,17 @@
     wheel \
     pipenv
 
-<<<<<<< HEAD
 # RUN pip install --upgrade arcgis --no-deps
 
 # http://gis.stackexchange.com/a/74060
 ENV CPLUS_INCLUDE_PATH /usr/include/gdal
 ENV C_INCLUDE_PATH /usr/include/gdal
 ENV REQUIREMENTS_FILE base.txt
-=======
+
 WORKDIR /etools/
 ADD Pipfile .
 ADD Pipfile.lock .
 RUN pipenv install --system  --ignore-pipfile --deploy
->>>>>>> dcd054c2
 
 
 FROM python:3.6.4-alpine
