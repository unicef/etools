--- conflicted
+++ resolved
@@ -10,14 +10,11 @@
 from rest_framework.permissions import IsAuthenticated
 from rest_framework.response import Response
 
-<<<<<<< HEAD
+from partners.models import PartnerOrganization
+from partners.serializers.partner_organization_v2 import MinimalPartnerOrganizationListSerializer
 from permissions2.conditions import ObjectStatusCondition, NewObjectCondition, GroupCondition
 from permissions2.drf_permissions import NestedPermission
 from permissions2.views import PermittedFSMActionMixin, PermittedSerializerMixin
-from utils.common.views import MultiSerializerViewSetMixin, NestedViewSetMixin, SafeTenantViewSetMixin
-=======
-from partners.models import PartnerOrganization
-from partners.serializers.partner_organization_v2 import MinimalPartnerOrganizationListSerializer
 from reports.models import Result, Sector
 from reports.serializers.v1 import ResultLightSerializer, SectorSerializer
 from tpm.export.renderers import (
@@ -28,30 +25,17 @@
     TPMVisitExportSerializer,)
 from tpm.filters import ReferenceNumberOrderingFilter
 from tpm.metadata import TPMBaseMetadata, TPMPermissionBasedMetadata
-from tpm.models import TPMVisit, ThirdPartyMonitor, TPMPermission, TPMActivity
+from tpm.models import TPMVisit, ThirdPartyMonitor, TPMActivity, TPMActionPoint
 from tpm.tpmpartners.models import TPMPartner, TPMPartnerStaffMember
-from tpm.permissions import IsPMEorReadonlyPermission
 from tpm.serializers.partner import TPMPartnerLightSerializer, TPMPartnerSerializer, TPMPartnerStaffMemberSerializer
-from tpm.serializers.visit import TPMVisitLightSerializer, TPMVisitSerializer, TPMVisitDraftSerializer
->>>>>>> 002129d4
+from tpm.serializers.visit import TPMVisitLightSerializer, TPMVisitSerializer, TPMVisitDraftSerializer, \
+    TPMActionPointSerializer
 from utils.common.pagination import DynamicPageNumberPagination
 from utils.common.views import (
-    MultiSerializerViewSetMixin, FSMTransitionActionMixin, NestedViewSetMixin, SafeTenantViewSetMixin,)
+    MultiSerializerViewSetMixin, NestedViewSetMixin, SafeTenantViewSetMixin,)
 from vision.adapters.tpm_adapter import TPMPartnerManualSynchronizer
-<<<<<<< HEAD
 from .conditions import TPMModuleCondition, TPMStaffMemberCondition, TPMVisitUNICEFFocalPointCondition, \
     TPMVisitTPMFocalPointCondition
-from .filters import ReferenceNumberOrderingFilter
-from .metadata import TPMBaseMetadata, TPMPermissionBasedMetadata
-from .models import TPMPartner, TPMVisit, ThirdPartyMonitor, TPMPartnerStaffMember, TPMActivity, \
-    TPMActionPoint
-from .serializers.partner import TPMPartnerLightSerializer, TPMPartnerSerializer, TPMPartnerStaffMemberSerializer
-from .serializers.visit import TPMVisitLightSerializer, TPMVisitSerializer, TPMVisitDraftSerializer, \
-    TPMActionPointSerializer
-from .export.renderers import TPMActivityCSVRenderer, TPMLocationCSVRenderer, TPMPartnerCSVRenderer
-from .export.serializers import TPMActivityExportSerializer, TPMLocationExportSerializer, TPMPartnerExportSerializer
-=======
->>>>>>> 002129d4
 
 
 class BaseTPMViewSet(
@@ -303,25 +287,6 @@
             return TPMVisitDraftSerializer
         return super(TPMVisitViewSet, self).get_serializer_class()
 
-<<<<<<< HEAD
-    def get_permission_context(self):
-        context = super(TPMVisitViewSet, self).get_permission_context()
-
-        if ThirdPartyMonitor.as_group() in self.request.user.groups.all():
-            context += [
-                TPMStaffMemberCondition(self.request.user.tpm_tpmpartnerstaffmember.tpm_partner, self.request.user),
-            ]
-
-        return context
-
-    def get_obj_permission_context(self, obj):
-        return [
-            ObjectStatusCondition(obj),
-            TPMStaffMemberCondition(obj.tpm_partner, self.request.user),
-            TPMVisitUNICEFFocalPointCondition(obj, self.request.user),
-            TPMVisitTPMFocalPointCondition(obj, self.request.user),
-        ]
-=======
     @list_route(methods=['get'], url_path='activities/implementing-partners')
     def implementing_partners(self, request, *args, **kwargs):
         visits = self.get_queryset()
@@ -348,7 +313,24 @@
         return Response(serializer.data, headers={
             'Content-Disposition': 'attachment;filename=tpm_visits_{}.csv'.format(timezone.now().date())
         })
->>>>>>> 002129d4
+
+    def get_permission_context(self):
+        context = super(TPMVisitViewSet, self).get_permission_context()
+
+        if ThirdPartyMonitor.as_group() in self.request.user.groups.all():
+            context += [
+                TPMStaffMemberCondition(self.request.user.tpm_tpmpartnerstaffmember.tpm_partner, self.request.user),
+            ]
+
+        return context
+
+    def get_obj_permission_context(self, obj):
+        return [
+            ObjectStatusCondition(obj),
+            TPMStaffMemberCondition(obj.tpm_partner, self.request.user),
+            TPMVisitUNICEFFocalPointCondition(obj, self.request.user),
+            TPMVisitTPMFocalPointCondition(obj, self.request.user),
+        ]
 
     @list_route(methods=['get'], url_path='activities/export', renderer_classes=(TPMActivityCSVRenderer,))
     def activities_export(self, request, *args, **kwargs):
@@ -383,10 +365,13 @@
 
     @detail_route(methods=['get'], url_path='visit-letter')
     def tpm_visit_letter(self, request, *args, **kwargs):
-<<<<<<< HEAD
-        return render_to_pdf_response(request, "tpm/visit_letter_pdf.html", context={
-            "visit": self.get_object(),
-        })
+        visit = self.get_object()
+        return render_to_pdf_response(
+            request, "tpm/visit_letter_pdf.html", context={
+                "visit": visit
+            },
+            filename="visit_letter_{}.pdf".format(visit.reference_number)
+        )
 
 
 class ActionPointViewSet(BaseTPMViewSet,
@@ -402,13 +387,4 @@
     permission_classes = BaseTPMViewSet.permission_classes + [NestedPermission]
 
     def perform_create(self, serializer):
-        serializer.save(tpm_visit=self.get_parent_object())
-=======
-        visit = self.get_object()
-        return render_to_pdf_response(
-            request, "tpm/visit_letter_pdf.html", context={
-                "visit": visit
-            },
-            filename="visit_letter_{}.pdf".format(visit.reference_number)
-        )
->>>>>>> 002129d4
+        serializer.save(tpm_visit=self.get_parent_object())