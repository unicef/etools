--- conflicted
+++ resolved
@@ -2,13 +2,9 @@
 
 from datetime import timedelta, datetime
 
-<<<<<<< HEAD
-=======
-from django.core.management import call_command
 from django.core.urlresolvers import reverse
 from django.utils.translation import ugettext_lazy as _
 
->>>>>>> 002129d4
 from rest_framework import status
 
 from EquiTrack.tests.mixins import APITenantTestCase
