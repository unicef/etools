--- conflicted
+++ resolved
@@ -110,7 +110,23 @@
 
         self.assertEquals(assign_response.status_code, status.HTTP_200_OK)
 
-<<<<<<< HEAD
+    def test_pd_documents(self):
+        activity = self.tpm_visit.tpm_activities.first()
+        self.assertEquals(activity.pd_files.count(), 0)
+        self._add_attachment('visit_pd', activity)
+        self.assertEquals(activity.pd_files.count(), 1)
+
+        visit_response = self.forced_auth_req(
+            'get',
+            '/api/tpm/visits/{}/'.format(self.tpm_visit.id),
+            user=self.pme_user,
+        )
+        self.assertEquals(visit_response.status_code, status.HTTP_200_OK)
+
+        tpm_activities = visit_response.data.get("tpm_activities", [])
+        activity_with_pd = next((activity for activity in tpm_activities if activity['pd_files'] != []), None)
+        self.assertNotEquals(activity_with_pd, None)
+
     def _approve_visit(self):
         self._do_transition(self.tpm_visit, 'assign', self.pme_user)
         self._do_transition(self.tpm_visit, 'accept', self.tpm_user)
@@ -174,24 +190,6 @@
         )
         self.assertEquals(response.status_code, status.HTTP_400_BAD_REQUEST)
         self.assertEquals(TPMActivityActionPoint.objects.filter(tpm_activity__tpm_visit=self.tpm_visit).count(), 0)
-=======
-    def test_pd_documents(self):
-        activity = self.tpm_visit.tpm_activities.first()
-        self.assertEquals(activity.pd_files.count(), 0)
-        self._add_attachment('visit_pd', activity)
-        self.assertEquals(activity.pd_files.count(), 1)
-
-        visit_response = self.forced_auth_req(
-            'get',
-            '/api/tpm/visits/{}/'.format(self.tpm_visit.id),
-            user=self.pme_user,
-        )
-        self.assertEquals(visit_response.status_code, status.HTTP_200_OK)
-
-        tpm_activities = visit_response.data.get("tpm_activities", [])
-        activity_with_pd = next((activity for activity in tpm_activities if activity['pd_files'] != []), None)
-        self.assertNotEquals(activity_with_pd, None)
->>>>>>> ca8cb6e0
 
 
 class TestTPMFirmViewSet(TPMTestCaseMixin, APITenantTestCase):
