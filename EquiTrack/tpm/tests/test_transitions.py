--- conflicted
+++ resolved
@@ -1,10 +1,6 @@
-<<<<<<< HEAD
-=======
 from __future__ import absolute_import, division, print_function, unicode_literals
 
-from django.core.management import call_command
 from django.core.urlresolvers import reverse
->>>>>>> 002129d4
 from django.utils import six
 from django.utils.translation import ugettext as _
 
