--- conflicted
+++ resolved
@@ -142,7 +142,7 @@
 
     @property
     def unicef_focal_points_with_emails(self):
-        return list(filter(lambda u: u.email, self.unicef_focal_points))
+        return list(filter(lambda u: u.email and u.is_active, self.unicef_focal_points))
 
     def __str__(self):
         return 'Visit ({} to {} at {} - {})'.format(
@@ -200,16 +200,7 @@
             )
 
     def _get_unicef_focal_points_as_email_recipients(self):
-<<<<<<< HEAD
         return list(map(lambda u: u.email, self.unicef_focal_points_with_emails))
-=======
-        return list(
-            self.unicef_focal_points.filter(
-                email__isnull=False,
-                is_active=True
-            ).values_list('email', flat=True)
-        )
->>>>>>> 2e1440b5
 
     def _get_tpm_focal_points_as_email_recipients(self):
         return list(
@@ -274,11 +265,7 @@
         self.date_of_tpm_rejected = timezone.now()
         self.reject_comment = reject_comment
 
-<<<<<<< HEAD
         for recipient in self.unicef_focal_points_with_emails:
-=======
-        for recipient in self.unicef_focal_points.filter(email__isnull=False, is_active=True):
->>>>>>> 2e1440b5
             self._send_email(
                 recipient.email, 'tpm/visit/reject',
                 cc=self._get_tpm_focal_points_as_email_recipients(),
@@ -290,11 +277,7 @@
     def accept(self):
         self.date_of_tpm_accepted = timezone.now()
 
-<<<<<<< HEAD
         for recipient in self.unicef_focal_points_with_emails:
-=======
-        for recipient in self.unicef_focal_points.filter(email__isnull=False, is_active=True):
->>>>>>> 2e1440b5
             self._send_email(
                 recipient.email, 'tpm/visit/accept',
                 cc=self._get_tpm_focal_points_as_email_recipients(),
@@ -314,11 +297,7 @@
     def send_report(self):
         self.date_of_tpm_reported = timezone.now()
 
-<<<<<<< HEAD
         for recipient in self.unicef_focal_points_with_emails:
-=======
-        for recipient in self.unicef_focal_points.filter(email__isnull=False, is_active=True):
->>>>>>> 2e1440b5
             self._send_email(
                 recipient.email, 'tpm/visit/report',
                 cc=self._get_tpm_focal_points_as_email_recipients(),
@@ -354,11 +333,7 @@
 
         self.date_of_unicef_approved = timezone.now()
         if notify_focal_point:
-<<<<<<< HEAD
             for recipient in self.unicef_focal_points_with_emails:
-=======
-            for recipient in self.unicef_focal_points.filter(email__isnull=False, is_active=True):
->>>>>>> 2e1440b5
                 self._send_email(
                     recipient.email, 'tpm/visit/approve_report',
                     context={'recipient': recipient.get_full_name()}
