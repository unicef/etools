<<<<<<< HEAD
from __future__ import unicode_literals

from django.conf import settings
from django.contrib.contenttypes.fields import GenericRelation
from django.db import models
from django.contrib.auth.models import User
from django.utils import timezone, six
from django.utils.encoding import python_2_unicode_compatible
from django_fsm import FSMField, transition
from django.utils.translation import ugettext_lazy as _
=======
from __future__ import absolute_import, division, print_function, unicode_literals

from django.conf import settings
from django.contrib.auth.models import User
from django.contrib.contenttypes.fields import GenericRelation
from django.db import models
from django.utils import timezone, six
from django.utils.encoding import python_2_unicode_compatible
from django.utils.translation import ugettext_lazy as _

from django_fsm import FSMField, transition
>>>>>>> 8aa729fa
from model_utils import Choices
from model_utils.models import TimeStampedModel
from post_office import mail

<<<<<<< HEAD
from EquiTrack.utils import get_environment
from activities.models import Activity
from attachments.models import Attachment
from firms.models import BaseFirm, BaseStaffMember
from publics.models import SoftDeleteMixin
from utils.common.models.fields import CodedGenericRelation
from utils.common.urlresolvers import site_url, build_frontend_url
from utils.groups.wrappers import GroupWrapper
from utils.permissions.utils import has_action_permission
from utils.permissions.models.models import StatusBasePermission
from utils.permissions.models.query import StatusBasePermissionQueryset
from .transitions.serializers import TPMVisitRejectSerializer, TPMVisitApproveSerializer
from .transitions.conditions import ValidateTPMVisitActivities, \
                                    TPMVisitReportValidations, TPMVisitAssignRequiredFieldsCheck
=======
from activities.models import Activity
from attachments.models import Attachment
from EquiTrack.utils import get_environment
from firms.models import BaseFirm, BaseStaffMember
from publics.models import SoftDeleteMixin
from tpm.transitions.serializers import TPMVisitApproveSerializer, TPMVisitRejectSerializer
from tpm.transitions.conditions import (
    TPMVisitAssignRequiredFieldsCheck, TPMVisitReportValidations, ValidateTPMVisitActivities,)
from utils.common.models.fields import CodedGenericRelation
from utils.common.urlresolvers import build_frontend_url, site_url
from utils.groups.wrappers import GroupWrapper
from utils.permissions.models.models import StatusBasePermission
from utils.permissions.models.query import StatusBasePermissionQueryset
from utils.permissions.utils import has_action_permission
>>>>>>> 8aa729fa


class TPMPartner(BaseFirm):
    attachments = GenericRelation(Attachment, verbose_name=_('attachments'), blank=True)


@python_2_unicode_compatible
class TPMPartnerStaffMember(BaseStaffMember):
    tpm_partner = models.ForeignKey(TPMPartner, verbose_name=_('TPM Vendor'), related_name='staff_members')

    receive_tpm_notifications = models.BooleanField(verbose_name=_('Receive Notifications on TPM Tasks'), default=False)

    def __str__(self):
        return self.get_full_name()


def _has_action_permission(action):
    return lambda instance=None, user=None: \
        has_action_permission(TPMPermission, instance=instance, user=user, action=action)


@python_2_unicode_compatible
class TPMVisit(SoftDeleteMixin, TimeStampedModel, models.Model):
    STATUSES = Choices(
        ('draft', _('Draft')),
        ('assigned', _('Assigned')),
        ('cancelled', _('Cancelled')),
        ('tpm_accepted', _('TPM Accepted')),
        ('tpm_rejected', _('TPM Rejected')),
        ('tpm_reported', _('TPM Reported')),
        ('tpm_report_rejected', _('Sent Back to TPM')),
        ('unicef_approved', _('UNICEF Approved')),
    )

    STATUSES_DATES = {
        STATUSES.draft: 'date_created',
        STATUSES.assigned: 'date_of_assigned',
        STATUSES.cancelled: 'date_of_cancelled',
        STATUSES.tpm_accepted: 'date_of_tpm_accepted',
        STATUSES.tpm_rejected: 'date_of_tpm_rejected',
        STATUSES.tpm_reported: 'date_of_tpm_reported',
        STATUSES.tpm_report_rejected: 'date_of_tpm_report_rejected',
        STATUSES.unicef_approved: 'date_of_unicef_approved',
    }

    tpm_partner = models.ForeignKey(TPMPartner, verbose_name=_('TPM Vendor'), null=True)

<<<<<<< HEAD
    status = FSMField(verbose_name=_('Status'), max_length=20, choices=STATUSES, default=STATUSES.draft, protected=True)

    reject_comment = models.TextField(verbose_name=_('Request For More Information'), blank=True)
    approval_comment = models.TextField(verbose_name=_('Approval Comments'), blank=True)
=======
    status = FSMField(verbose_name=_('status'), max_length=20, choices=STATUSES, default=STATUSES.draft, protected=True)

    reject_comment = models.TextField(verbose_name=_('Request for more information'), blank=True)
    approval_comment = models.TextField(verbose_name=_('Approval comments'), blank=True)
>>>>>>> 8aa729fa

    report_attachments = CodedGenericRelation(Attachment, verbose_name=_('Visit Report'),
                                              code='visit_report', blank=True)

    visit_information = models.TextField(verbose_name=_('Visit Information'), blank=True)

    date_of_assigned = models.DateField(blank=True, null=True)
    date_of_cancelled = models.DateField(blank=True, null=True)
    date_of_tpm_accepted = models.DateField(blank=True, null=True)
    date_of_tpm_rejected = models.DateField(blank=True, null=True)
    date_of_tpm_reported = models.DateField(blank=True, null=True)
    date_of_tpm_report_rejected = models.DateField(blank=True, null=True)
    date_of_unicef_approved = models.DateField(blank=True, null=True)

    offices = models.ManyToManyField('users.Office', related_name='tpm_visits', blank=True,
                                     verbose_name=_('Office(s) of UNICEF Focal Point(s)'))

    unicef_focal_points = models.ManyToManyField(settings.AUTH_USER_MODEL, verbose_name=_('UNICEF Focal Points'),
                                                 related_name='tpm_visits', blank=True)

    tpm_partner_focal_points = models.ManyToManyField(
        TPMPartnerStaffMember, verbose_name=_('TPM Focal Points'), related_name='tpm_visits', blank=True
    )

    @property
    def date_created(self):
        return self.created.date()

    @property
    def status_date(self):
        return getattr(self, self.STATUSES_DATES[self.status])

    @property
    def reference_number(self):
        return '{0}/{1}/TPM'.format(
            self.created.year,
            self.id,
        )

    @property
    def start_date(self):
        # TODO: Rewrite to reduce number of SQL queries.
        return self.tpm_activities.aggregate(
            models.Min('date'))['date__min']

    @property
    def end_date(self):
        # TODO: Rewrite to reduce number of SQL queries.
        return self.tpm_activities.aggregate(
            models.Max('date'))['date__max']

    def __str__(self):
        return 'Visit ({}, {})'.format(
            self.tpm_partner, ', '.join(self.tpm_activities.values_list('partnership__title', flat=True))
        )

    def has_action_permission(self, user=None, action=None):
        return _has_action_permission(self, user, action)

    def _send_email(self, recipients, template_name, context=None, **kwargs):
        context = context or {}

        base_context = {
            'visit': self,
            'url': site_url(),
            'environment': get_environment(),
            'implementing_partners': set(map(lambda a: a.implementing_partner.name, self.tpm_activities.all())),
            'partnerships': set(map(lambda a: a.partnership.title, self.tpm_activities.all())),
        }
        base_context.update(context)
        context = base_context

        if isinstance(recipients, six.string_types):
            recipients = [recipients, ]
        else:
            recipients = list(recipients)

        # assert recipients
        if recipients:
            mail.send(
                recipients,
                settings.DEFAULT_FROM_EMAIL,
                template=template_name,
                context=context,
                **kwargs
            )

    def _get_unicef_focal_points_as_email_recipients(self):
        return list(
            self.unicef_focal_points.filter(
                email__isnull=False
            ).values_list('email', flat=True)
        )

    def _get_tpm_focal_points_as_email_recipients(self):
        return list(
            self.tpm_partner_focal_points.filter(
                user__email__isnull=False
            ).values_list('user__email', flat=True)
        )

    def _get_ip_focal_points_as_email_recipients(self):
        return list(
            self.tpm_activities.filter(
                partnership__partner_focal_points__email__isnull=False
            ).values_list('partnership__partner_focal_points__email', flat=True)
        )

    @transition(
        status, source=[STATUSES.draft, STATUSES.tpm_rejected], target=STATUSES.assigned,
        conditions=[
            TPMVisitAssignRequiredFieldsCheck.as_condition(),
            ValidateTPMVisitActivities.as_condition(),
        ],
        permission=_has_action_permission(action='assign'),
        custom={
            'name': lambda obj: _('Re-assign') if obj.status == TPMVisit.STATUSES.tpm_rejected else _('Assign')
        }
    )
    def assign(self):
        self.date_of_assigned = timezone.now()

        if self.tpm_partner.email:
            self._send_email(
                self.tpm_partner.email, 'tpm/visit/assign',
                cc=self._get_unicef_focal_points_as_email_recipients()
            )

    @transition(
        status, source=[
            STATUSES.draft, STATUSES.assigned, STATUSES.tpm_accepted, STATUSES.tpm_rejected,
            STATUSES.tpm_reported, STATUSES.tpm_report_rejected,
        ], target=STATUSES.cancelled, permission=_has_action_permission(action='cancel'),
        custom={
            'name': _('Cancel Visit')
        }
    )
    def cancel(self):
        self.date_of_cancelled = timezone.now()

    @transition(status, source=[STATUSES.assigned], target=STATUSES.tpm_rejected,
                permission=_has_action_permission(action='reject'),
                custom={'serializer': TPMVisitRejectSerializer})
    def reject(self, reject_comment):
        self.date_of_tpm_rejected = timezone.now()
        self.reject_comment = reject_comment

        for recipient in self.unicef_focal_points.filter(email__isnull=False):
            self._send_email(
                recipient.email, 'tpm/visit/reject',
                cc=self._get_tpm_focal_points_as_email_recipients(),
                context={'recipient': recipient}
            )

    @transition(status, source=[STATUSES.assigned], target=STATUSES.tpm_accepted,
                permission=_has_action_permission(action='accept'))
    def accept(self):
        self.date_of_tpm_accepted = timezone.now()

        for recipient in self.unicef_focal_points.filter(email__isnull=False):
            self._send_email(
                recipient.email, 'tpm/visit/accept',
                cc=self._get_tpm_focal_points_as_email_recipients(),
                context={'recipient': recipient}
            )

    @transition(
        status, source=[STATUSES.tpm_accepted, STATUSES.tpm_report_rejected], target=STATUSES.tpm_reported,
        conditions=[
            TPMVisitReportValidations.as_condition(),
        ],
        permission=_has_action_permission(action='send_report'),
        custom={
            'name': _('Submit Report')
        }
    )
    def send_report(self):
        self.date_of_tpm_reported = timezone.now()

        for recipient in self.unicef_focal_points.filter(email__isnull=False):
            self._send_email(
                recipient.email, 'tpm/visit/report',
                cc=self._get_tpm_focal_points_as_email_recipients(),
                context={'recipient': recipient}
            )

    @transition(
        status, source=[STATUSES.tpm_reported], target=STATUSES.tpm_report_rejected,
        permission=_has_action_permission(action='reject_report'),
        custom={
            'serializer': TPMVisitRejectSerializer,
            'name': _('Send back to TPM')
        }
    )
    def reject_report(self, reject_comment):
        self.date_of_tpm_report_rejected = timezone.now()
        TPMVisitReportRejectComment.objects.create(reject_reason=reject_comment, tpm_visit=self)

        for staff_user in self.tpm_partner_focal_points.filter(user__email__isnull=False):
            self._send_email(
                [staff_user.user.email], 'tpm/visit/report_rejected',
                context={'recipient': staff_user.user}
            )

    @transition(status, source=[STATUSES.tpm_reported], target=STATUSES.unicef_approved,
                custom={'serializer': TPMVisitApproveSerializer},
                permission=_has_action_permission(action='approve'))
    def approve(self, mark_as_programmatic_visit=None, approval_comment=None, notify_focal_point=True,
                notify_tpm_partner=True):
        mark_as_programmatic_visit = mark_as_programmatic_visit or []

        self.tpm_activities.filter(id__in=mark_as_programmatic_visit).update(is_pv=True)

        self.date_of_unicef_approved = timezone.now()
        if notify_focal_point:
            for recipient in self.unicef_focal_points.filter(email__isnull=False):
                self._send_email(
                    recipient.email, 'tpm/visit/approve_report',
                    context={'recipient': recipient}
                )

        if notify_tpm_partner:
            # TODO: Generate report as PDF attachment.
            for staff_user in self.tpm_partner_focal_points.filter(user__email__isnull=False):
                self._send_email(
                    [staff_user.user.email, ], 'tpm/visit/approve_report_tpm',
                    context={'recipient': staff_user.user}
                )

        if approval_comment:
            self.approval_comment = approval_comment

    def get_object_url(self):
        return build_frontend_url('tpm', 'visits', self.id, 'details')


@python_2_unicode_compatible
class TPMVisitReportRejectComment(models.Model):
<<<<<<< HEAD
    rejected_at = models.DateTimeField(auto_now_add=True, verbose_name=_('Rejected At'))

    reject_reason = models.TextField(verbose_name=_('Reason of Rejection'))

    tpm_visit = models.ForeignKey(TPMVisit, verbose_name=_('Visit'), related_name='report_reject_comments')
=======
    rejected_at = models.DateTimeField(auto_now_add=True)

    reject_reason = models.TextField()

    tpm_visit = models.ForeignKey(TPMVisit, verbose_name=_('visit'), related_name='report_reject_comments')
>>>>>>> 8aa729fa

    def __str__(self):
        return 'Reject Comment #{0} for {1}'.format(self.id, self.tpm_visit)

    class Meta:
        verbose_name_plural = _('Report Reject Comments')
        ordering = ['tpm_visit', 'id']


@python_2_unicode_compatible
class TPMActivity(Activity):
<<<<<<< HEAD
    tpm_visit = models.ForeignKey(TPMVisit, verbose_name=_('Visit'), related_name='tpm_activities')

    section = models.ForeignKey('users.Section', related_name='tpm_activities', verbose_name=_('Section'))
=======
    tpm_visit = models.ForeignKey(TPMVisit, verbose_name=_('visit'), related_name='tpm_activities')

    section = models.ForeignKey('users.Section', related_name='tpm_activities')
>>>>>>> 8aa729fa

    additional_information = models.TextField(verbose_name=_('Additional Information'), blank=True)

    attachments = CodedGenericRelation(Attachment, verbose_name=_('Activity Attachments'),
                                       code='activity_attachments', blank=True)
    report_attachments = CodedGenericRelation(Attachment, verbose_name=_('Activity Report'),
                                              code='activity_report', blank=True)

<<<<<<< HEAD
    is_pv = models.BooleanField(default=False, verbose_name=_('HACT Programmatic Visit'))
=======
    is_pv = models.BooleanField(default=False, verbose_name=_('Programmatic Visit'))
>>>>>>> 8aa729fa

    def __str__(self):
        return 'Activity #{0} for {1}'.format(self.id, self.tpm_visit)

    class Meta:
        verbose_name_plural = _('TPM Activities')
        ordering = ['tpm_visit', 'id', ]

    @property
    def related_reports(self):
        return Attachment.objects.filter(
            models.Q(
                object_id=self.tpm_visit_id,
                content_type__app_label=TPMVisit._meta.app_label,
                content_type__model=TPMVisit._meta.model_name,
                file_type__name='overall_report'
            ) | models.Q(
                object_id=self.id,
                content_type__app_label=TPMActivity._meta.app_label,
                content_type__model=TPMActivity._meta.model_name,
                file_type__name='report'
            )
        )

    @property
    def pv_applicable(self):
        return self.related_reports.exists()


@python_2_unicode_compatible
class TPMActionPoint(TimeStampedModel, models.Model):
    STATUSES = Choices(
        ('open', 'Open'),
        ('progress', 'In-Progress'),
        ('completed', 'Completed'),
        ('cancelled', 'Cancelled'),
    )

<<<<<<< HEAD
    tpm_visit = models.ForeignKey(TPMVisit, related_name='action_points', verbose_name=_('Visit'))

    author = models.ForeignKey(User, related_name='created_tpm_action_points', verbose_name=_('Assigned By'))
    person_responsible = models.ForeignKey(User, related_name='tpm_action_points', verbose_name=_('Person Responsible'))

    due_date = models.DateField(verbose_name=_('Due Date'))
    description = models.TextField(verbose_name=_('Description'))
    comments = models.TextField(blank=True, verbose_name=_('Comments'))
=======
    tpm_visit = models.ForeignKey(TPMVisit, related_name='action_points')

    author = models.ForeignKey(User, related_name='created_tpm_action_points')
    person_responsible = models.ForeignKey(User, related_name='tpm_action_points')

    due_date = models.DateField()
    description = models.TextField()
    comments = models.TextField(blank=True)
>>>>>>> 8aa729fa

    status = models.CharField(choices=STATUSES, max_length=9, verbose_name='Status', default=STATUSES.open)

    def __str__(self):
        return 'Action Point #{} on {}'.format(self.id, self.tpm_activity)

    def notify_person_responsible(self, template_name):
        activities_data = self.tpm_visit.tpm_activities.values('partnership__title', 'implementing_partner__name')
        context = {
            'url': site_url(),
            'environment': get_environment(),
            'visit': self.tpm_visit,
            'action_point': self,
            'implementing_partners': set(map(lambda a: a['implementing_partner__name'], activities_data)),
            'partnerships': set(map(lambda a: a['partnership__title'], activities_data)),
        }

        mail.send(
            self.person_responsible.email,
            settings.DEFAULT_FROM_EMAIL,
            cc=[self.author.email],
            template=template_name,
            context=context,
        )


PME = GroupWrapper(code='pme',
                   name='PME')

ThirdPartyMonitor = GroupWrapper(code='third_party_monitor',
                                 name='Third Party Monitor')

UNICEFUser = GroupWrapper(code='unicef_user',
                          name='UNICEF User')


class TPMPermissionsQueryset(StatusBasePermissionQueryset):
    def filter(self, *args, **kwargs):
<<<<<<< HEAD
        if 'user' in kwargs and 'instance' in kwargs and kwargs['instance']:
            kwargs['user_type'] = self.model._get_user_type(kwargs.pop('user'), instance=kwargs['instance'])
=======
        instance = kwargs.get('instance', None)
        if 'user' in kwargs and instance:
            kwargs['user_type'] = self.model._get_user_type(kwargs.pop('user'), instance=instance)
>>>>>>> 8aa729fa
            return self.filter(**kwargs)

        if 'user' in kwargs and 'instance__in' in kwargs:
            user_type = self.model._get_user_type(kwargs.pop('user'))
            if user_type == UNICEFUser:
                return self.filter(models.Q(user_type=UNICEFUser.code)
                                   | models.Q(user_type=self.model.USER_TYPES.unicef_focal_point)).filter(**kwargs)

            kwargs['user_type'] = user_type
            return self.filter(**kwargs)

        return super(TPMPermissionsQueryset, self).filter(**kwargs)


@python_2_unicode_compatible
class TPMPermission(StatusBasePermission):
    STATUSES = StatusBasePermission.STATUSES + TPMVisit.STATUSES

    USER_TYPES = Choices(
        ('unicef_focal_point', 'UNICEF Focal Point'),
        PME.as_choice(),
        ThirdPartyMonitor.as_choice(),
        UNICEFUser.as_choice(),
    )

    objects = TPMPermissionsQueryset.as_manager()

    def __str__(self):
        return '{} can {} {} in {} visit'.format(self.user_type, self.permission, self.target, self.instance_status)

    @classmethod
    def _get_user_type(cls, user, instance=None):
        if instance and instance.unicef_focal_points.filter(id=user.id).exists():
            return cls.USER_TYPES.unicef_focal_point

        user_type = super(TPMPermission, cls)._get_user_type(user)
        if user_type == ThirdPartyMonitor:
            if not instance:
                return user_type

            try:
<<<<<<< HEAD
                if user.tpm_tpmpartnerstaffmember not in instance.tpm_partner.staff_members.all():
                    return None
            except TPMPartnerStaffMember.DoesNotExist:
                return None
=======
                member = user.tpm_tpmpartnerstaffmember
            except TPMPartnerStaffMember.DoesNotExist:
                return None
            else:
                if member not in instance.tpm_partner.staff_members.all():
                    return None
>>>>>>> 8aa729fa

        return user_type<|MERGE_RESOLUTION|>--- conflicted
+++ resolved
@@ -1,15 +1,3 @@
-<<<<<<< HEAD
-from __future__ import unicode_literals
-
-from django.conf import settings
-from django.contrib.contenttypes.fields import GenericRelation
-from django.db import models
-from django.contrib.auth.models import User
-from django.utils import timezone, six
-from django.utils.encoding import python_2_unicode_compatible
-from django_fsm import FSMField, transition
-from django.utils.translation import ugettext_lazy as _
-=======
 from __future__ import absolute_import, division, print_function, unicode_literals
 
 from django.conf import settings
@@ -21,27 +9,10 @@
 from django.utils.translation import ugettext_lazy as _
 
 from django_fsm import FSMField, transition
->>>>>>> 8aa729fa
 from model_utils import Choices
 from model_utils.models import TimeStampedModel
 from post_office import mail
 
-<<<<<<< HEAD
-from EquiTrack.utils import get_environment
-from activities.models import Activity
-from attachments.models import Attachment
-from firms.models import BaseFirm, BaseStaffMember
-from publics.models import SoftDeleteMixin
-from utils.common.models.fields import CodedGenericRelation
-from utils.common.urlresolvers import site_url, build_frontend_url
-from utils.groups.wrappers import GroupWrapper
-from utils.permissions.utils import has_action_permission
-from utils.permissions.models.models import StatusBasePermission
-from utils.permissions.models.query import StatusBasePermissionQueryset
-from .transitions.serializers import TPMVisitRejectSerializer, TPMVisitApproveSerializer
-from .transitions.conditions import ValidateTPMVisitActivities, \
-                                    TPMVisitReportValidations, TPMVisitAssignRequiredFieldsCheck
-=======
 from activities.models import Activity
 from attachments.models import Attachment
 from EquiTrack.utils import get_environment
@@ -56,7 +27,6 @@
 from utils.permissions.models.models import StatusBasePermission
 from utils.permissions.models.query import StatusBasePermissionQueryset
 from utils.permissions.utils import has_action_permission
->>>>>>> 8aa729fa
 
 
 class TPMPartner(BaseFirm):
@@ -104,17 +74,10 @@
 
     tpm_partner = models.ForeignKey(TPMPartner, verbose_name=_('TPM Vendor'), null=True)
 
-<<<<<<< HEAD
     status = FSMField(verbose_name=_('Status'), max_length=20, choices=STATUSES, default=STATUSES.draft, protected=True)
 
     reject_comment = models.TextField(verbose_name=_('Request For More Information'), blank=True)
     approval_comment = models.TextField(verbose_name=_('Approval Comments'), blank=True)
-=======
-    status = FSMField(verbose_name=_('status'), max_length=20, choices=STATUSES, default=STATUSES.draft, protected=True)
-
-    reject_comment = models.TextField(verbose_name=_('Request for more information'), blank=True)
-    approval_comment = models.TextField(verbose_name=_('Approval comments'), blank=True)
->>>>>>> 8aa729fa
 
     report_attachments = CodedGenericRelation(Attachment, verbose_name=_('Visit Report'),
                                               code='visit_report', blank=True)
@@ -353,19 +316,11 @@
 
 @python_2_unicode_compatible
 class TPMVisitReportRejectComment(models.Model):
-<<<<<<< HEAD
     rejected_at = models.DateTimeField(auto_now_add=True, verbose_name=_('Rejected At'))
 
     reject_reason = models.TextField(verbose_name=_('Reason of Rejection'))
 
     tpm_visit = models.ForeignKey(TPMVisit, verbose_name=_('Visit'), related_name='report_reject_comments')
-=======
-    rejected_at = models.DateTimeField(auto_now_add=True)
-
-    reject_reason = models.TextField()
-
-    tpm_visit = models.ForeignKey(TPMVisit, verbose_name=_('visit'), related_name='report_reject_comments')
->>>>>>> 8aa729fa
 
     def __str__(self):
         return 'Reject Comment #{0} for {1}'.format(self.id, self.tpm_visit)
@@ -377,15 +332,9 @@
 
 @python_2_unicode_compatible
 class TPMActivity(Activity):
-<<<<<<< HEAD
     tpm_visit = models.ForeignKey(TPMVisit, verbose_name=_('Visit'), related_name='tpm_activities')
 
     section = models.ForeignKey('users.Section', related_name='tpm_activities', verbose_name=_('Section'))
-=======
-    tpm_visit = models.ForeignKey(TPMVisit, verbose_name=_('visit'), related_name='tpm_activities')
-
-    section = models.ForeignKey('users.Section', related_name='tpm_activities')
->>>>>>> 8aa729fa
 
     additional_information = models.TextField(verbose_name=_('Additional Information'), blank=True)
 
@@ -394,11 +343,7 @@
     report_attachments = CodedGenericRelation(Attachment, verbose_name=_('Activity Report'),
                                               code='activity_report', blank=True)
 
-<<<<<<< HEAD
     is_pv = models.BooleanField(default=False, verbose_name=_('HACT Programmatic Visit'))
-=======
-    is_pv = models.BooleanField(default=False, verbose_name=_('Programmatic Visit'))
->>>>>>> 8aa729fa
 
     def __str__(self):
         return 'Activity #{0} for {1}'.format(self.id, self.tpm_visit)
@@ -437,7 +382,6 @@
         ('cancelled', 'Cancelled'),
     )
 
-<<<<<<< HEAD
     tpm_visit = models.ForeignKey(TPMVisit, related_name='action_points', verbose_name=_('Visit'))
 
     author = models.ForeignKey(User, related_name='created_tpm_action_points', verbose_name=_('Assigned By'))
@@ -446,16 +390,6 @@
     due_date = models.DateField(verbose_name=_('Due Date'))
     description = models.TextField(verbose_name=_('Description'))
     comments = models.TextField(blank=True, verbose_name=_('Comments'))
-=======
-    tpm_visit = models.ForeignKey(TPMVisit, related_name='action_points')
-
-    author = models.ForeignKey(User, related_name='created_tpm_action_points')
-    person_responsible = models.ForeignKey(User, related_name='tpm_action_points')
-
-    due_date = models.DateField()
-    description = models.TextField()
-    comments = models.TextField(blank=True)
->>>>>>> 8aa729fa
 
     status = models.CharField(choices=STATUSES, max_length=9, verbose_name='Status', default=STATUSES.open)
 
@@ -494,14 +428,9 @@
 
 class TPMPermissionsQueryset(StatusBasePermissionQueryset):
     def filter(self, *args, **kwargs):
-<<<<<<< HEAD
-        if 'user' in kwargs and 'instance' in kwargs and kwargs['instance']:
-            kwargs['user_type'] = self.model._get_user_type(kwargs.pop('user'), instance=kwargs['instance'])
-=======
         instance = kwargs.get('instance', None)
         if 'user' in kwargs and instance:
             kwargs['user_type'] = self.model._get_user_type(kwargs.pop('user'), instance=instance)
->>>>>>> 8aa729fa
             return self.filter(**kwargs)
 
         if 'user' in kwargs and 'instance__in' in kwargs:
@@ -543,18 +472,11 @@
                 return user_type
 
             try:
-<<<<<<< HEAD
-                if user.tpm_tpmpartnerstaffmember not in instance.tpm_partner.staff_members.all():
-                    return None
-            except TPMPartnerStaffMember.DoesNotExist:
-                return None
-=======
                 member = user.tpm_tpmpartnerstaffmember
             except TPMPartnerStaffMember.DoesNotExist:
                 return None
             else:
                 if member not in instance.tpm_partner.staff_members.all():
                     return None
->>>>>>> 8aa729fa
 
         return user_type