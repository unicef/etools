--- conflicted
+++ resolved
@@ -78,13 +78,8 @@
         return super(TPMActionPointSerializer, self).create(validated_data)
 
 
-<<<<<<< HEAD
 class TPMActivitySerializer(PermissionsBasedSerializerMixin, WritableNestedSerializerMixin,
-                            serializers.ModelSerializer):
-=======
-class TPMActivitySerializer(TPMPermissionsBasedSerializerMixin, WritableNestedSerializerMixin,
                             ActivitySerializer):
->>>>>>> bb6468ed
     implementing_partner = SeparatedReadWriteField(
         read_field=PartnerOrganizationLightSerializer(read_only=True),
     )
