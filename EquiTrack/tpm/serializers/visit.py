import itertools
from rest_framework import serializers
from rest_framework.exceptions import ValidationError

from locations.models import Location
from partners.models import InterventionResultLink, Intervention, PartnerOrganization
from partners.serializers.interventions_v2 import InterventionCreateUpdateSerializer
from permissions2.serializers import PermissionsBasedSerializerMixin
from reports.models import Result
<<<<<<< HEAD
from tpm.models import TPMVisit, TPMActivity, TPMVisitReportRejectComment, TPMActivityActionPoint, \
=======
from tpm.models import TPMVisit, TPMPermission, TPMActivity, TPMVisitReportRejectComment, TPMActionPoint, \
>>>>>>> d30d41cc
    TPMPartnerStaffMember
from tpm.serializers.attachments import TPMAttachmentsSerializer, TPMReportAttachmentsSerializer, \
    TPMActivityPDSerializer
from utils.common.serializers.fields import SeparatedReadWriteField
from tpm.serializers.partner import TPMPartnerLightSerializer, TPMPartnerStaffMemberSerializer
from users.serializers import MinimalUserSerializer, OfficeSerializer
from utils.common.serializers.mixins import UserContextSerializerMixin
from utils.writable_serializers.serializers import WritableNestedSerializerMixin
from users.serializers import SectionSerializer
from locations.serializers import LocationLightSerializer
from reports.serializers.v1 import ResultSerializer


class InterventionResultLinkVisitSerializer(serializers.ModelSerializer):
    name = serializers.ReadOnlyField(source="cp_output.name")

    class Meta:
        model = InterventionResultLink
        fields = [
            'id', 'name'
        ]


class PartnerOrganizationLightSerializer(serializers.ModelSerializer):
    class Meta:
        model = PartnerOrganization
        fields = [
            'id', 'name'
        ]


class TPMVisitReportRejectCommentSerializer(PermissionsBasedSerializerMixin,
                                            WritableNestedSerializerMixin,
                                            serializers.ModelSerializer):
    class Meta(PermissionsBasedSerializerMixin.Meta, WritableNestedSerializerMixin.Meta):
        model = TPMVisitReportRejectComment
        fields = ['id', 'rejected_at', 'reject_reason', ]


<<<<<<< HEAD
class TPMActivityActionPointSerializer(PermissionsBasedSerializerMixin,
                                       WritableNestedSerializerMixin,
                                       UserContextSerializerMixin,
                                       serializers.ModelSerializer):
=======
class TPMActionPointSerializer(TPMPermissionsBasedSerializerMixin,
                               WritableNestedSerializerMixin,
                               serializers.ModelSerializer):
>>>>>>> d30d41cc
    author = MinimalUserSerializer(read_only=True)

    person_responsible = SeparatedReadWriteField(
        read_field=MinimalUserSerializer(read_only=True),
        required=True
    )

    is_responsible = serializers.SerializerMethodField()

<<<<<<< HEAD
    class Meta(PermissionsBasedSerializerMixin.Meta, WritableNestedSerializerMixin.Meta):
        model = TPMActivityActionPoint
=======
    def get_is_responsible(self, obj):
        return self.get_user() == obj.person_responsible

    class Meta(TPMPermissionsBasedSerializerMixin.Meta, WritableNestedSerializerMixin.Meta):
        model = TPMActionPoint
>>>>>>> d30d41cc
        fields = [
            'id', 'author', 'person_responsible', 'is_responsible',
            'due_date', 'status', 'description', 'comments',
        ]

    def get_is_responsible(self, obj):
        return self.get_user() == obj.person_responsible

    def create(self, validated_data):
        validated_data['author'] = self.get_user()
        return super(TPMActionPointSerializer, self).create(validated_data)


class TPMActivitySerializer(PermissionsBasedSerializerMixin, WritableNestedSerializerMixin,
                            serializers.ModelSerializer):
    implementing_partner = SeparatedReadWriteField(
        read_field=PartnerOrganizationLightSerializer(read_only=True),
    )
    partnership = SeparatedReadWriteField(
        read_field=InterventionCreateUpdateSerializer(read_only=True),
    )

    cp_output = SeparatedReadWriteField(
        read_field=ResultSerializer(read_only=True),
        required=False,
    )

    locations = SeparatedReadWriteField(
        read_field=LocationLightSerializer(many=True, read_only=True),
    )

    section = SeparatedReadWriteField(
        read_field=SectionSerializer(read_only=True),
        required=True,
    )

    pd_files = TPMActivityPDSerializer(many=True, required=False)

<<<<<<< HEAD
    action_points = TPMActivityActionPointSerializer(many=True, required=False)

    class Meta(PermissionsBasedSerializerMixin.Meta, WritableNestedSerializerMixin.Meta):
=======
    class Meta(TPMPermissionsBasedSerializerMixin.Meta, WritableNestedSerializerMixin.Meta):
>>>>>>> d30d41cc
        model = TPMActivity
        fields = [
            'id', 'implementing_partner', 'partnership', 'cp_output', 'section',
            'date', 'locations', 'pd_files', 'additional_information',
        ]

    def validate(self, attrs):
        validated_data = super(TPMActivitySerializer, self).validate(attrs)

        if '_delete' in validated_data:
            return validated_data

        if 'id' in validated_data:
            try:
                self.instance = self.Meta.model.objects.get(id=validated_data['id'])
            except self.Meta.model.DoesNotExist:
                raise ValidationError('Activity does not exist')

        implementing_partner = validated_data.get(
            'implementing_partner',
            self.instance.implementing_partner if self.instance else None
        )
        if not implementing_partner:
            raise ValidationError({'implementing_partner': self.error_messages['required']})

        if 'partnership' in validated_data:
            if not Intervention.objects.filter(
                id=validated_data['partnership'].id,
                agreement__partner_id=implementing_partner.id
            ).exists():
                raise ValidationError({
                    'partnership': self.fields['partnership'].error_messages['does_not_exist'].format(
                        pk_value=validated_data['partnership'].id
                    )
                })

        partnership = validated_data.get('partnership', self.instance.partnership if self.instance else None)
        if not partnership:
            raise ValidationError({'partnership': self.error_messages['required']})

        if validated_data.get('cp_output'):
            if not Result.objects.filter(
                id=validated_data['cp_output'].id,
                intervention_links__intervention_id=partnership.id
            ).exists():
                raise ValidationError({
                    'cp_output': self.fields['cp_output'].write_field.error_messages['does_not_exist'].format(
                        pk_value=validated_data['cp_output'].id
                    )
                })

        if 'locations' in validated_data:
            locations = set(map(lambda x: x.id, validated_data['locations']))
            diff = locations - set(Location.objects.filter(
                id__in=locations,
                intervention_sector_locations__intervention_id=partnership.id
            ).values_list('id', flat=True))

            if diff:
                raise ValidationError({
                    'locations': [
                        self.fields['locations'].write_field.child_relation.error_messages['does_not_exist'].format(
                            pk_value=pk
                        )
                        for pk in diff
                    ]
                })

        return validated_data


class TPMVisitLightSerializer(WritableNestedSerializerMixin,
                              serializers.ModelSerializer):
    tpm_partner = SeparatedReadWriteField(
        read_field=TPMPartnerLightSerializer(read_only=True),
    )

    offices = SeparatedReadWriteField(
        read_field=OfficeSerializer(read_only=True, many=True)
    )

    unicef_focal_points = SeparatedReadWriteField(
        read_field=MinimalUserSerializer(read_only=True, many=True),
    )

    tpm_partner_focal_points = SeparatedReadWriteField(
        read_field=TPMPartnerStaffMemberSerializer(read_only=True, many=True),
    )

    status_date = serializers.ReadOnlyField()

    implementing_partners = serializers.SerializerMethodField()
    locations = serializers.SerializerMethodField()
    sections = serializers.SerializerMethodField()

    class Meta(WritableNestedSerializerMixin.Meta):
        model = TPMVisit
        fields = [
            'id', 'start_date', 'end_date', 'tpm_partner', 'implementing_partners', 'locations',
            'status', 'status_date', 'reference_number',
            'offices', 'tpm_partner_focal_points', 'unicef_focal_points',
            'date_created', 'date_of_assigned', 'date_of_tpm_accepted',
            'date_of_tpm_rejected', 'date_of_tpm_reported', 'date_of_unicef_approved',
            'date_of_tpm_report_rejected', 'date_of_cancelled',
        ]

    def get_implementing_partners(self, obj):
        return PartnerOrganizationLightSerializer(
            set(map(
                lambda a: a.implementing_partner,
                obj.tpm_activities.all()
            )),
            many=True
        ).data

    def get_locations(self, obj):
        return LocationLightSerializer(
            set(itertools.chain(*map(
                lambda a: a.locations.all(),
                obj.tpm_activities.all()
            ))),
            many=True
        ).data

<<<<<<< HEAD
=======
    def get_sections(self, obj):
        return SectionSerializer(
            set(map(
                lambda a: a.section,
                obj.tpm_activities.all()
            )),
            many=True
        ).data

    class Meta(StatusPermissionsBasedRootSerializerMixin.Meta, WritableNestedSerializerMixin.Meta):
        model = TPMVisit
        permission_class = TPMPermission
        fields = [
            'id', 'start_date', 'end_date', 'tpm_partner',
            'implementing_partners', 'locations', 'sections',
            'status', 'status_date', 'reference_number',
            'offices', 'tpm_partner_focal_points', 'unicef_focal_points',
            'date_created', 'date_of_assigned', 'date_of_tpm_accepted',
            'date_of_tpm_rejected', 'date_of_tpm_reported', 'date_of_unicef_approved',
            'date_of_tpm_report_rejected', 'date_of_cancelled',
        ]

>>>>>>> d30d41cc

class TPMVisitSerializer(PermissionsBasedSerializerMixin, TPMVisitLightSerializer):
    tpm_activities = TPMActivitySerializer(many=True, required=False)

    attachments = TPMAttachmentsSerializer(many=True, required=False)
    report = TPMReportAttachmentsSerializer(many=True, required=False)

    report_reject_comments = TPMVisitReportRejectCommentSerializer(many=True, read_only=True)

<<<<<<< HEAD
    class Meta(PermissionsBasedSerializerMixin.Meta, TPMVisitLightSerializer.Meta):
        fields = TPMVisitLightSerializer.Meta.fields + [
            'tpm_activities',
            'reject_comment',
            'attachments',
            'report',
            'report_reject_comments',
        ]
        extra_kwargs = {
            'tpm_partner': {'required': True},
            'unicef_focal_points': {'required': True},
        }
=======
    action_points = TPMActionPointSerializer(many=True, required=False)
>>>>>>> d30d41cc

    def validate(self, attrs):
        validated_data = super(TPMVisitSerializer, self).validate(attrs)

        tpm_partner = validated_data.get('tpm_partner', self.instance.tpm_partner if self.instance else None)

        if 'tpm_partner_focal_points' in validated_data:
            tpm_partner_focal_points = set(map(lambda x: x.id, validated_data['tpm_partner_focal_points']))
            diff = tpm_partner_focal_points - set(TPMPartnerStaffMember.objects.filter(
                id__in=tpm_partner_focal_points,
                tpm_partner_id=tpm_partner.id
            ).values_list('id', flat=True))

            if diff:
                raise ValidationError({
                    'tpm_partner_focal_points': [
                        self.fields['tpm_partner_focal_points'].write_field.child_relation
                            .error_messages['does_not_exist'].format(pk_value=pk)
                        for pk in diff
                    ]
                })

        return validated_data

<<<<<<< HEAD
=======
    class Meta(TPMVisitLightSerializer.Meta):
        fields = TPMVisitLightSerializer.Meta.fields + [
            'tpm_activities', 'attachments', 'report', 'action_points',
            'reject_comment', 'visit_information', 'report_reject_comments',
        ]
        extra_kwargs = {
            'tpm_partner': {'required': True},
            'unicef_focal_points': {'required': True},
        }

>>>>>>> d30d41cc

class TPMVisitDraftSerializer(TPMVisitSerializer):
    class Meta(TPMVisitSerializer.Meta):
        extra_kwargs = {
            'tpm_partner': {'required': False},
        }<|MERGE_RESOLUTION|>--- conflicted
+++ resolved
@@ -7,11 +7,7 @@
 from partners.serializers.interventions_v2 import InterventionCreateUpdateSerializer
 from permissions2.serializers import PermissionsBasedSerializerMixin
 from reports.models import Result
-<<<<<<< HEAD
-from tpm.models import TPMVisit, TPMActivity, TPMVisitReportRejectComment, TPMActivityActionPoint, \
-=======
-from tpm.models import TPMVisit, TPMPermission, TPMActivity, TPMVisitReportRejectComment, TPMActionPoint, \
->>>>>>> d30d41cc
+from tpm.models import TPMVisit, TPMActivity, TPMVisitReportRejectComment, TPMActionPoint, \
     TPMPartnerStaffMember
 from tpm.serializers.attachments import TPMAttachmentsSerializer, TPMReportAttachmentsSerializer, \
     TPMActivityPDSerializer
@@ -51,16 +47,10 @@
         fields = ['id', 'rejected_at', 'reject_reason', ]
 
 
-<<<<<<< HEAD
-class TPMActivityActionPointSerializer(PermissionsBasedSerializerMixin,
-                                       WritableNestedSerializerMixin,
-                                       UserContextSerializerMixin,
-                                       serializers.ModelSerializer):
-=======
-class TPMActionPointSerializer(TPMPermissionsBasedSerializerMixin,
+class TPMActionPointSerializer(PermissionsBasedSerializerMixin,
                                WritableNestedSerializerMixin,
+                               UserContextSerializerMixin,
                                serializers.ModelSerializer):
->>>>>>> d30d41cc
     author = MinimalUserSerializer(read_only=True)
 
     person_responsible = SeparatedReadWriteField(
@@ -70,16 +60,8 @@
 
     is_responsible = serializers.SerializerMethodField()
 
-<<<<<<< HEAD
     class Meta(PermissionsBasedSerializerMixin.Meta, WritableNestedSerializerMixin.Meta):
-        model = TPMActivityActionPoint
-=======
-    def get_is_responsible(self, obj):
-        return self.get_user() == obj.person_responsible
-
-    class Meta(TPMPermissionsBasedSerializerMixin.Meta, WritableNestedSerializerMixin.Meta):
         model = TPMActionPoint
->>>>>>> d30d41cc
         fields = [
             'id', 'author', 'person_responsible', 'is_responsible',
             'due_date', 'status', 'description', 'comments',
@@ -118,13 +100,7 @@
 
     pd_files = TPMActivityPDSerializer(many=True, required=False)
 
-<<<<<<< HEAD
-    action_points = TPMActivityActionPointSerializer(many=True, required=False)
-
     class Meta(PermissionsBasedSerializerMixin.Meta, WritableNestedSerializerMixin.Meta):
-=======
-    class Meta(TPMPermissionsBasedSerializerMixin.Meta, WritableNestedSerializerMixin.Meta):
->>>>>>> d30d41cc
         model = TPMActivity
         fields = [
             'id', 'implementing_partner', 'partnership', 'cp_output', 'section',
@@ -223,7 +199,8 @@
     class Meta(WritableNestedSerializerMixin.Meta):
         model = TPMVisit
         fields = [
-            'id', 'start_date', 'end_date', 'tpm_partner', 'implementing_partners', 'locations',
+            'id', 'start_date', 'end_date', 'tpm_partner',
+            'implementing_partners', 'locations', 'sections',
             'status', 'status_date', 'reference_number',
             'offices', 'tpm_partner_focal_points', 'unicef_focal_points',
             'date_created', 'date_of_assigned', 'date_of_tpm_accepted',
@@ -249,8 +226,6 @@
             many=True
         ).data
 
-<<<<<<< HEAD
-=======
     def get_sections(self, obj):
         return SectionSerializer(
             set(map(
@@ -260,20 +235,6 @@
             many=True
         ).data
 
-    class Meta(StatusPermissionsBasedRootSerializerMixin.Meta, WritableNestedSerializerMixin.Meta):
-        model = TPMVisit
-        permission_class = TPMPermission
-        fields = [
-            'id', 'start_date', 'end_date', 'tpm_partner',
-            'implementing_partners', 'locations', 'sections',
-            'status', 'status_date', 'reference_number',
-            'offices', 'tpm_partner_focal_points', 'unicef_focal_points',
-            'date_created', 'date_of_assigned', 'date_of_tpm_accepted',
-            'date_of_tpm_rejected', 'date_of_tpm_reported', 'date_of_unicef_approved',
-            'date_of_tpm_report_rejected', 'date_of_cancelled',
-        ]
-
->>>>>>> d30d41cc
 
 class TPMVisitSerializer(PermissionsBasedSerializerMixin, TPMVisitLightSerializer):
     tpm_activities = TPMActivitySerializer(many=True, required=False)
@@ -283,22 +244,17 @@
 
     report_reject_comments = TPMVisitReportRejectCommentSerializer(many=True, read_only=True)
 
-<<<<<<< HEAD
+    action_points = TPMActionPointSerializer(many=True, required=False)
+
     class Meta(PermissionsBasedSerializerMixin.Meta, TPMVisitLightSerializer.Meta):
         fields = TPMVisitLightSerializer.Meta.fields + [
-            'tpm_activities',
-            'reject_comment',
-            'attachments',
-            'report',
-            'report_reject_comments',
+            'tpm_activities', 'attachments', 'report', 'action_points',
+            'reject_comment', 'report_reject_comments',
         ]
         extra_kwargs = {
             'tpm_partner': {'required': True},
             'unicef_focal_points': {'required': True},
         }
-=======
-    action_points = TPMActionPointSerializer(many=True, required=False)
->>>>>>> d30d41cc
 
     def validate(self, attrs):
         validated_data = super(TPMVisitSerializer, self).validate(attrs)
@@ -323,19 +279,6 @@
 
         return validated_data
 
-<<<<<<< HEAD
-=======
-    class Meta(TPMVisitLightSerializer.Meta):
-        fields = TPMVisitLightSerializer.Meta.fields + [
-            'tpm_activities', 'attachments', 'report', 'action_points',
-            'reject_comment', 'visit_information', 'report_reject_comments',
-        ]
-        extra_kwargs = {
-            'tpm_partner': {'required': True},
-            'unicef_focal_points': {'required': True},
-        }
-
->>>>>>> d30d41cc
 
 class TPMVisitDraftSerializer(TPMVisitSerializer):
     class Meta(TPMVisitSerializer.Meta):
