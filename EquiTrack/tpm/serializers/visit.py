from __future__ import absolute_import, division, print_function, unicode_literals

import itertools

from django.utils.translation import ugettext_lazy as _

from rest_framework import serializers
from rest_framework.exceptions import ValidationError

from activities.serializers import ActivitySerializer
from partners.models import InterventionResultLink, PartnerType
from partners.serializers.interventions_v2 import InterventionCreateUpdateSerializer
<<<<<<< HEAD
from permissions2.serializers import PermissionsBasedSerializerMixin
from tpm.models import TPMVisit, TPMActivity, TPMVisitReportRejectComment, TPMActionPoint, \
    TPMPartnerStaffMember
from tpm.serializers.attachments import TPMAttachmentsSerializer, TPMReportAttachmentsSerializer
from utils.common.serializers.fields import SeparatedReadWriteField
from tpm.serializers.partner import TPMPartnerLightSerializer, TPMPartnerStaffMemberSerializer
from users.serializers import MinimalUserSerializer, OfficeSerializer
from utils.common.serializers.mixins import UserContextSerializerMixin
=======
from partners.serializers.partner_organization_v2 import MinimalPartnerOrganizationListSerializer
from tpm.models import (
    TPMActionPoint, TPMActivity, TPMPermission, TPMVisit, TPMVisitReportRejectComment,)
from tpm.tpmpartners.models import TPMPartnerStaffMember
from tpm.serializers.attachments import TPMAttachmentsSerializer, TPMReportAttachmentsSerializer, TPMReportSerializer
from tpm.serializers.partner import TPMPartnerLightSerializer, TPMPartnerStaffMemberSerializer
from utils.permissions.serializers import (
    StatusPermissionsBasedRootSerializerMixin, StatusPermissionsBasedSerializerMixin,)
from utils.common.serializers.fields import SeparatedReadWriteField
>>>>>>> 002129d4
from utils.writable_serializers.serializers import WritableNestedSerializerMixin
from users.serializers import MinimalUserSerializer, OfficeSerializer
from locations.serializers import LocationLightSerializer
from reports.serializers.v1 import ResultSerializer, SectorSerializer


class InterventionResultLinkVisitSerializer(serializers.ModelSerializer):
    name = serializers.ReadOnlyField(source="cp_output.name")

    class Meta:
        model = InterventionResultLink
        fields = [
            'id', 'name'
        ]


<<<<<<< HEAD
class PartnerOrganizationLightSerializer(serializers.ModelSerializer):
    class Meta:
        model = PartnerOrganization
        fields = [
            'id', 'name'
        ]


class TPMVisitReportRejectCommentSerializer(PermissionsBasedSerializerMixin,
=======
class TPMVisitReportRejectCommentSerializer(TPMPermissionsBasedSerializerMixin,
>>>>>>> 002129d4
                                            WritableNestedSerializerMixin,
                                            serializers.ModelSerializer):
    class Meta(WritableNestedSerializerMixin.Meta):
        model = TPMVisitReportRejectComment
        fields = ['id', 'rejected_at', 'reject_reason', ]


class TPMActionPointSerializer(PermissionsBasedSerializerMixin,
                               WritableNestedSerializerMixin,
                               UserContextSerializerMixin,
                               serializers.ModelSerializer):
    author = MinimalUserSerializer(read_only=True, label=_('Assigned By'))

    person_responsible = SeparatedReadWriteField(
        read_field=MinimalUserSerializer(read_only=True, label=_('Person Responsible')),
        required=True
    )

    is_responsible = serializers.SerializerMethodField()

    class Meta(WritableNestedSerializerMixin.Meta):
        model = TPMActionPoint
        fields = [
            'id', 'author', 'person_responsible', 'is_responsible',
            'due_date', 'status', 'description', 'comments',
        ]

    def get_is_responsible(self, obj):
        return self.get_user() == obj.person_responsible

    def create(self, validated_data):
        validated_data['author'] = self.get_user()
        return super(TPMActionPointSerializer, self).create(validated_data)


class TPMActivitySerializer(PermissionsBasedSerializerMixin, WritableNestedSerializerMixin,
                            ActivitySerializer):
    partner = SeparatedReadWriteField(
        read_field=MinimalPartnerOrganizationListSerializer(read_only=True, label=_('Implementing Partner')),
    )
    intervention = SeparatedReadWriteField(
        read_field=InterventionCreateUpdateSerializer(read_only=True, label=_('PD/SSFA')),
        required=False,
    )

    cp_output = SeparatedReadWriteField(
        read_field=ResultSerializer(read_only=True, label=_('CP Output')),
        required=False,
    )

    locations = SeparatedReadWriteField(
        read_field=LocationLightSerializer(many=True, read_only=True, label=_('Locations')),
    )

    section = SeparatedReadWriteField(
        read_field=SectorSerializer(read_only=True, label=_('Section')),
        required=True,
    )

    attachments = TPMAttachmentsSerializer(many=True, required=False, label=_('Related Documents'))
    report_attachments = TPMReportSerializer(many=True, required=False, label=_('Reports by Activity'))

    pv_applicable = serializers.BooleanField(read_only=True)

    def _validate_partner_intervention(self, validated_data, instance=None):
        if 'partner' in validated_data and 'intervention' not in validated_data:
            validated_data['intervention'] = None

        partner = validated_data.get('partner', instance.partner if instance else None)
        intervention = validated_data.get('intervention', instance.intervention if instance else None)

        if partner and partner.partner_type not in [PartnerType.GOVERNMENT, PartnerType.BILATERAL_MULTILATERAL] \
                and not intervention:
            raise ValidationError({'intervention': _('This field is required.')})

        return instance

    def create(self, validated_data):
        self._validate_partner_intervention(validated_data)
        return super(TPMActivitySerializer, self).create(validated_data)

    def update(self, instance, validated_data):
        self._validate_partner_intervention(validated_data, instance=instance)
        return super(TPMActivitySerializer, self).update(instance, validated_data)

    class Meta(WritableNestedSerializerMixin.Meta):
        model = TPMActivity
        fields = [
            'id', 'partner', 'intervention', 'cp_output', 'section',
            'date', 'locations', 'attachments', 'report_attachments', 'additional_information',
            'pv_applicable',
        ]
        extra_kwargs = {
            'id': {'label': _('Activity ID')},
            'date': {'required': True},
            'partner': {'required': True},
        }


class TPMVisitLightSerializer(WritableNestedSerializerMixin,
                              PermissionsBasedSerializerMixin,
                              serializers.ModelSerializer):
    tpm_partner = SeparatedReadWriteField(
        read_field=TPMPartnerLightSerializer(label=_('TPM Partner'), read_only=True),
    )

    offices = SeparatedReadWriteField(
        read_field=OfficeSerializer(read_only=True, many=True, label=_('Office(s) of UNICEF Focal Point(s)')),
    )

    unicef_focal_points = SeparatedReadWriteField(
        read_field=MinimalUserSerializer(read_only=True, many=True, label=_('UNICEF Focal Points')),
    )

    tpm_partner_focal_points = SeparatedReadWriteField(
        read_field=TPMPartnerStaffMemberSerializer(read_only=True, many=True, label=_('TPM Focal Points')),
    )

    status_date = serializers.ReadOnlyField(label=_('Status Date'))

    implementing_partners = serializers.SerializerMethodField(label=_('Implementing Partners'))
    locations = serializers.SerializerMethodField(label=_('Locations'))
    sections = serializers.SerializerMethodField(label=_('Sections'))

    class Meta(WritableNestedSerializerMixin.Meta):
        model = TPMVisit
        fields = [
            'id', 'start_date', 'end_date', 'tpm_partner',
            'implementing_partners', 'locations', 'sections',
            'status', 'status_date', 'reference_number',
            'offices', 'tpm_partner_focal_points', 'unicef_focal_points',
            'date_created', 'date_of_assigned', 'date_of_tpm_accepted',
            'date_of_tpm_rejected', 'date_of_tpm_reported', 'date_of_unicef_approved',
            'date_of_tpm_report_rejected', 'date_of_cancelled',
        ]

    def get_implementing_partners(self, obj):
        return MinimalPartnerOrganizationListSerializer(
            set(map(
                lambda a: a.partner,
                obj.tpm_activities.all()
            )),
            many=True
        ).data

    def get_locations(self, obj):
        return LocationLightSerializer(
            set(itertools.chain(*map(
                lambda a: a.locations.all(),
                obj.tpm_activities.all()
            ))),
            many=True
        ).data

    def get_sections(self, obj):
        return SectorSerializer(
            set(map(
                lambda a: a.section,
                obj.tpm_activities.all()
            )),
            many=True
        ).data

<<<<<<< HEAD

class TPMVisitSerializer(TPMVisitLightSerializer):
    tpm_activities = TPMActivitySerializer(label=_('Activity information'), many=True, required=False)
=======
    class Meta(StatusPermissionsBasedRootSerializerMixin.Meta, WritableNestedSerializerMixin.Meta):
        model = TPMVisit
        permission_class = TPMPermission
        fields = [
            'id', 'start_date', 'end_date', 'tpm_partner',
            'implementing_partners', 'locations', 'sections',
            'status', 'status_date', 'reference_number',
            'offices', 'tpm_partner_focal_points', 'unicef_focal_points',
            'date_created', 'date_of_assigned', 'date_of_tpm_accepted',
            'date_of_tpm_rejected', 'date_of_tpm_reported', 'date_of_unicef_approved',
            'date_of_tpm_report_rejected', 'date_of_cancelled',
        ]
        extra_kwargs = {
            'reference_number': {
                'label': _('Reference Number'),
            },
        }


class TPMVisitSerializer(TPMVisitLightSerializer):
    tpm_activities = TPMActivitySerializer(many=True, required=False, label=_('Site Visit Schedule'))
>>>>>>> 002129d4

    report_attachments = TPMReportAttachmentsSerializer(many=True, required=False, label=_('Overall Visit Reports'))

    report_reject_comments = TPMVisitReportRejectCommentSerializer(many=True, read_only=True)

<<<<<<< HEAD
    action_points = TPMActionPointSerializer(many=True, required=False)

    class Meta(TPMVisitLightSerializer.Meta):
        fields = TPMVisitLightSerializer.Meta.fields + [
            'tpm_activities', 'report_attachments', 'action_points',
            'reject_comment', 'approval_comment',
            'visit_information', 'report_reject_comments',
        ]
        extra_kwargs = {
            'tpm_activities': {'label': _('Activities Information')},
            'tpm_partner': {'required': True, 'label': _('TPM Name')},
            'unicef_focal_points': {'required': True},
        }
=======
    action_points = TPMActionPointSerializer(label=_('Activity Information'), many=True, required=False)
>>>>>>> 002129d4

    def validate(self, attrs):
        validated_data = super(TPMVisitSerializer, self).validate(attrs)

        tpm_partner = validated_data.get('tpm_partner', self.instance.tpm_partner if self.instance else None)

        if 'tpm_partner_focal_points' in validated_data:
            tpm_partner_focal_points = set(map(lambda x: x.id, validated_data['tpm_partner_focal_points']))
            diff = tpm_partner_focal_points - set(TPMPartnerStaffMember.objects.filter(
                id__in=tpm_partner_focal_points,
                tpm_partner_id=tpm_partner.id
            ).values_list('id', flat=True))

            if diff:
                raise ValidationError({
                    'tpm_partner_focal_points': [
                        self.fields['tpm_partner_focal_points'].write_field.child_relation
                            .error_messages['does_not_exist'].format(pk_value=pk)
                        for pk in diff
                    ]
                })

        return validated_data

<<<<<<< HEAD
=======
    class Meta(TPMVisitLightSerializer.Meta):
        fields = TPMVisitLightSerializer.Meta.fields + [
            'tpm_activities', 'report_attachments', 'action_points',
            'reject_comment', 'approval_comment',
            'visit_information', 'report_reject_comments',
        ]
        extra_kwargs = {
            'tpm_partner': {'required': True},
            'unicef_focal_points': {'required': True},
            'tpm_partner_focal_points': {'required': True},
        }

>>>>>>> 002129d4

class TPMVisitDraftSerializer(TPMVisitSerializer):
    class Meta(TPMVisitSerializer.Meta):
        extra_kwargs = {}<|MERGE_RESOLUTION|>--- conflicted
+++ resolved
@@ -10,26 +10,16 @@
 from activities.serializers import ActivitySerializer
 from partners.models import InterventionResultLink, PartnerType
 from partners.serializers.interventions_v2 import InterventionCreateUpdateSerializer
-<<<<<<< HEAD
+from partners.serializers.partner_organization_v2 import MinimalPartnerOrganizationListSerializer
 from permissions2.serializers import PermissionsBasedSerializerMixin
-from tpm.models import TPMVisit, TPMActivity, TPMVisitReportRejectComment, TPMActionPoint, \
-    TPMPartnerStaffMember
-from tpm.serializers.attachments import TPMAttachmentsSerializer, TPMReportAttachmentsSerializer
-from utils.common.serializers.fields import SeparatedReadWriteField
-from tpm.serializers.partner import TPMPartnerLightSerializer, TPMPartnerStaffMemberSerializer
-from users.serializers import MinimalUserSerializer, OfficeSerializer
-from utils.common.serializers.mixins import UserContextSerializerMixin
-=======
-from partners.serializers.partner_organization_v2 import MinimalPartnerOrganizationListSerializer
 from tpm.models import (
-    TPMActionPoint, TPMActivity, TPMPermission, TPMVisit, TPMVisitReportRejectComment,)
+    TPMActionPoint, TPMActivity, TPMVisit, TPMVisitReportRejectComment,)
 from tpm.tpmpartners.models import TPMPartnerStaffMember
 from tpm.serializers.attachments import TPMAttachmentsSerializer, TPMReportAttachmentsSerializer, TPMReportSerializer
 from tpm.serializers.partner import TPMPartnerLightSerializer, TPMPartnerStaffMemberSerializer
-from utils.permissions.serializers import (
-    StatusPermissionsBasedRootSerializerMixin, StatusPermissionsBasedSerializerMixin,)
+from utils.permissions.serializers import StatusPermissionsBasedRootSerializerMixin
 from utils.common.serializers.fields import SeparatedReadWriteField
->>>>>>> 002129d4
+from utils.common.serializers.mixins import UserContextSerializerMixin
 from utils.writable_serializers.serializers import WritableNestedSerializerMixin
 from users.serializers import MinimalUserSerializer, OfficeSerializer
 from locations.serializers import LocationLightSerializer
@@ -46,19 +36,7 @@
         ]
 
 
-<<<<<<< HEAD
-class PartnerOrganizationLightSerializer(serializers.ModelSerializer):
-    class Meta:
-        model = PartnerOrganization
-        fields = [
-            'id', 'name'
-        ]
-
-
 class TPMVisitReportRejectCommentSerializer(PermissionsBasedSerializerMixin,
-=======
-class TPMVisitReportRejectCommentSerializer(TPMPermissionsBasedSerializerMixin,
->>>>>>> 002129d4
                                             WritableNestedSerializerMixin,
                                             serializers.ModelSerializer):
     class Meta(WritableNestedSerializerMixin.Meta):
@@ -182,18 +160,6 @@
     implementing_partners = serializers.SerializerMethodField(label=_('Implementing Partners'))
     locations = serializers.SerializerMethodField(label=_('Locations'))
     sections = serializers.SerializerMethodField(label=_('Sections'))
-
-    class Meta(WritableNestedSerializerMixin.Meta):
-        model = TPMVisit
-        fields = [
-            'id', 'start_date', 'end_date', 'tpm_partner',
-            'implementing_partners', 'locations', 'sections',
-            'status', 'status_date', 'reference_number',
-            'offices', 'tpm_partner_focal_points', 'unicef_focal_points',
-            'date_created', 'date_of_assigned', 'date_of_tpm_accepted',
-            'date_of_tpm_rejected', 'date_of_tpm_reported', 'date_of_unicef_approved',
-            'date_of_tpm_report_rejected', 'date_of_cancelled',
-        ]
 
     def get_implementing_partners(self, obj):
         return MinimalPartnerOrganizationListSerializer(
@@ -222,14 +188,8 @@
             many=True
         ).data
 
-<<<<<<< HEAD
-
-class TPMVisitSerializer(TPMVisitLightSerializer):
-    tpm_activities = TPMActivitySerializer(label=_('Activity information'), many=True, required=False)
-=======
     class Meta(StatusPermissionsBasedRootSerializerMixin.Meta, WritableNestedSerializerMixin.Meta):
         model = TPMVisit
-        permission_class = TPMPermission
         fields = [
             'id', 'start_date', 'end_date', 'tpm_partner',
             'implementing_partners', 'locations', 'sections',
@@ -248,29 +208,12 @@
 
 class TPMVisitSerializer(TPMVisitLightSerializer):
     tpm_activities = TPMActivitySerializer(many=True, required=False, label=_('Site Visit Schedule'))
->>>>>>> 002129d4
 
     report_attachments = TPMReportAttachmentsSerializer(many=True, required=False, label=_('Overall Visit Reports'))
 
     report_reject_comments = TPMVisitReportRejectCommentSerializer(many=True, read_only=True)
 
-<<<<<<< HEAD
-    action_points = TPMActionPointSerializer(many=True, required=False)
-
-    class Meta(TPMVisitLightSerializer.Meta):
-        fields = TPMVisitLightSerializer.Meta.fields + [
-            'tpm_activities', 'report_attachments', 'action_points',
-            'reject_comment', 'approval_comment',
-            'visit_information', 'report_reject_comments',
-        ]
-        extra_kwargs = {
-            'tpm_activities': {'label': _('Activities Information')},
-            'tpm_partner': {'required': True, 'label': _('TPM Name')},
-            'unicef_focal_points': {'required': True},
-        }
-=======
     action_points = TPMActionPointSerializer(label=_('Activity Information'), many=True, required=False)
->>>>>>> 002129d4
 
     def validate(self, attrs):
         validated_data = super(TPMVisitSerializer, self).validate(attrs)
@@ -295,8 +238,6 @@
 
         return validated_data
 
-<<<<<<< HEAD
-=======
     class Meta(TPMVisitLightSerializer.Meta):
         fields = TPMVisitLightSerializer.Meta.fields + [
             'tpm_activities', 'report_attachments', 'action_points',
@@ -309,7 +250,6 @@
             'tpm_partner_focal_points': {'required': True},
         }
 
->>>>>>> 002129d4
 
 class TPMVisitDraftSerializer(TPMVisitSerializer):
     class Meta(TPMVisitSerializer.Meta):
