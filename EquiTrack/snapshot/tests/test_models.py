--- conflicted
+++ resolved
@@ -33,13 +33,8 @@
     def test_by_user_display(self):
         user = UserFactory(first_name="First", last_name="Second")
         activity = ActivityFactory(by_user=user)
-<<<<<<< HEAD
-        self.assertEqual(str(user), "First Second")
+        self.assertEqual(six.text_type(user), "First Second")
         self.assertEqual(activity.by_user_display(), "First Second")
-=======
-        self.assertEqual(six.text_type(user), "First")
-        self.assertEqual(activity.by_user_display(), "First")
->>>>>>> 3b6a949b
 
     def test_delete_target(self):
         workspace = WorkspaceFileType.objects.create(name="Workspace")
