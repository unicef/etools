from __future__ import absolute_import
from __future__ import division
from __future__ import print_function
from __future__ import unicode_literals

<<<<<<< HEAD
from django.forms import model_to_dict

from EquiTrack.tests.mixins import FastTenantTestCase as TenantTestCase
from funds.tests.factories import FundsReservationHeaderFactory
from partners.tests.factories import (
=======
from EquiTrack.tests.cases import EToolsTenantTestCase
from EquiTrack.factories import (
>>>>>>> 657e7458
    AgreementFactory,
    InterventionFactory,
    PartnerFactory,
    PartnerStaffFactory,
)
from snapshot import utils
from users.tests.factories import UserFactory


class TestJsonify(EToolsTenantTestCase):
    def test_jsonify(self):
        intervention = InterventionFactory()
        j = utils.jsonify(model_to_dict(intervention))
        self.assertEqual(j["title"], intervention.title)


class TestGetToManyFieldNames(EToolsTenantTestCase):
    def test_intervention(self):
        intervention = InterventionFactory()
        fields = utils.get_to_many_field_names(intervention.__class__)
        # check many_to_one field
        self.assertIn("frs", fields)
        # check many_to_many field
        self.assertIn("sections", fields)

    def test_partner(self):
        partner = PartnerFactory()
        fields = utils.get_to_many_field_names(partner.__class__)
        # check many_to_one field
        self.assertIn("staff_members", fields)

    def test_partner_staff(self):
        partner = PartnerFactory()
        partner_staff = PartnerStaffFactory(partner=partner)
        fields = utils.get_to_many_field_names(partner_staff.__class__)
        # check many_to_one field
        self.assertIn("signed_interventions", fields)
        # check many_to_many field
        self.assertIn("agreement_authorizations", fields)

    def test_agreement(self):
        agreement = AgreementFactory()
        fields = utils.get_to_many_field_names(agreement.__class__)
        # check many_to_one field
        self.assertIn("amendments", fields)


class TestCreateDictWithRelations(EToolsTenantTestCase):
    def test_no_relation(self):
        intervention = InterventionFactory()
        obj_dict = utils.create_dict_with_relations(intervention)
        self.assertEqual(obj_dict["frs"], [])

    def test_relation(self):
        intervention = InterventionFactory()
        fr = FundsReservationHeaderFactory(intervention=intervention)
        obj_dict = utils.create_dict_with_relations(intervention)
        self.assertEqual(obj_dict["frs"], [fr.pk])

    def test_obj_none(self):
        obj_dict = utils.create_dict_with_relations(None)
        self.assertEqual(obj_dict, {})


class TestCreateChangeDict(EToolsTenantTestCase):
    def test_no_prev_dict(self):
        self.assertEqual(utils.create_change_dict(None, {"key": "value"}), {})

    def test_change(self):
        before = {"test": "unknown"}
        after = {"test": "known"}
        change = utils.create_change_dict(before, after)
        self.assertEqual(change, {
            "test": {
                "before": "unknown",
                "after": "known"
            }
        })


class TestCreateSnapshot(EToolsTenantTestCase):
    def test_create(self):
        user = UserFactory()
        intervention = InterventionFactory()
        activity = utils.create_snapshot(intervention, {}, user)
        self.assertEqual(activity.target, intervention)
        self.assertEqual(activity.action, activity.CREATE)
        self.assertEqual(activity.by_user, user)
        self.assertEqual(activity.data["title"], intervention.title)
        self.assertEqual(activity.change, {})

    def test_update(self):
        user = UserFactory()
        intervention = InterventionFactory()
        obj_dict = utils.create_dict_with_relations(intervention)
        fr = FundsReservationHeaderFactory(intervention=intervention)
        activity = utils.create_snapshot(intervention, obj_dict, user)
        self.assertEqual(activity.target, intervention)
        self.assertEqual(activity.action, activity.UPDATE)
        self.assertEqual(activity.by_user, user)
        self.assertEqual(activity.data["title"], intervention.title)
        self.assertEqual(activity.change, {
            "frs": {
                "before": [],
                "after": [fr.pk]
            }
        })<|MERGE_RESOLUTION|>--- conflicted
+++ resolved
@@ -3,16 +3,11 @@
 from __future__ import print_function
 from __future__ import unicode_literals
 
-<<<<<<< HEAD
 from django.forms import model_to_dict
 
-from EquiTrack.tests.mixins import FastTenantTestCase as TenantTestCase
+from EquiTrack.tests.cases import EToolsTenantTestCase
 from funds.tests.factories import FundsReservationHeaderFactory
 from partners.tests.factories import (
-=======
-from EquiTrack.tests.cases import EToolsTenantTestCase
-from EquiTrack.factories import (
->>>>>>> 657e7458
     AgreementFactory,
     InterventionFactory,
     PartnerFactory,
