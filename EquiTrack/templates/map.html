{% extends "base.html" %}
{% load leaflet_tags %}

{% block extra_head %}


    {% leaflet_css %}
    <link rel="stylesheet" href="{{ STATIC_URL }}css/leaflet.awesome-markers.css" />
    <link rel="stylesheet" href="http://libs.cartocdn.com/cartodb.js/v3/themes/css/cartodb.css" />

    <script src="http://libs.cartocdn.com/cartodb.js/v3/cartodb.js"></script>
    <script src="{{ STATIC_URL }}js/leaflet.awesome-markers.min.js"></script>

    <!--[if lte IE 8 -->
    <link rel="stylesheet" href="http://libs.cartocdn.com/cartodb.js/v3/themes/css/cartodb.ie.css" />
    <![endif]-->
    <!--Switch between the different themes changing the stylesheet below - light-theme.css |dark-theme.css -->
   <!-- <link rel="stylesheet" href="{{ STATIC_URL }}css/dark-theme.css"> -->
    <link rel="stylesheet" href="{{ STATIC_URL }}css/makeitresponsive.css">
    <link rel="stylesheet" href="{{ STATIC_URL }}css/spongemap.css" />
    <link rel="stylesheet" href="{{ STATIC_URL }}css/leaflet.awesome-markers.css" />

    <style>
        html, body {height:100%; padding: 0;}
        #cartodb-map {height:100%; margin-left: 250px; background: white;}
        #mapmenu { position: absolute; top: 10px; right: 10px; height:60px; background: transparent; z-index:10;}
        #mapmenu a {
          margin: 15px 10px 0 0;
          float: right;
          vertical-align: baseline;
          width: 100px;
          padding: 10px;
          text-align: center;
          font: bold 11px "Helvetica",Arial;
          line-height: normal;
          color: #FFF;
          border-radius: 4px;
          border: 1px solid #777777;
          /*background: #ffffff; */
          text-decoration: none;
          cursor: pointer;
        }
        #mapmenu a.selected {
           background: #777; }
        #mapmenu a:hover {
          color: #f09;
        }

        .infowindow-custom{
            position: relative;
            width: 500px;
            background-color: white;
            margin-bottom: 11px;

          }

        .cartodb-popup-close-button {
            position: absolute;
            top: -12px;
            right: -11px;
            width: 26px;
            height: 26px;
            background: url('http://libs.cartodb.com/cartodb.js/v3/themes/img/light.png') no-repeat 0 -23px;
            text-indent: -9999px;
            font-size: 0;
            line-height: 0;
            opacity: 1;
            text-transform: uppercase;
            z-index: 3;
          }

          .cartodb-popup-tip-container {
            position: absolute;
            bottom: -3px;
            left: 23px;
            width: 16px;
            height: 14px;
            background: url('http://libs.cartodb.com/cartodb.js/v3/themes/img/light.png') no-repeat -23px -7px;
            text-indent: -9999px;
            font-size: 0;
            line-height: 0;
            opacity: 1;
            z-index: 3;
          }

          blockquote {
            display: hidden;
          }

          .cartodb-popup-content {
            min-height: 100px;
          }
        .leaflet-popup-content{
        min-width: 400px !important;
        width: inherit !important;
        height: 500px;
            height: inherit !important;
    }

    .scrollable-menu {
        height: auto;
        max-height: 500px;
        overflow-x: hidden;
    }
    </style>

{% endblock %}

{% block content %}


    <section class="main-content-wrapper">
        <section id="main-content">
           <div class="row col-md-offset-1" style=" padding-top: 10px;">
            <div class="col-md-2">
                <div class="btn-group btn-block">
                    <button id="btn-result_structure" type="button" class="col-md-10 btn btn-info">
                       Result Structure
                    </button>

                    <button class="col-md-2 btn btn-info dropdown-toggle" data-toggle="dropdown">
                         <span class="caret"></span>
                    </button>
                    <ul class="dropdown-menu scrollable-menu" role="menu">
                        {% for result_structure in result_structure_list %}
                            <li><a href="javascript:void(0);" id="result_structure{{ result_structure.id }}" onclick="DropdownSelect(this.id);" itemid="{{ result_structure.id }}">{{ result_structure.name }}</a></li>
                        {% endfor %}
                    </ul>
                </div>
            </div>
           <div class="col-md-2">
                <div class="btn-group btn-block">
                    <button id="btn-sector" type="button" class="col-md-10 btn btn-danger">
                       Sector
                    </button>

                    <button class="col-md-2 btn btn-danger dropdown-toggle" data-toggle="dropdown">
                         <span class="caret"></span>
                    </button>
                    <ul class="dropdown-menu scrollable-menu" role="menu">
                        {% for sector in sectors_list %}
                            <li><a href="javascript:void(0);" id="sector{{ sector.id }}" onclick="DropdownSelect(this.id);" itemid="{{ sector.id }}">{{ sector.name }}</a></li>
                        {% endfor %}
                    </ul>
                </div>
            </div>
            <div class="col-md-2">
                <div class="btn-group btn-block">
                    <button id="btn-gateway" type="button" class="col-md-10 btn btn-primary">
                       Gateways
                    </button>

                    <button class="col-md-2 btn btn-primary dropdown-toggle" data-toggle="dropdown" type="button">
                         <span class="caret"></span>
                    </button>

                    <ul class="dropdown-menu scrollable-menu" role="menu" id="gateway_ul">
                        {% for gateway in gateway_list %}
                            <li><a href="javascript:void(0);" id="gateway{{ gateway.id }}" onclick="DropdownSelect(this.id);" itemid="{{ gateway.id }}">{{ gateway.name }}</a></li>
                        {% endfor %}
                    </ul>

                </div>
            </div>
            <div class="col-md-2">
                <div class="btn-group btn-block">
                    <button id="btn-governorate" type="button" class="col-md-10 btn btn-success">
                       Governorate
                    </button>

                    <button class="col-md-2 btn btn-success dropdown-toggle" data-toggle="dropdown" type="=button">
                         <span class="caret"></span>
                    </button>
                    <ul class="dropdown-menu scrollable-menu" role="menu" id="governorate_ul">
                       {% for governorate in governorate_list %}
                            <li><a href="javascript:void(0);" id="governorate{{ governorate.id }}" onclick="DropdownSelect(this.id);" itemid="{{ governorate.id }}">{{ governorate.name }}</a></li>
                        {% endfor %}
                    </ul>
                </div>
            </div>
            <div class="col-md-2 col-md-offset-2">
                <div class="btn-group btn-block">
                    <button id="btn-submit" type="button" class="col-md-5 btn btn-warning" onclick="SubmitSearch();">
                       Submit
                    </button>
                    <button id="btn-clear" type="button" class="col-md-5 btn btn-danger" onclick="ClearButtonClick();">
                       Clear
                    </button>
                </div>
            </div>

            </div>

            <!-- new row -->
            <div class="row col-md-offset-1">
                <div class="col-md-2">
                    <div class="btn-group btn-block">
                        <button id="btn-status" type="button" class="col-md-10 btn btn-info">
                           Status
                        </button>

                        <button class="col-md-2 btn btn-info dropdown-toggle" data-toggle="dropdown" type="=button">
                             <span class="caret"></span>
                        </button>
                            <ul class="dropdown-menu scrollable-menu" role="menu">
                                    <li><a href="javascript:void(0);" id="status0" onclick="DropdownSelect(this.id);" itemid="0">IN_PROCESS</a></li>
                                    <li><a href="javascript:void(0);" id="status1" onclick="DropdownSelect(this.id);" itemid="1">ACTIVE</a></li>
                                    <li><a href="javascript:void(0);" id="status2" onclick="DropdownSelect(this.id);" itemid="2">IMPLEMENTED</a></li>
                                    <li><a href="javascript:void(0);" id="status3" onclick="DropdownSelect(this.id);" itemid="3">CANCELLED</a></li>
                            </ul>
                    </div>
                </div>
               <div class="col-md-2">
                    <div class="btn-group btn-block">
                        <button id="btn-donor" type="button" class="col-md-10 btn btn-danger">
                           Donor
                        </button>

                        <button class="col-md-2 btn btn-danger dropdown-toggle" data-toggle="dropdown">
                             <span class="caret"></span>
                        </button>
                        <ul class="dropdown-menu scrollable-menu" role="menu">
                           {% for donor in donor_list %}
                                <li><a href="javascript:void(0);" id="donor{{ donor.id }}" onclick="DropdownSelect(this.id);" itemid="{{ donor.id }}">{{ donor.name }}</a></li>
                            {% endfor %}
                        </ul>
                    </div>
                </div>
                <div class="col-md-2">
                    <div class="btn-group btn-block">
                        <button id="btn-partner" type="button" class="col-md-10 btn btn-primary">
                           Partner
                        </button>

                        <button class="col-md-2 btn btn-primary dropdown-toggle" data-toggle="dropdown">
                             <span class="caret"></span>
                        </button>
                        <ul class="dropdown-menu scrollable-menu" role="menu">
                           {% for partner in partner_list %}
                                <li><a href="javascript:void(0);" id="partner{{ partner.id }}" onclick="DropdownSelect(this.id);" itemid="{{ partner.id }}">{{ partner.name }}</a></li>
                            {% endfor %}
                        </ul>
                    </div>
                </div>
                <div class="col-md-2">
                    <div class="btn-group btn-block">
                        <button id="btn-district" type="button" class="col-md-10 btn btn-success">
                           District
                        </button>

                        <button class="col-md-2 btn btn-success dropdown-toggle" data-toggle="dropdown">
                             <span class="caret"></span>
                        </button>
                        <ul class="dropdown-menu scrollable-menu" role="menu">
                           {% for district in region_list %}
                                <li><a href="javascript:void(0);" id="district{{ district.id }}" onclick="DropdownSelect(this.id);" itemid="{{ district.id }}">{{ district.name }}</a></li>
                            {% endfor %}
                        </ul>
                    </div>
                </div>
            </div>

        <!-- new row -->
            <div class="row col-md-11 col-md-offset-1" style="display:block">
                <div id="accordion" class="panel-group">
                    <div class="panel panel-default">
                        <div class="panel-heading">
                            <h4 class="panel-title">
                                <a data-toggle="collapse" data-parent="#accordion" href="#collapseOne">Detailed Search</a>
                            </h4>
                        </div>
                         <div id="collapseOne" class="panel-collapse collapse">
                            <div class="panel-body">
                                <div class="col-md-2">
                                    <div class="btn-group btn-block">
                                        <button id="btn-indicator" type="button" class="col-md-10 btn btn-info">
                                           Indicator
                                        </button>

                                        <button class="col-md-2 btn btn-info dropdown-toggle" data-toggle="dropdown">
                                             <span class="caret"></span>
                                        </button>
                                        <ul class="dropdown-menu scrollable-menu" role="menu">
                                           {% for indicator in indicator_list %}
                                                <li><a href="javascript:void(0);" id="indicator{{ indicator.id }}" onclick="DropdownSelect(this.id);" itemid="{{ indicator.id }}">{{ indicator.name }}</a></li>
                                            {% endfor %}
                                        </ul>
                                    </div>
                                </div>
                                <div class="col-md-2">
                                    <div class="btn-group btn-block">
                                        <button id="btn-output" type="button" class="col-md-10 btn btn-success">
                                           Output
                                        </button>

                                        <button class="col-md-2 btn btn-success dropdown-toggle" data-toggle="dropdown">
                                             <span class="caret"></span>
                                        </button>
                                        <ul class="dropdown-menu scrollable-menu" role="menu">
                                           {% for output in output_list %}
                                                <li><a href="javascript:void(0);" id="output{{ output.id }}" onclick="DropdownSelect(this.id);" itemid="{{ output.id }}">{{ output.name }}</a></li>
                                            {% endfor %}
                                        </ul>
                                    </div>
                                </div>

                                <div class='col-md-3'>
                                    <div class="form-group">
                                        <label class="col-md-2 control-label nopadding">Date From</label>
                                        <div class='input-group input-append date col-md-10' id='datetimepicker6'>
                                            <input type='text' class="form-control" name="date" />
                                            <span class="input-group-addon add-on"><span class="glyphicon glyphicon-calendar"></span>
                                            </span>
                                        </div>
                                    </div>
                                </div>
                                <div class='col-md-3'>
                                    <div class="form-group">
                                        <label class="col-md-2 control-label no nopadding">Date To</label>
                                        <div class='input-group input-append date col-md-10' id='datetimepicker7'>
                                            <input type='text' class="form-control" name="date" />
                                            <span class="input-group-addon add-on"><span class="glyphicon glyphicon-calendar"></span>
                                            </span>
                                        </div>
                                    </div>
                                </div>
                             </div>
                         </div>
                    </div>
                </div>
            </div>
            <div class="row">
                <div class="col-md-12">
                    <div class="panel panel-default">
                        <div class="panel-body">

                             {% leaflet_map "leaflet-map" callback="window.main" %}

                            <div id='mapmenu' class="col-md-10">
                            </div>
                        </div>
                    </div>
                </div>
            </div>
        </section>
    </section>


{% endblock %}

{% block extra_js %}

    {% leaflet_js %}

    <script type="text/javascript">

        //querying JSON
        function getObjects(obj, key, val) {
            var objects = [];
            for (var i in obj) {
                if (!obj.hasOwnProperty(i)) continue;
                if (typeof obj[i] == 'object') {
                    objects = objects.concat(getObjects(obj[i], key, val));
                } else if (i == key && obj[key] == val) {
                    objects.push(obj);
                }
            }
            return objects;
        }

        function DropdownSelect(id){
            var selectVal = $('#' + id).html();
            var itemId = $('#' + id).attr('itemid');
            var btnId = "btn-" + id.substring(0, id.indexOf(itemId));
            $('#' + btnId).html(selectVal);
<<<<<<< HEAD

            //get the current color class and set the background of selected item
            var colorClass = '';
            var arr =  $('#' + btnId).attr('class').split(" ");

            for (var i = 0; i < arr.length; i++){
                if(arr[i].indexOf("btn-")>-1){
                    colorClass = arr[i];
                    break;
                }
            }
            $('#' + btnId).next().next().find('*').removeClass(colorClass);
            $('#' + btnId).next().next().find('*').css({"color": ""});

            $('#' + id).addClass(colorClass);
            $('#' + id).css({"color" : "#fff"})
        }

        function SubmitSearch(){
            var resultStructure = $('#btn-result_structure').html();
            var sector = $('#btn-sector').html();
            var gateway = $('#btn-gateway').html();
            var governorate = $('#btn-governorate').html();
            var status = $('#btn-status').html();
            var donor = $('#btn-donor').html();
            var partner = $('#btn-partner').html();
            var district = $('#btn-district').html();

            var query='';
            if(!resultStructure.includes('Result Structure'))
                query += 'result_structure=' + $("a:contains(" + resultStructure + ")").attr("itemid") + '&';

            if(!sector.includes('Sector'))
                query += 'sector=' + $("a:contains(" + sector + ")").attr("itemid") + '&';

            if(!gateway.includes('Gateways'))
                query += 'gateway=' + $("a:contains(" + gateway + ")").attr("itemid") + '&';

            if(!governorate.includes('Governorate'))
                query += 'governorate=' + $("a:contains(" + governorate + ")").attr("itemid") + '&';

            if(!status.includes('Status'))
                query += 'status=' + $("a:contains(" + status + ")").html().toLowerCase() + '&';

            if(!donor.includes('Donor'))
                query += 'donor=' + $("a:contains(" + donor + ")").attr("itemid") + '&';

            if(!partner.includes('Partner'))
                query += 'partner=' + $("a:contains(" + partner + ")").attr("itemid") + '&';

            if(!district.includes('District'))
                query += 'district=' + $("a:contains(" + district + ")").attr("itemid") + '&';

            history.pushState(query, "", "/map/?" + query);
            console.log(query);

        }

        function ClearButtonClick(){
            history.replaceState("", "", "/map/");
            location.reload();
        }
=======
>>>>>>> d371f5ae

            //get the current color class and set the background of selected item
            var colorClass = '';
            var arr =  $('#' + btnId).attr('class').split(" ");

            for (var i = 0; i < arr.length; i++){
                if(arr[i].indexOf("btn-")>-1){
                    colorClass = arr[i];
                    break;
                }
            }
            $('#' + btnId).next().next().find('*').removeClass(colorClass);
            $('#' + btnId).next().next().find('*').css({"color": ""});

            $('#' + id).addClass(colorClass);
            $('#' + id).css({"color" : "#fff"})
        }

        function SubmitSearch(){
            var resultStructure = $('#btn-result_structure').html();
            var sector = $('#btn-sector').html();
            var gateway = $('#btn-gateway').html();
            var governorate = $('#btn-governorate').html();
            var status = $('#btn-status').html();
            var donor = $('#btn-donor').html();
            var partner = $('#btn-partner').html();
            var district = $('#btn-district').html();

            var query='';
            if(!resultStructure.includes('Result Structure'))
                query += 'result_structure=' + $("a:contains(" + resultStructure + ")").attr("itemid") + '&';

            if(!sector.includes('Sector'))
                query += 'sector=' + $("a:contains(" + sector + ")").attr("itemid") + '&';

            if(!gateway.includes('Gateways'))
                query += 'gateway=' + $("a:contains(" + gateway + ")").attr("itemid") + '&';

            if(!governorate.includes('Governorate'))
                query += 'governorate=' + $("a:contains(" + governorate + ")").attr("itemid") + '&';

            if(!status.includes('Status'))
                query += 'status=' + $("a:contains(" + status + ")").html().toLowerCase() + '&';

            if(!donor.includes('Donor'))
                query += 'donor=' + $("a:contains(" + donor + ")").attr("itemid") + '&';

            if(!partner.includes('Partner'))
                query += 'partner=' + $("a:contains(" + partner + ")").attr("itemid") + '&';

            if(!district.includes('District'))
                query += 'district=' + $("a:contains(" + district + ")").attr("itemid") + '&';

            history.pushState(query, "", "/map/?" + query);
            console.log(query);

        }

        function ClearButtonClick(){
            history.replaceState("", "", "/map/");
            location.reload();
        }

        function getRandomColor() {
            var letters = '0123456789ABCDEF'.split('');
            var color = '#';
            for (var i = 0; i < 6; i++ ) {
                color += letters[Math.floor(Math.random() * 16)];
            }
            return color;
        }

        var map1;
        var sublayer;
        var table;
        var uniqueID;
<<<<<<< HEAD
        //var sublayerArr = [];
        var subLayerOptions = '[';
        var count = 0;
        var tableArr = [];
        //var cartoSubLayers = [];
        var color="";
        //var layers = {};
=======
        var subLayerOptions = '[';
        var count = 0;
        var tableArr = [];
        var color="";
>>>>>>> d371f5ae

        function main(map, options) {
            map1=map;
            layer_control = L.control.layers().addTo(map);
            //get all cartodb tables from equitrack and pull data from CartoDB
            $.getJSON("{% url 'cartodbtables' %}", function (data) {
                $.each(data, function (key, val) {
                    $.getJSON(
                            "https://"+ val.domain +".cartodb.com/api/v2/sql?q=SELECT * FROM " + val.table_name +
                            "&format=GeoJSON&api_key=" + val.api_key
                    )
                    .done(function (data) {
                        var newlayer;
                        color = val.color;
                        tableArr.push({table_name: val.table_name, pcode_col: val.pcode_col, color: color});
                        if (data.features[0].geometry != null) {
                            if (data.features[0].geometry.type == "MultiPolygon" || data.features[0].geometry.type == "Polygon") {
                                newlayer = L.geoJson(data, {
                                    style: {
                                        color: "#fff",
                                        weight: 2,
                                        opacity: 0.5,
                                        fillOpacity: 0.3,
                                        fillColor: color
                                    }
                                });
                            }
                            else{

                                newlayer = L.geoJson(data, {
                                    style: function (feature) {
                                        return feature.properties && feature.properties.style;
                                    },

                                    pointToLayer: function (feature, latlng) {
                                        return L.circleMarker(latlng, {
                                            radius: 5,
                                            fillColor: color,
                                            color: "#fff",
                                            weight: 1,
                                            opacity: 1,
                                            fillOpacity: 0.8
                                        });
			                        }
                                 });
                            }
                        }
                        else{
                            //var color = getRandomColor();
                            newlayer = L.geoJson(data, {
                                style: function (feature) {
                                    return feature.properties && feature.properties.style;
                                },

                                pointToLayer: function (feature, latlng) {
                                    return L.circleMarker(latlng, {
                                        radius: 5,
                                        fillColor: color,
                                        color: "#fff",
                                        weight: 1,
                                        opacity: 1,
                                        fillOpacity: 0.8
                                    });
                                }
                             });
                        }
                        //console.log(JSON.stringify(data));
                        layer_control.addOverlay(newlayer, val.table_name);
                        $.each(tableArr, function(keyt,valt) {
                            //alert($("span:contains(" + valt.table_name + ")").html());
                            $("span:contains(" + valt.table_name + ")").parent().css({"background-color": valt.color, "opacity": "0.6"});
                            $("span:contains(" + valt.table_name + ")").css("color", "#fff");
                        });
                    })
                    .error(function (errors) {
                        // errors contains a list of errors
                        console.log("errors:" + errors);
                    });
                });
                $('.leaflet-top.leaflet-right').prepend('<div>Select Layers</div>');
            });

            UpdateMap();
        }

        function GatewayGetData(id){
            if(id==''){

            }
            else{
                var rowId = id.substring(id.length-1);
                var url = "/nikmap/" + rowId + "/all_json_governorates";
                $.getJSON(url, function (governorates) {
                     var options = '';
                     for (var i = 0; i < governorates.length; i++) {
                        options += '<li><a href="javascript:void(0);" id="governorate' + governorates[i].pk + '" onclick="GovernorateGetData(this.id);">' + governorates[i].fields['name'] + '</a></li>';
                     }
                     $("#governorate_ul").html(options);
                });
            }
            UpdateMap();
        }

        //getting all pcodes and creating SQL statement
                //getting all pcodes and creating SQL statement
        function UpdateMap(){
           // $.each(tableArr, function (key, val){
            var layerGr = new L.layerGroup();
                var pca_qry = getObjects(pca_locations1, 'gateway_id', '9');
                //var sql_stmt = "SELECT * FROM " + val.table_name + " WHERE " + val.pcode_col + " IN (";
                var count = 0;
                $.each( pca_qry, function( keyq, valueq ) {
                    var popup_content_start = "<div class='row col-md-12'><label class='col-md-3 control-label'>Location</label><div id='location_name' class='col-md-9'>" + valueq.location_name + "</div></div>" +
                                    "<div class='row col-md-12'><label class='col-md-3 control-label'>Gateway</label><div id='location_type' class='col-md-9'>" + valueq.location_type + "</div></div>" +
                                    "<div class='row col-md-12'><label class='col-md-8 control-label'>PCAs associated with this location:</label><div id='PCAs' class='col-md-4'>" +  "</div></div>" +
                            '<div class="content" id="mytab" style="padding:20px col-md-11">' +
                                                '<div role="tabpanel">';
                    var popup_content_navs = '<ul class="nav nav-tabs nav-justified" role="tablist" id="myTab">';
                    var popup_content_tabs = '<div class="tab-content" id="infotabs">';
                    var popup_content='';
                    //looping through all PCAs for one location
                    $.each( valueq.parterships, function( keyp, valuep ) {
                            popup_content_navs += '<li id="link' + keyp + '" class=""><a data-toggle="tab" href="#tab' + keyp + '">' + valuep.pca_number + '</a></li>';
                            popup_content_tabs += "<div role='tabpanel' class='tab-pane fade in' id='tab" + keyp + "' style='padding-top: 5px;'>" +
                            "<div class='row'>" +
                                "<div class='row col-md-12'><label class='col-md-3 control-label'>Title</label><div id='pca_title' class='col-md-9'>" + valuep.pca_title + "</div></div>" +
                                "<div class='row col-md-12'><label class='col-md-3 control-label'>Partner</label><div id='partner_name' class='col-md-9'>" + valuep.partner_name + "</div></div>" +
                                "<div class='row col-md-12'><label class='col-md-10 control-label'>Results by Sector:</label><div id='partner_name' class='col-md-2'></div></div>" +
                            "</div>";


                            //looping for sectors for one PCA
                            $.each( valuep.sectors, function( keys, valueSec ) {
                                var popup_content_tabs_indicator='';

                                var popup_content_tabs_sec =  '<div class="row"><div class="panel-group col-md-12" id="accordion">' +
                                                                    '<div class="panel panel-default">' +
                                                                        '<div class="panel-heading">' +
                                                                            '<h3 class="panel-title"><a data-toggle="collapse" data-parent="#accordion" href="#collapse' + keyp + keys + '">' + valueSec.sector_name +'</a></h3>' +
                                                                        '</div>' +
                                                                        '<div id="collapse' + keyp + keys + '" class="panel-collapse collapse">';

                                $.each( valueSec.indicators, function( keyi, valuei ) {
                                    popup_content_tabs_indicator +=
                                                                        '<div class="panel-body">' +
                                                                            '<a href=""><span class="sublabel">' + valuei.indicator+ '</span></a>' +                                                                        '<div><span class="sublabel" style="float: right;">Programmed: ' + valuei.programmed + '</span></div>' +
                                                                            '<div><span class="sublabel">Reached: ' + valuei.current + '</span></div>' +
                                                                            '<div class="progress progress-striped">' +
                                                                                '<div class="progress-bar progress-bar-blue" style="width: ' + valuei.current/valuei.programmed*100 +'%">' + valuei.current/valuei.programmed*100 + '% </div>' +
                                                                            '</div>' +
                                                                        '</div>';
                                });
                                popup_content_tabs_indicator += '</div>' + '</div>' + '</div>' + '</div> </div>';

                            popup_content_tabs += popup_content_tabs_sec + popup_content_tabs_indicator;
                            //console.log(popup_content_tabs);
                            });
                    });
                    popup_content_navs += '</ul>';
                    popup_content_tabs += '</div>';
                    popup_content = popup_content_start + popup_content_navs + popup_content_tabs + '</div></div>';

                    var RedIcon = L.icon({
                        iconUrl: '../static/img/marker-icon.png'
                    });
                    var marker = L.marker(new L.LatLng(valueq.latitude, valueq.longitude), {icon: RedIcon});
                    marker.bindPopup(popup_content);
                    layerGr.addLayer(marker);


{#                    var marker = L.marker(new L.LatLng(valueq.latitude, valueq.longitude)#}
{#                            , {#}
{#                        icon: L.AwesomeMarkers.icon({#}
{#                            icon: 'building-o',#}
{#                            prefix: 'fa',#}
{#                            markerColor: 'blue'#}
{#                        })#}
{#                    });#}
                    //var marker = L.marker(new L.LatLng(value.latitude, value.longitude), {icon: redMarker});

                    //marker.addTo(map1);
                });
                layer_control.addOverlay(layerGr, "Search Results");
                layerGr.addTo(map1);
                console.log(JSON.stringify(layerGr.toGeoJSON()));

                //create tabs in info window
                $("#myTab a").click(function (e) {
                    alert("tab");
                    e.preventDefault();
                    $(this).tab('show');
                });
           // });
        }

    </script>

    <script type="text/javascript">
        $(document).ready(function() {
            $('#datetimepicker6').datepicker({ format: 'mm/dd/yyyy' });
            $('#datetimepicker7').datepicker({ format: 'mm/dd/yyyy' });

            $("#datetimepicker6").on("dp.change",function (e) {
                $('#datetimepicker7').data("DateTimePicker").minDate(e.date);
            });
            $("#datetimepicker7").on("dp.change",function (e) {
                $('#datetimepicker6').data("DateTimePicker").maxDate(e.date);
            });
        });
    </script>


{% endblock %}<|MERGE_RESOLUTION|>--- conflicted
+++ resolved
@@ -373,7 +373,6 @@
             var itemId = $('#' + id).attr('itemid');
             var btnId = "btn-" + id.substring(0, id.indexOf(itemId));
             $('#' + btnId).html(selectVal);
-<<<<<<< HEAD
 
             //get the current color class and set the background of selected item
             var colorClass = '';
@@ -436,70 +435,6 @@
             history.replaceState("", "", "/map/");
             location.reload();
         }
-=======
->>>>>>> d371f5ae
-
-            //get the current color class and set the background of selected item
-            var colorClass = '';
-            var arr =  $('#' + btnId).attr('class').split(" ");
-
-            for (var i = 0; i < arr.length; i++){
-                if(arr[i].indexOf("btn-")>-1){
-                    colorClass = arr[i];
-                    break;
-                }
-            }
-            $('#' + btnId).next().next().find('*').removeClass(colorClass);
-            $('#' + btnId).next().next().find('*').css({"color": ""});
-
-            $('#' + id).addClass(colorClass);
-            $('#' + id).css({"color" : "#fff"})
-        }
-
-        function SubmitSearch(){
-            var resultStructure = $('#btn-result_structure').html();
-            var sector = $('#btn-sector').html();
-            var gateway = $('#btn-gateway').html();
-            var governorate = $('#btn-governorate').html();
-            var status = $('#btn-status').html();
-            var donor = $('#btn-donor').html();
-            var partner = $('#btn-partner').html();
-            var district = $('#btn-district').html();
-
-            var query='';
-            if(!resultStructure.includes('Result Structure'))
-                query += 'result_structure=' + $("a:contains(" + resultStructure + ")").attr("itemid") + '&';
-
-            if(!sector.includes('Sector'))
-                query += 'sector=' + $("a:contains(" + sector + ")").attr("itemid") + '&';
-
-            if(!gateway.includes('Gateways'))
-                query += 'gateway=' + $("a:contains(" + gateway + ")").attr("itemid") + '&';
-
-            if(!governorate.includes('Governorate'))
-                query += 'governorate=' + $("a:contains(" + governorate + ")").attr("itemid") + '&';
-
-            if(!status.includes('Status'))
-                query += 'status=' + $("a:contains(" + status + ")").html().toLowerCase() + '&';
-
-            if(!donor.includes('Donor'))
-                query += 'donor=' + $("a:contains(" + donor + ")").attr("itemid") + '&';
-
-            if(!partner.includes('Partner'))
-                query += 'partner=' + $("a:contains(" + partner + ")").attr("itemid") + '&';
-
-            if(!district.includes('District'))
-                query += 'district=' + $("a:contains(" + district + ")").attr("itemid") + '&';
-
-            history.pushState(query, "", "/map/?" + query);
-            console.log(query);
-
-        }
-
-        function ClearButtonClick(){
-            history.replaceState("", "", "/map/");
-            location.reload();
-        }
 
         function getRandomColor() {
             var letters = '0123456789ABCDEF'.split('');
@@ -514,20 +449,10 @@
         var sublayer;
         var table;
         var uniqueID;
-<<<<<<< HEAD
-        //var sublayerArr = [];
-        var subLayerOptions = '[';
-        var count = 0;
-        var tableArr = [];
-        //var cartoSubLayers = [];
-        var color="";
-        //var layers = {};
-=======
         var subLayerOptions = '[';
         var count = 0;
         var tableArr = [];
         var color="";
->>>>>>> d371f5ae
 
         function main(map, options) {
             map1=map;
