--- conflicted
+++ resolved
@@ -56,8 +56,6 @@
                 width: 200px;
                 height: 150px;
             }
-<<<<<<< HEAD
-=======
             /*https://github.com/xhtml2pdf/xhtml2pdf/issues/129*/
             /*dejavu*/
             @font-face {
@@ -90,23 +88,11 @@
                 font-family: "Times_New_Roman_Bold_Italic";
                 src: url("{{font_path}}truetype/times_new_roman/Times_New_Roman_Bold_Italic.ttf");
             }
->>>>>>> c4e11035
             ul {
                 list-style-type: none;
             }
             #officers_table {
                 width: 512pt;
-<<<<<<< HEAD
-                border-collapse: collapse;
-                table-layout: fixed;
-            }
-            #officers_table tr {
-                /*height: 1.4cm;*/
-                /*line-height: 1cm;*/
-            }
-            #officers_table th {
-                width: 128pt;
-=======
                 margin-top: 24px;
                 margin-bottom: 12px;
                 border-collapse: collapse;
@@ -114,39 +100,27 @@
             }
             #officers_table tr {width: 512pt;}
             #officers_table th {
->>>>>>> c4e11035
                 text-align: center;
                 vertical-align: middle;
                 font-weight: normal;
                 border: 1px solid black;
             }
             #officers_table td {
-<<<<<<< HEAD
-                width: 128pt;
-=======
->>>>>>> c4e11035
                 text-align: center;
                 vertical-align: middle;
                 border: 1px solid black;
                 font-size:10pt;
             }
-<<<<<<< HEAD
-            #header_content {
-                font-family: "Times New Roman";
-=======
 
             /*fonts*/
             #header_content {
                 font-family: "Times_New_Roman";
->>>>>>> c4e11035
                 font-size: 12pt;
             }
             #content {
                 font-family: "Times_New_Roman";
                 font-size: 12pt;
             }
-<<<<<<< HEAD
-=======
             /*bold fix*/
             #header_content b, #content b, #header_content strong, #content strong {
                 font-family: "Times_New_Roman_bold";
@@ -162,7 +136,6 @@
                 font-family: "Times_New_Roman_Bold_Italic";
             }
 
->>>>>>> c4e11035
             .page-break {
                 page-break-after: always;
             }
@@ -170,19 +143,9 @@
                 -pdf-keep-with-next: true;
             }
             .small-indent {
-<<<<<<< HEAD
-                /*padding-left: 0.6cm;*/
                 text-indent: 0.8cm;
             }
-            .indented {
-                /*list-style-position: inside;*/
-                /*text-indent: 12px;*/
-            }
-=======
-                text-indent: 0.8cm;
-            }
             .indented {}
->>>>>>> c4e11035
             .list-style-type-letter {
                 list-style-type: lower-alpha;
             }
@@ -202,16 +165,6 @@
     </div>
     <div id="content">
         <div id="title" style="text-align: center; padding-top: 0px">
-<<<<<<< HEAD
-            <div style="font-size: 16pt;padding-top: 18px;"><b>PROGRAMME COOPERATION AGREEMENT</b></div>
-            <div><b>BETWEEN</b></div>
-            <div><b>{{ agreement.partner|upper }}</b></div>
-            <div><b>AND THE</b></div>
-            <div><b>UNITED NATIONS CHILDREN'S FUND</b></div>
-            <div><b>FOR THE</b></div>
-            <div><b>IMPLEMENTATION of UNICEF-FUNDED PROGRAMME RELATING TO THE UNICEF PROGRAMME
-                FOR {{ country|upper }}</b></div>
-=======
             <div style="font-size: 16pt;padding-top: 18px;"><b>PROGRAMME COOPERATION Agreement</b></div>
             <div><b>between</b></div>
             <div><b>{{ agreement.partner|upper }}</b></div>
@@ -221,7 +174,6 @@
             <div><b>Implementation of UNICEF-funded Programme relating to the UNICEF Country Programme for
                 {{ country|upper }}</b>
             </div>
->>>>>>> c4e11035
             <div style="padding-top: 12px;">
                 {{ agreement.partner }} and the United Nations Children’s Fund (referred to jointly as the “Parties”
                 and each separately as a “Party”), hereby agree as follows:
@@ -246,13 +198,8 @@
                     means {{ agreement.partner }}, {{ agreement.partner.address }}, {{ agreement.partner.city }} {{ agreement.partner.country }} </li>
                 <li>“<u>Programme</u>” means the UNICEF [programme for {{ country }}],
                     approved by the Executive Board of the United Nations Children’s Fund for the period
-<<<<<<< HEAD
-                    [{{ cp.from_date|date:"Y" }} to {{ cp.to_date|date:"Y" }}], including any subsequent extension of the ongoing Programme as
-                    approved by either the Executive Director or the Executive Board.
-=======
                     [{{ cp.from_date|date:"Y" }} to {{ cp.to_date|date:"Y" }}], including any subsequent extension of the
                     ongoing Programme as approved by either the Executive Director or the Executive Board.
->>>>>>> c4e11035
                 </li>
                 <li>“<u>Programme Document</u>” means the formal document (in standard format)
                     attached to this Agreement, which is concluded by the Parties and reflects expected
@@ -283,11 +230,7 @@
                 </li>
                 <li>
                     “<u>Authorized Officer</u>” means one of the following officers of the IP:
-<<<<<<< HEAD
-
-=======
                     <!--
->>>>>>> c4e11035
                     <table id="officers_table" repeat="1">
                     <tr>
                         <th><br>Full name</th>
@@ -304,8 +247,6 @@
                     </tr>
                     {% endfor %}
                     </table>
-<<<<<<< HEAD
-=======
                     -->
 
                     <table id="officers_table">
@@ -328,7 +269,6 @@
                         </tr>
                         {% endfor %}
                     </table>
->>>>>>> c4e11035
 
                     <div style="padding-top: 15px">
                         It is understood, for the avoidance of doubt, that any removals from or
@@ -845,15 +785,6 @@
             <div class="keep-with-next" style="padding-top: 0px; text-align: center"><b>ACTIONS UPON COMPLETION</b></div>
             <div class="keep-with-next" style="padding-top: 0px; text-align: center"><b>OF ACTIVITIES UNDER PROGRAMME DOCUMENT</b></div>
             <ol class="indented">
-<<<<<<< HEAD
-                <li>(a) Upon completion of the IP’s activities under a Programme Document, the IP shall refund to UNICEF
-                    the unspent balances of all Cash Transfers under that Programme Document (which shall be reported on
-                    the final FACE form submitted by the IP) and all other amounts of money it is not entitled to.
-                <div>(b) Upon completion of the IP’s activities under a Programme Document, the IP shall return to UNICEF
-                    all unused supplies and equipment provided by UNICEF as inputs for programme implementation but not used.
-                </div>
-                <div>(c) Such refunds and returns shall be effected no later than ninety (90) calendar days after the end
-=======
                 <li>(a) &nbsp;&nbsp;&nbsp;Upon completion of the IP’s activities under a Programme Document, the IP shall refund to UNICEF
                     the unspent balances of all Cash Transfers under that Programme Document (which shall be reported on
                     the final FACE form submitted by the IP) and all other amounts of money it is not entitled to.
@@ -861,7 +792,6 @@
                     all unused supplies and equipment provided by UNICEF as inputs for programme implementation but not used.
                 </div>
                 <div>(c) &nbsp;&nbsp;&nbsp;Such refunds and returns shall be effected no later than ninety (90) calendar days after the end
->>>>>>> c4e11035
                     date of the Programme Document or the effective date activities have ceased, whichever occurred earlier.
                 </div>
                 <li>Upon winding up of the IP’s activities under a Programme Document, the Parties shall consult as to the
