{% extends "easy_pdf/base.html" %}
{% load humanize %}

{% block style_base %}
    {% comment %}
        See DEFAULT_CSS in https://github.com/chrisglass/xhtml2pdf/blob/master/xhtml2pdf/default.py
        for base style.
    {% endcomment %}

    {% block layout_style %}
        <style type="text/css">
            @page {
                size: {{ pagesize|default:"letter" }};
                margin-left: 2.0cm;
                margin-right: 2.0cm;
                margin-top: 2.4cm;
                margin-bottom: 1.8cm;
                @frame header {
                    -pdf-frame-content: header_content;
                    margin-top: 1cm;
                    margin-right: 2.0cm;
                    margin-bottom: 0.3cm;
                    padding-bottom: 3cm;
                    margin-left: 0cm;
                    background-color: #0099ff;
                    height: 2cm;
                }
                @frame footer_frame {
                    /* Static frame */
                    -pdf-frame-content:footer_content;
                    left: 50pt; width: 512pt; top: 772pt; height: 20pt;
                }
            }
        </style>
    {% endblock %}
    {% block extra_style %}
        <meta http-equiv="Content-type" content="text/html; charset=utf-8" />
        <style type="text/css">
            #page-header {
            {#            background-color: #0099ff;#}{#            color: #ffffff;#}{#            line-height: 0.5cm;#}
            }

            {#        #page-footer{#}
            {#            -pdf-frame-content: page-footer;#}
            {#            bottom: 0cm;#}
            {#            margin-left: 1cm;#}
            {#            margin-right: 1cm;#}
            {#            color: #0099ff;#}
            {#            line-height: 1.0cm;#}
            {#            background-color: #0099ff;#}
            {#        }#}
            .details div {
            {#            background-color: #f1f1f1;#} border-radius: 25px;
                border: 2px solid #f1f1f1;
                padding: 20px;
                width: 200px;
                height: 150px;
            }
<<<<<<< HEAD
=======
            /*https://github.com/xhtml2pdf/xhtml2pdf/issues/129*/
            /*dejavu*/
            @font-face {
                font-family: "DejaVuSans";
                src: url("{{font_path}}truetype/dejavu/DejaVuSans.ttf");
            }
            @font-face {
                font-family: "DejaVuSansMono";
                src: url("{{font_path}}truetype/dejavu/DejaVuSansMono.ttf");
            }
            @font-face {
                font-family: "DejaVuSerif";
                src: url("{{font_path}}truetype/dejavu/DejaVuSerif.ttf");
            }

            /*times new roman*/
            @font-face {
                font-family: "Times_New_Roman";
                src: url("{{font_path}}truetype/times_new_roman/Times_New_Roman.ttf");
            }
            @font-face {
                font-family: "Times_New_Roman_Italic";
                src: url("{{font_path}}truetype/times_new_roman/Times_New_Roman_Italic.ttf");
            }
            @font-face {
                font-family: "Times_New_Roman_Bold";
                src: url("{{font_path}}truetype/times_new_roman/Times_New_Roman_Bold.ttf");
            }
            @font-face {
                font-family: "Times_New_Roman_Bold_Italic";
                src: url("{{font_path}}truetype/times_new_roman/Times_New_Roman_Bold_Italic.ttf");
            }

>>>>>>> c4e11035
            ul {
                list-style-type: none;
            }
            #officers_table {
                width: 512pt;
<<<<<<< HEAD
                border-collapse: collapse;
                table-layout: fixed;
            }
            #officers_table tr {
                /*height: 1.4cm;*/
                /*line-height: 1cm;*/
            }
            #officers_table th {
                width: 128pt;
=======
                margin-top: 24px;
                margin-bottom: 12px;
                border-collapse: collapse;
                table-layout: fixed;
            }
            #officers_table tr {width: 512pt;}
            #officers_table th {
>>>>>>> c4e11035
                text-align: center;
                vertical-align: middle;
                font-weight: normal;
                border: 1px solid black;
            }
            #officers_table td {
<<<<<<< HEAD
                width: 128pt;
=======
>>>>>>> c4e11035
                text-align: center;
                vertical-align: middle;
                border: 1px solid black;
                font-size:10pt;
            }
<<<<<<< HEAD
            #header_content {
                font-family: "Times New Roman";
=======

            /*fonts*/
            #header_content {
                font-family: "Times_New_Roman";
>>>>>>> c4e11035
                font-size: 12pt;
            }
            #content {
                font-family: "Times_New_Roman";
                font-size: 12pt;
            }
<<<<<<< HEAD
=======
            /*bold fix*/
            #header_content b, #content b, #header_content strong, #content strong {
                font-family: "Times_New_Roman_bold";
            }
            /*italic fix*/
            #header_content i, #content i {
                font-family: "Times_New_Roman_italic";
            }
            /*TODO: does not seem to work, investigate why.*/
            /*italic bold. no observed occurences in the template.*/
            #header_content b i, #content b i, #header_content strong i, #content strong i,
            #header_content i b, #content i b, #header_content i strong, #content i strong {
                font-family: "Times_New_Roman_Bold_Italic"!important;
            }

>>>>>>> c4e11035
            .page-break {
                page-break-after: always;
            }
            .keep-with-next {
                -pdf-keep-with-next: true;
            }
            .small-indent {
<<<<<<< HEAD
                /*padding-left: 0.6cm;*/
                text-indent: 0.8cm;
            }
            .indented {
                /*list-style-position: inside;*/
                /*text-indent: 12px;*/
            }
=======
                text-indent: 0.8cm;
            }
            .indented {}
>>>>>>> c4e11035
            .list-style-type-letter {
                list-style-type: lower-alpha;
            }
            .list-style-type-roman {
                list-style-type: lower-roman;
            }
        </style>
    {% endblock %}
{% endblock %}

{% block content %}
{% if error %}
    PDF could not be generated properly: <br> {{ error }}
{% else %}
    <div id="header_content" style="text-align: right">
        <u>PCA Référence: {{ agreement.agreement_number }}</u>
    </div>
    <div id="content">
        <div id="title" style="text-align: center; padding-top: 0px">
            <div style="font-size: 16pt;padding-top: 18px;"><b>ACCORD DE COOPÉRATION AU TITRE D’UN PROGRAMME</b></div>
<<<<<<< HEAD
            <div><b>ENTRE</b></div>
            <div><b>{{ agreement.partner|upper }}</b></div>
            <div><b>ET LE</b></div>
            <div><b>FONDS DES NATIONS UNIES POUR L'ENFANCE</b></div>
            <div><b>PORTANT SUR</b></div>
            <div><b>L’EXÉCUTION DU PROGRAMME FINANCÉ PAR L’UNICEF AU TITRE DU PROGRAMME DE PAYS DE L’UNICEF EN/AU {{ country|upper }}</b></div>
=======
            <div><b>entre</b></div>
            <div><b>{{ agreement.partner|upper }}</b></div>
            <div><b>et le</b></div>
            <div><b>Fonds des Nations Unies pour l’enfance</b></div>
            <div><b>portant sur</b></div>
            <div><b>
                l’exécution du programme financé par l’UNICEF au titre du PROGRAMME DE PAYS DE L’UNICEF en/au
                {{ country|upper }}
            </b></div>
>>>>>>> c4e11035
            <div style="padding-top: 12px;">
                {{ agreement.partner }} et le Fonds des Nations Unies pour l’enfance (désignés collectivement ci-après
                les «Parties» et chacune d’elles individuellement une «Partie») conviennent par les présentes ce qui suit:
            </div>
        </div>

        <div article-I>
            <div class="keep-with-next" style="padding-top: 12px;text-align: center">
                <b>ARTICLE I</b>
            </div>
            <div class="keep-with-next" style="padding-top: 0px;padding-bottom: 12px;text-align: center;">
                <b>DÉFINITIONS</b>
            </div>
            <div class="keep-with-next" style="padding-bottom: 10px; padding-left: 5px">
                Dans le présent accord:
            </div>
            <ol style="padding-bottom: 10px;">
                <li>«<u>Fonds des Nations Unies pour l’enfance</u>», ou «l’UNICEF», désigne une division des Nations Unies
                    fondée par son Assemblée générale conformément à la résolution 57(I) du 11 décembre 1946.
                </li>
                <li>«<u>Partenaire d’exécution</u>», ou «IP» (Implementing Partner), désigne
                    {{ agreement.partner }}, {{ agreement.partner.address }}, {{ agreement.partner.city }} {{ agreement.partner.country }} </li>
                <li>«<u>Programme de pays</u>» désigne le [programme de pays pour le/la {{ country }}],
                    validé par le Conseil d’administration du Fonds des Nations Unies pour l’enfance pour la période
                    [{{ cp.from_date|date:"Y" }} to {{ cp.to_date|date:"Y" }}], y compris les eventuelles extensions du
                    Programme en cours approuvés par le Directeur général ou le Conseil d’administration.
                </li>
                <li>«<u>Document du Programme</u>» (ou, dans certains cas, «<u>Document de programme</u>») désigne le
                    document officiel (en format standard) joint au présent accord conclu par les Parties et indiquant les
                    résultats attendus, le détail des activités, les calendriers et le budget du Programme et définissant ce
                    qui doit être réalisé. Le Document du Programme constitue la référence concernant toute réquisition et
                    tout engagement ou déboursement des fonds destinés aux activités planifiées, ainsi qu’au contrôle de
                    telles activités et à la production de rapports afférents.
                </li>
                <li>«<u>Rapport de bilan du Document du Programme</u>» (Programme Document Progress Report, ci-après le «PDPR»)
                    désigne le formulaire standard de l’UNICEF à utiliser pour produire un rapport sur l’état d’avancement
                    du plan d’activités, et peut être consulté et téléchargé à l’adresse
                    <u>http://www.unicef.org/about/partnerships/files/Programme_Document_Progress_Report.docx</u>
                    ou à tout autre URL selon ce qui pourrait être fixé le cas échéant par l’UNICEF.
                </li>
                <li>«<u>Politique HACT</u>»  (Harmonized Approach to Cash Transfer) désigne la politique harmonisée
                    concernant les transferts de fonds du Groupe des Nations Unies pour le développement
                    (ci-après le «GNUD»), laquelle politique peut être consultée à l’adresse
                    <u>https://undg.org/document/harmonized-approach-to-cash-transfer-framework/</u>,
                    ou à tout autre URL selon ce qui pourrait être fixé le cas échéant par le GNUD.
                </li>
                <li>«<u>Formulaire FACE</u>»  désigne le formulaire standard d’autorisation de Transfert de fonds et
                    d’attestation de dépenses (Funding Authorization and Certificate of Expenditure Form) du GNUD,
                    dont une copie peut être consultée à
                    <u>http://www.unicef.org/about/partnerships/files/9_Annex_J_FACE.xlsx</u>,
                    ou à tout autre URL selon ce qui pourrait être fixé le cas échéant par le GNUD.
                </li>
                <li>«<u>e-FACE</u>» désigne le système informatique de l’UNICEF dédié à la saisie des données des
                    formulaires FACE, lorsqu’un tel système est disponible ou accessible.
                </li>
                <li>«<u>Dépenses d’appui du siège</u>» désigne les frais de l’IP qui ne peuvent pas être imputés de
                    manière non équivoque à une activité spécifiquement exécutée par l’IP conformément au présent accord,
                    y compris tout Document du Programme.
                </li>
                <li>
                    «<u>Dirigeant habilité</u>» désigne l’un des dirigeants suivants de l’IP:
<<<<<<< HEAD

                    <table id="officers_table" repeat="1">
                    <tr>
                        <th><br>Prénom et nom</th>
                        <th><br>Titre</th>
                        <th><br>Adresse e-mail</th>
                        <th><br>Spécimen de signature</th>
                    </tr>
                    {% for officer in auth_officers %}
                    <tr>
                        <td><br>{{ officer.first_name }}</td>
                        <td><br>{{ officer.title }}</td>
                        <td><br>{{ officer.email }}</td>
                        <td><br></td>
                    </tr>
                    {% endfor %}
=======
                    <!--
                    <table id="officers_table" repeat="1">
                    <tr>
                        <th><br>Prénom et nom</th>
                        <th><br>Titre</th>
                        <th><br>Adresse e-mail</th>
                        <th><br>Spécimen de signature</th>
                    </tr>
                    {% for officer in auth_officers %}
                    <tr>
                        <td><br>{{ officer.first_name }}</td>
                        <td><br>{{ officer.title }}</td>
                        <td><br>{{ officer.email }}</td>
                        <td><br></td>
                    </tr>
                    {% endfor %}
                    </table>
                    -->

                    <table id="officers_table">
                        {% for officer in auth_officers %}
                        <tr>
                            <td style="width: 33%;"><br>Prénom et nom</td>
                            <td><br> {{ officer.first_name }} {{ officer.last_name }}</td>
                        </tr>
                        <tr>
                            <td style="width: 33%;"><br>Titre</td>
                            <td><br>{{ officer.title }}</td>
                        </tr>
                        <tr>
                            <td style="width: 33%;"><br>Adresse e-mail</td>
                            <td><br>{{ officer.email }}</td>
                        </tr>
                        <tr>
                            <td style="width: 33%;"><br>Spécimen de signature</td>
                            <td><br></td>
                        </tr>
                        {% endfor %}
>>>>>>> c4e11035
                    </table>

                    <div style="padding-top: 15px">
                        Pour éviter le moindre doute, il est entendu que toute suppression ou modification réalisée au
                        sein de la liste des dirigeants habilités ci-dessus peut uniquement l’être par modification
                        écrite du présent accord conformément à la section 20.0 des Conditions générales des accords de
                        coopération au titre de programmes ci-jointes.
                    </div>
                </li>

                <li>«<u>Équipement exclu</u>» désigne tout article dont le coût est égal ou supérieur à deux mille cinq
                    cents dollars US (2 500 USD) une fois comprises toutes dépenses de livraison et de manipulation
                    initiales associées, et dont la période d’exploitation est au minimum de trois (3) ans.
                </li>
                <li>«<u>Gouvernement</u>» désigne le gouvernement de/du {{ country }}.</li>
                <li>«<u>Pays</u>» désigne {{ country }}.</li>
            </ol>
        </div>
        <div id="article-II" style="padding-bottom: 10px">
            <div class="keep-with-next" style="text-align: center; padding-bottom: 0px"><b>ARTICLE II</b></div>
            <div class="keep-with-next" style="padding-top: 0px; text-align: center"><b>DOCUMENTS DE L’ACCORD</b></div>
            <ol>
                <li>
                    Le présent accord consiste des documents suivants:
                    <div class="small-indent">(a) &nbsp;&nbsp;&nbsp;Le présent accord;</div>
                    <div class="small-indent">(b) &nbsp;&nbsp;&nbsp;Les Conditions générales des accords de coopération au titre de programmes, ci-jointes;</div>
                    <div class="small-indent">(c) &nbsp;&nbsp;&nbsp;Tous Documents du Programme signés aux termes du présent accord; et</div>
                    <div class="small-indent">(d) &nbsp;&nbsp;&nbsp;Toutes Conditions spéciales fixées pour un programme, IP ou Document du Programme particulier,
                        jointes au présent accord.
                    </div>
                </li>
            </ol>
        </div>

        <div id="article-III" style="padding-bottom: 10px">
            <div class="keep-with-next" style="text-align: center; padding-top: 10px; padding-bottom: 0px"><b>ARTICLE III</b></div>
            <div class="keep-with-next" style="padding-top: 0px; text-align: center"><b>FINALITÉ ET PORTÉE DE L’ACCORD</b></div>
            <ol>
                <li>
                    Le présent accord régit l’exécution, par l’IP, des volets du Programme concernés (y compris toute
                    intervention humanitaire dans le Pays) par le biais d’un ou de plusieurs Documents du Programme.
                    Il énonce la nature des relations entre les Parties, ainsi que les responsabilités de chacune de Parties.
                </li>
            </ol>
        </div>

        <div id="article-IV" style="padding-bottom: 10px">
            <div class="keep-with-next" style="text-align: center; padding-top: 10px; padding-bottom: 0px"><b>ARTICLE IV</b></div>
            <div class="keep-with-next" style="padding-top: 0px; text-align: center"><b>RESPONSABILITÉS GÉNÉRALES DES PARTIES</b></div>
            <ol>
                <li>Les Parties travailleront ensemble dans un esprit de coopération et de partenariat, conformément aux
                    responsabilités qui leur sont assignées aux termes du présent accord, aux fins de l’exécution des
                    Documents du Programme dans les délais prévus de manière efficiente et effective.
                </li>
                <li>Les Parties conviennent de remplir leurs obligations respectives conformément aux dispositions du
                    présent accord, y compris les Documents du Programme.
                </li>
                <li>Les Parties s’engagent à se tenir réciproquement informées de toutes activités pertinentes portant
                    sur l’exécution des Documents du Programme, et à se consulter lorsque l’une d’elles le juge approprié,
                    y compris dans toutes circonstances susceptibles d’affecter les résultats du Programme et
                    des Documents du Programme.
                </li>
                <li>Les Parties tiendront leurs engagements en se conformant à la lettre à la fois aux Conditions
                    générales du présent accord et aux principes des Nations Unies.
                </li>
            </ol>
        </div>
        <div id="article-V" style="padding-bottom: 10px">
            <div class="keep-with-next" style="text-align: center; padding-top: 10px; padding-bottom: 0px">
                <b>ARTICLE V</b>
            </div>
            <div class="keep-with-next" style="padding-top: 0px; text-align: center">
                <b>RESPONSABILITÉS DE L’IP</b>
            </div>
            <ol>
                <li>L’IP contribuera à l’exécution de chaque Document du Programme couvert par le présent accord en
                    assumant ses responsabilités aux termes du présent accord, ce en parfaite coopération avec l’UNICEF
                    et conformément au budget, au calendrier et aux autres détails stipulés dans le Document du Programme,
                    y compris:
                </li>
                <div class="small-indent">(a) &nbsp;&nbsp;&nbsp;en engageant les travaux correspondant aux responsabilités qui lui ont été assignées dans le
                    Document du Programme promptement après avoir signé le Document du Programme (mais en aucun cas avant
                    la signature du présent accord), et, selon le cas, après avoir reçu le premier versement de fonds ou
                    les premières fournitures ou premiers équipements que l’UNICEF doit lui transférer;
                </div>
                <div class="small-indent">(b) &nbsp;&nbsp;&nbsp;en contribuant en assistance technique, en services, en fournitures et en équipements à l’exécution
                    du Document du Programme tel que prévu aux termes du présent accord et du Document du Programme;
                </div>
                <div class="small-indent">(c) &nbsp;&nbsp;&nbsp;en remplissant ses obligations avec diligence et efficacité, et conformément aux exigences
                    stipulées dans le Document du Programme (y compris en ce qui concerne le calendrier et le budget);
                </div>
                <div class="small-indent">(d) &nbsp;&nbsp;&nbsp;en soumettant les rapports requis aux termes du présent accord dans les délais prévus et d’une
                    manière jugée satisfaisante par l’UNICEF, et en fournissant toute autre information que l’UNICEF est
                    raisonnablement en droit de demander concernant le Document du Programme et l’utilisation de tous
                    fonds, fournitures et équipements transférés par l’UNICEF; et
                </div>
                <div class="small-indent">(e) &nbsp;&nbsp;&nbsp;en appliquant les normes les plus strictes à la gestion et l’administration des fonds, des
                    fournitures et des équipements fournis par l’UNICEF, et en veillant à ce que son personnel observe
                    les normes de bonne conduite professionnelle les plus élevées qui soient en matière d’administration
                    d’actifs publics, y compris toute somme d’argent;
                </div>
                <li>En plus des obligations stipulées au paragraphe 1 ci-dessus,</li>
                <div class="small-indent">(a) &nbsp;&nbsp;&nbsp;L’IP maximisera l’utilisation de toutes exonérations fiscales ou exonérations de droits de
                    douane et de taxes douanières ou d’importation dont il est en droit de bénéficier dans ce pays ou
                    ailleurs et en rapport avec l’achat, l’importation, la déclaration ou l’utilisation de fournitures
                    et équipements achetés avec des fonds fournis par l’UNICEF aux termes du présent accord,
                    et consultera l’UNICEF à cet égard.
                </div>
                <div class="small-indent">(b) &nbsp;&nbsp;&nbsp;L’IP instaurera et tiendra à jour un système de contrôle de l’état d’avancement de l’exécution
                    du Document du Programme par rapport aux objectifs fixés, notamment en matière de résultats,
                    d’indicateurs et de cibles tel que stipulé dans le Document du Programme.
                </div>
                <div class="small-indent">(c) &nbsp;&nbsp;&nbsp;L’IP permettra et facilitera les visites de contrôle de représentants de tout bailleur de fonds
                    contribuant au financement des dépenses d’exécution du Document du Programme. L’UNICIF informera
                    l’IP de telles visites suffisamment à l’avance.
                </div>
            </ol>
        </div>
        <div id="article-VI" style="padding-bottom: 10px">
            <div class="keep-with-next" style="text-align: center; padding-top: 10px; padding-bottom: 0px"><b>ARTICLE VI</b></div>
            <div class="keep-with-next" style="padding-top: 0px; text-align: center"><b>RESPONSABILITÉS DE L’UNICEF</b></div>
            <ol>
                <li>L’UNICEF contribuera à l’exécution de chaque Document du Programme couvert par le présent accord en
                    assumant les responsabilités qui lui ont été assignées aux termes du présent accord, y compris:
                </li>
                <div class="small-indent">(a) &nbsp;&nbsp;&nbsp;en commençant et concluant le travail d’exécution de ses obligations telles que stipulées dans
                    le Document du Programme dans les délais prévus, à condition que tous les rapports et autres
                    documents de l’IP soient disponibles;
                </div>
                <div class="small-indent">(b) &nbsp;&nbsp;&nbsp;en réalisant tous les Transferts de fonds, de fournitures et d’équipements conformément aux
                    dispositions du présent accord;
                </div>
                <div class="small-indent">(c) &nbsp;&nbsp;&nbsp;en réalisant et en concluant ses activités de contrôle, d’évaluation, d’assurance, de mesure et
                    de supervision stipulées dans le Document du Programme;
                </div>
                <div class="small-indent">(d) &nbsp;&nbsp;&nbsp;en se mettant en rapport, à intervalles plus ou moins réguliers selon les besoins, avec le
                    gouvernement (selon le cas), d’autres membres de l’équipe pays des Nations Unies, des bailleurs de
                    fonds et d’autres parties prenantes;
                </div>
                <div class="small-indent">(e) &nbsp;&nbsp;&nbsp;en fournissant des conseils, une supervision, une assistance technique et un leadership,
                    selon le cas, dans le cadre de l’exécution du Document du Programme, et en étant disponible à des
                    fins de consultations, telles que raisonnablement sollicitées; et
                </div>
                <div class="small-indent">(f) &nbsp;&nbsp;&nbsp;en organisant des réunions communes de contrôle et de bilan, qui se tiendront au minimum à
                    mi-parcours et à la fin de la période d’exécution du Document du Programme, afin de convenir en
                    commun de la façon de répondre à toutes conclusions de rapports soumis et de mettre à profit les
                    enseignements qui en ont été tirés dans le but de mieux répondre aux besoins des enfants. De
                    telles réunions de bilan avec le partenaire prendront en compte: (a) les progrès réalisés en ce
                    qui concerne le Document du Programme; (b) la relation de travail des Parties; (c) le degré de
                    conformité des Parties aux dispositions du présent accord; et (d) les progrès réalisés et les
                    difficultés rencontrées par l’IP pour atteindre les objectifs fixés et obtenir les résultats
                    recherchés tels que stipulés dans le Document du Programme;
                </div>
                <li>Les Dépenses d’appui du siège se rapportant à un quelconque Document de programme et au budget
                    associé sont remboursables par l’UNICEF à l’IP au taux de sept pour cent (7%) des dépenses
                    réelles en lien avec ce Document du Programme et le budget associé. Toutes les Dépenses d’appui
                    du siège sont enregistrées par l’IP dans les formulaires FACE à soumettre à l’UNICEF conformément
                    aux termes du présent accord.
                </li>
            </ol>
        </div>
        <div id="article-VII" style="padding-bottom: 10px">
            <div class="keep-with-next" style="text-align: center; padding-top: 10px; padding-bottom: 0px"><b>ARTICLE VII</b></div>
            <div class="keep-with-next" style="padding-top: 0px; text-align: center"><b>DOCUMENTS DU PROGRAMME</b></div>
            <ol>
                <li>Les Parties signeront un ou plusieurs Documents de programme, selon le cas. Les Documents du
                    Programme seront signés par des mandataires des Parties dûment habilités.
                </li>
                <li>Les Documents du Programme peuvent exclusivement être modifiés par accord écrit entre les Parties.</li>
            </ol>
        </div>
        <div id="article-VIII" style="padding-bottom: 10px">
            <div class="keep-with-next" style="text-align: center; padding-top: 10px; padding-bottom: 0px">
                <b>ARTICLE VIII</b>
            </div>
            <div class="keep-with-next" style="padding-top: 0px; text-align: center">
                <b>PARTICIPATION DE L’UNICEF À L’EXÉCUTION</b>
            </div>
            <div class="keep-with-next" style="padding-top: 0px; text-align: center">
                <b>DES DISPOSITIONS DES DOCUMENTS DU PROGRAMME</b>
            </div>

            <div class="keep-with-next" ><b>(A) Transferts de fonds par l’UNICEF au bénéfice/au nom de l’IP</b></div>
            <div class="keep-with-next" ><p><u>Dispositions générales:</u></p></div>
            <ol>
                <li>L’UNICEF fournira à l’IP une assistance financière en espèces destinée aux activités stipulées dans
                    les Documents du Programme (ci-après le «Transfert de fonds»), sous réserve que de tels fonds
                    soient disponibles, conformément aux termes du présent accord. L’assistance de l’UNICEF à l’IP ne
                    pourra en aucun cas être supérieure au montant spécifié dans les Documents du Programme. L’UNICEF
                    fournira une telle assistance financière à l’IP selon trois modalités de Transfert de fonds différentes
                    (ci-après les «Modalités de Transfert de fonds», et chacune d’elle un «Mode de Transfert de fonds»):
                </li>
                <div class="small-indent">
                    (a) &nbsp;&nbsp;&nbsp;Un paiement anticipé, versé par l’UNICEF à l’IP (appelé un «<u>Transfert de fonds direct</u>»
                    dans la Politique HACT);
                </div>
                <div class="small-indent">
                    (b) &nbsp;&nbsp;&nbsp;Un remboursement par l’UNICEF à l’IP (appelé un «<u>Remboursement</u>» dans la Politique HACT); ou
                </div>
                <div class="small-indent">
                    (c) &nbsp;&nbsp;&nbsp;Un paiement effectué par l’UNICEF au profit de l’IP au nom d’un partenaire commercial ou d’un
                    fournisseur de l’IP (appelé un «<u>Paiement direct</u>» dans le présent accord).
                </div>
                <li>Tout Transfert de fonds est effectué en plusieurs paiements, selon les informations fournies par l’IP
                    sur le formulaire FACE et sur l’estimation de ses dépenses détaillées fournie à l’appui, de telles
                    dépenses représentant les montants nécessaires pour mener à bien les activités de l’IP stipulées dans
                    les Documents du Programme, ou tel qu’autrement fixé par l’UNICEF (ci-après les
                    «<u>Paiements par Transfert de fonds</u>», et chacun d’eux individuellement un
                    «<u>Paiement par Transfert de fonds</u>»).
                </li>
                <li>Pour chaque Transfert de fonds sollicité, l’IP soumettra à l’UNICEF une demande écrite de Paiement
                    par Transfert de fonds d’un montant égal aux besoins en fonds de l’IP pour le trimestre relatif aux
                    activités spécifiées dans le Document du Programme. La première de ces demandes sera soumise à
                    l’UNICEF au moment où l’IP renvoie à l’UNICEF le présent accord et le Document du Programme signés.
                    Chaque demande doit être signée par un Dirigeant habilité.
                </li>
                <div class="keep-with-next"><p><u>Procédures de Transfert de fonds:</u></p></div>
                <li>Tout Paiement par Transfert de fonds sera réalisé directement au profit de l’IP, ou, en cas de
                    Paiement direct, au nom de l’IP exclusivement dans le but de contribuer à l’exécution des Documents
                    du Programme. L’IP convient que les fonds ainsi transférés seront exclusivement utilisés pour exécuter
                    les Documents du Programme.
                </li>
                <li>Tout Paiement par Transfert de fonds effectué par l’UNICEF sera réalisé directement au profit de l’IP,
                    ou, en cas de Paiement direct, au nom de l’IP en réponse à une demande écrite de l’IP, conformément
                    aux procédures suivantes:
                </li>
                <div class="keep-with-next"><p><u>Procédures de demande de Paiement par Transfert
                    de fonds applicables aux trois Modes de Transfert de fonds:</u></p></div>
                <div class="small-indent">(a) &nbsp;&nbsp;&nbsp;Sauf indication contraire de l’UNICEF par écrit, tous les trois mois civils pendant la durée du
                    présent accord (un «Trimestre»), l’IP soumettra à l’UNICEF une demande écrite de paiement partiel du
                    Transfert de fonds d’un montant égal aux besoins financiers de l’IP pour le Trimestre concerné en
                    rapport avec les activités spécifiées dans le Document du Programme. À cette fin, l’IP utilisera le
                    formulaire FACE et fournira une estimation détaillée de ses dépenses. Une telle demande devra être
                    signée par un Dirigeant habilité.
                </div>
                <div class="small-indent">(b) &nbsp;&nbsp;&nbsp;La première de ces demandes écrites soumises à l’aide du formulaire FACE peut l’être dès que
                    le présent accord et le Document du Programme ont été signés par les Parties. Si une telle demande
                    est complète et soumise en bonne et due forme, l’UNICEF calculera le montant à transférer et
                    transférera un tel montant à l’IP, ou, en cas de Paiement direct, au nom de l’IP dans des délais
                    raisonnables.
                </div>
                <div class="small-indent">(c) &nbsp;&nbsp;&nbsp;Sauf décision contraire de l’UNICEF, la deuxième demande écrite ainsi que chacune des demandes
                    ultérieures soumises à l’aide du formulaire FACE ne peuvent pas être soumises avant que des dépenses
                    aient été déclarées à l’UNICEF à l’aide du formulaire FACE et avant qu’un bilan de l’état d’avancement
                    des activités n’ait été soumis à l’aide du PDPR. Si cette deuxième demande ainsi que les demandes
                    ultérieures sont complètes, remplies en bonne et due forme et reçues dans les délais impartis,
                    l’UNICEF calculera le montant à transférer et transférera ledit montant à l’IP, ou, en cas de
                    Paiement direct, au nom de l’IP, dans des délais raisonnables.
                </div>
                <div class="keep-with-next"><p><u>Procédures supplémentaires applicables exclusivement aux Paiements directs:</u></p></div>
                <div class="small-indent">(d) &nbsp;&nbsp;&nbsp;Toute demande de Paiement direct est soumise à l’aide du formulaire FACE et comprend dans tous
                    les cas les coordonnées complètes du partenaire commercial de l’IP qui en sera le bénéficiaire,
                    ainsi que ses coordonnées bancaires, dans un format spécifié par l’UNICEF lors de l’ultime mise
                    au point du Document du Programme.
                </div>
                <div>En cas de Paiement direct ou de Remboursement, les dépenses indiquées doivent avoir été préalablement
                    autorisées par l’UNICEF par le biais du formulaire FACE.
                </div>
                <div class="keep-with-next"><p><u>Conditions spéciales applicables aux paiements partiels du Transfert de fonds:</u></p></div>
                <li>Toute demande de Paiement partiel du Transfert de fonds soumise par l’IP doit satisfaire les critères
                    suivants d’une manière jugée satisfaisante par l’UNICEF, à défaut de quoi l’UNICEF pourrait décider
                    de ne pas honorer une telle demande, que ce soit en totalité ou en partie:
                </li>
                <div class="small-indent">(a) &nbsp;&nbsp;&nbsp;Le montant et l’objet d’une telle demande doivent correspondre aux dispositions du Document du
                    Programme, y compris celles concernant ses activités, son calendrier et son budget;
                </div>
                <div class="small-indent">(b) &nbsp;&nbsp;&nbsp;Une telle demande sera raisonnable et justifiée au regard des principes de bonne gestion financière,
                    en particulier les principes de rapport coût-efficacité et de rapport qualité-prix;
                </div>
                <div class="small-indent">(c) &nbsp;&nbsp;&nbsp;Il n’existe aucune autre raison de penser que de telles dépenses contreviennent aux dispositions
                    du présent accord, y compris celles du Document du Programme; et
                </div>
                <div class="small-indent">(d) &nbsp;&nbsp;&nbsp;Sous réserve du paragraphe 4(d) ci-dessus, tous Paiements par Transfert de fonds antérieurs
                    doivent avoir été signalés d’une manière jugée satisfaisante par l’UNICEF conformément à l’article
                    X du présent accord.
                </div>
                <li>L’UNICEF est en droit d’ajuster le montant des Paiements par Transfert de fonds si elle l’estime, y compris afin de:
                </li>
                <div class="small-indent">(a) &nbsp;&nbsp;&nbsp;prendre en compte les progrès réalisés de manière générale à ce jour aux termes du Document du Programme; ou
                </div>
                <div class="small-indent">(b) &nbsp;&nbsp;&nbsp;compenser tout solde non dépensé ou non déclaré de l’IP résultant de tout paiement partiel antérieur du Transfert de fonds.
                </div>
                <li>L’UNICEF devra uniquement transférer à l’IP, ou, en cas de Paiement direct, au nom de l’IP, le
                    montant que l’UNICEF estime dû aux termes du présent accord. L’IP convient que l’UNICEF ne peut
                    en aucun cas être tenue responsable envers le pays ou un quelconque tiers, y compris de quelconques
                    partenaires commerciaux ou fournisseurs de l’IP, concernant tout montant que l’UNICEF estime ne pas
                    être conforme aux termes du présent accord.
                </li>
                <li><div class="small-indent">(a) &nbsp;&nbsp;&nbsp;Tout Transfert de fonds est administré par l’IP conformément à ses propres règles, procédures
                    et règlements financiers, tels qu’examinés, évalués et jugés idoines par l’UNICEF.</div>
                </li>
                <div class="small-indent">(b) &nbsp;&nbsp;&nbsp;Lorsque, conformément à la Politique HACT, l’UNICEF réalise un Transfert de fonds avant d’avoir
                    examiné et analysé les règles, procédures et règlements financiers de l’IP, puis détermine
                    ultérieurement que les règles, procédures et règlements financiers de l’IP ne sont pas idoines,
                    l’UNICEF en avertit l’IP par écrit et est en droit d’exiger le remboursement de tous montants des
                    Transferts de fonds non dépensés ayant été versés à l’IP. L’UNICEF peut en outre décider d’exécuter
                    directement les dispositions du Document du Programme ou de l’une ou l’autre de ses sections (y compris
                    toute activité d’achat).
                </div>
                <li>Lorsque l’IP achète des marchandises, des biens ou des services avec des fonds du Transfert de fonds,
                    il agit ainsi en prenant dûment en considération les principes suivants
                </li>
                <div class="small-indent">(a) &nbsp;&nbsp;&nbsp;Rechercher systématiquement le meilleur rapport qualité-prix;</div>
                <div class="small-indent">(b) &nbsp;&nbsp;&nbsp;Agir en toutes circonstances de manière juste, intègre et transparente; et</div>
                <div class="small-indent">(c) &nbsp;&nbsp;&nbsp;Tenir compte de la concurrence.</div>
                <li class="keep-with-next">Tout Transfert de fonds autre qu’un Paiement direct est réalisé par l’UNICEF sur le compte bancaire suivant de l’IP
                </li>

                <table style="border: 1px solid black;">
                    <tr>
                        <td colspan="2" style="text-align: center;vertical-align: middle"><br>Compte</td>
                    </tr>
                    {% for bank_detail in bank_details %}
                    <tr>
                        <td style="width: 33%;"><br>Nom de la banque</td>
                        <td><br> {{ bank_detail.bank_name }}</td>
                    </tr>
                    <tr>
                        <td style="width: 33%;"><br>Adresse de la banque</td>
                        <td><br>{{ bank_detail.bank_address }}</td>
                    </tr>
                    <tr>
                        <td style="width: 33%;"><br>Intitulé du compte</td>
                        <td><br>{{ bank_detail.account_title }}</td>
                    </tr>
                    <tr>
                        <td style="width: 33%;"><br>Numéro de compte</td>
                        <td><br>{{ bank_detail.account_number }}</td>
                    </tr>
                    <tr>
                        <td style="width: 33%;"><br>Compte de devises</td>
                        <td></td>
                    </tr>
                    <tr>
                        <td style="width: 33%;"><br>Code SWIFT/IBAN<br/>(le cas échéant)</td>
                        <td><br>{{ bank_detail.routing_details }}</td>
                    </tr>
                    <tr>
                        <td style="width: 33%;"><br>Chargé(e) de clientèle responsable du compte</td>
                        <td><br>{{ bank_detail.bank_contact_person }}</td>
                    </tr>
                    {% endfor %}
                </table>

                <div class="keep-with-next" style="padding-top: 24px;">
                    <p><b>(B) Transferts de fournitures/d’équipements à l’IP par l’UNICEF</b></p>
                </div>

                <li>Toutes fournitures et tous équipements transférés à l’IP par l’UNICEF seront exclusivement utilisés
                    aux fins de l’exécution du Document du Programme, sauf accord contraire conclu avec l’UNICEF.
                </li>
                <li>L’IP deviendra propriétaire des fournitures et des équipements dès leur livraison. Si l’UNICEF
                    convient de stocker les fournitures et les équipements pour le compte de l’IP ou de les conserver
                    au nom de l’IP, ce dernier deviendra propriétaire desdits équipements et fournitures tel que
                    convenu entre l’UNICEF et l’IP. Dans certains cas exceptionnels, l’UNICEF peut stipuler par écrit
                    qu’elle demeure propriétaire des fournitures et équipements transférés à l’IP.
                </li>
                <li>L’UNICEF est en droit, à son entière discrétion, de stipuler que les fournitures et équipements déjà
                    transférés à IP doivent être déployés par l’IP aux fins de l’exécution d’un autre Document du Programme
                    ou transférés à un autre partenaire d’exécution dans le cadre de l’exécution du Document du Programme
                    ou d’un autre Document du Programme. L’IP se conformera promptement à la décision de l’UNICEF et,
                    dans le cas d’un transfert à un autre partenaire d’exécution, l’IP convient, nonobstant les dispositions
                    de l’article VIII, paragraphe 12 ci-dessus, et sur instructions écrites de l’UNICEF, de transférer
                    les titres de propriété desdits équipements et fournitures au Partenaire d’exécution désigné par l’UNICEF
                    pour lui succéder.
                </li>
                <li>L’IP s’engage à utiliser et gérer les fournitures et équipements avec le plus grand soin et en
                    consultation avec l’UNICEF, à apposer le label UNICEF sur tous les équipements et fournitures transférés.
                </li>
                <li>Tous véhicules éventuellement placés à la disposition de l’IP par l’UNICEF seront exclusivement transférés
                    sur la base d’un prêt. Ces véhicules ne pourront être fournis à l’IP qu’une fois que les Parties auront
                    signé un contrat de prêt de véhicules UNICEF standard, dont un exemplaire sera fourni à l’IP.
                </li>

            </ol>
        </div>

        <div id="article-IX" style="padding-bottom: 10px">
            <div class="keep-with-next" style="text-align: center; padding-top: 10px; padding-bottom: 0px"><b>ARTICLE IX</b></div>
            <div class="keep-with-next" style="padding-top: 0px; text-align: center"><b>GESTION DES DOSSIERS</b></div>
            <ol>
                <li>L’IP s’engage à ce que ses livres comptables et ses dossiers financiers soient toujours exacts, exhaustifs et à jour.</li>
                <div class="keep-with-next"><p><u>Transferts de fonds:</u></p></div>
                <li>Les livres comptables et dossiers financiers de l’IP refléteront clairement tous les Paiements par
                    Transfert de fonds qu’il aura reçus, ainsi que tous débours qu’il aura effectués aux termes du
                    présent accord, y compris les montants de tous fonds non dépensés. Nonobstant ce qui précède,
                    l’IP est tenu de conserver:
                </li>
                <div class="small-indent">(a) &nbsp;&nbsp;&nbsp;les documents reflétant les transactions enregistrées dans son système comptable correspondant
                    aux dépenses déclarées sur chacune des lignes des formulaires FACE, ainsi que les documents reflétant
                    les revenus de l’IP relatifs aux Remboursements réalisés par l’UNICEF;
                </div>
                <div class="small-indent">(b) &nbsp;&nbsp;&nbsp;Les originaux de l’ensemble de ses documents, y compris ses notes, factures, reçus et tous
                    autres documents pertinents pendant cinq (5) ans à compter de la date de l’achèvement du Document
                    du Programme ou de la date de résiliation du présent accord, la date la plus tardive étant retenue.
                    Ces documents comprennent notamment les bons de commande, factures de fournisseurs, contrats, avis
                    de livraison, baux, récépissés de paiement, relevés de compte bancaire, billets d’avion, coupons
                    carburant, registres de paye, contrats de travail, feuilles de présence, notes de frais, reçus de
                    petite caisse, récépissés de journal et dossiers d’achat démontrant que les procédures d’attribution
                    de marchés sont fondées sur le principe de la concurrence loyale, ainsi que tout autre document
                    justificatif pertinent. Sauf accord préalable contraire conclu avec l’UNICEF, l’IP veille à ce que
                    la mention «Document du Programme» figure clairement sur chacun des récépissés relatifs à
                    l’utilisation des Transferts de fonds. L’IP convient qu’une déclaration écrite de sa part indiquant
                    que les fonds ont été dépensés n’est pas suffisante et ne peut en aucun cas remplacer les originaux
                    des documents à fournir pour justifier les dépenses de l’IP
                </div>
                <div class="keep-with-next"><p><u>Fournitures/équipements:</u></p></div>
                <li>L’IP indiquera dans ses dossiers tout achat de fournitures et d’équipements réalisé à l’aide d’
                    un Transfert de fonds et toutes fournitures et tous équipements transférés à l’IP conformément à
                    l’article VIII (B) du présent accord. L’IP enregistrera des inventaires détaillés qu’il conservera
                    pendant une période de cinq (5) ans à compter de la date d’achèvement du dernier Document du Programme,
                    ou de la date de résiliation du présent accord, la date la plus tardive étant retenue.
                </li>
            </ol>
        </div>

        <div id="article-X" style="padding-bottom: 10px">
            <div class="keep-with-next" style="text-align: center; padding-top: 10px; padding-bottom: 0px"><b>ARTICLE X</b></div>
            <div class="keep-with-next" style="padding-top: 0px; text-align: center"><b>RAPPORTS</b></div>
            <ol>
                <li>L’IP remettra à l’UNICEF les rapports stipulés ci-dessous. Les rapports narratifs seront,
                    si possible, soumis en anglais, en français ou en espagnol.
                </li>
                <div class="keep-with-next"><p><b>(A) Rapports financiers</b></p></div>
                <div class="keep-with-next"><p><u>Rapports financiers utilisant le formulaire FACE:</u></p></div>
                <li><div class="small-indent">(a)	&nbsp;&nbsp;&nbsp;Sauf accord contraire écrit entre les Parties, l’IP soumettra des formulaires FACE à la fin de
                    chaque Trimestre à l’aide du formulaire FACE. En l’absence de soumission d’un formulaire FACE dans
                    les six (6) mois à compter de la fin du Trimestre, l’UNICEF, sauf accord contraire, suspendra les
                    Transferts de fonds réalisés au bénéfice ou au nom de l’IP.</div>
                </li>
                <div class="small-indent">(b) &nbsp;&nbsp;&nbsp;Le dernier des formulaires FACE sera soumis au plus tard trente (30) jours civils après
                    la fin de l’exécution du Document du Programme.
                </div>
                <div class="small-indent">(c) &nbsp;&nbsp;&nbsp;Le formulaire FACE:</div>
                <div class="small-indent" style="padding-left: 25px">(i) &nbsp;&nbsp;&nbsp;indiquera uniquement les dépenses identifiables et vérifiables.
                    (Le mot «identifiables» signifie que de telles dépenses ont été enregistrées dans le système
                    comptable de l’IP et que ce système comptable indique quelles transactions représentent les
                    dépenses déclarées par l’IP sur chacune des lignes du formulaire FACE. Le mot «vérifiables»
                    signifie que de telles dépenses peuvent être vérifiées en consultant les documents stipulés à
                    l’article IX.)
                </div>
                <div class="small-indent" style="padding-left: 25px"> (ii) &nbsp;&nbsp;&nbsp;indiquera uniquement les dépenses directement imputables à
                    l’exécution des activités incluses dans le Document du Programme;
                </div>
                <div class="small-indent" style="padding-left: 25px"> (iii) &nbsp;&nbsp;&nbsp;indiquera uniquement les dépenses effectivement engagées
                    ou supportées par l’IP;
                </div>
                <div class="small-indent" style="padding-left: 25px">(iv) &nbsp;&nbsp;&nbsp;n’indiquera aucune dépense sans rapport avec les Transferts de fonds
                    (les «<u>Dépenses exclues</u>», tel que stipulé au paragraphe 2(c) du présent article X;
                </div>
                <div class="small-indent" style="padding-left: 25px">(v) &nbsp;&nbsp;&nbsp;indiquera le solde de tous fonds provenant de tout Transfert de
                    fonds antérieur; et
                </div>
                <div class="small-indent" style="padding-left: 25px">(vi) &nbsp;&nbsp;&nbsp;indiquera tout remboursement ou ajustement dont l’IP a
                    bénéficié en rapport avec un quelconque Transfert de fonds antérieur.
                </div>
                <div class="small-indent">(d) &nbsp;&nbsp;&nbsp;L’UNICEF aura accès à tous documents et dossiers justificatifs, ou éventuellement considérés
                    comme appuyant les informations figurant sur le formulaire FACE.
                </div>

                <div class="keep-with-next"><p><u>Dépenses exclues:</u></p></div>
                <div class="small-indent">(e) &nbsp;&nbsp;&nbsp;Sont indiquées ci-dessous les Dépenses exclues (telles que fixées par l’UNICEF à son entière
                    discrétion), qui ne doivent par conséquent pas figurer sur le formulaire FACE:
                </div>
                <div class="small-indent" style="padding-left: 25px">(i) &nbsp;&nbsp;&nbsp;Toutes dépenses qui n’ont pas été effectuées pour des activités incluses
                    au Programme ou qui ne sont pas nécessaires à l’exécution de ces activités;
                </div>
                <div class="small-indent" style="padding-left: 25px">(ii) &nbsp;&nbsp;&nbsp;Toutes dépenses en taxe sur la valeur ajoutée («TVA»),
                    sauf si l’IP peut raisonnablement démontrer à l’UNICEF qu’il n’est pas en mesure de recouvrer ladite TVA;
                </div>
                <div class="small-indent" style="padding-left: 25px">(iii) &nbsp;&nbsp;&nbsp;Toutes dépenses couvertes par un autre Document du Programme ou
                    relatives à un tel autre Document du Programme;
                </div>
                <div class="small-indent" style="padding-left: 25px">(iv) &nbsp;&nbsp;&nbsp;Toutes dépenses payées ou remboursées à l’IP par un autre bâilleur
                    de fonds ou une autre entité;
                </div>
                <div class="small-indent" style="padding-left: 25px">(v) &nbsp;&nbsp;&nbsp;Toutes dépenses pour lesquelles l’IP a reçu une contribution en nature
                    d’un autre bailleur de fonds ou d’une autre entité;
                </div>
                <div class="small-indent"style="padding-left: 25px">(vi) &nbsp;&nbsp;&nbsp;Toutes dépenses d’assistance, le cas échéant, au-delà du taux
                    applicable aux dépenses d’assistance stipulées à l’article VI, paragraphe 2, du présent accord;
                </div>
                <div class="small-indent" style="padding-left: 25px">(vii) &nbsp;&nbsp;&nbsp;Toutes dépenses non vérifiables en l’absence de quelconques
                    justificatifs, tel que prévu à l’article IX du présent accord (autres que les dépenses d’assistance,
                    le cas échéant, indiquées à l’article VI, paragraphe 2, du présent accord);
                </div>
                <div class="small-indent" style="padding-left: 25px">(viii) &nbsp;&nbsp;&nbsp;Les salaires des employés de l’IP lorsque ceux-ci sont supérieurs
                    aux montants payables par l’UNICEF pour des fonctions comparables exécutées par des membres de son
                    personnel recrutés localement par son bureau dans la région concernée;
                </div>
                <div class="small-indent" style="padding-left: 25px">(ix) &nbsp;&nbsp;&nbsp;Les salaires des employés de l’IP recrutés internationalement lorsque
                    de tels salaires sont supérieurs aux taux payables par l’UNICEF pour des fonctions comparables
                    exécutées par des membres de son personnel recrutés internationalement et travaillant dans son
                    bureau dans la région concernée;
                </div>
                <div class="small-indent" style="padding-left: 25px">(x) &nbsp;&nbsp;&nbsp;Toutes dépenses en honoraires de consultants individuels auxquels l’IP
                    a fait appel, lorsque de tels honoraires sont supérieurs à ceux payables par l’UNICEF à des consultants
                    individuels pour des services comparables;
                </div>
                <div class="small-indent" style="padding-left: 25px">(xi) &nbsp;&nbsp;&nbsp;Toutes dépenses de déplacement ou de subsistance journalière,
                    ainsi que toutes indemnités associées, concernant les employés ou consultants de l’IP lorsque de
                    telles dépenses sont supérieures à celles payables par l’UNICEF aux membres de son personnel ou à
                    ses consultants, selon le cas;
                </div>
                <div class="small-indent" style="padding-left: 25px">(xii) &nbsp;&nbsp;&nbsp;Toutes sommes correspondant exclusivement à des provisions de
                    dépenses qui n’ont pas effectivement été engagées par l’IP;
                </div>
                <div class="small-indent" style="padding-left: 25px">(xiii) &nbsp;&nbsp;&nbsp;Toutes dépenses représentant exclusivement des transferts
                    financiers entre de quelconques unités ou sites administratifs de l’IP, par exemple à des fins de
                    paiement de services fournis par une unité administrative de l’IP à une autre;
                </div>
                <div class="small-indent" style="padding-left: 25px">(xiv) &nbsp;&nbsp;&nbsp;Toutes dépenses qui ne sont pas raisonnables ou justifiées en
                    vertu des principes de bonne gestion financière, en particulier les principes de rapport
                    coût-efficacité et de rapport qualité-prix;
                </div>
                <div class="small-indent" style="padding-left: 25px">(xv) &nbsp;&nbsp;&nbsp;Toutes dépenses relatives à des obligations contractées après
                    la date de fin du Document du Programme;
                </div>
                <div class="small-indent" style="padding-left: 25px">(xvi) &nbsp;&nbsp;&nbsp;Tous frais de dette et de service de dette;</div>
                <div class="small-indent" style="padding-left: 25px">(xvii) &nbsp;&nbsp;&nbsp;Toutes pertes d’opérations de change;</div>
                <div class="small-indent" style="padding-left: 25px">(xviii) &nbsp;&nbsp;&nbsp;Tous droits ou amendes payables aux autorités en cas de retard
                    de paiement de toute TVA ou droits de douane requis par la loi; et
                </div>
                <div class="small-indent" style="padding-left: 25px">(xix) &nbsp;&nbsp;&nbsp;Toutes dépenses réalisées en infraction à l’un ou l’autre des termes du présent accord.
                </div>
                <li>Tous rapports financiers soumis à l’UNICEF par l’IP devront l’être dans la monnaie dans laquelle les
                    Transferts de fonds ont été réalisés. L’IP n’est pas tenu de convertir les montants des transactions
                    en dollars américains ou dans toute autre monnaie.
                </li>
                <div class="keep-with-next" ><p><u>Utilisation de l’outil électronique FACE:</u></p></div>
                <li>En complément du formulaire FACE sur papier, l’IP peut utiliser l’outil électronique FACE, une fois
                    celui-ci disponible, en y saisissant les informations contenues dans le formulaire FACE, si l’UNICEF
                    en fait la demande.
                </li>
                <div class="keep-with-next" ><p><b>(B) Rapports d’avancement</b></p></div>
                <li>Par le biais du formulaire PDPR (<i>Program Document Progress Report</i>), l’IP soumettra à l’UNICEF des
                    rapports narratifs sur les progrès réalisés par rapport aux activités prévues par le Document du Programme.
                    Sauf accord contraire écrit entre les Parties. Ces rapports seront soumis à la fin de chaque Trimestre.
                    Le rapport final doit être soumis au plus tard trente (30) jours civils après la fin du Programme
                    et accompagné du formulaire FACE.
                </li>
                <div class="keep-with-next" ><p><b>(C) Autres rapports</b></p></div>
                <li> 6. Les obligations de l’IP en matière de rapports seront spécifiées dans le Document du Programme.
                    L’IP fournira des rapports ad hoc selon les exigences de l’UNICEF le cas échéant. L’UNICEF s’efforcera
                    de minimiser le nombre de demandes de rapports ad hoc.
                </li>
            </ol>
        </div>

        <div id="article-XI" style="padding-bottom: 10px">
            <div class="keep-with-next" style="text-align: center; padding-top: 10px; padding-bottom: 0px"><b>ARTICLE XI</b></div>
            <div class="keep-with-next" style="padding-top: 0px; text-align: center"><b>OBLIGATIONS DES PARTIES UNE FOIS ACHEVÉES LES ACTIVITÉS</b></div>
            <div class="keep-with-next" style="padding-top: 0px; text-align: center"><b>EXÉCUTÉES AUX TERMES DU DOCUMENT DU PROGRAMME</b></div>
            <ol>
                <li>
                <div class="small-indent">(a)&nbsp;&nbsp;&nbsp; Une fois les activités de l’IP aux termes d’un Document de Programme achevées, l’IP rembourse à
                    l’UNICEF les sommes non dépensées de tous Transferts de fonds réalisés aux termes dudit Document du
                    Programme (lesquelles sommes doivent être déclarées sur le dernier formulaire FACE soumis par l’IP),
                    ainsi que toutes autres sommes que l’IP n’est pas autorisé à utiliser.</div>
                <div class="small-indent">(b)&nbsp;&nbsp;&nbsp; Une fois les activités de l’IP aux termes d’un Document de Programme achevées, l’IP renvoie à
                    l’UNICEF toutes fournitures et tous équipements fournis par l’UNICEF en tant que contributions à
                    l’exécution du Programme, mais qui n’ont pas été utilisés.
                </div>
                <div class="small-indent">(c)&nbsp;&nbsp;&nbsp; De tels remboursements et renvois doivent être réalisés au plus tard quatre-vingt-dix (90)
                    jours civils après la date de fin du Document du Programme, ou la date à laquelle les activités ont
                    effectivement, la date la plus proche étant retenue.
                </div>
                <li>Lors de la conclusion des activités de l’IP aux termes d’un Document du Programme, les Parties se
                consultent pour déterminer la destination des biens durables fournis par l’UNICEF ou achetés grâce à un
                Transfert de fonds au bénéfice de l’IP ou, en cas de Paiement direct, au nom de l’IP, et en rapport à un
                tel Document de Programme. L’UNICEF est en droit de décider que lesdits biens durables doivent être
                transférés pour être utilisés par un autre partenaire d’exécution. Dans ce cas, l’IP, sur instructions
                écrites de l’UNICEF, transfère le titre de propriété de chacun de ces biens au partenaire d’exécution
                désigné par l’UNICEF.
                </li>
            </ol>
        </div>

        <div id="article-XII" style="padding-bottom: 10px">
            <div class="keep-with-next" style="text-align: center; padding-top: 10px; padding-bottom: 0px"><b>ARTICLE XII</b></div>
            <div class="keep-with-next" style="padding-top: 0px; text-align: center"><b>PRIVILÈGES ET IMMUNITÉS; RÉSOLUTION DE LITIGES</b></div>
            <ol>
                <li>Conformément à l’article 17 des Conditions générales des accords de partenaire d’exécution,
                    rien dans le présent accord ni rien de relatif au présent accord n’est réputé constituer une
                    autorisation expresse ou implicite à déroger à de quelconques privilèges ou immunités des
                    Nations Unies, y compris de l’UNICEF.
                </li>
                <li>Les Parties s’engagent à tout mettre en œuvre pour régler à l’amiable tout litige ou contentieux ou
                    toute plainte découlant du présent accord ou résultant d’une infraction à ce dernier ou de sa
                    résiliation ou invalidation. Si les Parties cherchent à obtenir un tel règlement à l’amiable par
                    voie de conciliation, une telle conciliation doit être conforme au Règlement de conciliation de la
                    Commission des Nations Unies pour le droit commercial international («<u>CNUDCI</u>»),
                    ou à toute autre procédure selon ce qui pourrait être convenu par écrit par les Parties.
                </li>
                <li>Tout litige, contentieux ou plainte entre les Parties découlant du présent accord ou résultant
                    d’une infraction à ce dernier ou de sa résiliation ou invalidation, sauf en cas de règlement à
                    l’amiable aux termes du paragraphe précédent dans les soixante (60) jours qui suivent la date de
                    réception par l’une des Parties de la demande écrite de règlement à l’amiable de l’autre Partie,
                    sera référé par l’une ou l’autre des Parties à une instance d’arbitrage conformément au Règlement
                    d’arbitrage de la CNUDCI en vigueur à cette date. Les sentences du tribunal d’arbitrage sont fondées
                    sur les principes généraux du droit commercial international. Le tribunal d’arbitrage est investi du
                    pouvoir d’ordonner le renvoi à l’expéditeur ou la destruction de marchandises ou de tous biens, qu’ils
                    soient corporels ou incorporels, ou de toutes informations confidentielles fournies aux termes du présent
                    accord, ou d’ordonner que toutes autres mesures de protection soient prises concernant les biens,
                    services ou autres propriétés, qu’ils soient corporels ou incorporels, ou de toutes informations
                    confidentielles fournies aux termes du présent accord, selon le cas et en toutes circonstances
                    conformément au pouvoir du tribunal d’arbitrage en vertu de l’article 26 («Mesures provisoires»)
                    et de l’article 34 («Forme et effet de la sentence») du Règlement d’arbitrage de la CNUDCI.
                    Le tribunal d’arbitrage n’est aucunement habilité à octroyer des dommages-intérêts. De plus, sauf
                    stipulation contraire figurant dans l’accord, le tribunal d’arbitrage n’est aucunement habilité à
                    accorder des intérêts supérieurs au taux Libor alors en vigueur, et tous intérêts accordés sont
                    exclusivement de simples intérêts. Les Parties sont liées par toute sentence arbitrale rendue suite
                    à un tel arbitrage, laquelle sentence constituant une sentence finale et sans appel concernant
                    le litige, le contentieux ou la plainte en question.
                </li>
            </ol>
        </div>
        <div id="article-XIII" style="padding-bottom: 10px">
            <div class="keep-with-next" style="text-align: center; padding-top: 10px; padding-bottom: 0px"><b>ARTICLE XIII</b></div>
            <div class="keep-with-next" style="padding-top: 0px; text-align: center"><b>DISPOSITIONS FINALES</b></div>
            <ol>
                <li>Le présent accord entre en vigueur à la date à laquelle il est signé par les deux Parties.
                    Il expire le dernier jour du Programme, sauf s’il est résilié avant conformément à l’article 11
                    des Conditions générales ci-jointes et incorporées au présent accord.
                </li>
                <div class="keep-with-next" ><p>EN FOI DE QUOI, les soussignés dûment habilités par chacune des
                    Parties ont signé le présent accord.</p></div>
                <div style="padding-top: 3px">
                    <table border="0" style="border: none;">
                        <tr>
                            <td style="padding-top: 8px; padding-bottom: 0px; border:none;"><b>Pour le Partenaire d’exécution:</b></td>
                            <td style="padding-top: 8px; padding-bottom: 0px"><b>Pour le Fonds des Nations Unies pour l’enfance:</b></td>
                        </tr>
                        <tr>
                            <td style="padding-top: 8px; padding-bottom: 0px">Nom:</td>
                            <td style="padding-top: 8px; padding-bottom: 0px">Nom:</td>
                        </tr>
                        <tr>
                            <td style="padding-top: 8px; padding-bottom: 0px">Titre:</td>
                            <td style="padding-top: 8px; padding-bottom: 0px">Titre:</td>
                        </tr>
                        <tr>
                            <td style="padding-top: 8px; padding-bottom: 0px">Signature: ______________________</td>
                            <td style="padding-top: 8px; padding-bottom: 0px">Signature: ______________________</td>
                        </tr>
                        <tr>
                            <td style="padding-top: 8px; padding-bottom: 0px">Date:</td>
                            <td style="padding-top: 8px; padding-bottom: 0px">Date:</td>
                        </tr>
                        <tr>
                            <td style="padding-top: 8px; padding-bottom: 0px">Adresse e-mail:</td>
                            <td style="padding-top: 8px; padding-bottom: 0px">Adresse e-mail:</td>
                        </tr>
                    </table>
                </div>
            </ol>
        </div>
        <div class="page-break"></div>
        <div id="general-terms" style="font: 10pt; padding-bottom: 10px">
            <div class="keep-with-next" style="padding-bottom: 0px; text-align: center"><b>CONDITIONS GÉNÉRALES DES ACCORDS DE COOPÉRATION</b></div>
            <div class="keep-with-next" style="text-align: center; padding-top: 0px"><b>AU TITRE DE PROGRAMMES</b></div>
            <ol>
                <li><b>STATUT JURIDIQUE:</b> vis-à-vis de l’UNICEF, l’IP a un statut juridique de société indépendante.
                    Les employés, le personnel et les sous-traitants de l’IP ne sont en aucun cas considérés comme des
                    employés ou agents de l’UNICEF.
                </li>
                <li><b>RESPONSABILITÉS DE l’IP ENVERS SES EMPLOYÉS, SON PERSONNEL ET SES SOUS-TRAITANTS:</b>
                    l’IP est responsable des compétences professionnelles et techniques de ses employés, de son
                    personnel et de ses sous-traitants et, concernant les activités à exécuter aux termes du présent
                    accord, il sélectionnera des personnes fiables qui exécuteront le présent accord de manière efficace,
                    respecteront les coutumes locales et adopteront une conduite morale et éthique très stricte.
                </li>
                <li><b>CESSION:</b>  l’IP ne peut en aucun cas céder, transférer ou promettre de céder le présent
                    accord ou de quelconques portions de celui-ci, y compris tous Documents du Programme, ni s’en
                    séparer de toute autre manière, et il en est de même concernant tous droits, réclamations ou
                    obligations de l’IP aux termes du présent accord, excepté avec l’autorisation écrite de l’UNICEF.
                </li>
                <li><b>SOUS-TRAITANCE:</b> l’IP ne peut utiliser des services de sous-traitants avant d’en avoir obtenu
                    l’autorisation écrite auprès de l’UNICEF au cas par cas. Si l’UNICEF approuve l’utilisation d’un
                    prestataire de services donné, l’IP veille à ce que les sous-traitants de l’IP n’utilisent pas
                    eux-mêmes des chaînes de sous-traitants tiers, y compris leurs propres sous-traitants, avant d’avoir
                    reçu l’autorisation écrite de l’UNICEF, laquelle autorisation est délivrée au cas par cas. Aucune
                    utilisation de sous-traitants par l’IP, ou d’une chaîne de sous-traitants au cas où l’UNICEF
                    l’aurait autorisé par écrit conformément à la phrase précédente, ne libère l’IP de l’une ou
                    l’autre de ses obligations aux termes du présent accord. Les termes d’une quelconque sous-traitance,
                    sous-sous-traitance, etc. sont soumis aux dispositions du présent accord, s’y conforment et leur
                    donnent plein effet.
                </li>
                <li class="keep-with-next"><b>INTERDICTION AUX AGENTS DE LA FONCTION PUBLIQUE DE PROFITER;
                    RESTRICTIONS EN MATIÈRE DE RECRUTEMENT DU PERSONNEL DE L’UNICEF:</b></li>
                <ol class="list-style-type-letter" style="list-style-type: lower-alpha">
                    <li>L’IP certifie qu’aucun agent de l’UNICEF n’a reçu ni ne se verra proposé, par l’IP, de
                        quelconques avantages directs ou indirects découlant du présent accord, et qu’aucun avantage de la
                        sorte n’a été octroyé. L’IP convient que toute infraction à cette disposition constitue une infraction
                        à une condition essentielle du présent accord.
                    </li>
                    <li>L’IP déclare et certifie que ce qui suit concernant d’anciens agents de l’UNICEF a été
                        respecté ou sera respecté: (i) pendant la période d’un an suivant le départ d’un agent donné
                        de l’UNICEF, l’IP ne peut proposer directement ou indirectement un emploi à cet ancien agent de
                        l’UNICEF si ce dernier, pendant les trois années précédant son départ de l’UNICEF, a participé
                        à un quelconque égard au processus conduisant à la sélection de l’IP ou à l’exécution du Programme;
                        et (ii) pendant les deux années suivant son départ de l’UNICEF, cet ancien agent de l’UNICEF ne peut
                        communiquer avec l’UNICEF ou présenter des informations à l’UNICEF au nom de l’IP concernant toute
                        question qui relevait de ses responsabilités à l’époque où il travaillait à l’UNICEF.
                    </li>
                </ol>
                <li><b>INDEMNISATION:</b> l’IP s’engage à indemniser, dégager de toutes responsabilités et défendre à
                    ses propres frais l’UNICEF, ainsi que ses dirigeants, agents, serviteurs et employés, contre et envers
                    tout procès, plainte, demande ou responsabilité civile ou pénale, de quelque nature que ce soit,
                    y compris leurs dépenses et frais résultant d’actes ou d’omissions de l’IP ou d’employés, de
                    dirigeants, d’agents ou de sous-traitants de l’IP dans le cadre de l’exécution du présent accord
                    et des Documents du Programme. Cette disposition est étendue, entre autres, à toutes plaintes et
                    responsabilités civiles ou pénales sous forme de réparation d’accidents ou de maladies du travail,
                    de responsabilité produits ou de responsabilité découlant de l’utilisation d’inventions ou d’appareils
                    brevetés, de documents protégés par le droit d’auteur ou d’autres propriétés intellectuelles de l’IP
                    ou de ses employés, agents, serviteurs ou sous-traitants. Les obligations des Parties aux termes du
                    présent article demeurent en vigueur en cas de résiliation du présent accord.
                </li>
                <li><b>CHARGES/PRIVILÈGES:</b>  l’IP ne peut en aucun cas causer ou permettre qu’un quelconque privilège
                    ou autre charge de la part de quiconque entre en vigueur ou demeure en vigueur au sein d’un quelconque
                    service de la fonction publique concernant tout montant dû ou qui sera dû, soit en contrepartie de
                    quelconques travaux effectués, services rendus ou matériaux, fournitures ou équipements fournis aux
                    termes du présent accord, soit en raison de tout autre plainte ou demande visant l’IP.
                </li>
                <li class="keep-with-next"><b>DROIT D’AUTEUR, BREVETS ET AUTRES DROITS DE PROPRIÉTÉ; CONFIDENTIALITÉ:</b></li>
                <div style="padding-top: 2px;">8.1 &nbsp;&nbsp;&nbsp;Sauf stipulation contraire figurant dans l’accord, l’UNICEF détient l’intégralité des propriétés
                    intellectuelles et autres droits de propriété, notamment tous brevets, droits d’auteur et marques de
                    commerce en rapport avec tous produits, procédés, inventions, idées, savoir-faire, documents et autres
                    éléments que l’IP a développés aux termes de l’accord et qui sont directement liés à l’exécution des
                    dispositions de l’accord, ou qui ont été produits ou préparés ou collectés suite à, ou pendant une
                    telle exécution. En outre, l’IP reconnaît et convient que de tels produits, documents et autres
                    éléments ont été réalisés ou produits contre rémunération.
                </div>
                <div style="padding-top: 16px;">8.2 &nbsp;&nbsp;&nbsp;À la demande de l’UNICEF, l’IP s’engage à prendre toutes mesures nécessaires, à signer tous
                    documents nécessaires et à contribuer de manière générale à l’obtention de tels droits de propriété,
                    ainsi qu’à leur cession ou utilisation sous licence, auprès de l’UNICEF et conformément aux dispositions
                    du droit applicable.
                </div>
                <div style="padding-top: 16px;">8.3 &nbsp;&nbsp;&nbsp;Sous réserve des dispositions précédentes, tous croquis, cartes, photos, mosaïques, plans, rapports,
                    estimations, recommandations, documents et autres données rassemblés par l’IP ou reçus par celui-ci
                    aux termes du présent accord appartiennent à l’UNICEF, sont mis à la disposition de l’UNICEF à des
                    fins d’utilisation ou d’inspection par l’UNICEF à des dates et dans des lieux raisonnables, sont
                    traités avec confidentialité et sont exclusivement remis à des dirigeants habilités de l’UNICEF une
                    fois que sont achevées les activités prévues aux termes de l’accord.
                </div>
                <div style="padding-top: 16px;">8.4 &nbsp;&nbsp;&nbsp;L’IP s’engage à respecter la confidentialité de toutes informations désignées comme telle par
                    l’UNICEF et à traiter de telles informations avec le même niveau de confidentialité que ce qu’il
                    applique à ses informations les plus confidentielles. Lorsque l’IP est contraint, de par la loi,
                    de divulguer des informations confidentielles de l’UNICEF, il doit en informer l’UNICEF suffisamment
                    à l’avance pour que ce dernier dispose d’une opportunité raisonnable pour prendre des mesures de
                    protection ou engager toutes autres actions, selon le cas concernant toute divulgation à effectuer.
                </div>
                <div style="padding-top: 16px;">8.5 &nbsp;&nbsp;&nbsp;Lorsque la collecte et l’utilisation de données concernant des bénéficiaires (à savoir toutes
                    informations personnelles, y compris des informations sur l’identité de personnes, telles que leur nom,
                    numéro d’identité ou de passeport, numéro de téléphone portable, adresse électronique, et détails de
                    toutes transactions de fonds) sont du ressort de l’IP aux termes du présent accord, de telles
                    informations sont réputées constituer des informations confidentielles de l’UNICEF et sont régies par
                    le règlement de l’UNICEF en matière de divulgation d’informations, qui peut être consulté à l’adresse
                    <u>http://www.unicef.org/about/legal_disclosure.html</u>. L’IP s’engage à utiliser de telles données
                    exclusivement aux fins de l’exécution du Document du Programme et à notifier promptement l’UNICEF en
                    cas de tout incident réel, soupçonné ou probable de destruction accidentelle ou illicite, ou de
                    toute perte accidentelle, altération ou divulgation ou consultation non autorisée ou accidentelle
                    de telles données.
                </div>
                <li><b>UTILISATION DES NOMS, LOGOS ET EMBLÈMES DE L’UNICEF ET DE L’IP:</b>
                     Chacune des Parties est autorisée à utiliser les nom, logo et emblème de l’autre Partie, selon le cas,
                    et ce exclusivement en lien avec le présent accord et avec l’exécution des Documents du Programme,
                    sauf si une telle permission est retirée dans un quelconque cas particulier par l’une ou l’autre
                    des Parties sur préavis à l’autre Partie. Lorsqu’il présente à des tiers et/ou rend publics ses
                    résultats, l’IP imputera ces derniers au financement fourni par l’UNICEF. À la demande de l’UNICEF,
                    l’IP fournit aux bailleurs de fonds de l’UNICEF contribuant à financer le Document du Programme le
                    niveau de visibilité spécifié par l’UNICEF. Lorsqu’une telle visibilité menace la sûreté et la
                    sécurité du personnel de l’IP, ce dernier propose d’autres dispositions idoines.
                </li>
                <li class="keep-with-next"><b>FORCE MAJEURE; AUTRES CHANGEMENTS DE SITUATION:</b></li>
                <div style="padding-top: 2px">10.1 &nbsp;&nbsp;&nbsp;Dans tout cas de force majeure, et dès que possible en cas de problème constituant un cas de
                    force majeure, l’IP avertit par écrit et de manière détaillée l’UNICEF d’un tel événement ou changement
                    de situation s’il en résulte que l’IP est désormais incapable de remplir tout ou partie de ses
                    obligations et d’assumer ses responsabilités aux termes du présent accord. L’IP notifie également
                    l’UNICEF en cas d’autres changements de situation ou d’événement perturbant ou menaçant de perturber
                    ses activités d’exécution du présent accord. Après avoir reçu l’avis requis à cet égard aux termes du
                    présent article, l’UNICEF prend toutes les mesures qu’elle juge, à son entière discrétion, adaptées
                    ou nécessaires dans les circonstances, y compris l’octroi d’un délai supplémentaire raisonnable à
                    l’IP pour remplir ses obligations aux termes du présent accord.
                </div>
                <div style="padding-top: 16px">10.2 &nbsp;&nbsp;&nbsp;Si l’IP devient, de façon permanente, incapable de remplir ses obligations et d’assumer
                    ses responsabilités aux termes du présent accord, que ce soit en partie ou en totalité, en raison
                    d’un cas de force majeure, l’UNICEF est habilitée à suspendre ou résilier le présent accord selon
                    les termes de l’article 11, «Résiliation», auquel cas la période de préavis est alors de sept (7)
                    jours et non de trente (30).
                </div>
                <div style="padding-top: 16px">10.3 &nbsp;&nbsp;&nbsp;Le terme «force majeure», tel qu’utilisé dans le présent article, désigne tout acte naturel
                    imprévisible et incontournable, tout acte de guerre (que celle-ci ait été ou non déclarée) et
                    toute invasion, révolution ou insurrection, ainsi que tout acte de terrorisme, ou tout autre acte
                    d’une force ou nature similaire, à condition que de tels actes résultent de causes indépendantes
                    de la volonté de la Partie concernée et ne résultent pas d’une faute ou négligence de sa part.
                </div>
                <div style="padding-top: 16px">10.4 &nbsp;&nbsp;&nbsp;L’IP reconnaît et convient, concernant toutes obligations aux termes du présent accord,
                    être contraint de travailler dans et des quelconques zones ou régions dans lesquelles l’UNICEF travaille,
                    se prépare à travailler ou met fin à de quelconques opérations de maintien de la paix, opérations
                    humanitaires ou opérations similaires, tous retards d’exécution ou manquements à remplir de telles
                    obligations en raison de conditions difficiles ou en rapport à des conditions difficiles dans de
                    telles zones ou régions, ou en raison de quelconques troubles causés à l’ordre public dans de
                    telles zones ou régions, ne pourront pas constituer en tant que tels des cas de force majeure.
                </div>

                <li class="keep-with-next"><b>RÉSILIATION:</b></li>
                <div style="padding-top: 2px" class="keep-with-next">11.1 &nbsp;&nbsp;&nbsp;Chacune des Parties est habilitée à résilier
                    le présent accord par préavis écrit de trente (30) jours civils à l’autre Partie dans chacune des
                    situations suivantes:
                </div>
                <!--
                <div style="padding-left: 15px">a. &nbsp;&nbsp;&nbsp;Si elle conclut que l’autre Partie a manqué à ses obligations aux termes
                    du présent accord ou d’un quelconque Document du Programme, et n’a pas rectifié un tel manquement
                    après qu’il lui ait été demandé de le faire par préavis écrit d’un minimum quatorze (14) jours civils,
                    laquelle demande prend effet à compter de la date spécifiée dans un tel avis; et
                </div>
                <div style="padding-left: 15px">b. &nbsp;&nbsp;&nbsp;Si elle conclut que l’autre Partie n’est pas en mesure de remplir
                    ses obligations aux termes du présent accord.
                </div>
                -->
                <div style="padding-left: 25px">
                    <ol class="list-style-type-letter" style="list-style-type: lower-alpha">
                        <li>Si elle conclut que l’autre Partie a manqué à ses obligations aux termes
                            du présent accord ou d’un quelconque Document du Programme, et n’a pas rectifié un tel manquement
                            après qu’il lui ait été demandé de le faire par préavis écrit d’un minimum quatorze (14) jours civils,
                            laquelle demande prend effet à compter de la date spécifiée dans un tel avis; et
                        </li>
                        <li>Si elle conclut que l’autre Partie n’est pas en mesure de remplir
                            ses obligations aux termes du présent accord.
                        </li>
                    </ol>
                </div>

                <div style="padding-top: 16px">11.2 &nbsp;&nbsp;&nbsp;L’UNICEF est également en droit de suspendre ou résilier immédiatement le présent accord dans
                    chacune des situations suivantes:
                </div>
<<<<<<< HEAD
                <!--
                <div style="padding-left: 15px">a. &nbsp;&nbsp;&nbsp;Si l’exécution d’un quelconque Document du Programme n’a pas commencé dans un délai raisonnable;
                </div>
                <div style="padding-left: 15px">b. &nbsp;&nbsp;&nbsp;Si l’UNICEF décide que l’IP ou l’un ou l’autre de ses employés ou membres de
                    son personnel a agi de quelque façon que ce soit de manière corrompue, frauduleuse, collusoire, coercitive
                    ou obstructionniste (selon le sens assigné à de ces termes à la clause 14.3 b.);
                </div>
                <div style="padding-left: 15px">c. &nbsp;&nbsp;&nbsp;En cas de diminution, réduction ou résiliation du financement de l’UNICEF; ou
                </div>
                <div style="padding-left: 15px">d. &nbsp;&nbsp;&nbsp;Si l’IP est jugé en faillite ou si son organisation est liquidée ou
                    devient insolvable, ou si l’IP réalise une cession au bénéfice de ses créditeurs, ou si un
                    administrateur judiciaire a été nommé en raison de l’insolvabilité de l’IP, auxquels cas l’IP
                    doit en informer immédiatement l’UNICEF.
                </div>
                -->
=======
>>>>>>> c4e11035
                <div style="padding-left: 25px">
                    <ol class="list-style-type-letter" style="list-style-type: lower-alpha">
                        <li>Si l’exécution d’un quelconque Document du Programme n’a pas commencé dans un délai raisonnable;
                        </li>
                        <li>Si l’UNICEF décide que l’IP ou l’un ou l’autre de ses employés ou membres de
                            son personnel a agi de quelque façon que ce soit de manière corrompue, frauduleuse, collusoire, coercitive
                            ou obstructionniste (selon le sens assigné à de ces termes à la clause 14.3 b.);
                        </li>
                        <li>En cas de diminution, réduction ou résiliation du financement de l’UNICEF; ou
                        </li>
                        <li>Si l’IP est jugé en faillite ou si son organisation est liquidée ou
                            devient insolvable, ou si l’IP réalise une cession au bénéfice de ses créditeurs, ou si un
                            administrateur judiciaire a été nommé en raison de l’insolvabilité de l’IP, auxquels cas l’IP
                            doit en informer immédiatement l’UNICEF.
                        </li>
                    </ol>
                </div>

                <div style="padding-top: 16px">11.3 &nbsp;&nbsp;&nbsp;La Partie recevant un avis de suspension ou de résiliation prendra immédiatement toutes mesures
                    nécessaires pour suspendre ou résilier (selon le cas) ses activités de manière ordonnée, afin que ses
                    dépenses courantes soient réduites au strict minimum.
                </div>
                <div style="padding-top: 16px">11.4 &nbsp;&nbsp;&nbsp;Immédiatement après avoir envoyé ou reçu un avis de résiliation, l’UNICEF cessera tout paiement
                    de quelconques fonds aux termes du présent accord, et l’IP ne prendra plus aucun engagement à court
                    ou long terme, financier ou autre, en rapport avec le présent accord.
                </div>
                <div style="padding-top: 16px">11.5 &nbsp;&nbsp;&nbsp;En cas de résiliation du présent accord conformément à la présente clause 11, l’IP transférera
                    à l’UNICEF, ou suivra les instructions de l’UNICEF à ce sujet, tout solde de fonds non dépensés détenus
                    par l’IP et provenant de Transferts de fonds, ainsi que tous les équipements et fournitures non utilisés
                    fournis par l’UNICEF aux termes du présent accord, et tous biens durables fournis par l’UNICEF aux
                    termes du présent accord ou achetés par l’IP à l’aide de fonds fournis par l’UNICEF aux termes du
                    présent accord.
                </div>
                <div style="padding-top: 16px">11.6 &nbsp;&nbsp;&nbsp;Si l’UNICEF exerce son droit de résilier le présent accord, elle est en droit d’exiger de l’IP
                    qu’il lui rembourse une telle somme d’argent, à hauteur du montant total versé à l’IP par l’UNICEF avant
                    la date du préavis de résiliation, selon ce que l’UNICEF fixera. Il est entendu que le remboursementdes
                    dépenses engagées par l’IP conformément au présent accord avant la date d’un tel préavis de résiliation
                    n’est pas obligatoire. La somme due par l’IP sera remboursée promptement à réception de la demande de
                    remboursement émise par l’UNICEF.
                </div>
                <div style="padding-top: 16px">11.7 &nbsp;&nbsp;&nbsp;Si l’UNICEF exerce son droit de résilier le présent accord et décide que le Document du
                    Programme doit être exécuté par une autre organisation que l’IP, l’IP s’engage à coopérer
                    promptement avec l’UNICEF et cette autre organisation afin que ledit transfert de l’intégralité des
                    fournitures et équipements non utilisés fournis à l’IP par l’UNICEF soit réalisé de manière ordonnée,
                    auquel cas les dispositions du paragraphe 11.5 ci-dessus s’appliquent.
                </div>
<<<<<<< HEAD
                <!--
                <div>
                    <div style="float: left;width: 50pt;">11.7 &nbsp;&nbsp;&nbsp;</div>
                    <div style="padding-left: 35px;float: left;width: 300pt;">
                        Si l’UNICEF exerce son droit de résilier le présent accord et décide que le Document du
                        Programme doit être exécuté par une autre organisation que l’IP, l’IP s’engage à coopérer
                        promptement avec l’UNICEF et cette autre organisation afin que ledit transfert de l’intégralité des
                        fournitures et équipements non utilisés fournis à l’IP par l’UNICEF soit réalisé de manière ordonnée,
                        auquel cas les dispositions du paragraphe 11.5 ci-dessus s’appliquent.
                    </div>
                </div>
                -->
=======
>>>>>>> c4e11035
                <li><b>ÉVALUATION:</b> toute évaluation des activités exécutées aux termes du présent accord est visée par
                    les dispositions du Règlement de l’UNICEF en matière d’évaluation, tel que validé ou modifié le cas
                    échéant par le Conseil d’administration de l’UNICEF.
                </li>
                <li><b>CONFORMITÉ AUX RÈGLEMENTS DE L’UNICEF:</b>  l’IP est tenu de se conformer aux dispositions applicables
                    du règlement de l’UNICEF en matière d’interdiction et de lutte contre la fraude et la corruption, qui
                    peut être consulté à l’adresse
                    http://www.unicef.org/publicpartnerships/files/Policy_Prohibiting_and_Combatting_Fraud_and_Corruption.pdf,
                    ou à tout autre URL, selon ce qui pourrait être décidé le cas échéant par l’UNICEF.
                </li>
                <li class="keep-with-next"><b>ACTIVITÉS DE CONTRÔLE:</b></li>
                <div class="keep-with-next" style="padding-top: 2px;padding-bottom: 2px;">
                    14.1 &nbsp;&nbsp;&nbsp;Audits:
                </div>
                <div style="padding-left: 25px">
                    <ol class="list-style-type-letter" style="list-style-type: lower-alpha">
                        <li>À la demande de l’UNICEF et à des dates fixées exclusivement par
                            l’UNICEF, les activités de l’IP aux termes du présent accord seront auditées. De tels audits
                            seront réalisés conformément aux normes, au périmètre, à la fréquence et aux dates fixées par
                            l’UNICEF (et peuvent notamment couvrir toutes transactions financières et tous contrôles internes
                            liés avec les activités exécutées par l’IP).
                        </li>
                        <li>Les audits prévus aux termes du paragraphe 1 du présent article
                            sont réalisés par des commissaires aux comptes individuels ou un cabinet de commissaires aux comptes
                            désignés par l’UNICEF, tels que, par exemple, un cabinet d’audit ou un cabinet comptable. L’IP
                            s’engage à coopérer pleinement et dans les délais impartis avec tout audit réalisé. Une telle
                            coopération comprend, sans y être limitée, l’obligation de l’IP de mettre son personnel à la
                            disposition des commissaires aux comptes, de même que tous documents ou dossiers concernés à cette fin,
                            ce à des moments raisonnables et selon des conditions raisonnables, et d’autoriser les commissaires aux
                            comptes à pénétrer dans les locaux et/ou sur les sites de l’IP où le programme est exécuté à des
                            dates et heures raisonnables et dans des conditions raisonnables en ce qui concerne l’accès au
                            personnel et aux documents/dossiers pertinents de l’IP. L’IP exige de ses agents, notamment ses
                            avocats, comptables et autres conseillers, ainsi que ses sous-traitants, qu’ils coopèrent de manière
                            raisonnable dans le cadre de tout audit réalisé aux termes du présent accord.
                        </li>
                        <li>Lorsqu’un audit est réalisé par des commissaires aux comptes désignés par
                            l’UNICEF, l’UNICEF fournit, ou de tels commissaires aux comptes fourniront sans délai un exemplaire
                            du rapport d’audit final à l’IP.
                        </li>
                    </ol>
                </div>
                <div class="keep-with-next" style="padding-top: 12px;padding-bottom: 12px;">
                    14.2 &nbsp;&nbsp;&nbsp;Contrôles ponctuels et visites relatives au programme:
                </div>
                <div>L’IP convient que L’UNICEF peut réaliser de temps à autre des contrôles sur site (ci-après des «contrôles ponctuels»
                    et des visites relatives au programme), sous réserve des standards, du périmètre, de la fréquence et des
                    dates et heures fixées par l’UNICEF à cette fin. L’IP s’engage à coopérer pleinement et dans les délais
                    impartis avec de tels contrôles ponctuels ou visites relatives au programme, ce qui inclut l’obligation
                    de l’IP de mettre son personnel à la disposition des commissaires aux comptes, de même que tous documents
                    ou dossiers concernés à cette fin, ce à des moments raisonnables et selon des conditions raisonnables,
                    et d’autoriser l’UNICEF à pénétrer dans les locaux et/ou sur les sites de l’IP où le programme est exécuté
                    à des dates et heures raisonnables et dans des conditions raisonnables. L’IP exige de ses agents, notamment
                    ses avocats, comptables et autres conseillers, ainsi que ses sous-traitants, qu’ils coopèrent de manière
                    raisonnable dans le cadre de tout contrôle ponctuel réalisé aux termes du présent accord. Il est entendu
                    que l’UNICEF est en droit, à sa seule discrétion, de contracter les services d’une personne physique ou
                    morale ou de faire appel à son personnel, ses employés ou agents pour effectuer les contrôles ponctuels
                    ou les visites relatives au programme.
                </div>
                <div class="keep-with-next" style="padding-top: 12px;padding-bottom: 12px;">
                    14.3 &nbsp;&nbsp;&nbsp;Investigations:
                </div>
                <div style="padding-left: 25px">
                    <ol class="list-style-type-letter" style="list-style-type: lower-alpha">
                        <li>L’IP convient que l’UNICEF est en droit de mener des investigations,
                            à des dates et heures fixées exclusivement par l’UNICEF, à propos de tout aspect du présent accord ou
                            de son octroi, des obligations de l’IP exécutées aux termes de l’accord et des activités et du
                            fonctionnement de l’IP en rapport avec l’exécution du présent accord. Le droit de l’UNICEF de mener
                            des investigations survit à toute expiration ou résiliation du présent accord. L’IP s’engage à coopérer
                            pleinement et dans les délais impartis avec de telles investigations. Une telle coopération comprend,
                            sans y être limitée, l’obligation de l’IP de permettre l’accès à son personnel et à tous documents ou
                            dossiers à des dates et heures raisonnables et dans des conditions raisonnables, et de mettre son personnel
                            à la disposition de l’UNICEF, de même que tous documents ou dossiers concernés à cette fin, ce à des moments
                            raisonnables et selon des conditions raisonnables, et d’autoriser l’UNICEF à pénétrer dans les locaux et/ou
                            sur les sites de l’IP où le programme est exécuté à des dates et heures raisonnables et dans des conditions
                            raisonnables. L’IP exige de ses agents, notamment ses avocats, comptables et autres conseillers, ainsi que
                            ses sous-traitants, qu’ils coopèrent de manière raisonnable dans le cadre de toute investigation effectuée
                            par l’UNICEF aux termes du présent accord. Il est entendu que l’UNICEF est en droit, à sa seule discrétion,
                            de contracter les services d’investigation d’une personne physique ou morale de faire appel à son personnel,
                            ses employés ou agents pour mener des investigations.
                        </li>
                        <li>L’IP convient de porter rapidement à l’attention du directeur du
                            Bureau de l’audit interne et des investigations de l’UNICEF toutes allégations de corruption,
                            fraude, collusion, coercition ou obstructionnisme en relation avec le présent accord et dont l’IP a
                            été informé ou dont il a pris connaissance autrement. Aux fins du présent accord, les définitions
                            suivantes s’appliquent:
                        </li>
                        <div style="padding-left: 30px">
                            (i)&nbsp;&nbsp;&nbsp; «<u>Corruption</u>» &nbsp;désigne tout don, offre, réception ou sollicitation,
                            que ce soit directement ou indirectement, de toute chose de valeur visant à influencer indument les
                            actes ou actions d’un agent de la fonction publique;
        {#                </div>#}
        {#                <div style="padding-left: 30px">#}
                            <br />
                            (ii)&nbsp;&nbsp;&nbsp; «<u>Fraude</u>» &nbsp;désigne tout acte ou omission, y compris toutes fausses déclarations, trompant
                            sciemment ou de manière irresponsable, ou tentant de tromper une quelconque partie dans le but
                            d’obtenir un avantage financier ou autre, ou dans le but de contourner une obligation;
        {#                </div>#}
                            <br />
        {#                <div style="padding-left: 30px">#}
                            (iii)&nbsp;&nbsp;&nbsp; «<u>Collusion</u>» &nbsp;désigne tout arrangement entre deux parties ou plus et dont la finalité
                            est inappropriée, y compris toute influence indue sur les actes ou actions d’une autre partie;
        {#                </div>#}
                            <br />
        {#                <div style="padding-left: 30px">#}
                            (iv)&nbsp;&nbsp;&nbsp; «<u>Coercition</u>»&nbsp; signifie diminuer ou nuire à, ou menacer de diminuer ou de nuire à une
                            quelconque partie ou à un quelconque bien d’une telle partie, que ce soit directement ou indirectement,
                            dans le but d’influencer indument les actes ou actions d’une quelconque partie;
        {#                </div>#}
                            <br />
        {#                <div style="padding-left: 30px">#}
                            (v)&nbsp;&nbsp;&nbsp; «<u>Obstructionnisme</u>»&nbsp; désigne tout acte commis avec l’intention de limiter de manière significative
                            l’exercice des droits contractuels de l’UNICEF en matière d’audit, d’investigations et d’accès aux
                            informations, y compris en rapport avec toute destruction, falsification, altération ou dissimulation
                            de preuves déterminantes dans le cadre d’une investigation de l’UNICEF suite à des allégations de fraude
                            ou de corruption.
                        </div>
                    </ol>
                </div>
                <div style="padding-top: 12px;padding-bottom: 12px;">
                    14.4 &nbsp;&nbsp;&nbsp;L’IP consent à ce que l’UNICEF rende publics les rapports des audits mentionnés à l’article
                    14.1, les rapports des inspections ponctuelles et des visites relatives au programme mentionnés à
                    l’article 14.2, ainsi que les rapports des investigations mentionnées à l’article 14.3.
                </div>
                <li><b>MISSIONS D’ÉVALUATION:</b>  l’IP convient que l’UNICEF est en droit d’effectuer des missions
                    d’évaluation de temps à autre, y compris concernant le cadre de capacité et de contrôle interne
                    (ci-après une «mission d’évaluation»). L’UNICEF est en droit d’effectuer de telles missions
                    d’évaluation conformément aux normes, au périmètre, à la fréquence et aux dates fixées par l’UNICEF
                    et en informera l’IP raisonnablement à l’avance. L’IP s’engage à coopérer pleinement et dans les délais
                    impartis avec ces missions d’évaluation. Une telle coopération comprend, sans y être limitée,
                    l’obligation de l’IP de mettre son personnel à la disposition des commissaires aux comptes,
                    de même que tous documents ou dossiers concernés à cette fin, ce à des moments raisonnables et
                    selon des conditions raisonnables, et d’autoriser l’UNICEF à pénétrer dans les locaux et/ou sur
                    les sites de l’IP à des dates et heures raisonnables et dans des conditions raisonnables. L’IP exige
                    de ses agents, notamment ses avocats, comptables et autres conseillers, ainsi que ses sous-traitants,
                    qu’ils coopèrent de manière raisonnable dans le cadre de ces missions d’évaluation réalisées par l’UNICEF
                    aux termes du présent accord. Il est entendu que l’UNICEF est en droit, à sa seule discrétion, de
                    contracter les services d’une personne physique ou morale ou de faire appel à son personnel, ses employés
                    ou agents pour effectuer une quelconque Mission d’évaluation. L’IP consent à ce que les rapports
                    d’évaluation mentionnés au présent article 15 soient rendus publics par l’UNICEF.
                </li>
                <li><b>REMBOURSEMENTS/COMPENSATIONS:</b> l’UNICEF est en droit d’être remboursée, par l’IP, ou de
                    compenser tous montants payables à l’IP concernant: tous montants versés par l’UNICEF ou utilisés
                    par l’IP autrement que conformément aux Conditions générales du présent accord, y compris tous
                    montants dont un audit, une inspection ponctuelle ou une investigation a révélé qu’ils ont
                    effectivement été versés ou utilisés; tous montants versés par l’UNICEF ou utilisés par l’IP en
                    raison d’un quelconque acte de corruption, fraude, collusion, coercition ou obstructionnisme de la
                    part de l’IP ou de l’un ou l’autre de ses employés ou membres de son personnel (selon les définitions
                    de l’article 13.3 b.); tous montants non dépensés; tous montants transférés à l’IP par l’UNICEF,
                    mais qui ne sont mentionnés ou correctement reflétés dans un rapport financier (soumis à l’aide du
                    formulaire FACE) ou qui ne sont appuyés ou justifiés par des documents ou dossiers idoines;
                    tous montants versés par l’UNICEF concernant des Dépenses exclues; ou tous montants autrement visés
                    par un remboursement conformément aux termes du présent accord. L’IP remboursera de tels fonds
                    promptement après avoir reçu de l’UNICEF une demande de remboursement écrite à cette fin.
                </li>
                <li><b>PRIVILÈGES ET IMMUNITÉS:</b> rien dans le présent accord ni rien de relatif au présent accord
                    n’est réputé constituer une autorisation, expresse ou implicite, à déroger à de quelconques
                    privilèges ou immunités des Nations Unies, y compris de l’UNICEF.
                </li>
                <li><b>RESPECT DE LA LOI:</b> l’IP se conforme à toutes lois, ordonnances, règles et réglementations
                    applicables à l’exécution de ses obligations aux termes du présent accord.
                </li>
                <li><b>EXPLOITATION SEXUELLE ET PROTECTION DES ENFANTS:</b> l’IP veille à ce que tous ses employés et
                    les membres de son personnel se conforment aux dispositions de la circulaire ST/SGB/2003/13
                    intitulée «Dispositions spéciales visant à prévenir l’exploitation et les abus sexuels», qui
                    peut être consultée à http://www.un.org/Docs/journal/asp/ws.asp?m=ST/SGB/2003/13 . L’IP veille par
                    ailleurs à ce qu’aucun de ses employés ou membres de son personnel n’expose de quelconques
                    bénéficiaires du Programme, y compris de quelconques enfants, à de quelconques formes de
                    discrimination, d’abus ou d’exploitation, et à ce que chaque employé et membre de son personnel
                    se conforme aux dispositions des autres règlements de l’UNICEF concernant la protection des enfants,
                    tel qu’instruit par l’UNICEF à cet égard le cas échéant.
                </li>
                <li><b>POUVOIR DE MODIFICATION:</b> aucune modification ni aucun changement apporté au présent accord
                    ne sera valide et applicable à l’UNICEF à moins d’avoir été réalisé par avenant écrit au présent
                    accord signé à la fois par un dirigeant dûment habilité de l’UNICEF et par un dirigeant habilité
                    de l’IP.
                </li>
                <li><b>ASSISTANCE AU TERRORISME:</b> l’IP convient d’appliquer les normes prudentielles raisonnables les
                    plus strictes afin de garantir que tous fonds, fournitures et équipements sous son contrôle,
                    notamment tous fonds, fournitures et équipements transférés à l’IP par l’UNICEF: (a) ne sont pas
                    utilisés dans le but d’apporter une assistance à des personnes ou des entités associées au terrorisme;
                    (b) ne sont pas transférés par l’IP à une quelconque personne ou entité figurant sur la Liste
                    récapitulative du Comité du Conseil de sécurité de l’ONU, qui peut être consultée à l’adresse
                    https://www.un.org/sc/suborg/en/sanctions/un-sc-consolidated-list; et (c) ne sont pas utilisés,
                    en ce qui concerne les fonds, dans le but de réaliser un quelconque paiement à des personnes ou entités,
                    ou en contrepartie d’une quelconque importation de quelconques biens ou de marchandises, lorsque de
                    tels paiements ou une telle importation sont interdits par une décision du Conseil de sécurité des
                    Nations Unies adoptée en vertu du Chapitre VII de la Charte des Nations Unies.
                </li>

            </ol>
        </div>
        <div id="footer_content" style="text-align: right">
            <pdf:pagenumber>
                {#        of <pdf:pagecount>#}

{% endif %}
{% endblock %}<|MERGE_RESOLUTION|>--- conflicted
+++ resolved
@@ -56,8 +56,6 @@
                 width: 200px;
                 height: 150px;
             }
-<<<<<<< HEAD
-=======
             /*https://github.com/xhtml2pdf/xhtml2pdf/issues/129*/
             /*dejavu*/
             @font-face {
@@ -91,23 +89,11 @@
                 src: url("{{font_path}}truetype/times_new_roman/Times_New_Roman_Bold_Italic.ttf");
             }
 
->>>>>>> c4e11035
             ul {
                 list-style-type: none;
             }
             #officers_table {
                 width: 512pt;
-<<<<<<< HEAD
-                border-collapse: collapse;
-                table-layout: fixed;
-            }
-            #officers_table tr {
-                /*height: 1.4cm;*/
-                /*line-height: 1cm;*/
-            }
-            #officers_table th {
-                width: 128pt;
-=======
                 margin-top: 24px;
                 margin-bottom: 12px;
                 border-collapse: collapse;
@@ -115,39 +101,27 @@
             }
             #officers_table tr {width: 512pt;}
             #officers_table th {
->>>>>>> c4e11035
                 text-align: center;
                 vertical-align: middle;
                 font-weight: normal;
                 border: 1px solid black;
             }
             #officers_table td {
-<<<<<<< HEAD
-                width: 128pt;
-=======
->>>>>>> c4e11035
                 text-align: center;
                 vertical-align: middle;
                 border: 1px solid black;
                 font-size:10pt;
             }
-<<<<<<< HEAD
-            #header_content {
-                font-family: "Times New Roman";
-=======
 
             /*fonts*/
             #header_content {
                 font-family: "Times_New_Roman";
->>>>>>> c4e11035
                 font-size: 12pt;
             }
             #content {
                 font-family: "Times_New_Roman";
                 font-size: 12pt;
             }
-<<<<<<< HEAD
-=======
             /*bold fix*/
             #header_content b, #content b, #header_content strong, #content strong {
                 font-family: "Times_New_Roman_bold";
@@ -163,7 +137,6 @@
                 font-family: "Times_New_Roman_Bold_Italic"!important;
             }
 
->>>>>>> c4e11035
             .page-break {
                 page-break-after: always;
             }
@@ -171,19 +144,9 @@
                 -pdf-keep-with-next: true;
             }
             .small-indent {
-<<<<<<< HEAD
-                /*padding-left: 0.6cm;*/
                 text-indent: 0.8cm;
             }
-            .indented {
-                /*list-style-position: inside;*/
-                /*text-indent: 12px;*/
-            }
-=======
-                text-indent: 0.8cm;
-            }
             .indented {}
->>>>>>> c4e11035
             .list-style-type-letter {
                 list-style-type: lower-alpha;
             }
@@ -204,14 +167,6 @@
     <div id="content">
         <div id="title" style="text-align: center; padding-top: 0px">
             <div style="font-size: 16pt;padding-top: 18px;"><b>ACCORD DE COOPÉRATION AU TITRE D’UN PROGRAMME</b></div>
-<<<<<<< HEAD
-            <div><b>ENTRE</b></div>
-            <div><b>{{ agreement.partner|upper }}</b></div>
-            <div><b>ET LE</b></div>
-            <div><b>FONDS DES NATIONS UNIES POUR L'ENFANCE</b></div>
-            <div><b>PORTANT SUR</b></div>
-            <div><b>L’EXÉCUTION DU PROGRAMME FINANCÉ PAR L’UNICEF AU TITRE DU PROGRAMME DE PAYS DE L’UNICEF EN/AU {{ country|upper }}</b></div>
-=======
             <div><b>entre</b></div>
             <div><b>{{ agreement.partner|upper }}</b></div>
             <div><b>et le</b></div>
@@ -221,7 +176,6 @@
                 l’exécution du programme financé par l’UNICEF au titre du PROGRAMME DE PAYS DE L’UNICEF en/au
                 {{ country|upper }}
             </b></div>
->>>>>>> c4e11035
             <div style="padding-top: 12px;">
                 {{ agreement.partner }} et le Fonds des Nations Unies pour l’enfance (désignés collectivement ci-après
                 les «Parties» et chacune d’elles individuellement une «Partie») conviennent par les présentes ce qui suit:
@@ -283,24 +237,6 @@
                 </li>
                 <li>
                     «<u>Dirigeant habilité</u>» désigne l’un des dirigeants suivants de l’IP:
-<<<<<<< HEAD
-
-                    <table id="officers_table" repeat="1">
-                    <tr>
-                        <th><br>Prénom et nom</th>
-                        <th><br>Titre</th>
-                        <th><br>Adresse e-mail</th>
-                        <th><br>Spécimen de signature</th>
-                    </tr>
-                    {% for officer in auth_officers %}
-                    <tr>
-                        <td><br>{{ officer.first_name }}</td>
-                        <td><br>{{ officer.title }}</td>
-                        <td><br>{{ officer.email }}</td>
-                        <td><br></td>
-                    </tr>
-                    {% endfor %}
-=======
                     <!--
                     <table id="officers_table" repeat="1">
                     <tr>
@@ -339,7 +275,6 @@
                             <td><br></td>
                         </tr>
                         {% endfor %}
->>>>>>> c4e11035
                     </table>
 
                     <div style="padding-top: 15px">
@@ -1177,24 +1112,6 @@
                 <div style="padding-top: 16px">11.2 &nbsp;&nbsp;&nbsp;L’UNICEF est également en droit de suspendre ou résilier immédiatement le présent accord dans
                     chacune des situations suivantes:
                 </div>
-<<<<<<< HEAD
-                <!--
-                <div style="padding-left: 15px">a. &nbsp;&nbsp;&nbsp;Si l’exécution d’un quelconque Document du Programme n’a pas commencé dans un délai raisonnable;
-                </div>
-                <div style="padding-left: 15px">b. &nbsp;&nbsp;&nbsp;Si l’UNICEF décide que l’IP ou l’un ou l’autre de ses employés ou membres de
-                    son personnel a agi de quelque façon que ce soit de manière corrompue, frauduleuse, collusoire, coercitive
-                    ou obstructionniste (selon le sens assigné à de ces termes à la clause 14.3 b.);
-                </div>
-                <div style="padding-left: 15px">c. &nbsp;&nbsp;&nbsp;En cas de diminution, réduction ou résiliation du financement de l’UNICEF; ou
-                </div>
-                <div style="padding-left: 15px">d. &nbsp;&nbsp;&nbsp;Si l’IP est jugé en faillite ou si son organisation est liquidée ou
-                    devient insolvable, ou si l’IP réalise une cession au bénéfice de ses créditeurs, ou si un
-                    administrateur judiciaire a été nommé en raison de l’insolvabilité de l’IP, auxquels cas l’IP
-                    doit en informer immédiatement l’UNICEF.
-                </div>
-                -->
-=======
->>>>>>> c4e11035
                 <div style="padding-left: 25px">
                     <ol class="list-style-type-letter" style="list-style-type: lower-alpha">
                         <li>Si l’exécution d’un quelconque Document du Programme n’a pas commencé dans un délai raisonnable;
@@ -1241,21 +1158,6 @@
                     fournitures et équipements non utilisés fournis à l’IP par l’UNICEF soit réalisé de manière ordonnée,
                     auquel cas les dispositions du paragraphe 11.5 ci-dessus s’appliquent.
                 </div>
-<<<<<<< HEAD
-                <!--
-                <div>
-                    <div style="float: left;width: 50pt;">11.7 &nbsp;&nbsp;&nbsp;</div>
-                    <div style="padding-left: 35px;float: left;width: 300pt;">
-                        Si l’UNICEF exerce son droit de résilier le présent accord et décide que le Document du
-                        Programme doit être exécuté par une autre organisation que l’IP, l’IP s’engage à coopérer
-                        promptement avec l’UNICEF et cette autre organisation afin que ledit transfert de l’intégralité des
-                        fournitures et équipements non utilisés fournis à l’IP par l’UNICEF soit réalisé de manière ordonnée,
-                        auquel cas les dispositions du paragraphe 11.5 ci-dessus s’appliquent.
-                    </div>
-                </div>
-                -->
-=======
->>>>>>> c4e11035
                 <li><b>ÉVALUATION:</b> toute évaluation des activités exécutées aux termes du présent accord est visée par
                     les dispositions du Règlement de l’UNICEF en matière d’évaluation, tel que validé ou modifié le cas
                     échéant par le Conseil d’administration de l’UNICEF.
