--- conflicted
+++ resolved
@@ -8,36 +8,26 @@
 from EquiTrack.tests.mixins import APITenantTestCase
 from publics.models import TravelExpenseType
 from publics.tests.factories import (
-<<<<<<< HEAD
     PublicsCountryFactory,
     PublicsCurrencyFactory,
     PublicsDSARateFactory,
     PublicsDSARegionFactory,
     PublicsTravelExpenseTypeFactory,
 )
-from t2f.helpers.cost_summary_calculator import CostSummaryCalculator
-=======
-    CountryFactory,
-    CurrencyFactory,
-    DSARateFactory,
-    DSARegionFactory,
-    ExpenseTypeFactory,
-)
 from t2f.helpers.cost_summary_calculator import (
     CostSummaryCalculator,
     DSACalculator,
     ExpenseDTO,
 )
->>>>>>> 56bedee6
 from t2f.tests.factories import ExpenseFactory, ItineraryItemFactory, TravelFactory
 from users.tests.factories import UserFactory
 
 
 class TestExpenseDTO(APITenantTestCase):
     def test_init(self):
-        currency_usd = CurrencyFactory(code='USD')
+        currency_usd = PublicsCurrencyFactory(code='USD')
         travel = TravelFactory(currency=currency_usd)
-        expense_type = ExpenseTypeFactory(
+        expense_type = PublicsTravelExpenseTypeFactory(
             title='Train cost',
             vendor_number=TravelExpenseType.USER_VENDOR_NUMBER_PLACEHOLDER
         )
@@ -246,7 +236,7 @@
 
     # TODO: confirm that this is correct
     # should a single itinerary result in a zero dsa total?
-    def test_test_cost_calculation_single(self):
+    def test_cost_calculation_single(self):
         """Check calculations for a single itinerary"""
         ItineraryItemFactory(
             travel=self.travel,
@@ -263,7 +253,7 @@
 
         self.assertEqual(cost_summary["dsa"], [])
         self.assertEqual(cost_summary["expenses_total"], [])
-        self.assertEqual(cost_summary["preserved_expenses"], None)
+        self.assertEqual(cost_summary["preserved_expenses"], Decimal("150"))
         self.assertEqual(cost_summary["dsa_total"], Decimal("0"))
         self.assertEqual(cost_summary["paid_to_traveler"], Decimal("0"))
         self.assertEqual(cost_summary["traveler_dsa"], Decimal("0"))
@@ -345,7 +335,7 @@
             departure_date=datetime(2017, 1, 4, 4, 0, tzinfo=UTC),
             dsa_region=self.budapest
         )
-        parking_money_type = ExpenseTypeFactory(
+        parking_money_type = PublicsTravelExpenseTypeFactory(
             title='Parking money',
             vendor_number="",
         )
@@ -376,7 +366,7 @@
         self.assertEqual(cost_summary["expenses_total"], [
             {"currency": self.currency_usd, "amount": Decimal("100.0")}
         ])
-        self.assertEqual(cost_summary["preserved_expenses"], None)
+        self.assertEqual(cost_summary["preserved_expenses"], Decimal("150"))
         self.assertEqual(cost_summary["dsa_total"], total)
         self.assertEqual(cost_summary["paid_to_traveler"], total)
         self.assertEqual(cost_summary["traveler_dsa"], total)
