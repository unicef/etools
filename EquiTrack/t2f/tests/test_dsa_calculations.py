from __future__ import unicode_literals

from datetime import date, datetime, timedelta
from decimal import Decimal
from unittest import skip

from pytz import UTC

<<<<<<< HEAD
from EquiTrack.factories import UserFactory
from EquiTrack.tests.cases import APITenantTestCase
from publics.tests.factories import CountryFactory, DSARateFactory, DSARegionFactory
=======
from EquiTrack.tests.mixins import APITenantTestCase
from publics.tests.factories import (
    PublicsCountryFactory,
    PublicsCurrencyFactory,
    PublicsDSARateFactory,
    PublicsDSARegionFactory,
)
>>>>>>> fc29c693
from t2f.helpers.cost_summary_calculator import DSACalculator, DSAdto
from t2f.tests.factories import DeductionFactory, ItineraryItemFactory, TravelFactory
from users.tests.factories import UserFactory


class TestDASdto(APITenantTestCase):
    @classmethod
    def setUpTestData(cls):
        netherlands = PublicsCountryFactory(
            name='Netherlands',
            long_name='Netherlands'
        )
        cls.amsterdam = PublicsDSARegionFactory(
            country=netherlands,
            area_name='Amsterdam',
            area_code='ds1'
        )

    def setUp(self):
        super(TestDASdto, self).setUp()
        self.travel = TravelFactory()
        self.itinerary_item = ItineraryItemFactory(
            travel=self.travel,
            dsa_region=self.amsterdam,
        )
        self.dsa = DSAdto(date.today(), self.itinerary_item)
        self.dsa.dsa_amount = Decimal(100.0)

    def test_init(self):
        today = date.today()
        dsa = DSAdto(today, self.itinerary_item)
        self.assertEqual(dsa.date, today)
        self.assertEqual(dsa.itinerary_item, self.itinerary_item)
        self.assertEqual(dsa.region, self.amsterdam)
        self.assertEqual(dsa.dsa_amount, 0)
        self.assertEqual(dsa.deduction_multiplier, 0)
        self.assertFalse(dsa.last_day)

    def test_corrected_dsa_amount(self):
        """If NOT last day, then no change to dsa_amount"""
        self.assertFalse(self.dsa.last_day)
        self.assertEqual(self.dsa.corrected_dsa_amount, self.dsa.dsa_amount)

    def test_corrected_dsa_amount_last_day(self):
        """If last day, then dsa amount is corrected"""
        self.dsa.last_day = True
        self.assertEqual(self.dsa.corrected_dsa_amount, 40.00)

    def test_internal_deduction(self):
        """If NOT last day, then internal deduction is zero"""
        self.assertFalse(self.dsa.last_day)
        self.assertEqual(self.dsa._internal_deduction, 0)

    def test_internal_deduction_last_day(self):
        """If last day, then internal deduction is calculated"""
        self.dsa.last_day = True
        self.assertEqual(self.dsa._internal_deduction, 60.00)

    def test_deduction(self):
        """If NOT last day, then use deduction multiplier only"""
        self.assertFalse(self.dsa.last_day)
        self.dsa.deduction_multiplier = 2
        self.assertEqual(self.dsa.deduction, 200.0)

    def test_deduction_last_day_use_deduction(self):
        """If last day, use the lesser of multiplier and last day deduction"""
        self.dsa.last_day = True
        self.dsa.deduction_multiplier = 0.5
        self.assertEqual(self.dsa.deduction, 40.0)

    def test_deduction_last_day_use_multiplier(self):
        """If last day, use the lesser of multiplier and last day deduction"""
        self.dsa.last_day = True
        self.dsa.deduction_multiplier = Decimal(0.3)
        self.assertEqual("{:.2f}".format(self.dsa.deduction), "30.00")

    def test_final_amount(self):
        """If NOT last day, then just deduction should be substracted"""
        self.assertFalse(self.dsa.last_day)
        self.dsa.deduction_multiplier = Decimal(0.2)
        self.assertEqual("{:.2f}".format(self.dsa.final_amount), "80.00")

    def test_final_amount_last_day(self):
        """If last day, then both deduction and internal deduction
        should be subtracted
        """
        self.dsa.last_day = True
        self.dsa.deduction_multiplier = Decimal(0.2)
        self.assertEqual("{:.2f}".format(self.dsa.final_amount), "20.00")

    def test_str(self):
        self.assertFalse(self.dsa.last_day)
        self.dsa.deduction_multiplier = Decimal(0.2)
        res = "Date: {} | Region: {} | DSA amount: 100.00 | Deduction: 20.00 => Final: 80.00".format(
            date.today(),
            self.amsterdam,
        )
        self.assertEqual(str(self.dsa), res)


class TestDSACalculator(APITenantTestCase):
    @classmethod
    def setUpTestData(cls):
        cls.unicef_staff = UserFactory(is_staff=True)

        netherlands = PublicsCountryFactory(name='Netherlands', long_name='Netherlands')
        hungary = PublicsCountryFactory(name='Hungary', long_name='Hungary')
        denmark = PublicsCountryFactory(name='Denmark', long_name='Denmark')
        germany = PublicsCountryFactory(name='Germany', long_name='Germany')

        # For Amsterdam daylight saving occurred on March 26 (2am) in 2017
        cls.amsterdam = PublicsDSARegionFactory(country=netherlands,
                                                area_name='Amsterdam',
                                                area_code='ds1')
        cls.amsterdam_rate = PublicsDSARateFactory(region=cls.amsterdam,
                                                   dsa_amount_usd=100,
                                                   dsa_amount_60plus_usd=60)

        cls.budapest = PublicsDSARegionFactory(country=hungary,
                                               area_name='Budapest',
                                               area_code='ds2')
        PublicsDSARateFactory(region=cls.budapest,
                              dsa_amount_usd=200,
                              dsa_amount_60plus_usd=120)

        cls.copenhagen = PublicsDSARegionFactory(country=denmark,
                                                 area_name='Copenhagen',
                                                 area_code='ds3')
        PublicsDSARateFactory(region=cls.copenhagen,
                              dsa_amount_usd=300,
                              dsa_amount_60plus_usd=180)

        cls.dusseldorf = PublicsDSARegionFactory(country=germany,
                                                 area_name='Duesseldorf',
                                                 area_code='ds4')
        PublicsDSARateFactory(region=cls.dusseldorf,
                              dsa_amount_usd=400,
                              dsa_amount_60plus_usd=240)

        cls.essen = PublicsDSARegionFactory(country=germany,
                                            area_name='Essen',
                                            area_code='ds5')
        PublicsDSARateFactory(region=cls.essen,
                              dsa_amount_usd=500,
                              dsa_amount_60plus_usd=300)

        cls.frankfurt = PublicsDSARegionFactory(country=germany,
                                                area_name='Frankfurt',
                                                area_code='ds6')
        PublicsDSARateFactory(region=cls.frankfurt,
                              dsa_amount_usd=600,
                              dsa_amount_60plus_usd=360)

    def setUp(self):
        super(TestDSACalculator, self).setUp()
        currency = PublicsCurrencyFactory(code="USD")
        self.travel = TravelFactory(currency=currency)

        # Delete default items created by factory
        self.travel.itinerary.all().delete()
        self.travel.expenses.all().delete()
        self.travel.deductions.all().delete()

    def test_init(self):
        dsa = DSACalculator(self.travel)
        self.assertEqual(dsa.travel, self.travel)
        self.assertIsNone(dsa.total_dsa)
        self.assertIsNone(dsa.total_deductions)
        self.assertIsNone(dsa.paid_to_traveler)
        self.assertIsNone(dsa.detailed_dsa)

    def test_cast_datetime(self):
        """Nothing happens _cast_datetime"""
        dsa = DSACalculator(self.travel)
        today = date.today()
        self.assertEqual(dsa._cast_datetime(today), today)

    def test_cast_date(self):
        """Nothing happens _cast_date"""
        dsa = DSACalculator(self.travel)
        today = date.today()
        self.assertEqual(dsa._cast_date(today), today)

    def test_get_dsa_amount_usd(self):
        """If currency code is USD and NOT 60 plus
        then get region rate for USD
        """
        self.assertEqual(
            self.amsterdam.get_rate_at(self.travel.submitted_at),
            self.amsterdam_rate
        )
        dsa = DSACalculator(self.travel)
        self.assertEqual(dsa.travel.currency.code, dsa.USD_CODE)
        self.assertEqual(
            dsa.get_dsa_amount(self.amsterdam, False),
            self.amsterdam_rate.dsa_amount_usd
        )

    def test_get_dsa_amount_usd_60plus(self):
        """If currency code is USD and 60 plus then get region rate for USD
        """
        self.assertEqual(
            self.amsterdam.get_rate_at(self.travel.submitted_at),
            self.amsterdam_rate
        )
        dsa = DSACalculator(self.travel)
        self.assertEqual(dsa.travel.currency.code, dsa.USD_CODE)
        self.assertEqual(
            dsa.get_dsa_amount(self.amsterdam, True),
            self.amsterdam_rate.dsa_amount_60plus_usd
        )

    def test_get_dsa_amount_local(self):
        """If currency code is NOT USD and NOT 60 plus
        then get region rate for local
        """
        self.assertEqual(
            self.amsterdam.get_rate_at(self.travel.submitted_at),
            self.amsterdam_rate
        )
        dsa = DSACalculator(self.travel)
        dsa.travel.currency.code = "EU"
        self.assertNotEqual(dsa.travel.currency.code, dsa.USD_CODE)
        self.assertEqual(
            dsa.get_dsa_amount(self.amsterdam, False),
            self.amsterdam_rate.dsa_amount_local
        )

    def test_get_dsa_amount_local_60plus(self):
        """If currency code is NOT USD and 60 plus
        then get region rate for local
        """
        self.assertEqual(
            self.amsterdam.get_rate_at(self.travel.submitted_at),
            self.amsterdam_rate
        )
        dsa = DSACalculator(self.travel)
        dsa.travel.currency.code = "EU"
        self.assertNotEqual(dsa.travel.currency.code, dsa.USD_CODE)
        self.assertEqual(
            dsa.get_dsa_amount(self.amsterdam, True),
            self.amsterdam_rate.dsa_amount_60plus_local
        )

    def test_get_dsa_amount_no_currency(self):
        """If no currency and NOT 60 plus then get region rate for local"""
        self.assertEqual(
            self.amsterdam.get_rate_at(self.travel.submitted_at),
            self.amsterdam_rate
        )
        dsa = DSACalculator(self.travel)
        dsa.travel.currency = None
        self.assertEqual(
            dsa.get_dsa_amount(self.amsterdam, False),
            self.amsterdam_rate.dsa_amount_local
        )

    def test_get_dsa_amount_no_currency_60plus(self):
        """If no currency and 60 plus then get region rate for local 60plus"""
        self.assertEqual(
            self.amsterdam.get_rate_at(self.travel.submitted_at),
            self.amsterdam_rate
        )
        dsa = DSACalculator(self.travel)
        dsa.travel.currency = None
        self.assertEqual(
            dsa.get_dsa_amount(self.amsterdam, True),
            self.amsterdam_rate.dsa_amount_60plus_local
        )

    def test_get_by_day_grouping_no_itinerary(self):
        """If less than 2 itineary items, then empty list.
        Check handling with no itineraries
        """
        self.assertEqual(self.travel.itinerary.count(), 0)
        dsa = DSACalculator(self.travel)
        self.assertEqual(dsa.get_by_day_grouping(), [])

    def test_get_by_day_grouping_single_itinerary(self):
        """If less than 2 itineary items, then empty list
        Check handling with one itinerary
        """
        ItineraryItemFactory(
            travel=self.travel,
            arrival_date=datetime(2017, 1, 1, 1, 0, tzinfo=UTC),
            departure_date=datetime(2017, 1, 1, 2, 0, tzinfo=UTC),
            dsa_region=self.budapest
        )
        self.assertEqual(self.travel.itinerary.count(), 1)
        dsa = DSACalculator(self.travel)
        self.assertEqual(dsa.get_by_day_grouping(), [])

    def test_get_by_day_grouping(self):
        """If itinerary count greater than 2,
        then collate list of dsa dto with amounts ordered by date
        """
        ItineraryItemFactory(
            travel=self.travel,
            arrival_date=datetime(2017, 1, 1, 1, 0, tzinfo=UTC),
            departure_date=datetime(2017, 1, 1, 2, 0, tzinfo=UTC),
            dsa_region=self.amsterdam
        )

        ItineraryItemFactory(
            travel=self.travel,
            arrival_date=datetime(2017, 1, 2, 10, 0, tzinfo=UTC),
            departure_date=datetime(2017, 1, 3, 15, 0, tzinfo=UTC),
            dsa_region=self.amsterdam
        )
        dsa = DSACalculator(self.travel)
        dsa_dto_list = dsa.get_by_day_grouping()
        self.assertEqual(len(dsa_dto_list), 3)
        self.assertEqual(dsa_dto_list[0].date, date(2017, 1, 1))
        self.assertEqual(dsa_dto_list[-1].date, date(2017, 1, 3))
        first_day = dsa_dto_list[0]
        last_day = dsa_dto_list[-1]
        self.assertEqual(first_day.daily_rate, self.amsterdam.dsa_amount_usd)
        self.assertEqual(last_day.daily_rate, self.amsterdam.dsa_amount_usd)

    def test_get_by_day_grouping_multiple_single_day(self):
        """If itinerary count greater than 2, and all days are the same
        then collated list of dsa dto should be the single day
        """
        ItineraryItemFactory(
            travel=self.travel,
            arrival_date=datetime(2017, 1, 1, 1, 0, tzinfo=UTC),
            departure_date=datetime(2017, 1, 1, 2, 0, tzinfo=UTC),
            dsa_region=self.amsterdam
        )
        ItineraryItemFactory(
            travel=self.travel,
            arrival_date=datetime(2017, 1, 1, 2, 0, tzinfo=UTC),
            departure_date=datetime(2017, 1, 1, 3, 0, tzinfo=UTC),
            dsa_region=self.amsterdam
        )
        ItineraryItemFactory(
            travel=self.travel,
            arrival_date=datetime(2017, 1, 1, 6, 0, tzinfo=UTC),
            departure_date=datetime(2017, 1, 1, 8, 0, tzinfo=UTC),
            dsa_region=self.amsterdam
        )
        dsa = DSACalculator(self.travel)
        dsa_dto_list = dsa.get_by_day_grouping()
        self.assertEqual(len(dsa_dto_list), 1)
        self.assertEqual(dsa_dto_list[0].date, date(2017, 1, 1))
        day = dsa_dto_list[0]
        self.assertEqual(day.daily_rate, self.amsterdam.dsa_amount_usd)

    def test_get_by_day_grouping_60plus(self):
        """If itinerary count greater than 2,
        then collate list of dsa dto with amounts ordered by date
        if days grater than 60 then dsa daily amount changes
        """
        ItineraryItemFactory(
            travel=self.travel,
            arrival_date=datetime(2017, 1, 1, 1, 0, tzinfo=UTC),
            departure_date=datetime(2017, 1, 1, 2, 0, tzinfo=UTC),
            dsa_region=self.amsterdam
        )

        ItineraryItemFactory(
            travel=self.travel,
            arrival_date=datetime(2017, 1, 2, 15, 0, tzinfo=UTC),
            departure_date=datetime(2017, 4, 3, 10, 0, tzinfo=UTC),
            dsa_region=self.amsterdam
        )
        dsa = DSACalculator(self.travel)
        dsa_dto_list = dsa.get_by_day_grouping()
        self.assertEqual(len(dsa_dto_list), 93)
        self.assertEqual(dsa_dto_list[0].date, date(2017, 1, 1))
        self.assertEqual(dsa_dto_list[-1].date, date(2017, 4, 3))
        first_day = dsa_dto_list[0]
        last_day = dsa_dto_list[-1]
        self.assertEqual(first_day.daily_rate, self.amsterdam.dsa_amount_usd)
        self.assertEqual(
            last_day.daily_rate,
            self.amsterdam.dsa_amount_60plus_usd
        )

    def test_one_day_long_trip_empty(self):
        """If dsa_dto_list provided is empty return list"""
        dsa = DSACalculator(self.travel)
        self.assertEqual(dsa.check_one_day_long_trip([]), [])

    def test_one_day_long_trip_many(self):
        """If length of dsa_dto_list provided is greater than 1
        then return list
        """
        dsa = DSACalculator(self.travel)
        self.assertEqual(dsa.check_one_day_long_trip([1, 2]), [1, 2])

    def test_one_day_long_trip_multiple_long(self):
        """Multiple itineraies on the same day,
        If subsequent itineraries are longer than 8 hours, then return dto list
        """
        itinerary = ItineraryItemFactory(
            travel=self.travel,
            arrival_date=datetime(2017, 1, 1, 1, 0, tzinfo=UTC),
            departure_date=datetime(2017, 1, 1, 3, 0, tzinfo=UTC),
            dsa_region=self.amsterdam
        )
        ItineraryItemFactory(
            travel=self.travel,
            arrival_date=datetime(2017, 1, 1, 4, 0, tzinfo=UTC),
            departure_date=datetime(2017, 1, 1, 11, 0, tzinfo=UTC),
            dsa_region=self.amsterdam
        )
        dsa_dto_list = [DSAdto(date(2017, 1, 1), itinerary)]
        dsa = DSACalculator(self.travel)
        self.assertEqual(
            dsa.check_one_day_long_trip(dsa_dto_list),
            dsa_dto_list
        )

    @skip("DSA Calculations have been disabled")
    # TODO: Confirm that this is correct, Seems counterintuitive
    # shouldn't we add the hours of the itineraries up and if total >= 8 hours
    # then considered as a valid day?
    # At the moment, only checking itinerary against previous itinerary
    def test_one_day_long_trip_multiple_short(self):
        """Multiple itineraies on the same day,
        If subsequent itineraries are shorter than 8 hours,
        then return empty list
        """
        itinerary = ItineraryItemFactory(
            travel=self.travel,
            arrival_date=datetime(2017, 1, 1, 1, 0, tzinfo=UTC),
            departure_date=datetime(2017, 1, 1, 3, 0, tzinfo=UTC),
            dsa_region=self.amsterdam
        )
        ItineraryItemFactory(
            travel=self.travel,
            arrival_date=datetime(2017, 1, 1, 4, 0, tzinfo=UTC),
            departure_date=datetime(2017, 1, 1, 8, 0, tzinfo=UTC),
            dsa_region=self.amsterdam
        )
        ItineraryItemFactory(
            travel=self.travel,
            arrival_date=datetime(2017, 1, 1, 9, 0, tzinfo=UTC),
            departure_date=datetime(2017, 1, 1, 11, 0, tzinfo=UTC),
            dsa_region=self.amsterdam
        )
        dsa_dto_list = [DSAdto(date(2017, 1, 1), itinerary)]
        dsa = DSACalculator(self.travel)
        self.assertEqual(dsa.check_one_day_long_trip(dsa_dto_list), [])

    def test_one_day_long_trip_short(self):
        """If single itineray on the day, and itinerary is less than 8 hours,
        then return empty list
        """
        today = datetime(2017, 1, 1, 1, 0, tzinfo=UTC)
        itinerary = ItineraryItemFactory(
            travel=self.travel,
            arrival_date=today,
            departure_date=today + timedelta(hours=6),
            dsa_region=self.amsterdam
        )
        dsa_dto_list = [DSAdto(today.date(), itinerary)]
        dsa = DSACalculator(self.travel)
        self.assertEqual(dsa.check_one_day_long_trip(dsa_dto_list), [])

    # TODO: Confirm that this is correct. Seems counterintuitive
    # shouldn't a single day long trip >= 8 hrs be considered as valid?
    # and not return empty. May be part of larger calculation?
    def test_one_day_long_trip_long(self):
        """If single itineray on the day, and itinerary is more than 8 hours,
        then return empty list
        """
        today = datetime(2017, 1, 1, 1, 0, tzinfo=UTC)
        itinerary = ItineraryItemFactory(
            travel=self.travel,
            arrival_date=today,
            departure_date=today + timedelta(hours=10),
            dsa_region=self.amsterdam
        )
        dsa_dto_list = [DSAdto(today.date(), itinerary)]
        dsa = DSACalculator(self.travel)
        self.assertEqual(dsa.check_one_day_long_trip(dsa_dto_list), [])

    def test_add_same_day_travel_same_region(self):
        """If same region, then no change"""
        itinerary = ItineraryItemFactory(
            travel=self.travel,
            arrival_date=datetime(2017, 1, 1, 1, 0, tzinfo=UTC),
            departure_date=datetime(2017, 1, 1, 4, 0, tzinfo=UTC),
            dsa_region=self.amsterdam
        )
        ItineraryItemFactory(
            travel=self.travel,
            arrival_date=datetime(2017, 1, 1, 5, 0, tzinfo=UTC),
            departure_date=datetime(2017, 1, 1, 12, 0, tzinfo=UTC),
            dsa_region=self.amsterdam
        )
        dsa = DSACalculator(self.travel)
        dto = DSAdto(date(2017, 1, 1), itinerary)
        dto.dsa_amount = 0
        dsa.add_same_day_travels(dto, 1)
        self.assertEqual(dto.dsa_amount, 0)

    def test_add_same_day_travel_short(self):
        """If different region, and time is less than 8 hrs, then no change"""
        itinerary = ItineraryItemFactory(
            travel=self.travel,
            arrival_date=datetime(2017, 1, 1, 1, 0, tzinfo=UTC),
            departure_date=datetime(2017, 1, 1, 4, 0, tzinfo=UTC),
            dsa_region=self.amsterdam
        )
        ItineraryItemFactory(
            travel=self.travel,
            arrival_date=datetime(2017, 1, 1, 5, 0, tzinfo=UTC),
            departure_date=datetime(2017, 1, 1, 12, 0, tzinfo=UTC),
            dsa_region=self.budapest
        )
        dsa = DSACalculator(self.travel)
        dto = DSAdto(date(2017, 1, 1), itinerary)
        dto.dsa_amount = 0
        dsa.add_same_day_travels(dto, 1)
        self.assertEqual(dto.dsa_amount, 0)

    @skip("DSA Calculations have been disabled")
    # TODO: confirm that this is correct
    # If only a single itinerary, but still >= 8 hrs, no change
    # Also why does this only get calculated against different regions?
    def test_add_same_day_travel_single(self):
        """If different region, and time is >= than 8 hrs,
        but only a single itinerary, then no change
        """
        itinerary = ItineraryItemFactory(
            travel=self.travel,
            arrival_date=datetime(2017, 1, 1, 1, 0, tzinfo=UTC),
            departure_date=datetime(2017, 1, 1, 4, 0, tzinfo=UTC),
            dsa_region=self.budapest
        )
        ItineraryItemFactory(
            travel=self.travel,
            arrival_date=datetime(2017, 1, 1, 5, 0, tzinfo=UTC),
            departure_date=datetime(2017, 1, 1, 14, 0, tzinfo=UTC),
            dsa_region=self.amsterdam
        )
        dsa = DSACalculator(self.travel)
        dto = DSAdto(date(2017, 1, 1), itinerary)
        dto.dsa_amount = 0
        dsa.add_same_day_travels(dto, 1)
        self.assertEqual(dto.dsa_amount, 0)

    def test_add_same_day_travel(self):
        """If different region, and time is >= than 8 hrs,
        then update dsa amount
        """
        dsa = DSACalculator(self.travel)
        itinerary = ItineraryItemFactory(
            travel=self.travel,
            arrival_date=datetime(2017, 1, 1, 1, 0, tzinfo=UTC),
            departure_date=datetime(2017, 1, 1, 4, 0, tzinfo=UTC),
            dsa_region=self.budapest
        )
        ItineraryItemFactory(
            travel=self.travel,
            arrival_date=datetime(2017, 1, 1, 5, 0, tzinfo=UTC),
            departure_date=datetime(2017, 1, 1, 8, 0, tzinfo=UTC),
            dsa_region=self.amsterdam
        )
        ItineraryItemFactory(
            travel=self.travel,
            arrival_date=datetime(2017, 1, 1, 9, 0, tzinfo=UTC),
            departure_date=datetime(2017, 1, 1, 14, 0, tzinfo=UTC),
            dsa_region=self.amsterdam
        )
        dto = DSAdto(date(2017, 1, 1), itinerary)
        dto.dsa_amount = 0
        dsa.add_same_day_travels(dto, 1)
        extra_rate = (
            self.amsterdam.dsa_amount_usd * dsa.SAME_DAY_TRAVEL_MULTIPLIER
        )
        self.assertEqual(dto.dsa_amount, extra_rate)

    def test_add_same_day_travel_60plus(self):
        """If different region, and time is >= than 8 hrs,
        then update dsa amount
        """
        itinerary = ItineraryItemFactory(
            travel=self.travel,
            arrival_date=datetime(2017, 1, 1, 1, 0, tzinfo=UTC),
            departure_date=datetime(2017, 1, 1, 4, 0, tzinfo=UTC),
            dsa_region=self.budapest
        )
        ItineraryItemFactory(
            travel=self.travel,
            arrival_date=datetime(2017, 1, 1, 5, 0, tzinfo=UTC),
            departure_date=datetime(2017, 1, 1, 8, 0, tzinfo=UTC),
            dsa_region=self.amsterdam
        )
        ItineraryItemFactory(
            travel=self.travel,
            arrival_date=datetime(2017, 1, 1, 9, 0, tzinfo=UTC),
            departure_date=datetime(2017, 1, 1, 14, 0, tzinfo=UTC),
            dsa_region=self.amsterdam
        )
        dsa = DSACalculator(self.travel)
        dto = DSAdto(date(2017, 1, 1), itinerary)
        dto.dsa_amount = 0
        dsa.add_same_day_travels(dto, 62)
        extra_rate = (
            self.amsterdam.dsa_amount_60plus_usd * dsa.SAME_DAY_TRAVEL_MULTIPLIER
        )
        self.assertEqual(dto.dsa_amount, extra_rate)

    def test_calculate_daily_dsa_rate_empty(self):
        """If empty list provided, then return empty list"""
        dsa = DSACalculator(self.travel)
        self.assertEqual(dsa.calculate_daily_dsa_rate([]), [])

    def test_calculate_daily_dsa_rate_overnight(self):
        """If departure date matches dto date and overnight, then no change"""
        itinerary = ItineraryItemFactory(
            travel=self.travel,
            arrival_date=datetime(2017, 1, 1, 1, 0, tzinfo=UTC),
            departure_date=datetime(2017, 1, 1, 4, 0, tzinfo=UTC),
            dsa_region=self.amsterdam,
            overnight_travel=True,
        )
        dsa = DSACalculator(self.travel)
        dto = DSAdto(date(2017, 1, 1), itinerary)
        dto.dsa_amount = 0
        self.assertEqual(dsa.calculate_daily_dsa_rate([dto]), [dto])
        self.assertEqual(dto.dsa_amount, 0)

    def test_calculate_daily_dsa_rate_not_overnight(self):
        """If departure date matches dto date and NOT overnight,
        then update dsa amount
        """
        itinerary = ItineraryItemFactory(
            travel=self.travel,
            arrival_date=datetime(2017, 1, 1, 1, 0, tzinfo=UTC),
            departure_date=datetime(2017, 1, 1, 4, 0, tzinfo=UTC),
            dsa_region=self.amsterdam,
            overnight_travel=False,
        )
        dsa = DSACalculator(self.travel)
        dto = DSAdto(date(2017, 1, 1), itinerary)
        dto.dsa_amount = 0
        self.assertEqual(dsa.calculate_daily_dsa_rate([dto]), [dto])
        self.assertEqual(dto.dsa_amount, self.amsterdam.dsa_amount_usd)

    def test_calculate_daily_dsa_rate_overnight_multi(self):
        """If overnight travel and multiple days
        Arrival date has dsa amount, while departure date is zero
        """
        itinerary = ItineraryItemFactory(
            travel=self.travel,
            arrival_date=datetime(2017, 1, 1, 1, 0, tzinfo=UTC),
            departure_date=datetime(2017, 1, 2, 1, 0, tzinfo=UTC),
            dsa_region=self.amsterdam,
            overnight_travel=True,
        )
        dsa = DSACalculator(self.travel)
        dto_arrival = DSAdto(date(2017, 1, 1), itinerary)
        dto_departure = DSAdto(date(2017, 1, 2), itinerary)
        dto_arrival.dsa_amount = 0
        dto_departure.dsa_amount = 0
        dsa_dto_list = [dto_arrival, dto_departure]
        self.assertEqual(
            dsa.calculate_daily_dsa_rate(dsa_dto_list),
            dsa_dto_list
        )
        self.assertEqual(dto_arrival.dsa_amount, self.amsterdam.dsa_amount_usd)
        self.assertEqual(dto_departure.dsa_amount, 0)

    def test_calculate_daily_dsa_rate_60plus(self):
        """If 60 plus days provided, then update dsa amount
        and after 60 rate is different
        """
        ItineraryItemFactory(
            travel=self.travel,
            arrival_date=datetime(2017, 1, 1, 1, 0, tzinfo=UTC),
            departure_date=datetime(2017, 1, 2, 1, 0, tzinfo=UTC),
            dsa_region=self.amsterdam,
            overnight_travel=True,
        )
        ItineraryItemFactory(
            travel=self.travel,
            arrival_date=datetime(2017, 1, 2, 1, 0, tzinfo=UTC),
            departure_date=datetime(2017, 5, 5, 1, 0, tzinfo=UTC),
            dsa_region=self.amsterdam,
            overnight_travel=True,
        )
        dsa = DSACalculator(self.travel)
        dsa_dto_list = dsa.get_by_day_grouping()
        self.assertEqual(len(dsa_dto_list), 125)
        for dto in dsa_dto_list:
            dto.dsa_amount = 0
        self.assertEqual(
            dsa.calculate_daily_dsa_rate(dsa_dto_list),
            dsa_dto_list
        )
        self.assertEqual(
            dsa_dto_list[0].dsa_amount,
            self.amsterdam.dsa_amount_usd
        )
        self.assertEqual(dsa_dto_list[1].dsa_amount, 0)
        for dto in dsa_dto_list[2:59]:
            self.assertEqual(dto.dsa_amount, self.amsterdam.dsa_amount_usd)
        for dto in dsa_dto_list[60:]:
            self.assertEqual(
                dto.dsa_amount,
                self.amsterdam.dsa_amount_60plus_usd
            )

    @skip("DSA Calculations have been disabled")
    # TODO: Confirm this is correct.
    # If travel on same day, falls on a date prior to last day of
    # of dsa dto list, then the last is definitely longer than 8 hrs
    # So we have the chance of adding same day travel multiplier twice
    def test_calculate_daily_dsa_rate_same_day_travel(self):
        """If departure date matches dto date, is overnight,
        and same day travel, then update dsa amount"""
        itinerary = ItineraryItemFactory(
            travel=self.travel,
            arrival_date=datetime(2017, 1, 1, 1, 0, tzinfo=UTC),
            departure_date=datetime(2017, 1, 2, 4, 0, tzinfo=UTC),
            dsa_region=self.budapest,
            overnight_travel=False,
        )
        ItineraryItemFactory(
            travel=self.travel,
            arrival_date=datetime(2017, 1, 1, 5, 0, tzinfo=UTC),
            departure_date=datetime(2017, 1, 1, 8, 0, tzinfo=UTC),
            dsa_region=self.amsterdam,
        )
        ItineraryItemFactory(
            travel=self.travel,
            arrival_date=datetime(2017, 1, 1, 9, 0, tzinfo=UTC),
            departure_date=datetime(2017, 1, 1, 14, 0, tzinfo=UTC),
            dsa_region=self.amsterdam,
        )
        dsa = DSACalculator(self.travel)
        dto_arrival = DSAdto(date(2017, 1, 1), itinerary)
        dto_departure = DSAdto(date(2017, 1, 2), itinerary)
        dto_arrival.dsa_amount = 0
        dto_departure.dsa_amount = 0
        dsa_dto_list = [dto_arrival, dto_departure]
        self.assertEqual(
            dsa.calculate_daily_dsa_rate(dsa_dto_list),
            dsa_dto_list
        )
        extra = self.amsterdam.dsa_amount_usd * dsa.SAME_DAY_TRAVEL_MULTIPLIER
        self.assertEqual(
            dto_arrival.dsa_amount,
            self.budapest.dsa_amount_usd + (extra * 2)
        )
        self.assertEqual(
            dto_departure.dsa_amount,
            self.budapest.dsa_amount_usd
        )

    def test_calculate_daily_deductions_empty(self):
        """If empty list provided, just return the empty list"""
        dsa = DSACalculator(self.travel)
        self.assertEqual(dsa.calculate_daily_deduction([]), [])

    def test_calculate_daily_deductions(self):
        """If deduction set for dto date, then set deduction multiplier,
        otherwise set to 0"""
        itinerary = ItineraryItemFactory(
            travel=self.travel,
            arrival_date=datetime(2017, 1, 1, 1, 0, tzinfo=UTC),
            departure_date=datetime(2017, 1, 2, 4, 0, tzinfo=UTC),
            dsa_region=self.budapest,
        )
        DeductionFactory(travel=self.travel, date=date(2017, 1, 1), lunch=True)
        dsa = DSACalculator(self.travel)
        dto_arrival = DSAdto(date(2017, 1, 1), itinerary)
        dto_departure = DSAdto(date(2017, 1, 2), itinerary)
        dsa_dto_list = [dto_arrival, dto_departure]
        dsa_dto_list = dsa.calculate_daily_deduction(dsa_dto_list)
        self.assertEqual(dsa_dto_list[0].deduction_multiplier, Decimal('0.1'))
        self.assertEqual(dsa_dto_list[1].deduction_multiplier, Decimal('0'))

    def test_check_last_day_empty(self):
        """If empty list given, expect empty list returned"""
        dsa = DSACalculator(self.travel)
        self.assertEqual(dsa.check_last_day([]), [])

    def test_check_last_day_single(self):
        """If single dto, then expect that dto last day attribute to be True"""
        itinerary = ItineraryItemFactory(
            travel=self.travel,
            arrival_date=datetime(2017, 1, 1, 1, 0, tzinfo=UTC),
            departure_date=datetime(2017, 1, 2, 4, 0, tzinfo=UTC),
            dsa_region=self.budapest,
        )
        dsa = DSACalculator(self.travel)
        dto = DSAdto(date(2017, 1, 1), itinerary)
        dsa_dto_list = [dto]
        self.assertEqual(dsa.check_last_day(dsa_dto_list), dsa_dto_list)
        self.assertTrue(dto.last_day)

    def test_check_last_day(self):
        """If multiple dto, then expect that dto last day attribute to be True
        and first dto last day to attribute to be False
        """
        itinerary = ItineraryItemFactory(
            travel=self.travel,
            arrival_date=datetime(2017, 1, 1, 1, 0, tzinfo=UTC),
            departure_date=datetime(2017, 1, 2, 4, 0, tzinfo=UTC),
            dsa_region=self.budapest,
        )
        dsa = DSACalculator(self.travel)
        dto_arrival = DSAdto(date(2017, 1, 1), itinerary)
        dto_departure = DSAdto(date(2017, 1, 2), itinerary)
        dsa_dto_list = [dto_arrival, dto_departure]
        self.assertEqual(dsa.check_last_day(dsa_dto_list), dsa_dto_list)
        self.assertFalse(dto_arrival.last_day)
        self.assertTrue(dto_departure.last_day)

    def test_check_last_day_multiple_itinerary(self):
        """If multiple dto, then expect that dto last day attribute to be True
        and first dto last day to attribute to be False
        Also the itinerary on last dto updated
        """
        itinerary_1 = ItineraryItemFactory(
            travel=self.travel,
            arrival_date=datetime(2017, 1, 1, 1, 0, tzinfo=UTC),
            departure_date=datetime(2017, 1, 4, 4, 0, tzinfo=UTC),
            dsa_region=self.budapest,
        )
        itinerary_2 = ItineraryItemFactory(
            travel=self.travel,
            arrival_date=datetime(2017, 1, 2, 1, 0, tzinfo=UTC),
            departure_date=datetime(2017, 1, 2, 4, 0, tzinfo=UTC),
            dsa_region=self.budapest,
        )
        dsa = DSACalculator(self.travel)
        dsa_dto_list = dsa.get_by_day_grouping()

        # confirm all dtos have itinerary_1
        for dto in dsa_dto_list:
            self.assertEqual(dto.itinerary_item, itinerary_1)

        self.assertEqual(dsa.check_last_day(dsa_dto_list), dsa_dto_list)

        # confirm that all but last dto have itinerary_1
        for dto in dsa_dto_list[:-1]:
            self.assertEqual(dto.itinerary_item, itinerary_1)

        # confirm last dto has itinerary_2
        self.assertEqual(dsa_dto_list[-1].itinerary_item, itinerary_2)

        # confirm that all but last dto has last_day set to False
        for dto in dsa_dto_list[:-1]:
            self.assertFalse(dto.last_day)
        # confirm that last dto has last_day set to True
        self.assertTrue(dsa_dto_list[-1].last_day)

    def tets_aggregate_detail_dsa_empty(self):
        """If empty list provided, expect empty list returned"""
        dsa = DSACalculator(self.travel)
        self.assertEqual(dsa.aggregate_detailed_dsa([]), [])

    def test_aggregate_detailed_dsa(self):
        """Check that detailed dsa data set

        Total amount and paid to traveller are amounts for a single day
        """
        itinerary = ItineraryItemFactory(
            travel=self.travel,
            arrival_date=datetime(2017, 1, 1, 1, 0, tzinfo=UTC),
            departure_date=datetime(2017, 1, 2, 4, 0, tzinfo=UTC),
            dsa_region=self.amsterdam,
        )
        ItineraryItemFactory(
            travel=self.travel,
            arrival_date=datetime(2017, 1, 3, 1, 0, tzinfo=UTC),
            departure_date=datetime(2017, 1, 4, 4, 0, tzinfo=UTC),
            dsa_region=self.amsterdam,
        )
        dsa = DSACalculator(self.travel)
        dsa_dto_list = dsa.get_by_day_grouping()
        dsa.check_last_day(dsa_dto_list)
        self.assertTrue(dsa_dto_list[-1].last_day)
        self.assertEqual(len(dsa_dto_list), 4)
        detailed_dsa = dsa.aggregate_detailed_dsa(dsa_dto_list)
        self.assertEqual(len(detailed_dsa), 1)
        data = detailed_dsa[0]
        self.assertEqual(data, {
            "start_date": date(2017, 1, 1),
            "end_date": date(2017, 1, 4),
            "dsa_region": itinerary.dsa_region.pk,
            "dsa_region_name": itinerary.dsa_region.label,
            "night_count": 3,
            "daily_rate": self.amsterdam.dsa_amount_usd,
            "paid_to_traveler": dsa_dto_list[-1].final_amount,
            "total_amount": dsa_dto_list[-1].corrected_dsa_amount,
            "deduction": Decimal(0),
        })

    def test_aggregate_detailed_dsa_no_last_day(self):
        """Check that detailed dsa data set, if no last day set,
        then zero for amounts
        """
        itinerary = ItineraryItemFactory(
            travel=self.travel,
            arrival_date=datetime(2017, 1, 1, 1, 0, tzinfo=UTC),
            departure_date=datetime(2017, 1, 2, 4, 0, tzinfo=UTC),
            dsa_region=self.amsterdam,
        )
        ItineraryItemFactory(
            travel=self.travel,
            arrival_date=datetime(2017, 1, 3, 1, 0, tzinfo=UTC),
            departure_date=datetime(2017, 1, 4, 4, 0, tzinfo=UTC),
            dsa_region=self.amsterdam,
        )
        dsa = DSACalculator(self.travel)
        dsa_dto_list = dsa.get_by_day_grouping()
        self.assertEqual(len(dsa_dto_list), 4)
        detailed_dsa = dsa.aggregate_detailed_dsa(dsa_dto_list)
        self.assertEqual(len(detailed_dsa), 1)
        data = detailed_dsa[0]
        self.assertEqual(data, {
            "start_date": date(2017, 1, 1),
            "end_date": date(2017, 1, 4),
            "dsa_region": itinerary.dsa_region.pk,
            "dsa_region_name": itinerary.dsa_region.label,
            "night_count": 3,
            "daily_rate": self.amsterdam.dsa_amount_usd,
            "paid_to_traveler": Decimal(0),
            "total_amount": Decimal(0),
            "deduction": Decimal(0),
        })

    def test_aggregate_detailed_dsa_60plus(self):
        """Check that detailed dsa data set, if greater than 60 days
        then daily rate changes and amount calculated is based on 60plus

        Total amount and paid to traveller are amounts for a single day
        """
        itinerary = ItineraryItemFactory(
            travel=self.travel,
            arrival_date=datetime(2017, 1, 1, 1, 0, tzinfo=UTC),
            departure_date=datetime(2017, 1, 2, 4, 0, tzinfo=UTC),
            dsa_region=self.amsterdam,
        )
        ItineraryItemFactory(
            travel=self.travel,
            arrival_date=datetime(2017, 1, 3, 1, 0, tzinfo=UTC),
            departure_date=datetime(2017, 5, 4, 4, 0, tzinfo=UTC),
            dsa_region=self.amsterdam,
        )
        dsa = DSACalculator(self.travel)
        dsa_dto_list = dsa.get_by_day_grouping()
        dsa.check_last_day(dsa_dto_list)
        self.assertTrue(dsa_dto_list[-1].last_day)
        self.assertEqual(len(dsa_dto_list), 124)
        detailed_dsa = dsa.aggregate_detailed_dsa(dsa_dto_list)
        self.assertEqual(len(detailed_dsa), 2)
        self.assertEqual(detailed_dsa[0], {
            "start_date": date(2017, 1, 1),
            "end_date": date(2017, 3, 1),
            "dsa_region": itinerary.dsa_region.pk,
            "dsa_region_name": itinerary.dsa_region.label,
            "night_count": 59,
            "daily_rate": self.amsterdam.dsa_amount_usd,
            "paid_to_traveler": Decimal(0),
            "total_amount": Decimal(0),
            "deduction": Decimal(0),
        })
        self.assertEqual(detailed_dsa[1], {
            "start_date": date(2017, 3, 2),
            "end_date": date(2017, 5, 4),
            "dsa_region": itinerary.dsa_region.pk,
            "dsa_region_name": itinerary.dsa_region.label,
            "night_count": 63,
            "daily_rate": self.amsterdam.dsa_amount_60plus_usd,
            "paid_to_traveler": dsa_dto_list[-1].final_amount,
            "total_amount": dsa_dto_list[-1].corrected_dsa_amount,
            "deduction": Decimal(0),
        })

    def test_calculate_dsa_not_ta_required(self):
        """If TA is not required, then should be zero"""
        self.travel.ta_required = False
        self.assertFalse(self.travel.ta_required)
        dsa = DSACalculator(self.travel)
        dsa.calculate_dsa()
        self.assertEqual(dsa.total_dsa, Decimal(0))
        self.assertEqual(dsa.total_deductions, Decimal(0))
        self.assertEqual(dsa.paid_to_traveler, Decimal(0))
        self.assertEqual(dsa.detailed_dsa, [])

    def test_calculate_dsa_no_region(self):
        """If region for one of the itineraries is None, then should be zero"""
        self.assertTrue(self.travel.ta_required)
        ItineraryItemFactory(
            travel=self.travel,
            arrival_date=datetime(2017, 1, 1, 1, 0, tzinfo=UTC),
            departure_date=datetime(2017, 1, 2, 4, 0, tzinfo=UTC),
            dsa_region=None,
        )
        dsa = DSACalculator(self.travel)
        dsa.calculate_dsa()
        self.assertEqual(dsa.total_dsa, Decimal(0))
        self.assertEqual(dsa.total_deductions, Decimal(0))
        self.assertEqual(dsa.paid_to_traveler, Decimal(0))
        self.assertEqual(dsa.detailed_dsa, [])

    def test_calculate_dsa_single_itinerary(self):
        """If single itinerary then should be zero and empty detailed dsa"""
        ItineraryItemFactory(
            travel=self.travel,
            arrival_date=datetime(2017, 1, 1, 1, 0, tzinfo=UTC),
            departure_date=datetime(2017, 1, 2, 4, 0, tzinfo=UTC),
            dsa_region=self.amsterdam,
        )
        dsa = DSACalculator(self.travel)
        dsa.calculate_dsa()
        self.assertEqual(dsa.total_dsa, Decimal(0))
        self.assertEqual(dsa.total_deductions, Decimal(0))
        self.assertEqual(dsa.paid_to_traveler, Decimal(0))
        self.assertEqual(dsa.detailed_dsa, [])

    def test_calculate_dsa(self):
        """If itinerary less than 60 days totals should be multiples of days"""
        itinerary = ItineraryItemFactory(
            travel=self.travel,
            arrival_date=datetime(2017, 1, 1, 1, 0, tzinfo=UTC),
            departure_date=datetime(2017, 1, 2, 4, 0, tzinfo=UTC),
            dsa_region=self.amsterdam,
        )
        ItineraryItemFactory(
            travel=self.travel,
            arrival_date=datetime(2017, 1, 3, 1, 0, tzinfo=UTC),
            departure_date=datetime(2017, 1, 4, 4, 0, tzinfo=UTC),
            dsa_region=self.amsterdam,
        )
        dsa = DSACalculator(self.travel)
        dsa.calculate_dsa()
        daily_amt = self.amsterdam.dsa_amount_usd
        last_day_amount = daily_amt * (1 - dsa.LAST_DAY_DEDUCTION)
        self.assertEqual(dsa.total_dsa, daily_amt * 3 + last_day_amount)
        self.assertEqual(dsa.total_deductions, Decimal(0))
        self.assertEqual(dsa.paid_to_traveler, daily_amt * 3 + last_day_amount)
        self.assertEqual(dsa.detailed_dsa, [{
            "start_date": date(2017, 1, 1),
            "end_date": date(2017, 1, 4),
            "dsa_region": itinerary.dsa_region.pk,
            "dsa_region_name": itinerary.dsa_region.label,
            "night_count": 3,
            "daily_rate": daily_amt,
            "paid_to_traveler": dsa.paid_to_traveler,
            "total_amount": dsa.total_dsa,
            "deduction": Decimal(0),
        }])

    def test_calculate_dsa_60plus(self):
        """If itinerary greater than 60 days totals should be
        multiples of days and change after 60 days"""
        itinerary = ItineraryItemFactory(
            travel=self.travel,
            arrival_date=datetime(2017, 1, 1, 1, 0, tzinfo=UTC),
            departure_date=datetime(2017, 1, 2, 4, 0, tzinfo=UTC),
            dsa_region=self.amsterdam,
        )
        ItineraryItemFactory(
            travel=self.travel,
            arrival_date=datetime(2017, 1, 3, 1, 0, tzinfo=UTC),
            departure_date=datetime(2017, 5, 4, 4, 0, tzinfo=UTC),
            dsa_region=self.amsterdam,
        )
        dsa = DSACalculator(self.travel)
        dsa.calculate_dsa()
        daily_amt = self.amsterdam.dsa_amount_usd
        daily_60plus_amt = self.amsterdam.dsa_amount_60plus_usd
        last_day_amount = daily_60plus_amt * (1 - dsa.LAST_DAY_DEDUCTION)
        first_portion = daily_amt * 60
        second_portion = daily_60plus_amt * 63 + last_day_amount
        self.assertEqual(dsa.total_dsa, first_portion + second_portion)
        self.assertEqual(dsa.total_deductions, Decimal(0))
        self.assertEqual(dsa.paid_to_traveler, first_portion + second_portion)
        self.assertEqual(dsa.detailed_dsa, [{
            "start_date": date(2017, 1, 1),
            "end_date": date(2017, 3, 1),
            "dsa_region": itinerary.dsa_region.pk,
            "dsa_region_name": itinerary.dsa_region.label,
            "night_count": 59,
            "daily_rate": daily_amt,
            "paid_to_traveler": first_portion,
            "total_amount": first_portion,
            "deduction": Decimal(0),
        }, {
            "start_date": date(2017, 3, 2),
            "end_date": date(2017, 5, 4),
            "dsa_region": itinerary.dsa_region.pk,
            "dsa_region_name": itinerary.dsa_region.label,
            "night_count": 63,
            "daily_rate": daily_60plus_amt,
            "paid_to_traveler": second_portion,
            "total_amount": second_portion,
            "deduction": Decimal(0),
        }])

    def test_case_1(self):
        ItineraryItemFactory(travel=self.travel,
                             departure_date=datetime(2017, 1, 1, 1, 0, tzinfo=UTC),
                             arrival_date=datetime(2017, 1, 1, 2, 0, tzinfo=UTC),
                             dsa_region=self.budapest)

        ItineraryItemFactory(travel=self.travel,
                             departure_date=datetime(2017, 1, 1, 10, 0, tzinfo=UTC),
                             arrival_date=datetime(2017, 1, 1, 15, 0, tzinfo=UTC),
                             dsa_region=self.amsterdam)

        DeductionFactory(travel=self.travel,
                         date=date(2017, 1, 1),
                         lunch=True)

        calculator = DSACalculator(self.travel)
        calculator.calculate_dsa()

        self.assertEqual(calculator.total_dsa, 80)
        self.assertEqual(calculator.total_deductions, 20)
        self.assertEqual(calculator.paid_to_traveler, 60)

        self.assertEqual(calculator.detailed_dsa,
                         [{'daily_rate': Decimal('200'),
                           'deduction': Decimal('20'),
                           'dsa_region': self.budapest.id,
                           'dsa_region_name': 'Hungary - Budapest',
                           'end_date': date(2017, 1, 1),
                           'night_count': 0,
                           'paid_to_traveler': Decimal('60'),
                           'start_date': date(2017, 1, 1),
                           'total_amount': Decimal('80')}])

    def test_case_2(self):
        ItineraryItemFactory(travel=self.travel,
                             departure_date=datetime(2017, 1, 1, 1, 0, tzinfo=UTC),
                             arrival_date=datetime(2017, 1, 1, 2, 0, tzinfo=UTC),
                             dsa_region=self.budapest)

        ItineraryItemFactory(travel=self.travel,
                             departure_date=datetime(2017, 1, 1, 10, 0, tzinfo=UTC),
                             arrival_date=datetime(2017, 1, 1, 11, 0, tzinfo=UTC),
                             dsa_region=self.copenhagen)

        ItineraryItemFactory(travel=self.travel,
                             departure_date=datetime(2017, 1, 1, 22, 0, tzinfo=UTC),
                             arrival_date=datetime(2017, 1, 1, 23, 0, tzinfo=UTC),
                             dsa_region=self.dusseldorf)

        ItineraryItemFactory(travel=self.travel,
                             departure_date=datetime(2017, 1, 3, 10, 0, tzinfo=UTC),
                             arrival_date=datetime(2017, 1, 3, 13, 0, tzinfo=UTC),
                             dsa_region=self.amsterdam)

        DeductionFactory(travel=self.travel,
                         date=date(2017, 1, 1),
                         accomodation=True)

        DeductionFactory(travel=self.travel,
                         date=date(2017, 1, 2),
                         breakfast=True,
                         lunch=True,
                         dinner=True)

        DeductionFactory(travel=self.travel,
                         date=date(2017, 1, 3),
                         lunch=True)

        calculator = DSACalculator(self.travel)
        calculator.calculate_dsa()

        self.assertEqual(calculator.total_dsa, 1160)
        self.assertEqual(calculator.total_deductions, 460)
        self.assertEqual(calculator.paid_to_traveler, 700)

        self.assertEqual(calculator.detailed_dsa,
                         [{'daily_rate': Decimal('400'),
                           'deduction': Decimal('460'),
                           'dsa_region': self.dusseldorf.id,
                           'dsa_region_name': 'Germany - Duesseldorf',
                           'end_date': date(2017, 1, 3),
                           'night_count': 2,
                           'paid_to_traveler': Decimal('700'),
                           'start_date': date(2017, 1, 1),
                           'total_amount': Decimal('1160')}])

    def test_case_3(self):
        ItineraryItemFactory(travel=self.travel,
                             departure_date=datetime(2017, 1, 1, 1, 0, tzinfo=UTC),
                             arrival_date=datetime(2017, 1, 1, 2, 0, tzinfo=UTC),
                             dsa_region=self.budapest)

        ItineraryItemFactory(travel=self.travel,
                             departure_date=datetime(2017, 1, 3, 1, 0, tzinfo=UTC),
                             arrival_date=datetime(2017, 1, 3, 2, 0, tzinfo=UTC),
                             dsa_region=self.copenhagen)

        ItineraryItemFactory(travel=self.travel,
                             departure_date=datetime(2017, 1, 3, 11, 0, tzinfo=UTC),
                             arrival_date=datetime(2017, 1, 3, 11, 30, tzinfo=UTC),
                             dsa_region=self.amsterdam)

        DeductionFactory(travel=self.travel,
                         date=date(2017, 1, 2),
                         breakfast=True)

        DeductionFactory(travel=self.travel,
                         date=date(2017, 1, 3),
                         breakfast=True)

        calculator = DSACalculator(self.travel)
        calculator.calculate_dsa()

        self.assertEqual(calculator.total_dsa, 480)
        self.assertEqual(calculator.total_deductions, 20)
        self.assertEqual(calculator.paid_to_traveler, 460)

        self.assertEqual(calculator.detailed_dsa,
                         [{'daily_rate': Decimal('200'),
                           'deduction': Decimal('20'),
                           'dsa_region': self.budapest.id,
                           'dsa_region_name': 'Hungary - Budapest',
                           'end_date': date(2017, 1, 3),
                           'night_count': 2,
                           'paid_to_traveler': Decimal('460'),
                           'start_date': date(2017, 1, 1),
                           'total_amount': Decimal('480')}])

    def test_case_4(self):
        ItineraryItemFactory(travel=self.travel,
                             departure_date=datetime(2017, 1, 1, 10, 0, tzinfo=UTC),
                             arrival_date=datetime(2017, 1, 1, 11, 0, tzinfo=UTC),
                             dsa_region=self.budapest)

        ItineraryItemFactory(travel=self.travel,
                             departure_date=datetime(2017, 3, 4, 10, 0, tzinfo=UTC),
                             arrival_date=datetime(2017, 3, 4, 11, 0, tzinfo=UTC),
                             dsa_region=self.copenhagen)

        ItineraryItemFactory(travel=self.travel,
                             departure_date=datetime(2017, 3, 5, 10, 0, tzinfo=UTC),
                             arrival_date=datetime(2017, 3, 5, 10, 0, tzinfo=UTC),
                             dsa_region=self.budapest)

        ItineraryItemFactory(travel=self.travel,
                             departure_date=datetime(2017, 3, 7, 10, 0, tzinfo=UTC),
                             arrival_date=datetime(2017, 3, 7, 11, 0, tzinfo=UTC),
                             dsa_region=self.amsterdam)

        DeductionFactory(travel=self.travel,
                         date=date(2017, 2, 28),
                         dinner=True)

        DeductionFactory(travel=self.travel,
                         date=date(2017, 3, 2),
                         dinner=True)

        DeductionFactory(travel=self.travel,
                         date=date(2017, 3, 4),
                         dinner=True)

        DeductionFactory(travel=self.travel,
                         date=date(2017, 3, 6),
                         dinner=True)

        calculator = DSACalculator(self.travel)
        calculator.calculate_dsa()

        self.assertEqual(calculator.total_dsa, 12708)
        self.assertEqual(calculator.total_deductions, 93)
        self.assertEqual(calculator.paid_to_traveler, 12615)

        self.assertEqual(calculator.detailed_dsa,
                         [{'daily_rate': Decimal('200'),
                           'deduction': Decimal('30'),
                           'dsa_region': self.budapest.id,
                           'dsa_region_name': 'Hungary - Budapest',
                           'end_date': date(2017, 3, 1),
                           'night_count': 59,
                           'paid_to_traveler': Decimal('11970'),
                           'start_date': date(2017, 1, 1),
                           'total_amount': Decimal('12000')},
                          {'daily_rate': Decimal('120'),
                           'deduction': Decimal('18'),
                           'dsa_region': self.budapest.id,
                           'dsa_region_name': 'Hungary - Budapest',
                           'end_date': date(2017, 3, 3),
                           'night_count': 1,
                           'paid_to_traveler': Decimal('222'),
                           'start_date': date(2017, 3, 2),
                           'total_amount': Decimal('240')},
                          {'daily_rate': Decimal('180'),
                           'deduction': Decimal('27'),
                           'dsa_region': self.copenhagen.id,
                           'dsa_region_name': 'Denmark - Copenhagen',
                           'end_date': date(2017, 3, 4),
                           'night_count': 0,
                           'paid_to_traveler': Decimal('153'),
                           'start_date': date(2017, 3, 4),
                           'total_amount': Decimal('180')},
                          {'daily_rate': Decimal('120'),
                           'deduction': Decimal('18'),
                           'dsa_region': self.budapest.id,
                           'dsa_region_name': 'Hungary - Budapest',
                           'end_date': date(2017, 3, 7),
                           'night_count': 2,
                           'paid_to_traveler': Decimal('270'),
                           'start_date': date(2017, 3, 5),
                           'total_amount': Decimal('288')}])

    def test_case_5(self):
        ItineraryItemFactory(travel=self.travel,
                             departure_date=datetime(2016, 12, 31, 22, 0, tzinfo=UTC),
                             arrival_date=datetime(2017, 1, 1, 3, 0, tzinfo=UTC),
                             dsa_region=self.budapest,
                             overnight_travel=True)

        ItineraryItemFactory(travel=self.travel,
                             departure_date=datetime(2017, 1, 3, 23, 0, tzinfo=UTC),
                             arrival_date=datetime(2017, 1, 4, 4, 0, tzinfo=UTC),
                             dsa_region=self.amsterdam,
                             overnight_travel=True)

        DeductionFactory(travel=self.travel,
                         date=date(2017, 1, 2),
                         breakfast=True)

        DeductionFactory(travel=self.travel,
                         date=date(2017, 1, 3),
                         breakfast=True)

        calculator = DSACalculator(self.travel)
        calculator.calculate_dsa()

        self.assertEqual(calculator.total_dsa, 480)
        self.assertEqual(calculator.total_deductions, 20)
        self.assertEqual(calculator.paid_to_traveler, 460)

        self.assertEqual(calculator.detailed_dsa,
                         [{'daily_rate': Decimal('200'),
                           'deduction': Decimal('20'),
                           'dsa_region': self.budapest.id,
                           'dsa_region_name': 'Hungary - Budapest',
                           'end_date': date(2017, 1, 3),
                           'night_count': 2,
                           'paid_to_traveler': Decimal('460'),
                           'start_date': date(2017, 1, 1),
                           'total_amount': Decimal('480')}])

    def test_case_6(self):
        ItineraryItemFactory(travel=self.travel,
                             departure_date=datetime(2017, 1, 1, 1, 0, tzinfo=UTC),
                             arrival_date=datetime(2017, 1, 1, 3, 0, tzinfo=UTC),
                             dsa_region=self.budapest)

        ItineraryItemFactory(travel=self.travel,
                             departure_date=datetime(2017, 1, 3, 12, 0, tzinfo=UTC),
                             arrival_date=datetime(2017, 1, 3, 14, 0, tzinfo=UTC),
                             dsa_region=self.amsterdam)

        DeductionFactory(travel=self.travel,
                         date=date(2017, 1, 3),
                         no_dsa=True)

        calculator = DSACalculator(self.travel)
        calculator.calculate_dsa()

        self.assertEqual(calculator.total_dsa, 480)
        self.assertEqual(calculator.total_deductions, 80)
        self.assertEqual(calculator.paid_to_traveler, 400)

        self.assertEqual(calculator.detailed_dsa,
                         [{'daily_rate': Decimal('200'),
                           'deduction': Decimal('80'),
                           'dsa_region': self.budapest.id,
                           'dsa_region_name': 'Hungary - Budapest',
                           'end_date': date(2017, 1, 3),
                           'night_count': 2,
                           'paid_to_traveler': Decimal('400'),
                           'start_date': date(2017, 1, 1),
                           'total_amount': Decimal('480')}])

    def test_case_7(self):
        ItineraryItemFactory(travel=self.travel,
                             departure_date=datetime(2017, 1, 1, 1, 0, tzinfo=UTC),
                             arrival_date=datetime(2017, 1, 1, 3, 0, tzinfo=UTC),
                             dsa_region=self.budapest)

        ItineraryItemFactory(travel=self.travel,
                             departure_date=datetime(2017, 1, 1, 10, 0, tzinfo=UTC),
                             arrival_date=datetime(2017, 1, 1, 14, 0, tzinfo=UTC),
                             dsa_region=self.amsterdam)

        ItineraryItemFactory(travel=self.travel,
                             departure_date=datetime(2017, 1, 1, 21, 0, tzinfo=UTC),
                             arrival_date=datetime(2017, 1, 1, 22, 0, tzinfo=UTC),
                             dsa_region=self.budapest)

        calculator = DSACalculator(self.travel)
        calculator.calculate_dsa()

        self.assertEqual(calculator.total_dsa, 0)
        self.assertEqual(calculator.total_deductions, 0)
        self.assertEqual(calculator.paid_to_traveler, 0)

        self.assertEqual(calculator.detailed_dsa, [])

    def test_ta_not_required(self):
        self.travel.ta_required = False
        self.travel.save()

        ItineraryItemFactory(travel=self.travel,
                             departure_date=datetime(2017, 1, 1, 1, 0, tzinfo=UTC),
                             arrival_date=datetime(2017, 1, 1, 2, 0, tzinfo=UTC),
                             dsa_region=self.budapest)

        ItineraryItemFactory(travel=self.travel,
                             departure_date=datetime(2017, 1, 1, 10, 0, tzinfo=UTC),
                             arrival_date=datetime(2017, 1, 1, 15, 0, tzinfo=UTC),
                             dsa_region=self.amsterdam)

        DeductionFactory(travel=self.travel,
                         date=date(2017, 1, 1),
                         lunch=True)

        calculator = DSACalculator(self.travel)
        calculator.calculate_dsa()

        self.assertEqual(calculator.total_dsa, 0)
        self.assertEqual(calculator.total_deductions, 0)
        self.assertEqual(calculator.paid_to_traveler, 0)
        self.assertEqual(calculator.detailed_dsa, [])<|MERGE_RESOLUTION|>--- conflicted
+++ resolved
@@ -6,19 +6,13 @@
 
 from pytz import UTC
 
-<<<<<<< HEAD
-from EquiTrack.factories import UserFactory
 from EquiTrack.tests.cases import APITenantTestCase
-from publics.tests.factories import CountryFactory, DSARateFactory, DSARegionFactory
-=======
-from EquiTrack.tests.mixins import APITenantTestCase
 from publics.tests.factories import (
     PublicsCountryFactory,
     PublicsCurrencyFactory,
     PublicsDSARateFactory,
     PublicsDSARegionFactory,
 )
->>>>>>> fc29c693
 from t2f.helpers.cost_summary_calculator import DSACalculator, DSAdto
 from t2f.tests.factories import DeductionFactory, ItineraryItemFactory, TravelFactory
 from users.tests.factories import UserFactory
