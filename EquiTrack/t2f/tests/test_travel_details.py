from __future__ import unicode_literals

import json
from datetime import datetime
from StringIO import StringIO

from django.core.urlresolvers import reverse
import factory
from freezegun import freeze_time
from pytz import UTC

from EquiTrack.tests.mixins import APITenantTestCase, URLAssertionMixin
from locations.tests.factories import LocationFactory
from partners.models import PartnerType
from partners.tests.factories import InterventionFactory, PartnerFactory
from publics.models import DSARegion
from publics.tests.factories import (
    PublicsAirlineCompanyFactory,
    PublicsBusinessAreaFactory,
    PublicsCurrencyFactory,
    PublicsTravelExpenseTypeFactory,
    PublicsDSARegionFactory,
    PublicsWBSFactory,
)
from t2f.models import ModeOfTravel, Travel, TravelAttachment, TravelType
<<<<<<< HEAD
from t2f.tests.factories import ItineraryItemFactory, TravelFactory
from users.tests.factories import UserFactory
=======
from t2f.tests.factories import (
    AirlineCompanyFactory,
    CurrencyFactory,
    ExpenseTypeFactory,
    ItineraryItemFactory,
    TravelAttachmentFactory,
    TravelFactory,
)
>>>>>>> 56bedee6


class TravelDetails(URLAssertionMixin, APITenantTestCase):
    def setUp(self):
        super(TravelDetails, self).setUp()
        self.traveler = UserFactory(is_staff=True)
        self.unicef_staff = UserFactory(is_staff=True)
        self.travel = TravelFactory(traveler=self.traveler,
                                    supervisor=self.unicef_staff)

    def test_urls(self):
        '''Verify URL pattern names generate the URLs we expect them to.'''
        names_and_paths = (
            ('index', '', {'travel_pk': 1}),
            ('attachments', 'attachments/', {'travel_pk': 1}),
            ('attachment_details', 'attachments/1/', {'travel_pk': 1, 'attachment_pk': 1}),
            ('clone_for_driver', 'add_driver/', {'travel_pk': 1}),
            ('clone_for_secondary_traveler', 'duplicate_travel/', {'travel_pk': 1}),
        )
        self.assertReversal(names_and_paths, 't2f:travels:details:', '/api/t2f/travels/1/')
        self.assertIntParamRegexes(names_and_paths, 't2f:travels:details:')

        # Verify the many state change URLs.
        names = ('submit_for_approval', 'approve', 'reject', 'cancel', 'plan', 'send_for_payment',
                 'submit_certificate', 'approve_certificate', 'reject_certificate', 'mark_as_certified',
                 'mark_as_completed', )
        names_and_paths = (('state_change', name + '/', {'travel_pk': 1, 'transition_name': name}) for name in names)
        self.assertReversal(names_and_paths, 't2f:travels:details:', '/api/t2f/travels/1/')
        self.assertIntParamRegexes(names_and_paths, 't2f:travels:details:')

    def test_details_view(self):
        with self.assertNumQueries(25):
            response = self.forced_auth_req('get', reverse('t2f:travels:details:index',
                                                           kwargs={'travel_pk': self.travel.id}),
                                            user=self.unicef_staff)
        response_json = json.loads(response.rendered_content)

        self.assertKeysIn(['cancellation_note', 'supervisor', 'attachments', 'office', 'expenses', 'ta_required',
                           'completed_at', 'certification_note', 'misc_expenses', 'traveler', 'id', 'additional_note',
                           'section', 'clearances', 'cost_assignments', 'start_date', 'status', 'activities',
                           'rejection_note', 'end_date', 'mode_of_travel', 'international_travel',
                           'first_submission_date', 'deductions', 'purpose', 'report', 'action_points',
                           'reference_number', 'cost_summary', 'currency', 'canceled_at', 'estimated_travel_cost',
                           'itinerary'],
                          response_json,
                          exact=True)

    def test_details_view_with_attachment(self):
        attachment = TravelAttachmentFactory(
            travel=self.travel,
            name=u'\u0628\u0631\u0646\u0627\u0645\u062c \u062a\u062f\u0631\u064a\u0628 \u0627\u0644\u0645\u062a\u0627\u0628\u0639\u064a\u0646.pdf',  # noqa
            file=factory.django.FileField(filename=u'travels/lebanon/24800/\u0628\u0631\u0646\u0627\u0645\u062c_\u062a\u062f\u0631\u064a\u0628_\u0627\u0644\u0645\u062a\u0627\u0628\u0639\u064a\u0646.pdf')  # noqa
        )
        with self.assertNumQueries(25):
            response = self.forced_auth_req(
                'get',
                reverse('t2f:travels:details:index', args=[self.travel.pk]),
                user=self.unicef_staff
            )
        response_json = json.loads(response.rendered_content)

        self.assertKeysIn(
            ['cancellation_note', 'supervisor', 'attachments', 'office', 'expenses', 'ta_required',
             'completed_at', 'certification_note', 'misc_expenses', 'traveler', 'id', 'additional_note',
             'section', 'clearances', 'cost_assignments', 'start_date', 'status', 'activities',
             'rejection_note', 'end_date', 'mode_of_travel', 'international_travel',
             'first_submission_date', 'deductions', 'purpose', 'report', 'action_points',
             'reference_number', 'cost_summary', 'currency', 'canceled_at', 'estimated_travel_cost',
             'itinerary'],
            response_json,
            exact=True
        )
        self.assertEqual(len(response_json['attachments']), 1)
        self.assertEqual(response_json['attachments'][0]["id"], attachment.pk)

    def test_travel_attachment(self):
        attachment = TravelAttachmentFactory(travel=self.travel)
        response = self.forced_auth_req(
            'get',
            reverse('t2f:travels:details:attachments', args=[self.travel.pk]),
            user=self.unicef_staff
        )
        response_json = json.loads(response.rendered_content)
        self.assertEqual(len(response_json), 1)
        self.assertKeysIn(
            ['id', 'name', 'type', 'url', 'file'],
            response_json[0],
            exact=True
        )
        self.assertEqual(response_json[0]["id"], attachment.pk)

    def test_travel_attachment_unicode(self):
        attachment = TravelAttachmentFactory(
            travel=self.travel,
            name=u'\u0628\u0631\u0646\u0627\u0645\u062c \u062a\u062f\u0631\u064a\u0628 \u0627\u0644\u0645\u062a\u0627\u0628\u0639\u064a\u0646.pdf',  # noqa
            file=factory.django.FileField(filename=u'travels/lebanon/24800/\u0628\u0631\u0646\u0627\u0645\u062c_\u062a\u062f\u0631\u064a\u0628_\u0627\u0644\u0645\u062a\u0627\u0628\u0639\u064a\u0646.pdf')  # noqa
        )
        response = self.forced_auth_req(
            'get',
            reverse('t2f:travels:details:attachments', args=[self.travel.pk]),
            user=self.unicef_staff
        )
        response_json = json.loads(response.rendered_content)
        self.assertEqual(len(response_json), 1)
        self.assertKeysIn(
            ['id', 'name', 'type', 'url', 'file'],
            response_json[0],
            exact=True
        )
        self.assertEqual(response_json[0]["id"], attachment.pk)

    def test_file_attachments(self):
        class FakeFile(StringIO):
            def size(self):
                return len(self)

        fakefile = FakeFile('some stuff')
        travel = TravelFactory()
        attachment = TravelAttachment.objects.create(travel=travel,
                                                     name='test_attachment',
                                                     type='document')
        attachment.file.save('fake.txt', fakefile)
        self.assertGreater(fakefile.len, 0)
        fakefile.seek(0)

        data = {'name': 'second',
                'type': 'something',
                'file': fakefile}
        response = self.forced_auth_req('post', reverse('t2f:travels:details:attachments',
                                                        kwargs={'travel_pk': travel.id}),
                                        data=data, user=self.unicef_staff, request_format='multipart')
        response_json = json.loads(response.rendered_content)

        expected_keys = ['file', 'id', 'name', 'type', 'url']
        self.assertKeysIn(expected_keys, response_json)

        response = self.forced_auth_req('delete', reverse('t2f:travels:details:attachment_details',
                                                          kwargs={'travel_pk': travel.id,
                                                                  'attachment_pk': response_json['id']}),
                                        user=self.unicef_staff)
        self.assertEqual(response.status_code, 204)

    def test_patch_request(self):
        currency = PublicsCurrencyFactory()
        expense_type = PublicsTravelExpenseTypeFactory()

        data = {'cost_assignments': [],
                'deductions': [{'date': '2016-11-03',
                                'breakfast': True,
                                'lunch': True,
                                'dinner': False,
                                'accomodation': True}],
                'traveler': self.traveler.id,
                'ta_required': True,
                'supervisor': self.unicef_staff.id,
                'expenses': [{'amount': '120',
                              'type': expense_type.id,
                              'document_currency': currency.id}]}
        response = self.forced_auth_req('post', reverse('t2f:travels:list:index'), data=data, user=self.unicef_staff)
        response_json = json.loads(response.rendered_content)
        self.assertEqual(response_json['expenses'][0]['currency'], response_json['expenses'][0]['document_currency'])
        self.assertEqual(response_json['cost_summary']['preserved_expenses'], None)

        travel_id = response_json['id']

        data = {'expenses': response_json['expenses']}
        data['expenses'].append({'amount': '200',
                                 'type': expense_type.id,
                                 'currency': currency.id,
                                 'document_currency': currency.id})
        response = self.forced_auth_req('patch', reverse('t2f:travels:details:index',
                                                         kwargs={'travel_pk': travel_id}),
                                        data=data, user=self.unicef_staff)
        response_json = json.loads(response.rendered_content)
        self.assertEqual(len(response_json['deductions']), 1)

    def test_duplication(self):
        data = {'traveler': self.unicef_staff.id}
        response = self.forced_auth_req('post', reverse('t2f:travels:details:clone_for_driver',
                                                        kwargs={'travel_pk': self.travel.id}),
                                        data=data, user=self.unicef_staff)
        response_json = json.loads(response.rendered_content)
        self.assertIn('id', response_json)

        cloned_travel = Travel.objects.get(id=response_json['id'])
        self.assertNotEqual(cloned_travel.reference_number, self.travel.reference_number)

        data = {'traveler': self.unicef_staff.id}
        response = self.forced_auth_req('post', reverse('t2f:travels:details:clone_for_secondary_traveler',
                                                        kwargs={'travel_pk': self.travel.id}),
                                        data=data, user=self.unicef_staff)
        response_json = json.loads(response.rendered_content)
        self.assertIn('id', response_json)

    def test_airlines(self):
        dsaregion = DSARegion.objects.first()
        airlines_1 = PublicsAirlineCompanyFactory()
        airlines_2 = PublicsAirlineCompanyFactory()
        airlines_3 = PublicsAirlineCompanyFactory()

        data = {'cost_assignments': [],
                'deductions': [],
                'expenses': [],
                'itinerary': [{'origin': 'Budapest',
                               'destination': 'Berlin',
                               'departure_date': '2016-11-16T12:06:55.821490',
                               'arrival_date': '2016-11-17T12:06:55.821490',
                               'dsa_region': dsaregion.id,
                               'overnight_travel': False,
                               'mode_of_travel': ModeOfTravel.PLANE,
                               'airlines': [airlines_1.id, airlines_2.id]}],
                'traveler': self.traveler.id,
                'ta_required': True,
                'supervisor': self.unicef_staff.id}
        response = self.forced_auth_req('post', reverse('t2f:travels:list:index'), data=data, user=self.traveler)
        response_json = json.loads(response.rendered_content)
        self.assertEqual(response_json['cost_summary']['preserved_expenses'], None)

        travel_id = response_json['id']

        data = response_json
        data['itinerary'][0]['airlines'] = [airlines_1.id, airlines_3.id]
        response = self.forced_auth_req('patch', reverse('t2f:travels:details:index',
                                                         kwargs={'travel_pk': travel_id}),
                                        data=data, user=self.traveler)
        response_json = json.loads(response.rendered_content)
        self.assertEqual(response_json['itinerary'][0]['airlines'], [airlines_1.id, airlines_3.id])

    def test_preserved_expenses(self):
        currency = PublicsCurrencyFactory()
        expense_type = PublicsTravelExpenseTypeFactory()
        dsa_region = PublicsDSARegionFactory()

        data = {'cost_assignments': [],
                'deductions': [{'date': '2016-11-03',
                                'breakfast': True,
                                'lunch': True,
                                'dinner': False,
                                'accomodation': True}],
                'itinerary': [{'origin': 'Berlin',
                               'destination': 'Budapest',
                               'departure_date': '2017-04-14T17:06:55.821490',
                               'arrival_date': '2017-04-15T17:06:55.821490',
                               'dsa_region': dsa_region.id,
                               'overnight_travel': False,
                               'mode_of_travel': ModeOfTravel.RAIL,
                               'airlines': []},
                              {'origin': 'Budapest',
                               'destination': 'Berlin',
                               'departure_date': '2017-05-20T12:06:55.821490',
                               'arrival_date': '2017-05-21T12:06:55.821490',
                               'dsa_region': dsa_region.id,
                               'overnight_travel': False,
                               'mode_of_travel': ModeOfTravel.RAIL,
                               'airlines': []}],
                'traveler': self.traveler.id,
                'ta_required': True,
                'supervisor': self.unicef_staff.id,
                'expenses': [{'amount': '120',
                              'type': expense_type.id,
                              'currency': currency.id,
                              'document_currency': currency.id}]}
        response = self.forced_auth_req('post', reverse('t2f:travels:list:index'), data=data, user=self.unicef_staff)
        response_json = json.loads(response.rendered_content)
        self.assertEqual(response_json['cost_summary']['preserved_expenses'], None)

        travel_id = response_json['id']

        response = self.forced_auth_req('post', reverse('t2f:travels:details:state_change',
                                                        kwargs={'travel_pk': travel_id,
                                                                'transition_name': 'submit_for_approval'}),
                                        data=data, user=self.unicef_staff)
        response_json = json.loads(response.rendered_content)
        self.assertEqual(response_json['cost_summary']['preserved_expenses'], None)

        response = self.forced_auth_req('post', reverse('t2f:travels:details:state_change',
                                                        kwargs={'travel_pk': travel_id,
                                                                'transition_name': 'approve'}),
                                        data=data, user=self.unicef_staff)
        response_json = json.loads(response.rendered_content)
        self.assertEqual(response_json['cost_summary']['preserved_expenses'], None)

        response = self.forced_auth_req('post', reverse('t2f:travels:details:state_change',
                                                        kwargs={'travel_pk': travel_id,
                                                                'transition_name': 'send_for_payment'}),
                                        data=data, user=self.unicef_staff)

        response_json = json.loads(response.rendered_content)
        self.assertEqual(response_json['cost_summary']['preserved_expenses'], '120.00')

    def test_detailed_expenses(self):
        currency = PublicsCurrencyFactory()
        user_et = PublicsTravelExpenseTypeFactory(vendor_number='user')
        travel_agent_1_et = PublicsTravelExpenseTypeFactory(vendor_number='ta1')
        travel_agent_2_et = PublicsTravelExpenseTypeFactory(vendor_number='ta2')
        parking_money_et = PublicsTravelExpenseTypeFactory(vendor_number='')

        data = {'cost_assignments': [],
                'traveler': self.traveler.id,
                'supervisor': self.unicef_staff.id,
                'ta_required': True,
                'expenses': [{'amount': '120',
                              'type': user_et.id,
                              'currency': currency.id,
                              'document_currency': currency.id},
                             {'amount': '80',
                              'type': user_et.id,
                              'currency': currency.id,
                              'document_currency': currency.id},
                             {'amount': '100',
                              'type': travel_agent_1_et.id,
                              'currency': currency.id,
                              'document_currency': currency.id},
                             {'amount': '500',
                              'type': travel_agent_2_et.id,
                              'currency': currency.id,
                              'document_currency': currency.id},
                             {'amount': '1000',
                              'type': parking_money_et.id,
                              'currency': currency.id,
                              'document_currency': currency.id}]}
        response = self.forced_auth_req('post', reverse('t2f:travels:list:index'), data=data, user=self.unicef_staff)
        response_json = json.loads(response.rendered_content)
        self.assertEqual(response_json['cost_summary']['expenses'],
                         [{'amount': '120.00',
                           'currency': currency.id,
                           'label': user_et.title,
                           'vendor_number': 'Traveler'},
                          {'amount': '80.00',
                           'currency': currency.id,
                           'label': user_et.title,
                           'vendor_number': 'Traveler'},
                          {'amount': '100.00',
                           'currency': currency.id,
                           'label': travel_agent_1_et.title,
                           'vendor_number': 'ta1'},
                          {'amount': '500.00',
                           'currency': currency.id,
                           'label': travel_agent_2_et.title,
                           'vendor_number': 'ta2'},
                          {'amount': '1000.00',
                           'currency': currency.id,
                           'label': parking_money_et.title,
                           'vendor_number': ''}])

    def test_cost_assignments(self):
        wbs = PublicsWBSFactory()
        grant = wbs.grants.first()
        fund = grant.funds.first()
        business_area = PublicsBusinessAreaFactory()
        dsa_region = PublicsDSARegionFactory()

        data = {'cost_assignments': [{'wbs': wbs.id,
                                      'fund': fund.id,
                                      'grant': grant.id,
                                      'share': 55}],
                'ta_required': True}
        response = self.forced_auth_req('post', reverse('t2f:travels:list:state_change',
                                                        kwargs={'transition_name': 'save_and_submit'}),
                                        data=data, user=self.traveler)
        response_json = json.loads(response.rendered_content)
        self.assertEqual(response_json, {'cost_assignments': ['Shares should add up to 100%']})

        data = {'cost_assignments': [{'wbs': wbs.id,
                                      'fund': fund.id,
                                      'grant': grant.id,
                                      'share': 100,
                                      'business_area': business_area.id,
                                      'delegate': False}],
                'itinerary': [{'origin': 'Berlin',
                               'destination': 'Budapest',
                               'departure_date': '2017-04-14T17:06:55.821490',
                               'arrival_date': '2017-04-15T17:06:55.821490',
                               'dsa_region': dsa_region.id,
                               'overnight_travel': False,
                               'mode_of_travel': ModeOfTravel.RAIL,
                               'airlines': []},
                              {'origin': 'Budapest',
                               'destination': 'Berlin',
                               'departure_date': '2017-05-20T12:06:55.821490',
                               'arrival_date': '2017-05-21T12:06:55.821490',
                               'dsa_region': dsa_region.id,
                               'overnight_travel': False,
                               'mode_of_travel': ModeOfTravel.RAIL,
                               'airlines': []}],
                'ta_required': True,
                'supervisor': self.unicef_staff.id}
        response = self.forced_auth_req('post', reverse('t2f:travels:list:state_change',
                                                        kwargs={'transition_name': 'save_and_submit'}),
                                        data=data, user=self.traveler)
        response_json = json.loads(response.rendered_content)
        self.assertKeysIn(['wbs', 'fund', 'grant', 'share', 'business_area', 'delegate'],
                          response_json['cost_assignments'][0])

    def test_activity_location(self):
        location = LocationFactory()
        location_2 = LocationFactory()
        location_3 = LocationFactory()

        data = {'cost_assignments': [],
                'activities': [{'is_primary_traveler': True,
                                'locations': [location.id, location_2.id]}],
                'traveler': self.traveler.id}
        response = self.forced_auth_req('post', reverse('t2f:travels:list:index'), data=data,
                                        user=self.traveler)
        response_json = json.loads(response.rendered_content)

        data = response_json
        data['activities'].append({'locations': [location_3.id],
                                   'is_primary_traveler': True})
        response = self.forced_auth_req('patch', reverse('t2f:travels:details:index',
                                                         kwargs={'travel_pk': response_json['id']}),
                                        data=data, user=self.traveler)
        response_json = json.loads(response.rendered_content)

        self.assertItemsEqual(response_json['activities'][0]['locations'], [location.id, location_2.id])
        self.assertEqual(response_json['activities'][1]['locations'], [location_3.id])

    def test_activity_results(self):
        location = LocationFactory()
        location_2 = LocationFactory()

        data = {'cost_assignments': [],
                'activities': [{
                    'is_primary_traveler': True,
                    'locations': [location.id, location_2.id],
                    'partner': PartnerFactory(partner_type=PartnerType.GOVERNMENT).id,
                    'travel_type': TravelType.PROGRAMME_MONITORING,
                }],
                'traveler': self.traveler.id}
        response = self.forced_auth_req('post', reverse('t2f:travels:list:index'), data=data,
                                        user=self.traveler)

        self.assertEqual(response.status_code, 400)
        response_json = json.loads(response.rendered_content)
        self.assertEqual(response_json, {u'activities': [{u'result': [u'This field is required.']}]})

    def test_itinerary_dates(self):
        dsaregion = DSARegion.objects.first()
        airlines = PublicsAirlineCompanyFactory()

        data = {'cost_assignments': [],
                'deductions': [],
                'expenses': [],
                'itinerary': [{'origin': 'Budapest',
                               'destination': 'Berlin',
                               'departure_date': '2016-11-16T12:06:55.821490',
                               'arrival_date': '2016-11-17T12:06:55.821490',
                               'dsa_region': dsaregion.id,
                               'overnight_travel': False,
                               'mode_of_travel': ModeOfTravel.RAIL,
                               'airlines': [airlines.id]},
                              {'origin': 'Berlin',
                               'destination': 'Budapest',
                               'departure_date': '2016-11-15T12:06:55.821490',
                               'arrival_date': '2016-11-16T12:06:55.821490',
                               'dsa_region': dsaregion.id,
                               'overnight_travel': False,
                               'mode_of_travel': ModeOfTravel.RAIL,
                               'airlines': [airlines.id]}],
                'activities': [],
                'ta_required': True}
        response = self.forced_auth_req('post', reverse('t2f:travels:list:index'), data=data,
                                        user=self.unicef_staff)
        response_json = json.loads(response.rendered_content)
        self.assertEqual(response_json, {'itinerary': ['Itinerary items have to be ordered by date']})

    def test_itinerary_submit_fail(self):
        data = {'cost_assignments': [],
                'deductions': [],
                'expenses': [],
                'itinerary': [],
                'activities': []}
        response = self.forced_auth_req('post', reverse('t2f:travels:list:index'), data=data,
                                        user=self.traveler)
        response_json = json.loads(response.rendered_content)

        response = self.forced_auth_req('post', reverse('t2f:travels:details:state_change',
                                                        kwargs={'travel_pk': response_json['id'],
                                                                'transition_name': 'submit_for_approval'}),
                                        data=data, user=self.traveler)
        response_json = json.loads(response.rendered_content)
        self.assertEqual(response_json, {'non_field_errors': ['Travel must have at least two itinerary item']})

    def test_itinerary_origin_destination(self):
        dsaregion = DSARegion.objects.first()
        airlines = PublicsAirlineCompanyFactory()

        data = {'cost_assignments': [],
                'deductions': [],
                'expenses': [],
                'itinerary': [{'origin': 'Berlin',
                               'destination': 'Budapest',
                               'departure_date': '2016-11-15T12:06:55.821490',
                               'arrival_date': '2016-11-16T12:06:55.821490',
                               'dsa_region': dsaregion.id,
                               'overnight_travel': False,
                               'mode_of_travel': ModeOfTravel.RAIL,
                               'airlines': [airlines.id]},
                              {'origin': 'Something else',
                               'destination': 'Berlin',
                               'departure_date': '2016-11-16T12:06:55.821490',
                               'arrival_date': '2016-11-17T12:06:55.821490',
                               'dsa_region': dsaregion.id,
                               'overnight_travel': False,
                               'mode_of_travel': ModeOfTravel.RAIL,
                               'airlines': [airlines.id]}],
                'activities': [],
                'supervisor': self.unicef_staff.id,
                'ta_required': True}
        response = self.forced_auth_req('post', reverse('t2f:travels:list:index'), data=data,
                                        user=self.unicef_staff)
        response_json = json.loads(response.rendered_content)
        self.assertEqual(response_json, {'itinerary': ['Origin should match with the previous destination']})

    def test_itinerary_dsa_regions(self):
        dsaregion = DSARegion.objects.first()
        airlines = PublicsAirlineCompanyFactory()

        data = {'cost_assignments': [],
                'deductions': [],
                'expenses': [],
                'itinerary': [{'origin': 'Budapest',
                               'destination': 'Berlin',
                               'departure_date': '2016-11-15T12:06:55.821490',
                               'arrival_date': '2016-11-16T12:06:55.821490',
                               'dsa_region': None,
                               'overnight_travel': False,
                               'mode_of_travel': ModeOfTravel.RAIL,
                               'airlines': [airlines.id]},
                              {'origin': 'Berlin',
                               'destination': 'Budapest',
                               'departure_date': '2016-11-16T12:06:55.821490',
                               'arrival_date': '2016-11-17T12:06:55.821490',
                               'dsa_region': dsaregion.id,
                               'overnight_travel': False,
                               'mode_of_travel': ModeOfTravel.RAIL,
                               'airlines': [airlines.id]}],
                'activities': [],
                'ta_required': True}
        response = self.forced_auth_req('post', reverse('t2f:travels:list:index'), data=data,
                                        user=self.unicef_staff)
        response_json = json.loads(response.rendered_content)
        travel_id = response_json['id']

        response = self.forced_auth_req('post', reverse('t2f:travels:details:state_change',
                                                        kwargs={'travel_pk': travel_id,
                                                                'transition_name': 'submit_for_approval'}),
                                        data=data, user=self.unicef_staff)
        response_json = json.loads(response.rendered_content)
        self.assertEqual(response_json, {'non_field_errors': ['All itinerary items has to have DSA region assigned']})

        # Non ta trip
        data = {'cost_assignments': [],
                'deductions': [],
                'expenses': [],
                'itinerary': [{'origin': 'Budapest',
                               'destination': 'Berlin',
                               'departure_date': '2016-11-15T12:06:55.821490',
                               'arrival_date': '2016-11-16T12:06:55.821490',
                               'dsa_region': None,
                               'overnight_travel': False,
                               'mode_of_travel': ModeOfTravel.RAIL,
                               'airlines': [airlines.id]},
                              {'origin': 'Berlin',
                               'destination': 'Budapest',
                               'departure_date': '2016-11-16T12:06:55.821490',
                               'arrival_date': '2016-11-17T12:06:55.821490',
                               'dsa_region': dsaregion.id,
                               'overnight_travel': False,
                               'mode_of_travel': ModeOfTravel.RAIL,
                               'airlines': [airlines.id]}],
                'activities': [],
                'supervisor': self.unicef_staff.id,
                'ta_required': False}
        response = self.forced_auth_req('post', reverse('t2f:travels:list:index'), data=data,
                                        user=self.unicef_staff)
        response_json = json.loads(response.rendered_content)
        travel_id = response_json['id']

        response = self.forced_auth_req('post', reverse('t2f:travels:details:state_change',
                                                        kwargs={'travel_pk': travel_id,
                                                                'transition_name': 'submit_for_approval'}),
                                        data=data, user=self.unicef_staff)
        self.assertEqual(response.status_code, 200)

    def test_activity_locations(self):
        data = {'cost_assignments': [],
                'deductions': [],
                'expenses': [],
                'itinerary': [],
                'activities': [{}],
                'traveler': self.traveler.id}
        response = self.forced_auth_req('post', reverse('t2f:travels:list:index'), data=data,
                                        user=self.unicef_staff, expected_status_code=None)
        self.assertEqual(response.status_code, 400)
        response_json = json.loads(response.rendered_content)
        self.assertEqual(response_json, {'activities': [{'primary_traveler': ['This field is required.']}]})

    def test_action_points(self):
        response = self.forced_auth_req('get', reverse('t2f:travels:details:index',
                                                       kwargs={'travel_pk': self.travel.id}),
                                        user=self.unicef_staff)
        response_json = json.loads(response.rendered_content)

        self.assertEqual(len(response_json['action_points']), 1)

        action_point_list = response_json['action_points']
        action_point_list.append({'status': 'open',
                                  'due_date': '2017-01-02T20:20:19.565210Z',
                                  'description': 'desc',
                                  'follow_up': True,
                                  'actions_taken': None,
                                  'assigned_by': 1216,
                                  'comments': None,
                                  'completed_at': None,
                                  'person_responsible': 1217})
        data = {'action_points': action_point_list}
        response = self.forced_auth_req('patch', reverse('t2f:travels:details:index',
                                                         kwargs={'travel_pk': self.travel.id}),
                                        data=data,
                                        user=self.unicef_staff)
        response_json = json.loads(response.rendered_content)

        self.assertEqual(len(response_json['action_points']), 2)

    def test_reversed_itinerary_order(self):
        dsa_1 = DSARegion.objects.first()
        dsa_2 = PublicsDSARegionFactory()

        data = {'itinerary': [{'airlines': [],
                               'origin': 'a',
                               'destination': 'b',
                               'dsa_region': dsa_1.id,
                               'departure_date': '2017-01-18T23:00:01.224Z',
                               'arrival_date': '2017-01-19T23:00:01.237Z',
                               'mode_of_travel': 'car'},
                              {'origin': 'b',
                               'destination': 'c',
                               'dsa_region': dsa_2.id,
                               'departure_date': '2017-01-20T23:00:01.892Z',
                               'arrival_date': '2017-01-27T23:00:01.905Z',
                               'mode_of_travel': 'car'}],
                'activities': [{'is_primary_traveler': True,
                                'locations': []}],
                'cost_assignments': [],
                'expenses': [],
                'action_points': [],
                'ta_required': True,
                'international_travel': False,
                'traveler': self.traveler.id,
                'mode_of_travel': []}

        response = self.forced_auth_req('post', reverse('t2f:travels:list:index'),
                                        data=data, user=self.unicef_staff)
        response_json = json.loads(response.rendered_content)
        itinerary_origin_destination_expectation = [('a', 'b'), ('b', 'c')]
        extracted_origin_destination = [(i['origin'], i['destination']) for i in response_json['itinerary']]
        self.assertEqual(extracted_origin_destination, itinerary_origin_destination_expectation)

    def test_incorrect_itinerary_order(self):
        dsa_1 = DSARegion.objects.first()
        dsa_2 = PublicsDSARegionFactory()

        data = {
            'itinerary': [
                {
                    'airlines': [],
                    'origin': 'b',
                    'destination': 'c',
                    'dsa_region': dsa_1.id,
                    'departure_date': '2017-01-20T23:00:01.892Z',
                    'arrival_date': '2017-01-27T23:00:01.905Z',
                    'mode_of_travel': 'car'
                },
                {
                    'origin': 'a',
                    'destination': 'b',
                    'dsa_region': dsa_2.id,
                    'departure_date': '2017-01-18T23:00:01.224Z',
                    'arrival_date': '2017-01-19T23:00:01.237Z',
                    'mode_of_travel': 'car'
                }
            ],
            'activities': [
                {
                    'is_primary_traveler': True,
                    'locations': []
                }
            ],
            'cost_assignments': [],
            'expenses': [],
            'action_points': [],
            'ta_required': True,
            'international_travel': False,
            'traveler': self.traveler.id,
            'mode_of_travel': []
        }

        response = self.forced_auth_req('post', reverse('t2f:travels:list:index'),
                                        data=data, user=self.unicef_staff)
        response_json = json.loads(response.rendered_content)
        itinerary_origin_destination_expectation = [u'Origin should match with the previous destination']
        self.assertEqual(response_json['itinerary'], itinerary_origin_destination_expectation)

    def test_ta_not_required(self):
        data = {'itinerary': [],
                'activities': [{'is_primary_traveler': True,
                                'locations': []}],
                'cost_assignments': [],
                'expenses': [{}],
                'action_points': [],
                'ta_required': False,
                'international_travel': False,
                'traveler': self.traveler.id,
                'mode_of_travel': []}

        # Check only if 200
        response = self.forced_auth_req('post', reverse('t2f:travels:list:index'),
                                        data=data, user=self.unicef_staff)
        self.assertEqual(response.status_code, 201)

    def test_not_primary_traveler(self):
        primary_traveler = UserFactory()

        data = {'itinerary': [],
                'activities': [{'is_primary_traveler': False,
                                'locations': []}],
                'cost_assignments': [],
                'expenses': [{}],
                'action_points': [],
                'ta_required': False,
                'international_travel': False,
                'traveler': self.traveler.id,
                'mode_of_travel': []}

        response = self.forced_auth_req('post', reverse('t2f:travels:list:index'),
                                        data=data, user=self.unicef_staff)
        response_json = json.loads(response.rendered_content)
        self.assertEqual(response_json, {'activities': [{'primary_traveler': ['This field is required.']}]})

        data = {'itinerary': [],
                'activities': [{'is_primary_traveler': False,
                                'primary_traveler': primary_traveler.id,
                                'locations': []}],
                'cost_assignments': [],
                'expenses': [{}],
                'action_points': [],
                'ta_required': False,
                'international_travel': False,
                'traveler': self.traveler.id,
                'mode_of_travel': []}

        response = self.forced_auth_req('post', reverse('t2f:travels:list:index'),
                                        data=data, user=self.unicef_staff)
        self.assertEqual(response.status_code, 201)

    @freeze_time('2017-02-15')
    def test_action_point_500(self):
        dsa = PublicsDSARegionFactory()
        currency = PublicsCurrencyFactory()

        data = {'deductions': [{'date': '2017-02-20',
                                'breakfast': False,
                                'lunch': False,
                                'dinner': False,
                                'accomodation': False,
                                'no_dsa': False},
                               {'date': '2017-02-21',
                                'breakfast': False,
                                'lunch': False,
                                'dinner': False,
                                'accomodation': False,
                                'no_dsa': False},
                               {'date': '2017-02-22',
                                'breakfast': False,
                                'lunch': False,
                                'dinner': False,
                                'accomodation': False,
                                'no_dsa': False},
                               {'date': '2017-02-23',
                                'breakfast': False,
                                'lunch': False,
                                'dinner': False,
                                'accomodation': False,
                                'no_dsa': False}],
                'itinerary': [{'airlines': [],
                               'origin': 'A',
                               'destination': 'B',
                               'dsa_region': dsa.id,
                               'departure_date': '2017-02-19T23:00:00.355Z',
                               'arrival_date': '2017-02-20T23:00:00.362Z',
                               'mode_of_travel': 'car'},
                              {'origin': 'B',
                               'destination': 'A',
                               'dsa_region': dsa.id,
                               'departure_date': '2017-02-22T23:00:00.376Z',
                               'arrival_date': '2017-02-23T23:00:00.402Z',
                               'mode_of_travel': 'car'}],
                'cost_assignments': [],
                'expenses': [],
                'action_points': [{'description': 'Test',
                                   'due_date': '2017-02-21T23:00:00.237Z',
                                   'person_responsible': self.unicef_staff.id,
                                   'follow_up': True,
                                   'status': 'open',
                                   'completed_at': '2017-02-21T23:00:00.259Z',
                                   'actions_taken': 'asdasd'}],
                'ta_required': True,
                'currency': currency.id,
                'supervisor': self.unicef_staff.id,
                'traveler': self.traveler.id}
        response = self.forced_auth_req('post', reverse('t2f:travels:list:index'),
                                        data=data, user=self.unicef_staff)
        self.assertEqual(response.status_code, 201, response.rendered_content)

    def test_travel_count_at_approval(self):
        TravelFactory(traveler=self.traveler,
                      supervisor=self.unicef_staff,
                      start_date=datetime(2017, 1, 1, 1, 0, tzinfo=UTC),
                      end_date=datetime(2017, 1, 5, 1, 0, tzinfo=UTC),
                      status=Travel.SENT_FOR_PAYMENT)
        TravelFactory(traveler=self.traveler,
                      supervisor=self.unicef_staff,
                      start_date=datetime(2017, 2, 1, 1, 0, tzinfo=UTC),
                      end_date=datetime(2017, 2, 5, 1, 0, tzinfo=UTC),
                      status=Travel.SENT_FOR_PAYMENT)
        TravelFactory(traveler=self.traveler,
                      supervisor=self.unicef_staff,
                      start_date=datetime(2017, 3, 1, 1, 0, tzinfo=UTC),
                      end_date=datetime(2017, 3, 5, 1, 0, tzinfo=UTC),
                      status=Travel.SENT_FOR_PAYMENT)
        TravelFactory(traveler=self.traveler,
                      supervisor=self.unicef_staff,
                      start_date=datetime(2017, 4, 1, 1, 0, tzinfo=UTC),
                      end_date=datetime(2017, 4, 5, 1, 0, tzinfo=UTC),
                      status=Travel.SENT_FOR_PAYMENT)

        extra_travel = TravelFactory(traveler=self.traveler,
                                     start_date=datetime(2017, 5, 1, 1, 0, tzinfo=UTC),
                                     end_date=datetime(2017, 5, 5, 1, 0, tzinfo=UTC),
                                     supervisor=self.unicef_staff)
        ItineraryItemFactory(travel=extra_travel)
        ItineraryItemFactory(travel=extra_travel)

        response = self.forced_auth_req('post', reverse('t2f:travels:details:state_change',
                                                        kwargs={'travel_pk': extra_travel.id,
                                                                'transition_name': 'submit_for_approval'}),
                                        user=self.traveler)
        response_json = json.loads(response.rendered_content)

        self.assertEqual(response_json, {'non_field_errors': ['Maximum 3 open travels are allowed.']})

    def test_too_old_open_travel(self):
        TravelFactory(traveler=self.traveler,
                      supervisor=self.unicef_staff,
                      start_date=datetime(2017, 1, 1, 1, 0, tzinfo=UTC),
                      end_date=datetime(2017, 1, 5, 1, 0, tzinfo=UTC),
                      status=Travel.SENT_FOR_PAYMENT)

        extra_travel = TravelFactory(traveler=self.traveler,
                                     start_date=datetime(2017, 5, 1, 1, 0, tzinfo=UTC),
                                     end_date=datetime(2017, 5, 5, 1, 0, tzinfo=UTC),
                                     supervisor=self.unicef_staff)
        ItineraryItemFactory(travel=extra_travel)
        ItineraryItemFactory(travel=extra_travel)

        response = self.forced_auth_req('post', reverse('t2f:travels:details:state_change',
                                                        kwargs={'travel_pk': extra_travel.id,
                                                                'transition_name': 'submit_for_approval'}),
                                        user=self.traveler)
        response_json = json.loads(response.rendered_content)

        self.assertEqual(response_json,
                         {'non_field_errors': ['Another of your trips ended more than 15 days ago, but was not '
                                               'completed yet. Please complete that before creating a new trip.']})

    def test_missing_clearances(self):
        data = {'itinerary': [],
                'activities': [{'is_primary_traveler': True,
                                'locations': []}],
                'cost_assignments': [],
                'expenses': [],
                'action_points': [],
                'ta_required': True,
                'international_travel': False,
                'traveler': self.traveler.id,
                'mode_of_travel': []}

        # Check only if 200
        response = self.forced_auth_req('post', reverse('t2f:travels:list:index'),
                                        data=data, user=self.unicef_staff)
        self.assertEqual(response.status_code, 201)

        response_json = json.loads(response.rendered_content)

        travel = Travel.objects.get(id=response_json['id'])
        travel.clearances.delete()

        response = self.forced_auth_req('put', reverse('t2f:travels:details:index',
                                                       kwargs={'travel_pk': response_json['id']}),
                                        data=data, user=self.unicef_staff)
        self.assertEqual(response.status_code, 200)

    def test_travel_activity_partnership(self):
        partnership = InterventionFactory()

        data = {'itinerary': [],
                'activities': [{'is_primary_traveler': True,
                                'locations': [],
                                'partnership': partnership.id}],
                'cost_assignments': [],
                'expenses': [],
                'action_points': [],
                'ta_required': True,
                'international_travel': False,
                'traveler': self.traveler.id,
                'mode_of_travel': []}

        # Check only if 200
        response = self.forced_auth_req('post', reverse('t2f:travels:list:index'),
                                        data=data, user=self.unicef_staff)
        self.assertEqual(response.status_code, 201)

        response_json = json.loads(response.rendered_content)
        activity = response_json['activities'][0]

        self.assertEqual(activity['partnership'], partnership.id)

    def test_ghost_data_existence(self):
        dsa_region = DSARegion.objects.first()
        airline = PublicsAirlineCompanyFactory()

        data = {'cost_assignments': [],
                'deductions': [],
                'expenses': [],
                'itinerary': [{'origin': 'Budapest',
                               'destination': 'Berlin',
                               'departure_date': '2016-11-16T12:06:55.821490',
                               'arrival_date': '2016-11-17T12:06:55.821490',
                               'dsa_region': dsa_region.id,
                               'overnight_travel': False,
                               'mode_of_travel': ModeOfTravel.PLANE,
                               'airlines': [airline.id]}],
                'traveler': self.traveler.id,
                'ta_required': True,
                'supervisor': self.unicef_staff.id}
        response = self.forced_auth_req('post', reverse('t2f:travels:list:index'), data=data, user=self.unicef_staff)
        response_json = json.loads(response.rendered_content)
        travel_id = response_json['id']

        airline.delete()

        response = self.forced_auth_req('get', reverse('t2f:travels:details:index',
                                                       kwargs={'travel_pk': travel_id}),
                                        user=self.unicef_staff)
        response_json = json.loads(response.rendered_content)
        self.assertEqual(response_json['itinerary'][0]['airlines'], [airline.id])

    def test_save_with_ghost_data(self):
        dsa_region = DSARegion.objects.first()
        airline = PublicsAirlineCompanyFactory()

        data = {'cost_assignments': [],
                'deductions': [],
                'expenses': [],
                'itinerary': [{'origin': 'Budapest',
                               'destination': 'Berlin',
                               'departure_date': '2016-11-16T12:06:55.821490',
                               'arrival_date': '2016-11-17T12:06:55.821490',
                               'dsa_region': dsa_region.id,
                               'overnight_travel': False,
                               'mode_of_travel': ModeOfTravel.PLANE,
                               'airlines': [airline.id]}],
                'traveler': self.traveler.id,
                'ta_required': True,
                'supervisor': self.unicef_staff.id}
        response = self.forced_auth_req('post', reverse('t2f:travels:list:index'), data=data, user=self.unicef_staff)
        response_json = json.loads(response.rendered_content)
        travel_id = response_json['id']

        airline.delete()

        response = self.forced_auth_req('put', reverse('t2f:travels:details:index',
                                                       kwargs={'travel_pk': travel_id}),
                                        data=response_json,
                                        user=self.unicef_staff)
        self.assertEqual(response.status_code, 200)<|MERGE_RESOLUTION|>--- conflicted
+++ resolved
@@ -23,19 +23,12 @@
     PublicsWBSFactory,
 )
 from t2f.models import ModeOfTravel, Travel, TravelAttachment, TravelType
-<<<<<<< HEAD
-from t2f.tests.factories import ItineraryItemFactory, TravelFactory
-from users.tests.factories import UserFactory
-=======
 from t2f.tests.factories import (
-    AirlineCompanyFactory,
-    CurrencyFactory,
-    ExpenseTypeFactory,
     ItineraryItemFactory,
     TravelAttachmentFactory,
     TravelFactory,
 )
->>>>>>> 56bedee6
+from users.tests.factories import UserFactory
 
 
 class TravelDetails(URLAssertionMixin, APITenantTestCase):
