--- conflicted
+++ resolved
@@ -5,12 +5,7 @@
 from django.core.urlresolvers import reverse
 from pytz import UTC
 
-<<<<<<< HEAD
-from EquiTrack.factories import UserFactory
 from EquiTrack.tests.cases import APITenantTestCase
-=======
-from EquiTrack.tests.mixins import APITenantTestCase
->>>>>>> fc29c693
 from publics.models import TravelExpenseType
 from publics.tests.factories import (
     PublicsCurrencyFactory,
