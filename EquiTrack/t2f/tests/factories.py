--- conflicted
+++ resolved
@@ -4,13 +4,8 @@
 from factory import fuzzy
 from pytz import UTC
 
-from EquiTrack.factories import UserFactory, OfficeFactory, SectionFactory, PartnerFactory,\
-<<<<<<< HEAD
-    PartnershipFactory, ResultFactory, LocationFactory, InterventionFactory
-from partners.models import Agreement
-=======
-    InterventionFactory, ResultFactory, LocationFactory
->>>>>>> 1dfa5112
+from EquiTrack.factories import UserFactory, OfficeFactory, SectionFactory, PartnerFactory, ResultFactory,\
+    LocationFactory, InterventionFactory
 from publics.models import DSARegion, Currency, AirlineCompany, Fund, Grant, WBS, ExpenseType, Country, BusinessArea, \
     BusinessRegion
 from t2f.models import Travel, TravelActivity, IteneraryItem, Expense, Deduction, CostAssignment, Clearances,\
@@ -116,12 +111,7 @@
 
 class TravelActivityFactory(factory.DjangoModelFactory):
     travel_type = TravelType.ADVOCACY
-<<<<<<< HEAD
     partner = factory.SelfAttribute('partnership.agreement.partner')
-=======
-    partner = factory.SubFactory(PartnerFactory)
-    # TODO: refactor code to use Intervention instead of PCA model
->>>>>>> 1dfa5112
     partnership = factory.SubFactory(InterventionFactory)
     result = factory.SubFactory(ResultFactory)
     date = factory.LazyAttribute(lambda o: datetime.now())
@@ -154,7 +144,6 @@
 
 
 class ExpenseFactory(factory.DjangoModelFactory):
-    type = fuzzy.FuzzyText(length=32)
     document_currency = factory.SubFactory(CurrencyFactory)
     account_currency = factory.SubFactory(CurrencyFactory)
     amount = fuzzy.FuzzyDecimal(1, 10000)
