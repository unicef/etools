--- conflicted
+++ resolved
@@ -17,11 +17,6 @@
 )
 from reports.tests.factories import ResultFactory, SectorFactory
 from t2f import models
-from t2f.models import (
-<<<<<<< HEAD
-    make_action_point_number,
-    make_travel_reference_number,
-)
 from users.tests.factories import OfficeFactory, UserFactory
 
 _FUZZY_START_DATE = timezone.datetime(timezone.now().year, 1, 1, tzinfo=timezone.now().tzinfo)
@@ -33,27 +28,6 @@
         return factory.fuzzy._random.choice(
             [t[0] for t in models.TravelType.CHOICES]
         )
-=======
-    ActionPoint,
-    Clearances,
-    CostAssignment,
-    Deduction,
-    Expense,
-    Invoice,
-    InvoiceItem,
-    ItineraryItem,
-    make_action_point_number,
-    make_travel_reference_number,
-    ModeOfTravel,
-    Travel,
-    TravelActivity,
-    TravelAttachment,
-    TravelType,
-)
-
-_FUZZY_START_DATE = timezone.datetime(timezone.now().year, 1, 1, tzinfo=timezone.now().tzinfo)
-_FUZZY_END_DATE = timezone.datetime(timezone.now().year, 12, 31, tzinfo=timezone.now().tzinfo)
->>>>>>> 56bedee6
 
 
 class TravelActivityFactory(factory.django.DjangoModelFactory):
@@ -141,7 +115,7 @@
 
 
 class ActionPointFactory(factory.DjangoModelFactory):
-    action_point_number = factory.Sequence(lambda n: make_action_point_number())
+    action_point_number = factory.Sequence(lambda n: models.make_action_point_number())
     description = fuzzy.FuzzyText(length=128)
     due_date = fuzzy.FuzzyDateTime(start_dt=_FUZZY_START_DATE, end_dt=timezone.now())
     person_responsible = factory.SubFactory(UserFactory)
@@ -163,7 +137,7 @@
     purpose = factory.Sequence(lambda n: 'Purpose #{}'.format(n))
     international_travel = False
     ta_required = True
-    reference_number = factory.Sequence(lambda n: make_travel_reference_number())
+    reference_number = factory.Sequence(lambda n: models.make_travel_reference_number())
     currency = factory.SubFactory(PublicsCurrencyFactory)
     mode_of_travel = []
 
@@ -204,7 +178,6 @@
     amount = fuzzy.FuzzyDecimal(0, 250)
 
     class Meta:
-<<<<<<< HEAD
         model = models.InvoiceItem
 
 
@@ -213,8 +186,6 @@
         return factory.fuzzy._random.choice(
             [t[0] for t in models.Travel.CHOICES]
         )
-=======
-        model = InvoiceItem
 
 
 class TravelAttachmentFactory(factory.DjangoModelFactory):
@@ -224,5 +195,4 @@
     file = factory.django.FileField(filename='test_file.pdf')
 
     class Meta:
-        model = TravelAttachment
->>>>>>> 56bedee6
+        model = models.TravelAttachment