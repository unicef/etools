from __future__ import unicode_literals

import json
import logging
from datetime import datetime

import pytz
from django.core.urlresolvers import reverse
from freezegun import freeze_time
from pytz import UTC

<<<<<<< HEAD
from EquiTrack.factories import UserFactory
from EquiTrack.tests.cases import APITenantTestCase
from publics.tests.factories import BusinessAreaFactory, DSARateFactory, DSARegionFactory, ExpenseTypeFactory
=======
from EquiTrack.tests.mixins import APITenantTestCase
from publics.tests.factories import (
    PublicsBusinessAreaFactory,
    PublicsCurrencyFactory,
    PublicsDSARateFactory,
    PublicsDSARegionFactory,
    PublicsTravelExpenseTypeFactory,
)
>>>>>>> fc29c693
from t2f.models import make_travel_reference_number, ModeOfTravel, Travel
from t2f.tests.factories import (
    ItineraryItemFactory,
    TravelFactory,
)
from users.tests.factories import UserFactory

log = logging.getLogger('__name__')


class OverlappingTravelsTest(APITenantTestCase):
    @classmethod
    def setUpTestData(cls):
        business_area = PublicsBusinessAreaFactory()

        cls.traveler = UserFactory(is_staff=True)
        cls.traveler.profile.vendor_number = 'usrvnd'
        cls.traveler.profile.save()

        workspace = cls.traveler.profile.country
        workspace.business_area_code = business_area.code
        workspace.save()

        cls.unicef_staff = UserFactory(is_staff=True)
        cls.travel = TravelFactory(reference_number=make_travel_reference_number(),
                                   traveler=cls.traveler,
                                   supervisor=cls.unicef_staff,
                                   start_date=datetime(2017, 4, 4, 12, 00, tzinfo=UTC),
                                   end_date=datetime(2017, 4, 14, 16, 00, tzinfo=UTC))
        cls.travel.expenses.all().delete()
        ItineraryItemFactory(travel=cls.travel)
        ItineraryItemFactory(travel=cls.travel)
        cls.travel.submit_for_approval()
        cls.travel.approve()
        cls.travel.send_for_payment()
        cls.travel.save()

    def test_overlapping_trips(self):
        currency = PublicsCurrencyFactory()
        dsa_region = PublicsDSARegionFactory()

        data = {'deductions': [],
                'itinerary': [{'origin': 'Berlin',
                               'destination': 'Budapest',
                               'departure_date': '2017-04-07T17:06:55.821490',
                               'arrival_date': '2017-04-08T17:06:55.821490',
                               'dsa_region': dsa_region.id,
                               'overnight_travel': False,
                               'mode_of_travel': ModeOfTravel.RAIL,
                               'airlines': []},
                              {'origin': 'Budapest',
                               'destination': 'Berlin',
                               'departure_date': '2017-05-20T12:06:55.821490',
                               'arrival_date': '2017-05-21T12:06:55.821490',
                               'dsa_region': dsa_region.id,
                               'overnight_travel': False,
                               'mode_of_travel': ModeOfTravel.RAIL,
                               'airlines': []}],
                'activities': [],
                'cost_assignments': [],
                'clearances': {'medical_clearance': 'requested',
                               'security_clearance': 'requested',
                               'security_course': 'requested'},
                'ta_required': True,
                'international_travel': False,
                'mode_of_travel': [ModeOfTravel.BOAT],
                'traveler': self.traveler.id,
                'supervisor': self.unicef_staff.id,
                'start_date': '2017-04-07T15:02:13+01:00',
                'end_date': '2017-05-22T15:02:13+01:00',
                'currency': currency.id,
                'purpose': 'Purpose',
                'additional_note': 'Notes'}

        response = self.forced_auth_req('post', reverse('t2f:travels:list:index'),
                                        data=data, user=self.traveler)
        response_json = json.loads(response.rendered_content)

        travel_id = response_json['id']

        with freeze_time(datetime(2017, 4, 14, 16, 00, tzinfo=UTC)):
            response = self.forced_auth_req('post', reverse('t2f:travels:details:state_change',
                                                            kwargs={'travel_pk': travel_id,
                                                                    'transition_name': 'submit_for_approval'}),
                                            data=response_json, user=self.traveler)
        response_json = json.loads(response.rendered_content)
        self.assertEqual(response_json,
                         {'non_field_errors': ['You have an existing trip with overlapping dates. '
                                               'Please adjust your trip accordingly.']})

    def test_almost_overlapping_trips(self):
        currency = PublicsCurrencyFactory()
        expense_type = PublicsTravelExpenseTypeFactory()
        dsa_rate = PublicsDSARateFactory(effective_from_date=datetime(2017, 4, 10, 16, 00, tzinfo=UTC))
        dsa_region = dsa_rate.region

        data = {'deductions': [],
                'itinerary': [{'origin': 'Berlin',
                               'destination': 'Budapest',
                               'departure_date': '2017-04-14T17:06:55.821490',
                               'arrival_date': '2017-04-15T17:06:55.821490',
                               'dsa_region': dsa_region.id,
                               'overnight_travel': False,
                               'mode_of_travel': ModeOfTravel.RAIL,
                               'airlines': []},
                              {'origin': 'Budapest',
                               'destination': 'Berlin',
                               'departure_date': '2017-05-20T12:06:55.821490',
                               'arrival_date': '2017-05-21T12:06:55.821490',
                               'dsa_region': dsa_region.id,
                               'overnight_travel': False,
                               'mode_of_travel': ModeOfTravel.RAIL,
                               'airlines': []}],
                'activities': [],
                'cost_assignments': [],
                'clearances': {'medical_clearance': 'requested',
                               'security_clearance': 'requested',
                               'security_course': 'requested'},
                'ta_required': True,
                'international_travel': False,
                'mode_of_travel': [ModeOfTravel.BOAT],
                'traveler': self.traveler.id,
                'supervisor': self.unicef_staff.id,
                'start_date': '2017-04-14T16:05:00+00:00',
                'end_date': '2017-05-22T15:02:13+00:00',
                'currency': currency.id,
                'purpose': 'Purpose',
                'additional_note': 'Notes',
                'expenses': [{'amount': '120',
                              'type': expense_type.id,
                              'currency': currency.id,
                              'document_currency': currency.id}]}

        response = self.forced_auth_req('post', reverse('t2f:travels:list:index'),
                                        data=data, user=self.traveler)
        response_json = json.loads(response.rendered_content)

        with freeze_time(datetime(2017, 4, 14, 16, 00, tzinfo=UTC)):
            response = self.forced_auth_req('post', reverse('t2f:travels:details:state_change',
                                                            kwargs={'travel_pk': response_json['id'],
                                                                    'transition_name': 'submit_for_approval'}),
                                            data=response_json, user=self.traveler)
        # No error should appear, expected 200
        response_json = json.loads(response.rendered_content)
        self.assertEqual(response.status_code, 200, response_json)
        response_json = json.loads(response.rendered_content)

        travel = Travel.objects.get(id=response_json['id'])
        travel.approve()
        travel.save()

        response = self.forced_auth_req('post', reverse('t2f:travels:details:state_change',
                                                        kwargs={'travel_pk': response_json['id'],
                                                                'transition_name': 'send_for_payment'}),
                                        data=response_json, user=self.traveler)
        self.assertEqual(response.status_code, 200)

    def test_edit_to_overlap(self):
        currency = PublicsCurrencyFactory()
        dsa_region = PublicsDSARegionFactory()

        data = {'deductions': [],
                'itinerary': [{'origin': 'Berlin',
                               'destination': 'Budapest',
                               'departure_date': '2017-04-14T17:06:55.821490',
                               'arrival_date': '2017-04-15T17:06:55.821490',
                               'dsa_region': dsa_region.id,
                               'overnight_travel': False,
                               'mode_of_travel': ModeOfTravel.RAIL,
                               'airlines': []},
                              {'origin': 'Budapest',
                               'destination': 'Berlin',
                               'departure_date': '2017-05-20T12:06:55.821490',
                               'arrival_date': '2017-05-21T12:06:55.821490',
                               'dsa_region': dsa_region.id,
                               'overnight_travel': False,
                               'mode_of_travel': ModeOfTravel.RAIL,
                               'airlines': []}],
                'activities': [],
                'cost_assignments': [],
                'clearances': {'medical_clearance': 'requested',
                               'security_clearance': 'requested',
                               'security_course': 'requested'},
                'ta_required': True,
                'international_travel': False,
                'mode_of_travel': [ModeOfTravel.BOAT],
                'traveler': self.traveler.id,
                'supervisor': self.unicef_staff.id,
                'start_date': '2017-04-14T16:05:00+00:00',
                'end_date': '2017-05-22T15:02:13+00:00',
                'currency': currency.id,
                'purpose': 'Purpose',
                'additional_note': 'Notes'}

        response = self.forced_auth_req('post', reverse('t2f:travels:list:index'),
                                        data=data, user=self.traveler)
        response_json = json.loads(response.rendered_content)

        with freeze_time(datetime(2017, 4, 14, 16, 00, tzinfo=UTC)):
            response = self.forced_auth_req('post', reverse('t2f:travels:details:state_change',
                                                            kwargs={'travel_pk': response_json['id'],
                                                                    'transition_name': 'submit_for_approval'}),
                                            data=response_json, user=self.traveler)
        response_json = json.loads(response.rendered_content)
        self.assertEqual(response.status_code, 200, response_json)

        travel = Travel.objects.get(id=response_json['id'])
        travel.reject()
        travel.save()

        data = response_json
        # Adjust it to overlap
        data['itinerary'] = [
            {
                'origin': 'Berlin',
                'destination': 'Budapest',
                'departure_date': '2017-04-10T16:05:00+00:00',
                'arrival_date': '2017-04-15T17:06:55.821490',
                'dsa_region': dsa_region.id,
                'overnight_travel': False,
                'mode_of_travel': ModeOfTravel.RAIL,
                'airlines': []
            },
            {
                'origin': 'Budapest',
                'destination': 'Berlin',
                'departure_date': '2017-05-20T12:06:55.821490',
                'arrival_date': '2017-05-21T12:06:55.821490',
                'dsa_region': dsa_region.id,
                'overnight_travel': False,
                'mode_of_travel': ModeOfTravel.RAIL,
                'airlines': []
            }
        ]

        response = self.forced_auth_req('patch', reverse('t2f:travels:details:state_change',
                                                         kwargs={'travel_pk': response_json['id'],
                                                                 'transition_name': 'submit_for_approval'}),
                                        data=response_json, user=self.traveler)
        response_json = json.loads(response.rendered_content)
        self.assertEqual(response_json,
                         {'non_field_errors': ['You have an existing trip with overlapping dates. '
                                               'Please adjust your trip accordingly.']})

    def test_daylight_saving(self):
        budapest_tz = pytz.timezone('Europe/Budapest')
        self.travel.end_date = budapest_tz.localize(datetime(2017, 10, 29, 2, 0), is_dst=True)
        self.travel.save()

        # Same date as the previous, but it's already after daylight saving
        start_date = budapest_tz.localize(datetime(2017, 10, 29, 2, 0), is_dst=False).isoformat()

        currency = PublicsCurrencyFactory()
        dsa_region = PublicsDSARegionFactory()

        data = {'deductions': [],
                'itinerary': [{'origin': 'Berlin',
                               'destination': 'Budapest',
                               'departure_date': '2017-04-14T17:06:55.821490',
                               'arrival_date': '2017-04-15T17:06:55.821490',
                               'dsa_region': dsa_region.id,
                               'overnight_travel': False,
                               'mode_of_travel': ModeOfTravel.RAIL,
                               'airlines': []},
                              {'origin': 'Budapest',
                               'destination': 'Berlin',
                               'departure_date': '2017-05-20T12:06:55.821490',
                               'arrival_date': '2017-05-21T12:06:55.821490',
                               'dsa_region': dsa_region.id,
                               'overnight_travel': False,
                               'mode_of_travel': ModeOfTravel.RAIL,
                               'airlines': []}],
                'activities': [],
                'cost_assignments': [],
                'clearances': {'medical_clearance': 'requested',
                               'security_clearance': 'requested',
                               'security_course': 'requested'},
                'ta_required': True,
                'international_travel': False,
                'mode_of_travel': [ModeOfTravel.BOAT],
                'traveler': self.traveler.id,
                'supervisor': self.unicef_staff.id,
                'start_date': start_date,
                'end_date': '2017-05-22T15:02:13+00:00',
                'currency': currency.id,
                'purpose': 'Purpose',
                'additional_note': 'Notes'}

        response = self.forced_auth_req('post', reverse('t2f:travels:list:index'),
                                        data=data, user=self.traveler)
        self.assertEqual(response.status_code, 201)<|MERGE_RESOLUTION|>--- conflicted
+++ resolved
@@ -9,12 +9,7 @@
 from freezegun import freeze_time
 from pytz import UTC
 
-<<<<<<< HEAD
-from EquiTrack.factories import UserFactory
 from EquiTrack.tests.cases import APITenantTestCase
-from publics.tests.factories import BusinessAreaFactory, DSARateFactory, DSARegionFactory, ExpenseTypeFactory
-=======
-from EquiTrack.tests.mixins import APITenantTestCase
 from publics.tests.factories import (
     PublicsBusinessAreaFactory,
     PublicsCurrencyFactory,
@@ -22,7 +17,6 @@
     PublicsDSARegionFactory,
     PublicsTravelExpenseTypeFactory,
 )
->>>>>>> fc29c693
 from t2f.models import make_travel_reference_number, ModeOfTravel, Travel
 from t2f.tests.factories import (
     ItineraryItemFactory,
