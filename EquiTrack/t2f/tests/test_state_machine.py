from __future__ import unicode_literals

import json
from collections import defaultdict
from datetime import datetime, timedelta
from decimal import Decimal

from django.core import mail
from django.core.urlresolvers import reverse
from django.test.utils import override_settings

<<<<<<< HEAD
from EquiTrack.factories import UserFactory
from EquiTrack.tests.cases import APITenantTestCase
from publics.tests.factories import BusinessAreaFactory, DSARegionFactory, WBSFactory
=======
from EquiTrack.tests.mixins import APITenantTestCase
from publics.tests.factories import (
    PublicsBusinessAreaFactory,
    PublicsCurrencyFactory,
    PublicsDSARegionFactory,
    PublicsTravelExpenseTypeFactory,
    PublicsWBSFactory,
)
>>>>>>> fc29c693
from t2f.models import Invoice, ModeOfTravel, Travel
from t2f.tests.factories import TravelFactory
from users.tests.factories import UserFactory


class StateMachineTest(APITenantTestCase):
    @classmethod
    def setUpTestData(cls):
        cls.traveler = UserFactory(is_staff=True)
        cls.traveler.profile.vendor_number = 'usrvend'
        cls.traveler.profile.save()

        cls.unicef_staff = UserFactory(is_staff=True)

    def test_possible_transitions(self):
        travel = TravelFactory()
        transition_mapping = defaultdict(list)
        for transition in list(travel._meta.get_field('status').get_all_transitions(travel.__class__)):
            transition_mapping[transition.source].append(transition.target)

        # mapping == {source: [target list]}
        self.assertEqual(dict(transition_mapping),
                         {'*': ['planned'],
                          'approved': ['sent_for_payment',
                                       'cancelled',
                                       'completed'],
                          'cancelled': ['submitted',
                                        'planned',
                                        'completed'],
                          'certification_approved': ['certification_rejected',
                                                     'certified'],
                          'certification_rejected': ['certification_submitted'],
                          'certification_submitted': ['certification_rejected',
                                                      'certification_approved'],
                          'certified': ['sent_for_payment',
                                        'certification_submitted',
                                        'cancelled',
                                        'completed'],
                          'planned': ['submitted',
                                      'cancelled',
                                      'completed'],
                          'rejected': ['submitted',
                                       'planned',
                                       'cancelled'],
                          'sent_for_payment': ['sent_for_payment',
                                               'submitted',
                                               'certified',
                                               'certification_submitted',
                                               'cancelled'],
                          'submitted': ['rejected',
                                        'cancelled',
                                        'approved',
                                        'completed']})

    def test_state_machine_flow(self):
        currency = PublicsCurrencyFactory()
        expense_type = PublicsTravelExpenseTypeFactory()
        business_area = PublicsBusinessAreaFactory()
        dsa_region = PublicsDSARegionFactory()

        wbs = PublicsWBSFactory(business_area=business_area)
        grant = wbs.grants.first()
        fund = grant.funds.first()

        workspace = self.unicef_staff.profile.country
        workspace.business_area_code = business_area.code
        workspace.save()

        data = {'cost_assignments': [{'wbs': wbs.id,
                                      'grant': grant.id,
                                      'fund': fund.id,
                                      'share': 100}],
                'deductions': [{'date': '2016-11-03',
                                'breakfast': True,
                                'lunch': True,
                                'dinner': False,
                                'accomodation': True}],
                'itinerary': [{'origin': 'Berlin',
                               'destination': 'Budapest',
                               'departure_date': '2017-04-14T17:06:55.821490',
                               'arrival_date': '2017-04-15T17:06:55.821490',
                               'dsa_region': dsa_region.id,
                               'overnight_travel': False,
                               'mode_of_travel': ModeOfTravel.RAIL,
                               'airlines': []},
                              {'origin': 'Budapest',
                               'destination': 'Berlin',
                               'departure_date': '2017-05-20T12:06:55.821490',
                               'arrival_date': '2017-05-21T12:06:55.821490',
                               'dsa_region': dsa_region.id,
                               'overnight_travel': False,
                               'mode_of_travel': ModeOfTravel.RAIL,
                               'airlines': []}],
                'traveler': self.traveler.id,
                'ta_required': True,
                'currency': currency.id,
                'supervisor': self.unicef_staff.id,
                'expenses': [{'amount': '120',
                              'type': expense_type.id,
                              'currency': currency.id,
                              'document_currency': currency.id}]}
        response = self.forced_auth_req('post', reverse('t2f:travels:list:index'), data=data, user=self.unicef_staff)
        response_json = json.loads(response.rendered_content)
        self.assertEqual(response_json['cost_summary']['preserved_expenses'], None)

        travel_id = response_json['id']

        response = self.forced_auth_req('post', reverse('t2f:travels:details:state_change',
                                                        kwargs={'travel_pk': travel_id,
                                                                'transition_name': 'submit_for_approval'}),
                                        data=data, user=self.traveler)
        response_json = json.loads(response.rendered_content)

        travel = Travel.objects.get(id=travel_id)
        self.assertIsNotNone(travel.submitted_at)
        self.assertIsNotNone(travel.first_submission_date)

        response = self.forced_auth_req('post', reverse('t2f:travels:details:state_change',
                                                        kwargs={'travel_pk': travel_id,
                                                                'transition_name': 'approve'}),
                                        data=response_json, user=self.traveler)
        response_json = json.loads(response.rendered_content)

        response = self.forced_auth_req('post', reverse('t2f:travels:details:state_change',
                                                        kwargs={'travel_pk': travel_id,
                                                                'transition_name': 'send_for_payment'}),
                                        data=response_json, user=self.traveler)
        response_json = json.loads(response.rendered_content)

        response = self.forced_auth_req('post', reverse('t2f:travels:details:state_change',
                                                        kwargs={'travel_pk': travel_id,
                                                                'transition_name': 'mark_as_certified'}),
                                        data=response_json, user=self.traveler)

        response_json = json.loads(response.rendered_content)
        self.assertEqual(response_json['non_field_errors'], ['Your TA has pending payments to be processed through '
                                                             'VISION. Until payments are completed, you can not certify'
                                                             ' your TA. Please check with your Finance focal point on '
                                                             'how to proceed.'])

        travel = Travel.objects.get(id=travel_id)
        travel.invoices.all().update(status=Invoice.SUCCESS)

        response = self.forced_auth_req('post', reverse('t2f:travels:details:state_change',
                                                        kwargs={'travel_pk': travel_id,
                                                                'transition_name': 'mark_as_certified'}),
                                        data=data, user=self.traveler)
        response_json = json.loads(response.rendered_content)
        self.assertEqual(response_json['status'], Travel.CERTIFIED)

        response = self.forced_auth_req('post', reverse('t2f:travels:details:state_change',
                                                        kwargs={'travel_pk': travel_id,
                                                                'transition_name': 'mark_as_completed'}),
                                        data=data, user=self.traveler)
        response_json = json.loads(response.rendered_content)
        self.assertEqual(response_json['non_field_errors'], ['Field report has to be filled.'])
        self.assertEqual(travel.report_note, '')
        # None should be handled as empty string
        travel.report_note = None   # This has to be set explicitly since serializer does not accept None
        response = self.forced_auth_req('post', reverse('t2f:travels:details:state_change',
                                                        kwargs={'travel_pk': travel_id,
                                                                'transition_name': 'mark_as_completed'}),
                                        data=data, user=self.traveler)
        response_json = json.loads(response.rendered_content)
        self.assertEqual(response_json['non_field_errors'], ['Field report has to be filled.'])
        self.assertEqual(travel.report_note, None)

        data = response_json
        data['report'] = 'Something'
        response = self.forced_auth_req('post', reverse('t2f:travels:details:state_change',
                                                        kwargs={'travel_pk': travel_id,
                                                                'transition_name': 'mark_as_completed'}),
                                        data=data, user=self.traveler)
        response_json = json.loads(response.rendered_content)
        self.assertEqual(response_json['status'], Travel.COMPLETED)

    @override_settings(DISABLE_INVOICING=True)
    def test_state_machine_flow_invoice_disabled(self):
        currency = PublicsCurrencyFactory()
        expense_type = PublicsTravelExpenseTypeFactory()
        business_area = PublicsBusinessAreaFactory()
        dsa_region = PublicsDSARegionFactory()

        wbs = PublicsWBSFactory(business_area=business_area)
        grant = wbs.grants.first()
        fund = grant.funds.first()

        workspace = self.unicef_staff.profile.country
        workspace.business_area_code = business_area.code
        workspace.save()

        data = {'cost_assignments': [{'wbs': wbs.id,
                                      'grant': grant.id,
                                      'fund': fund.id,
                                      'share': 100}],
                'deductions': [{'date': '2016-11-03',
                                'breakfast': True,
                                'lunch': True,
                                'dinner': False,
                                'accomodation': True}],
                'itinerary': [{'origin': 'Berlin',
                               'destination': 'Budapest',
                               'departure_date': '2017-04-14T17:06:55.821490',
                               'arrival_date': '2017-04-15T17:06:55.821490',
                               'dsa_region': dsa_region.id,
                               'overnight_travel': False,
                               'mode_of_travel': ModeOfTravel.RAIL,
                               'airlines': []},
                              {'origin': 'Budapest',
                               'destination': 'Berlin',
                               'departure_date': '2017-05-20T12:06:55.821490',
                               'arrival_date': '2017-05-21T12:06:55.821490',
                               'dsa_region': dsa_region.id,
                               'overnight_travel': False,
                               'mode_of_travel': ModeOfTravel.RAIL,
                               'airlines': []}],
                'traveler': self.traveler.id,
                'ta_required': True,
                'currency': currency.id,
                'supervisor': self.unicef_staff.id,
                'expenses': [{'amount': '120',
                              'type': expense_type.id,
                              'currency': currency.id,
                              'document_currency': currency.id}]}
        response = self.forced_auth_req('post', reverse('t2f:travels:list:index'), data=data, user=self.unicef_staff)
        response_json = json.loads(response.rendered_content)
        self.assertEqual(response_json['cost_summary']['preserved_expenses'], None)

        travel_id = response_json['id']

        response = self.forced_auth_req('post', reverse('t2f:travels:details:state_change',
                                                        kwargs={'travel_pk': travel_id,
                                                                'transition_name': 'submit_for_approval'}),
                                        data=data, user=self.traveler)
        response_json = json.loads(response.rendered_content)

        travel = Travel.objects.get(id=travel_id)
        self.assertIsNotNone(travel.submitted_at)
        self.assertIsNotNone(travel.first_submission_date)

        response = self.forced_auth_req('post', reverse('t2f:travels:details:state_change',
                                                        kwargs={'travel_pk': travel_id,
                                                                'transition_name': 'approve'}),
                                        data=response_json, user=self.traveler)
        response_json = json.loads(response.rendered_content)
        # Go straight to sent for payment when invoicing is disabled.
        self.assertEqual(response_json['status'], Travel.SENT_FOR_PAYMENT)

        # No email has been sent regarding SENT_FOR_PAYMENT status when invoicing is disabled.
        subjects = [x.subject for x in mail.outbox]
        self.assertNotIn('Travel #{} sent for payment.'.format(response_json["reference_number"]), subjects)

        response = self.forced_auth_req('post', reverse('t2f:travels:details:state_change',
                                                        kwargs={'travel_pk': travel_id,
                                                                'transition_name': 'mark_as_certified'}),
                                        data=response_json, user=self.traveler)

        response_json = json.loads(response.rendered_content)
        # No pending invoice check when invoicing is disabled.
        self.assertEqual(response_json['status'], Travel.CERTIFIED)

        response = self.forced_auth_req('post', reverse('t2f:travels:details:state_change',
                                                        kwargs={'travel_pk': travel_id,
                                                                'transition_name': 'mark_as_completed'}),
                                        data=data, user=self.traveler)
        response_json = json.loads(response.rendered_content)
        self.assertEqual(response_json['non_field_errors'], ['Field report has to be filled.'])
        self.assertEqual(travel.report_note, '')

        # None should be handled as empty string
        travel.report_note = None   # This has to be set explicitly since serializer does not accept None
        response = self.forced_auth_req('post', reverse('t2f:travels:details:state_change',
                                                        kwargs={'travel_pk': travel_id,
                                                                'transition_name': 'mark_as_completed'}),
                                        data=data, user=self.traveler)
        response_json = json.loads(response.rendered_content)
        self.assertEqual(response_json['non_field_errors'], ['Field report has to be filled.'])
        self.assertEqual(travel.report_note, None)

        data = response_json
        data['report'] = 'Something'
        response = self.forced_auth_req('post', reverse('t2f:travels:details:state_change',
                                                        kwargs={'travel_pk': travel_id,
                                                                'transition_name': 'mark_as_completed'}),
                                        data=data, user=self.traveler)
        response_json = json.loads(response.rendered_content)
        self.assertEqual(response_json['status'], Travel.COMPLETED)

    def test_ta_not_required_flow_instant_complete(self):
        data = {'traveler': self.traveler.id,
                'ta_required': False,
                'international_travel': False,
                'start_date': datetime.utcnow(),
                'report': 'something',
                'end_date': datetime.utcnow() + timedelta(hours=10),
                'supervisor': self.unicef_staff.id}
        response = self.forced_auth_req('post', reverse('t2f:travels:list:state_change',
                                                        kwargs={'transition_name': 'mark_as_completed'}),
                                        data=data, user=self.unicef_staff)
        self.assertEqual(response.status_code, 201)
        response_json = json.loads(response.rendered_content)
        self.assertEqual(response_json['status'], Travel.COMPLETED)

        self.assertEqual(len(mail.outbox), 1)

    def test_ta_not_required_flow_send_for_approval(self):
        data = {'traveler': self.traveler.id,
                'ta_required': False,
                'international_travel': False,
                'report': 'something',
                'start_date': datetime.utcnow(),
                'end_date': datetime.utcnow() + timedelta(hours=10),
                'supervisor': self.unicef_staff.id}
        response = self.forced_auth_req('post', reverse('t2f:travels:list:state_change',
                                                        kwargs={'transition_name': 'save_and_submit'}),
                                        data=data, user=self.unicef_staff)
        self.assertEqual(response.status_code, 201)
        response_json = json.loads(response.rendered_content)
        self.assertEqual(response_json['status'], Travel.SUBMITTED)

        response = self.forced_auth_req('post', reverse('t2f:travels:details:state_change',
                                                        kwargs={'travel_pk': response_json['id'],
                                                                'transition_name': 'reject'}),
                                        data=response_json, user=self.unicef_staff)
        self.assertEqual(response.status_code, 200)
        response_json = json.loads(response.rendered_content)

        response = self.forced_auth_req('post', reverse('t2f:travels:details:state_change',
                                                        kwargs={'travel_pk': response_json['id'],
                                                                'transition_name': 'submit_for_approval'}),
                                        data=response_json, user=self.unicef_staff)
        self.assertEqual(response.status_code, 200)
        response_json = json.loads(response.rendered_content)

        response = self.forced_auth_req('post', reverse('t2f:travels:details:state_change',
                                                        kwargs={'travel_pk': response_json['id'],
                                                                'transition_name': 'mark_as_completed'}),
                                        data=response_json, user=self.unicef_staff)
        self.assertEqual(response.status_code, 200)
        response_json = json.loads(response.rendered_content)
        self.assertEqual(response_json['status'], Travel.COMPLETED)

    def test_international_travel(self):
        data = {'traveler': self.traveler.id,
                'ta_required': False,
                'international_travel': True,
                'report': 'something',
                'supervisor': self.unicef_staff.id}
        response = self.forced_auth_req('post', reverse('t2f:travels:list:state_change',
                                                        kwargs={'transition_name': 'save_and_submit'}),
                                        data=data, user=self.unicef_staff)
        self.assertEqual(response.status_code, 201)
        response_json = json.loads(response.rendered_content)
        self.assertEqual(response_json['status'], Travel.SUBMITTED)

        response = self.forced_auth_req('post', reverse('t2f:travels:details:state_change',
                                                        kwargs={'travel_pk': response_json['id'],
                                                                'transition_name': 'mark_as_completed'}),
                                        data=response_json, user=self.unicef_staff)
        self.assertEqual(response.status_code, 200)
        response_json = json.loads(response.rendered_content)
        self.assertEqual(response_json['status'], Travel.COMPLETED)

        # Try to complete an international travel instantly
        data = {'traveler': self.traveler.id,
                'ta_required': False,
                'international_travel': True,
                'report': 'something',
                'supervisor': self.unicef_staff.id}
        response = self.forced_auth_req('post', reverse('t2f:travels:list:state_change',
                                                        kwargs={'transition_name': 'mark_as_completed'}),
                                        data=data, user=self.unicef_staff)
        self.assertEqual(response.status_code, 400)
        response_json = json.loads(response.rendered_content)
        self.assertEqual(response_json,
                         {'non_field_errors': ["Transition conditions have not been met "
                                               "for method 'mark_as_completed'"]})

    def test_expense_required_on_send_for_payment(self):
        business_area = PublicsBusinessAreaFactory()
        dsa_region = PublicsDSARegionFactory()
        currency = PublicsCurrencyFactory()

        wbs = PublicsWBSFactory(business_area=business_area)
        grant = wbs.grants.first()
        fund = grant.funds.first()

        workspace = self.unicef_staff.profile.country
        workspace.business_area_code = business_area.code
        workspace.save()

        data = {'cost_assignments': [{'wbs': wbs.id,
                                      'grant': grant.id,
                                      'fund': fund.id,
                                      'share': 100}],
                'deductions': [{'date': '2016-11-03',
                                'breakfast': True,
                                'lunch': True,
                                'dinner': False,
                                'accomodation': True}],
                'itinerary': [{'origin': 'Berlin',
                               'destination': 'Budapest',
                               'departure_date': '2017-04-14T17:06:55.821490',
                               'arrival_date': '2017-04-15T17:06:55.821490',
                               'dsa_region': dsa_region.id,
                               'overnight_travel': False,
                               'mode_of_travel': ModeOfTravel.RAIL,
                               'airlines': []},
                              {'origin': 'Budapest',
                               'destination': 'Berlin',
                               'departure_date': '2017-05-20T12:06:55.821490',
                               'arrival_date': '2017-05-21T12:06:55.821490',
                               'dsa_region': dsa_region.id,
                               'overnight_travel': False,
                               'mode_of_travel': ModeOfTravel.RAIL,
                               'airlines': []}],
                'traveler': self.traveler.id,
                'ta_required': True,
                'supervisor': self.unicef_staff.id,
                'expenses': [],
                'currency': currency.id}
        response = self.forced_auth_req('post', reverse('t2f:travels:list:index'), data=data, user=self.unicef_staff)
        response_json = json.loads(response.rendered_content)
        self.assertEqual(response_json['cost_summary']['preserved_expenses'], None)

        travel_id = response_json['id']

        response = self.forced_auth_req('post', reverse('t2f:travels:details:state_change',
                                                        kwargs={'travel_pk': travel_id,
                                                                'transition_name': 'submit_for_approval'}),
                                        data=data, user=self.unicef_staff)
        response_json = json.loads(response.rendered_content)

        response = self.forced_auth_req('post', reverse('t2f:travels:details:state_change',
                                                        kwargs={'travel_pk': travel_id,
                                                                'transition_name': 'approve'}),
                                        data=response_json, user=self.unicef_staff)
        response_json = json.loads(response.rendered_content)

        response = self.forced_auth_req('post', reverse('t2f:travels:details:state_change',
                                                        kwargs={'travel_pk': travel_id,
                                                                'transition_name': 'send_for_payment'}),
                                        data=response_json, user=self.unicef_staff)
        response_json = json.loads(response.rendered_content)
        self.assertEqual(response.status_code, 200)
        self.assertEqual(Decimal(response_json['cost_summary']['preserved_expenses']),
                         Decimal('0.00'))<|MERGE_RESOLUTION|>--- conflicted
+++ resolved
@@ -9,12 +9,7 @@
 from django.core.urlresolvers import reverse
 from django.test.utils import override_settings
 
-<<<<<<< HEAD
-from EquiTrack.factories import UserFactory
 from EquiTrack.tests.cases import APITenantTestCase
-from publics.tests.factories import BusinessAreaFactory, DSARegionFactory, WBSFactory
-=======
-from EquiTrack.tests.mixins import APITenantTestCase
 from publics.tests.factories import (
     PublicsBusinessAreaFactory,
     PublicsCurrencyFactory,
@@ -22,7 +17,6 @@
     PublicsTravelExpenseTypeFactory,
     PublicsWBSFactory,
 )
->>>>>>> fc29c693
 from t2f.models import Invoice, ModeOfTravel, Travel
 from t2f.tests.factories import TravelFactory
 from users.tests.factories import UserFactory
