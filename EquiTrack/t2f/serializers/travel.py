from __future__ import unicode_literals

import operator
from itertools import chain
from datetime import datetime

from django.contrib.auth import get_user_model
from django.core.exceptions import ObjectDoesNotExist
from django.db.models.fields.related import ManyToManyField
from django.utils.functional import cached_property
from django.utils.itercompat import is_iterable
from rest_framework import serializers, ISO_8601
from rest_framework.exceptions import ValidationError

from publics.models import AirlineCompany
from t2f.models import TravelActivity, Travel, ItineraryItem, Expense, Deduction, CostAssignment, Clearances,\
    TravelAttachment, ActionPoint, TravelPermission
from locations.models import Location
from t2f.serializers import CostSummarySerializer

User = get_user_model()

iteneraryItemSortKey = operator.attrgetter('departure_date')

def order_iteneraryitems(instance, items):
    # ensure iteneraryitems are ordered by `departure_date`
    if (items is not None) and (len(items) > 1):
        instance.set_iteneraryitem_order([i.pk for i in
            sorted(items, key=iteneraryItemSortKey)])

class LowerTitleField(serializers.CharField):
    def to_representation(self, value):
        return value.lower()

    def to_internal_value(self, data):
        value = super(LowerTitleField, self).to_internal_value(data)
        return value.title()


class PermissionBasedModelSerializer(serializers.ModelSerializer):
    @cached_property
    def _writable_fields(self):
        fields = super(PermissionBasedModelSerializer, self)._writable_fields
        return [f for f in fields if self._can_write_field(f)]

    @cached_property
    def _readable_fields(self):
        fields = super(PermissionBasedModelSerializer, self)._readable_fields
        return [f for f in fields if self._can_read_field(f)]

    def _check_permission(self, permission_type, field_name):
        model_name = model_name = self.Meta.model.__name__.lower()

        permission_matrix = self.context.get('permission_matrix')

        if not permission_matrix:
            return True

        return permission_matrix.has_permission(permission_type, model_name, field_name)

    def _can_read_field(self, field):
        return self._check_permission(TravelPermission.VIEW, field.field_name)

    def _can_write_field(self, field):
        return self._check_permission(TravelPermission.EDIT, field.field_name)


class ActionPointSerializer(serializers.ModelSerializer):
    trip_reference_number = serializers.CharField(source='travel.reference_number', read_only=True)
    action_point_number = serializers.CharField(read_only=True)
    trip_id = serializers.IntegerField(source='travel.id', read_only=True)
    assigned_by = serializers.IntegerField(source='assigned_by.id', read_only=True)
    assigned_by_name = serializers.CharField(source='assigned_by.get_full_name', read_only=True)

    description = serializers.CharField(required=True)
    due_date = serializers.DateTimeField(required=True)
    person_responsible = serializers.PrimaryKeyRelatedField(queryset=User.objects.all())
    person_responsible_name = serializers.CharField(source='person_responsible.get_full_name', read_only=True)
    status = serializers.CharField(required=True)

    class Meta:
        model = ActionPoint
        fields = ('id', 'action_point_number', 'trip_reference_number', 'description', 'due_date', 'person_responsible',
                  'status', 'completed_at', 'actions_taken', 'follow_up', 'comments', 'created_at', 'assigned_by',
                  'assigned_by_name', 'person_responsible_name', 'trip_id')

    def validate_due_date(self, value):
        if value.date() < datetime.utcnow().date():
            raise ValidationError('Due date cannot be earlier than today.')
        return value

    def validate(self, attrs):
        error_dict = {}
        status = attrs.get('status')
        if status is None and self.instance:
            status = self.instance.status

        if status == ActionPoint.COMPLETED and not attrs.get('completed_at'):
            error_dict['completed_at'] = 'This field is required'

        if (status == ActionPoint.COMPLETED or attrs.get('completed_at')) and not attrs.get('actions_taken'):
            error_dict['actions_taken'] = 'This field is required'

        if error_dict:
            raise ValidationError(error_dict)

        return attrs

    def validate_status(self, value):
        statuses = dict(ActionPoint.STATUS).keys()
        if value not in statuses:
            raise ValidationError('Invalid status. Possible choices: {}'.format(', '.join(statuses)))
        return value


class ItineraryItemSerializer(PermissionBasedModelSerializer):
    id = serializers.IntegerField(required=False)
    airlines = serializers.PrimaryKeyRelatedField(many=True, queryset=AirlineCompany.objects.all(), required=False,
                                                  allow_null=True)
    mode_of_travel = LowerTitleField(required=False)

    class Meta:
        model = ItineraryItem
        fields = ('id', 'origin', 'destination', 'departure_date', 'arrival_date', 'dsa_region', 'overnight_travel',
                  'mode_of_travel', 'airlines')

class ExpenseSerializer(PermissionBasedModelSerializer):
    id = serializers.IntegerField(required=False)
    amount = serializers.DecimalField(max_digits=18, decimal_places=2, required=False)

    class Meta:
        model = Expense
        fields = ('id', 'type', 'document_currency', 'account_currency', 'amount')


class DeductionSerializer(PermissionBasedModelSerializer):
    id = serializers.IntegerField(required=False)
    day_of_the_week = serializers.CharField(read_only=True)

    class Meta:
        model = Deduction
        fields = ('id', 'date', 'breakfast', 'lunch', 'dinner', 'accomodation', 'no_dsa', 'day_of_the_week')


class CostAssignmentSerializer(PermissionBasedModelSerializer):
    id = serializers.IntegerField(required=False)

    class Meta:
        model = CostAssignment
        fields = ('id', 'wbs', 'share', 'grant', 'fund', 'business_area', 'delegate')


class ClearancesSerializer(PermissionBasedModelSerializer):
    medical_clearance = serializers.CharField()
    security_clearance = serializers.CharField()
    security_course = serializers.CharField()

    class Meta:
        model = Clearances
        fields = ('id', 'medical_clearance', 'security_clearance', 'security_course')


class TravelActivitySerializer(PermissionBasedModelSerializer):
    id = serializers.IntegerField(required=False)
    locations = serializers.PrimaryKeyRelatedField(many=True, queryset=Location.objects.all(), required=False,
                                                   allow_null=True)
    travel_type = LowerTitleField(required=False, allow_null=True)
    is_primary_traveler = serializers.BooleanField(required=False)
    primary_traveler = serializers.PrimaryKeyRelatedField(queryset=User.objects.all(), allow_null=True)

    class Meta:
        model = TravelActivity
        fields = ('id', 'travel_type', 'partner', 'partnership', 'government_partnership', 'result', 'locations',
                  'primary_traveler', 'date', 'is_primary_traveler')

    def validate(self, attrs):
        if 'id' not in attrs:
            if not attrs.get('is_primary_traveler'):
                if not attrs.get('primary_traveler'):
                    raise ValidationError({'primary_traveler': 'This field is required'})

        if attrs.get('partnership') and attrs.get('government_partnership'):
            raise ValidationError('Partnership and government partnership cannot be set at the same time')

        if 'partnership' in attrs:
            attrs['government_partnership'] = None
        elif 'government_partnership' in attrs:
            attrs['partnership'] = None

        return attrs

    def to_internal_value(self, data):
        ret = super(TravelActivitySerializer, self).to_internal_value(data)
        ret.pop('is_primary_traveler', None)
        return ret


class TravelAttachmentSerializer(serializers.ModelSerializer):
    url = serializers.CharField(source='file.url', read_only=True)

    class Meta:
        model = TravelAttachment
        fields = ('id', 'name', 'type', 'url', 'file')

    def create(self, validated_data):
        validated_data['travel'] = self.context['travel']
        return super(TravelAttachmentSerializer, self).create(validated_data)


class TravelDetailsSerializer(serializers.ModelSerializer):
    itinerary = ItineraryItemSerializer(many=True, required=False)
    expenses = ExpenseSerializer(many=True, required=False)
    deductions = DeductionSerializer(many=True, required=False)
    cost_assignments = CostAssignmentSerializer(many=True, required=False)
    clearances = ClearancesSerializer(required=False)
    activities = TravelActivitySerializer(many=True, required=False)
    attachments = TravelAttachmentSerializer(many=True, read_only=True)
    cost_summary = CostSummarySerializer(read_only=True)
    report = serializers.CharField(source='report_note', required=False, default='', allow_blank=True)
    mode_of_travel = serializers.ListField(child=LowerTitleField(), allow_null=True, required=False)
    action_points = ActionPointSerializer(many=True, required=False)

    # Fix because of a frontend validation failure (fix it on the frontend first)
    estimated_travel_cost = serializers.DecimalField(max_digits=18, decimal_places=2, required=False)

    class Meta:
        model = Travel
        fields = ('reference_number', 'supervisor', 'office', 'end_date', 'section', 'international_travel',
                  'traveler', 'start_date', 'ta_required', 'purpose', 'id', 'itinerary', 'expenses', 'deductions',
                  'cost_assignments', 'clearances', 'status', 'activities', 'mode_of_travel', 'estimated_travel_cost',
                  'currency', 'completed_at', 'canceled_at', 'rejection_note', 'cancellation_note', 'attachments',
                  'cost_summary', 'certification_note', 'report', 'additional_note', 'misc_expenses', 'action_points')
        # Review this, as a developer could be confusing why the status field is not saved during an update
        read_only_fields = ('status', 'reference_number')

    def __init__(self, *args, **kwargs):
        data = kwargs.get('data', {})
        self.transition_name = data.get('transition_name', None)
        super(TravelDetailsSerializer, self).__init__(*args, **kwargs)

        ta_required = data.get('ta_required', False)
        if self.instance and not is_iterable(self.instance):
            ta_required |= self.instance.ta_required

        if not ta_required:
            data.pop('itinerary', None)
            data.pop('deductions', None)
            data.pop('expenses', None)
            data.pop('cost_assignments', None)

    # -------- Validation method --------
    def validate_cost_assignments(self, value):
        # If transition is None, it's a normal save (not an action) and we don't have to validate this
        if not value or self.transition_name is None:
            return value

        share_sum = sum([ca['share'] for ca in value])
        if share_sum != 100:
            raise ValidationError('Shares should add up to 100%')
        return value

    def validate_itinerary(self, value):
        if self.transition_name == 'submit_for_approval' and len(value) < 2:
            raise ValidationError('Travel must have at least two itinerary item')

        if not value:
            return value

        # Check destination-origin relation
        previous_destination = value[0]['destination']

        for itinerary_item in value[1:]:
            if itinerary_item['origin'] != previous_destination:
                raise ValidationError('Origin should match with the previous destination')
            previous_destination = itinerary_item['destination']

        # Check date integrity
        dates_iterator = chain.from_iterable((i['departure_date'], i['arrival_date']) for i in value)

        current_date = dates_iterator.next()
        for date in dates_iterator:
            if date is None:
                continue

            if date < current_date:
                raise ValidationError('Itinerary items have to be ordered by date')
            current_date = date

        return value

    def validate(self, attrs):
        if 'mode_of_travel' in attrs and attrs['mode_of_travel'] is None:
            attrs['mode_of_travel'] = []
        return super(TravelDetailsSerializer, self).validate(attrs)

    def to_internal_value(self, data):
        if self.instance:
            traveler_id = getattr(self.instance.traveler, 'id', None)
        else:
            traveler_id = None

        traveler_id = data.get('traveler', traveler_id)

        for travel_activity_data in data.get('activities', []):
            if travel_activity_data.get('is_primary_traveler'):
                travel_activity_data['primary_traveler'] = traveler_id

        return super(TravelDetailsSerializer, self).to_internal_value(data)

    def to_representation(self, instance):
        data = super(TravelDetailsSerializer, self).to_representation(instance)

        for travel_activity_data in data.get('activities', []):
            if travel_activity_data['primary_traveler'] == data.get('traveler', None):
                travel_activity_data['is_primary_traveler'] = True
            else:
                travel_activity_data['is_primary_traveler'] = False

        return data

    # -------- Create and update methods --------
    def create(self, validated_data):
        itinerary = validated_data.pop('itinerary', [])
        expenses = validated_data.pop('expenses', [])
        deductions = validated_data.pop('deductions', [])
        cost_assignments = validated_data.pop('cost_assignments', [])
        clearances = validated_data.pop('clearances', {})
        activities = validated_data.pop('activities', [])
        action_points = validated_data.pop('action_points', [])

        instance = super(TravelDetailsSerializer, self).create(validated_data)

        # Reverse FK and M2M relations
<<<<<<< HEAD
        self.create_related_models(ItineraryItem, itinerary, travel=instance)
=======
        iteneraryitems = self.create_related_models(IteneraryItem, itinerary, travel=instance)
        # ensure iteneraryitems are ordered by `departure_date`
        order_iteneraryitems(instance, iteneraryitems)
>>>>>>> 0e4c86a3
        self.create_related_models(Expense, expenses, travel=instance)
        self.create_related_models(Deduction, deductions, travel=instance)
        self.create_related_models(CostAssignment, cost_assignments, travel=instance)
        self.create_related_models(ActionPoint, action_points, travel=instance)
        travel_activities = self.create_related_models(TravelActivity, activities)
        for activity in travel_activities:
            activity.travels.add(instance)

        # O2O relations
        clearances['travel'] = instance
        Clearances.objects.create(**clearances)

        return instance

    def create_related_models(self, model, related_data, **kwargs):
        new_models = []
        for data in related_data:
            data = dict(data)
            m2m_fields = {k: data.pop(k, []) for k in data.keys()
                          if isinstance(model._meta.get_field_by_name(k)[0], ManyToManyField)}
            data.update(kwargs)

            # TODO: remove this ugly stuff from here
            if issubclass(model, ActionPoint):
                data['assigned_by'] = self.context['request'].user

            related_instance = model.objects.create(**data)
            for field_name, value in m2m_fields.items():
                related_manager = getattr(related_instance, field_name)
                related_manager.add(*value)
            new_models.append(related_instance)
        return new_models

    def update(self, instance, validated_data, model_serializer=None):
        model_serializer = model_serializer or self

        related_attributes = {}
        related_fields = {n:f for n, f in model_serializer.get_fields().items()
                          if isinstance(f, serializers.BaseSerializer) and f.read_only == False}
        for attr_name in related_fields:
            if model_serializer.partial and attr_name not in validated_data:
                continue

            if isinstance(related_fields[attr_name], serializers.ListSerializer):
                default = []
            elif related_fields[attr_name].allow_null:
                default = None
            else:
                default = {}
            related_attributes[attr_name] = validated_data.pop(attr_name, default)

        self.update_object(instance, validated_data)

        for attr_name, related_data in related_attributes.items():
            self.update_related_objects(attr_name, related_data)

        return instance

    def update_object(self, obj, data):
        m2m_fields = {k: data.pop(k, []) for k in data.keys()
                      if isinstance(obj._meta.get_field_by_name(k)[0], ManyToManyField)}
        for attr, value in data.items():
            setattr(obj, attr, value)
        obj.save()

        for field_name, value in m2m_fields.items():
            related_manager = getattr(obj, field_name)
            to_remove = [r for r in related_manager.all() if r.id not in {r.id for r in value}]
            related_manager.remove(*to_remove)
            related_manager.add(*value)

    def update_related_objects(self, attr_name, related_data):
        many = isinstance(self._fields[attr_name], serializers.ListSerializer)

        try:
            related = getattr(self.instance, attr_name)
        except ObjectDoesNotExist:
            related = None

        if many:
            # Load the queryset
            related = related.all()

            model = self._fields[attr_name].child.Meta.model
            related_to_delete = {o.pk for o in related}

            # Iterate over incoming data and create/update the models
            for attrs in related_data:
                pk = attrs.pop('id', None)
                if pk:
                    obj = related.get(pk=pk)
                    self.update_object(obj, attrs)
                    related_to_delete.remove(pk)
                else:
                    try:
                        self.create_related_models(model, [attrs], travel=self.instance)
                    except TypeError:
                        attrs.pop('travel', None)
                        new_models = self.create_related_models(model, [attrs])
                        for m in new_models:
                            m.travels.add(self.instance)

            # Delete the leftover
            model.objects.filter(pk__in=related_to_delete).delete()

        else:
            if related_data and related:
                self.update_object(related, related_data)
            elif related_data and related is None:
                model = self._fields[attr_name].Meta.model
                self.create_related_models(model, [related_data], travel=self.instance)
            elif related_data is None and related:
                related.delete()

        # ensure iteneraryitems are ordered by `departure_date`
        order_iteneraryitems(self.instance, self.instance.itinerary.all())


class TravelListSerializer(TravelDetailsSerializer):
    # TODO: reserve field names to pks for related fields and add _name for the names
    traveler = serializers.CharField(source='traveler.get_full_name')
    supervisor_name = serializers.CharField(source='supervisor.get_full_name')

    class Meta:
        model = Travel
        fields = ('id', 'reference_number', 'traveler', 'purpose', 'status', 'section', 'office', 'start_date',
                  'end_date', 'supervisor_name')
        read_only_fields = ('status',)


class TravelActivityByPartnerSerializer(serializers.ModelSerializer):
    locations = serializers.SlugRelatedField(slug_field='name', many=True, read_only=True)
    primary_traveler = serializers.CharField(source='primary_traveler.get_full_name')
    reference_number = serializers.SerializerMethodField()
    status = serializers.SerializerMethodField()

    def get_status(self, obj):
        return obj.travels.first().status

    def get_reference_number(self, obj):
        return obj.travels.first().reference_number

    class Meta:
        model = TravelActivity
        fields = ("primary_traveler", "travel_type", "date", "locations", "reference_number", "status",)


class CloneOutputSerializer(TravelDetailsSerializer):
    class Meta:
        model = Travel
        fields = ('id',)


class CloneParameterSerializer(serializers.Serializer):
    traveler = serializers.PrimaryKeyRelatedField(queryset=User.objects.all())

    class Meta:
        fields = ('traveler',)<|MERGE_RESOLUTION|>--- conflicted
+++ resolved
@@ -20,13 +20,13 @@
 
 User = get_user_model()
 
-iteneraryItemSortKey = operator.attrgetter('departure_date')
-
-def order_iteneraryitems(instance, items):
-    # ensure iteneraryitems are ordered by `departure_date`
+itineraryItemSortKey = operator.attrgetter('departure_date')
+
+def order_itineraryitems(instance, items):
+    # ensure itineraryitems are ordered by `departure_date`
     if (items is not None) and (len(items) > 1):
-        instance.set_iteneraryitem_order([i.pk for i in
-            sorted(items, key=iteneraryItemSortKey)])
+        instance.set_itineraryitem_order([i.pk for i in
+            sorted(items, key=itineraryItemSortKey)])
 
 class LowerTitleField(serializers.CharField):
     def to_representation(self, value):
@@ -331,14 +331,11 @@
         instance = super(TravelDetailsSerializer, self).create(validated_data)
 
         # Reverse FK and M2M relations
-<<<<<<< HEAD
-        self.create_related_models(ItineraryItem, itinerary, travel=instance)
-=======
-        iteneraryitems = self.create_related_models(IteneraryItem, itinerary, travel=instance)
-        # ensure iteneraryitems are ordered by `departure_date`
-        order_iteneraryitems(instance, iteneraryitems)
->>>>>>> 0e4c86a3
-        self.create_related_models(Expense, expenses, travel=instance)
+        itineraryitems = self.create_related_models(ItineraryItem, itinerary, travel=instance)
+        # ensure itineraryitems are ordered by `departure_date`
+        order_itineraryitems(instance, itineraryitems)
+
+    self.create_related_models(Expense, expenses, travel=instance)
         self.create_related_models(Deduction, deductions, travel=instance)
         self.create_related_models(CostAssignment, cost_assignments, travel=instance)
         self.create_related_models(ActionPoint, action_points, travel=instance)
@@ -452,8 +449,8 @@
             elif related_data is None and related:
                 related.delete()
 
-        # ensure iteneraryitems are ordered by `departure_date`
-        order_iteneraryitems(self.instance, self.instance.itinerary.all())
+        # ensure itineraryitems are ordered by `departure_date`
+        order_itineraryitems(self.instance, self.instance.itinerary.all())
 
 
 class TravelListSerializer(TravelDetailsSerializer):
