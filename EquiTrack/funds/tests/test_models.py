--- conflicted
+++ resolved
@@ -6,7 +6,7 @@
 import sys
 from unittest import skipIf
 
-from EquiTrack.tests.mixins import FastTenantTestCase
+from EquiTrack.tests.cases import EToolsTenantTestCase
 from funds.models import FundsReservationItem, FundsCommitmentItem
 from funds.tests.factories import (
     DonorFactory,
@@ -16,11 +16,6 @@
     FundsCommitmentHeaderFactory,
     GrantFactory,
 )
-<<<<<<< HEAD
-=======
-from EquiTrack.tests.cases import EToolsTenantTestCase
-from funds.models import FundsReservationItem, FundsCommitmentItem
->>>>>>> 657e7458
 
 
 @skipIf(sys.version_info.major == 3, "This test can be deleted under Python 3")
@@ -68,17 +63,10 @@
         self.assertEqual(unicode(funds_commitment_item), u'R\xe4dda Barnen')
 
 
-<<<<<<< HEAD
-class TestFundsReservationItem(FastTenantTestCase):
+class TestFundsReservationItem(EToolsTenantTestCase):
     @classmethod
     def setUpTestData(cls):
         cls.fr_header = FundsReservationHeaderFactory(fr_number='23')
-=======
-class TestFundsReservationItem(EToolsTenantTestCase):
-
-    def setUp(self):
-        self.fr_header = FundsReservationHeaderFactory(fr_number='23')
->>>>>>> 657e7458
 
     def test_fr_ref_number_gets_generated_if_not_provided(self):
         "fr_ref_number should be generated if not provided."
@@ -101,17 +89,10 @@
         self.assertEqual(fr_item.fr_ref_number, 'use-this-value')
 
 
-<<<<<<< HEAD
-class TestFundsCommitmentItem(FastTenantTestCase):
+class TestFundsCommitmentItem(EToolsTenantTestCase):
     @classmethod
     def setUpTestData(cls):
         cls.fc_header = FundsCommitmentHeaderFactory(fc_number='23')
-=======
-class TestFundsCommitmentItem(EToolsTenantTestCase):
-
-    def setUp(self):
-        self.fc_header = FundsCommitmentHeaderFactory(fc_number='23')
->>>>>>> 657e7458
 
     def test_fc_ref_number_gets_generated_if_not_provided(self):
         "fc_ref_number should be generated if not provided."
