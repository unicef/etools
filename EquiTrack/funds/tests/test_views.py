from __future__ import unicode_literals

from datetime import timedelta, datetime
import json

from django.core.urlresolvers import reverse
from django.utils import timezone
from rest_framework import status

<<<<<<< HEAD
from EquiTrack.tests.mixins import APITenantTestCase
from EquiTrack.factories import (
    DonorFactory,
    FundsReservationHeaderFactory,
    FundsReservationItemFactory,
    GrantFactory,
    InterventionFactory,
    UserFactory,
)


class TestFRHeaderView(APITenantTestCase):
    @classmethod
    def setUpTestData(cls):
        cls.unicef_staff = UserFactory(is_staff=True)
        cls.intervention = InterventionFactory()
=======
from EquiTrack.tests.cases import BaseTenantTestCase
from funds.tests.factories import FundsReservationHeaderFactory
from partners.tests.factories import (
    AgreementFactory,
    InterventionFactory,
    PartnerFactory,
)
from users.tests.factories import UserFactory


class TestFRHeaderView(BaseTenantTestCase):
    @classmethod
    def setUpTestData(cls):
        cls.unicef_staff = UserFactory(is_staff=True)
        partner = PartnerFactory(vendor_number="PVN")
        agreement = AgreementFactory(partner=partner)
        cls.intervention = InterventionFactory(agreement=agreement)
>>>>>>> 7f125852

    def setUp(self):
        vendor_code = self.intervention.agreement.partner.vendor_number
        self.fr_1 = FundsReservationHeaderFactory(intervention=None, currency="USD", vendor_code=vendor_code)
        self.fr_2 = FundsReservationHeaderFactory(intervention=None, currency="USD", vendor_code=vendor_code)
        self.fr_3 = FundsReservationHeaderFactory(intervention=None, currency="RON")

    def run_request(self, data):
        response = self.forced_auth_req(
            'get',
            reverse('funds:frs'),
            user=self.unicef_staff,
            data=data
        )
        return response.status_code, json.loads(response.rendered_content)

    def test_get_one_fr(self):

        data = {'values': self.fr_1.fr_number}

        status_code, result = self.run_request(data)

        self.assertEqual(status_code, status.HTTP_200_OK)
        self.assertEqual(len(result['frs']), 1)
        self.assertEqual(result['total_actual_amt'], float(self.fr_1.actual_amt_local))
        self.assertEqual(result['total_outstanding_amt'], float(self.fr_1.outstanding_amt_local))
        self.assertEqual(result['total_frs_amt'], float(self.fr_1.total_amt_local))
        self.assertEqual(result['total_intervention_amt'], float(self.fr_1.intervention_amt))

    def test_get_two_frs(self):

        data = {'values': ','.join([self.fr_1.fr_number, self.fr_2.fr_number])}

        status_code, result = self.run_request(data)

        self.assertEqual(status_code, status.HTTP_200_OK)
        self.assertEqual(len(result['frs']), 2)

        # Make sure result numbers match up
        # float the Decimal sum
        self.assertEqual(result['total_actual_amt'],
                         float(sum([self.fr_1.actual_amt_local, self.fr_2.actual_amt_local])))
        self.assertEqual(result['total_outstanding_amt'],
                         float(sum([self.fr_1.outstanding_amt_local, self.fr_2.outstanding_amt_local])))
        self.assertEqual(result['total_frs_amt'],
                         float(sum([self.fr_1.total_amt_local, self.fr_2.total_amt_local])))
        self.assertEqual(result['total_intervention_amt'],
                         float(sum([self.fr_1.intervention_amt, self.fr_2.intervention_amt])))

    def test_get_earliest_start_date_from_two_frs(self):

        data = {'values': ','.join([self.fr_1.fr_number, self.fr_2.fr_number])}

        status_code, result = self.run_request(data)

        self.assertEqual(status_code, status.HTTP_200_OK)
        self.assertEqual(len(result['frs']), 2)

        self.assertEqual(datetime.strptime(result['earliest_start_date'], '%Y-%m-%d').date(),
                         min([self.fr_1.start_date, self.fr_2.start_date]))
        self.assertEqual(datetime.strptime(result['latest_end_date'], '%Y-%m-%d').date(),
                         max([self.fr_1.end_date, self.fr_2.end_date]))

    def test_get_earliest_start_date_from_one_fr(self):

        data = {'values': ','.join([self.fr_1.fr_number])}

        status_code, result = self.run_request(data)

        self.assertEqual(status_code, status.HTTP_200_OK)
        self.assertEqual(len(result['frs']), 1)

        self.assertEqual(datetime.strptime(result['earliest_start_date'], '%Y-%m-%d').date(),
                         self.fr_1.start_date)
        self.assertEqual(datetime.strptime(result['latest_end_date'], '%Y-%m-%d').date(),
                         self.fr_1.end_date)

    def test_get_fail_with_no_values(self):
        data = {}
        status_code, result = self.run_request(data)
        self.assertEqual(status_code, status.HTTP_400_BAD_REQUEST)
        self.assertEqual(result['error'], 'Values are required')

    def test_get_fail_with_nonexistant_values(self):
        data = {'values': ','.join(['im a bad value', 'another bad value'])}
        status_code, result = self.run_request(data)
        self.assertEqual(status_code, status.HTTP_400_BAD_REQUEST)
        self.assertEqual(result['error'],
                         'One or more of the FRs are used by another PD/SSFA '
                         'or could not be found in eTools.')

    def test_get_fail_with_one_bad_value(self):
        data = {'values': ','.join(['im a bad value', self.fr_1.fr_number])}
        status_code, result = self.run_request(data)
        self.assertEqual(status_code, status.HTTP_400_BAD_REQUEST)
        self.assertEqual(result['error'],
                         'One or more of the FRs are used by another PD/SSFA '
                         'or could not be found in eTools.')

    def test_get_success_with_expired_fr(self):
        self.fr_1.end_date = timezone.now().date() - timedelta(days=1)
        self.fr_1.save()
        data = {'values': ','.join([self.fr_2.fr_number, self.fr_1.fr_number])}
        status_code, result = self.run_request(data)
        self.assertEqual(status_code, status.HTTP_200_OK)

    def test_get_fail_with_intervention_fr(self):
        self.fr_1.intervention = self.intervention
        self.fr_1.save()
        data = {'values': ','.join([self.fr_2.fr_number, self.fr_1.fr_number])}
        status_code, result = self.run_request(data)
        self.assertEqual(status_code, status.HTTP_400_BAD_REQUEST)
        self.assertEqual(result['error'],
                         'One or more of the FRs are used by another PD/SSFA '
                         'or could not be found in eTools.')

    def test_get_with_intervention_fr(self):
        self.fr_1.intervention = self.intervention
        self.fr_1.save()
        data = {'values': ','.join([self.fr_2.fr_number, self.fr_1.fr_number]),
                'intervention': self.intervention.id}
        status_code, result = self.run_request(data)
        self.assertEqual(status_code, status.HTTP_200_OK)
        self.assertEqual(len(result['frs']), 2)
        self.assertEqual(result['total_actual_amt'], float(sum([self.fr_1.actual_amt_local,
                                                                self.fr_2.actual_amt_local])))
        self.assertEqual(result['total_outstanding_amt'],
                         float(sum([self.fr_1.outstanding_amt_local, self.fr_2.outstanding_amt_local])))
        self.assertEqual(result['total_frs_amt'],
                         float(sum([self.fr_1.total_amt_local, self.fr_2.total_amt_local])))
        self.assertEqual(result['total_intervention_amt'],
                         float(sum([self.fr_1.intervention_amt, self.fr_2.intervention_amt])))

    def test_grants_filter(self):
        """Check that filtering on grant returns expected result"""
        grant_number = "G123"
        grant = GrantFactory(name=grant_number)
        FundsReservationItemFactory(
            fund_reservation=self.fr_1,
            grant_number=grant_number
        )
        data = {
            "values": self.fr_1.fr_number,
            "grants": grant.pk,
        }
        status_code, result = self.run_request(data)
        self.assertEqual(status_code, status.HTTP_200_OK)
        self.assertEqual(len(result['frs']), 1)

    def test_grants_many_filter(self):
        """Check that filtering on multiple grants returns expected result"""
        grant_number_1 = "G123"
        grant_number_2 = "G124"
        grant_1 = GrantFactory(name=grant_number_1)
        grant_2 = GrantFactory(name=grant_number_2)
        FundsReservationItemFactory(
            fund_reservation=self.fr_1,
            grant_number=grant_number_1
        )
        FundsReservationItemFactory(
            fund_reservation=self.fr_2,
            grant_number=grant_number_2
        )
        FundsReservationHeaderFactory()
        data = {
            "values": ",".join([self.fr_1.fr_number, self.fr_2.fr_number]),
            "grants": ",".join([str(grant_1.pk), str(grant_2.pk)]),
        }
        status_code, result = self.run_request(data)
        self.assertEqual(status_code, status.HTTP_200_OK)
        self.assertEqual(len(result['frs']), 2)

    def test_grants_filter_invalid(self):
        """Check that filtering on invalid grant returns 400"""
        grant_number = "G123"
        GrantFactory(name=grant_number)
        FundsReservationItemFactory(
            fund_reservation=self.fr_1,
            grant_number=grant_number
        )
        data = {
            "values": self.fr_1.fr_number,
            "grants": "404",
        }
        status_code, result = self.run_request(data)
        self.assertEqual(status_code, status.HTTP_400_BAD_REQUEST)
        self.assertIn(
            'please make sure to select FRs that relate to the PD/SSFA Partner',
            result['error']
        )

    def test_donors_filter(self):
        """Check that filtering on donor returns expected result"""
        donor = DonorFactory()
        grant_number = "G123"
        GrantFactory(
            donor=donor,
            name=grant_number,
        )
        FundsReservationItemFactory(
            fund_reservation=self.fr_1,
            grant_number=grant_number
        )
        data = {
            "values": self.fr_1.fr_number,
            "donors": donor.pk,
        }
        status_code, result = self.run_request(data)
        self.assertEqual(status_code, status.HTTP_200_OK)
        self.assertEqual(len(result['frs']), 1)

    def test_donors_many_filter(self):
        """Check that filtering on multiple donors returns expected result"""
        donor_1 = DonorFactory()
        donor_2 = DonorFactory()
        grant_number_1 = "G123"
        grant_number_2 = "G124"
        GrantFactory(
            donor=donor_1,
            name=grant_number_1,
        )
        GrantFactory(
            donor=donor_2,
            name=grant_number_2,
        )
        FundsReservationItemFactory(
            fund_reservation=self.fr_1,
            grant_number=grant_number_1
        )
        FundsReservationItemFactory(
            fund_reservation=self.fr_2,
            grant_number=grant_number_2
        )
        FundsReservationHeaderFactory()
        data = {
            "values": ",".join([self.fr_1.fr_number, self.fr_2.fr_number]),
            "donors": ",".join([str(donor_1.pk), str(donor_2.pk)]),
        }
        status_code, result = self.run_request(data)
        self.assertEqual(status_code, status.HTTP_200_OK)
        self.assertEqual(len(result['frs']), 2)

    def test_donors_filter_invalid(self):
        """Check that filtering on invalid donors returns 400"""
        donor = DonorFactory()
        grant_number = "G123"
        GrantFactory(
            donor=donor,
            name=grant_number,
        )
        FundsReservationItemFactory(
            fund_reservation=self.fr_1,
            grant_number=grant_number
        )
        data = {
            "values": self.fr_1.fr_number,
            "donors": "404",
        }
        status_code, result = self.run_request(data)
        self.assertEqual(status_code, status.HTTP_400_BAD_REQUEST)
        self.assertIn(
            'please make sure to select FRs that relate to the PD/SSFA Partner',
            result['error']
        )

    def test_grant_donors_mismatch(self):
        """Check that filtering on donors and grant not related to donor,
        returns 400
        """
        donor = DonorFactory()
        GrantFactory(
            donor=donor,
        )
        grant_number = "G123"
        grant = GrantFactory(
            name=grant_number,
        )
        FundsReservationItemFactory(
            fund_reservation=self.fr_1,
            grant_number=grant_number
        )
        data = {
            "values": self.fr_1.fr_number,
            "grants": grant.pk,
            "donors": donor.pk,
        }
        status_code, result = self.run_request(data)
        self.assertEqual(status_code, status.HTTP_400_BAD_REQUEST)
        self.assertIn(
            'please make sure to select FRs that relate to the PD/SSFA Partner',
            result['error']
        )

    def test_frs_vendor_code_mismatch(self):
        data = {'values': ','.join([self.fr_1.fr_number, self.fr_3.fr_number])}

        status_code, result = self.run_request(data)

        self.assertEqual(status_code, status.HTTP_400_BAD_REQUEST)
        self.assertIn('FRs selected relate to various partners', result['error'])

    def test_frs_partner_vendor_code_mismatch(self):
        data = {'values': ','.join([self.fr_3.fr_number]),
                'intervention': self.intervention.pk}

        status_code, result = self.run_request(data)

        self.assertEqual(status_code, status.HTTP_400_BAD_REQUEST)
        self.assertIn('vendor number of the selected implementing partner in eTools does not '
                      'match the vendor number entered in the FR in VISION', result['error'])

    def test_frs_partner_vendor_code_ok(self):
        data = {'values': ','.join([self.fr_1.fr_number]),
                'intervention': self.intervention.pk}

        status_code, result = self.run_request(data)

        self.assertEqual(status_code, status.HTTP_200_OK)

    def test_frs_currencies_match_ok(self):
        data = {'values': ','.join([self.fr_1.fr_number, self.fr_2.fr_number])}

        status_code, result = self.run_request(data)

        self.assertEqual(status_code, status.HTTP_200_OK)
        self.assertEqual(result['currencies_match'], True)
        self.assertNotEqual(result['total_intervention_amt'], 0)

    def test_frs_currencies_mismatch_ok(self):
        self.fr_2.currency = 'LBP'
        self.fr_2.save()
        data = {'values': ','.join([self.fr_1.fr_number, self.fr_2.fr_number])}

        status_code, result = self.run_request(data)

        self.assertEqual(status_code, status.HTTP_200_OK)
        self.assertEqual(result['currencies_match'], False)
        self.assertEqual(result['total_intervention_amt'], 0)<|MERGE_RESOLUTION|>--- conflicted
+++ resolved
@@ -7,26 +7,13 @@
 from django.utils import timezone
 from rest_framework import status
 
-<<<<<<< HEAD
-from EquiTrack.tests.mixins import APITenantTestCase
-from EquiTrack.factories import (
+from EquiTrack.tests.cases import BaseTenantTestCase
+from funds.tests.factories import (
     DonorFactory,
     FundsReservationHeaderFactory,
     FundsReservationItemFactory,
     GrantFactory,
-    InterventionFactory,
-    UserFactory,
 )
-
-
-class TestFRHeaderView(APITenantTestCase):
-    @classmethod
-    def setUpTestData(cls):
-        cls.unicef_staff = UserFactory(is_staff=True)
-        cls.intervention = InterventionFactory()
-=======
-from EquiTrack.tests.cases import BaseTenantTestCase
-from funds.tests.factories import FundsReservationHeaderFactory
 from partners.tests.factories import (
     AgreementFactory,
     InterventionFactory,
@@ -42,7 +29,6 @@
         partner = PartnerFactory(vendor_number="PVN")
         agreement = AgreementFactory(partner=partner)
         cls.intervention = InterventionFactory(agreement=agreement)
->>>>>>> 7f125852
 
     def setUp(self):
         vendor_code = self.intervention.agreement.partner.vendor_number
