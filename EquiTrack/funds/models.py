--- conflicted
+++ resolved
@@ -1,11 +1,8 @@
 from django.db import models
 from django.utils import timezone
 from django.utils.encoding import python_2_unicode_compatible
-<<<<<<< HEAD
 from model_utils.models import TimeStampedModel
-=======
 from django.utils.translation import ugettext as _
->>>>>>> ad88d86a
 
 
 @python_2_unicode_compatible
@@ -63,17 +60,7 @@
 
 
 @python_2_unicode_compatible
-<<<<<<< HEAD
 class FundsReservationHeader(TimeStampedModel):
-    intervention = models.ForeignKey('partners.Intervention', related_name='frs', blank=True, null=True)
-    vendor_code = models.CharField(max_length=20)
-    fr_number = models.CharField(max_length=20, unique=True)
-    document_date = models.DateField(null=True, blank=True)
-    fr_type = models.CharField(max_length=50, null=True, blank=True)
-    currency = models.CharField(max_length=50, null=True, blank=True)
-    document_text = models.CharField(max_length=255, null=True, blank=True)
-=======
-class FundsReservationHeader(models.Model):
     intervention = models.ForeignKey(
         'partners.Intervention',
         verbose_name=_("Reference Number"),
@@ -113,7 +100,6 @@
         null=True,
         blank=True,
     )
->>>>>>> ad88d86a
 
     # this is the field required for validation, this is the 'current_amount'
     intervention_amt = models.DecimalField(
@@ -170,13 +156,7 @@
 
 
 @python_2_unicode_compatible
-<<<<<<< HEAD
 class FundsReservationItem(TimeStampedModel):
-    fund_reservation = models.ForeignKey(FundsReservationHeader, related_name="fr_items")
-    fr_ref_number = models.CharField(max_length=30, null=True, blank=True)
-    line_item = models.CharField(max_length=5)
-=======
-class FundsReservationItem(models.Model):
     fund_reservation = models.ForeignKey(
         FundsReservationHeader,
         verbose_name=_("FR Number"),
@@ -189,7 +169,6 @@
         blank=True,
     )
     line_item = models.CharField(verbose_name=_("Line Item"), max_length=5)
->>>>>>> ad88d86a
 
     # grant and fund will be needed for filtering in the future
     wbs = models.CharField(
@@ -249,18 +228,7 @@
 
 
 @python_2_unicode_compatible
-<<<<<<< HEAD
 class FundsCommitmentHeader(TimeStampedModel):
-    vendor_code = models.CharField(max_length=20)
-    fc_number = models.CharField(max_length=20, unique=True)
-    document_date = models.DateField(null=True, blank=True)
-    fc_type = models.CharField(max_length=50, null=True, blank=True)
-    currency = models.CharField(max_length=50, null=True, blank=True)
-    document_text = models.CharField(max_length=255, null=True, blank=True)
-    exchange_rate = models.CharField(max_length=20, null=True, blank=True)
-    responsible_person = models.CharField(max_length=100, blank=True, null=True)
-=======
-class FundsCommitmentHeader(models.Model):
     vendor_code = models.CharField(
         verbose_name=_("Vendor Code"),
         max_length=20,
@@ -305,7 +273,6 @@
         blank=True,
         null=True,
     )
->>>>>>> ad88d86a
 
     def __str__(self):
         return u'{}'.format(
@@ -314,23 +281,7 @@
 
 
 @python_2_unicode_compatible
-<<<<<<< HEAD
 class FundsCommitmentItem(TimeStampedModel):
-    fund_commitment = models.ForeignKey(FundsCommitmentHeader, related_name='fc_items')
-    fc_ref_number = models.CharField(max_length=30, null=True, blank=True)
-    line_item = models.CharField(max_length=5)
-    wbs = models.CharField(max_length=30, null=True, blank=True)
-    grant_number = models.CharField(max_length=20, null=True, blank=True)
-    fund = models.CharField(max_length=10, null=True, blank=True)
-    gl_account = models.CharField(max_length=15, null=True, blank=True)
-    due_date = models.DateField(null=True, blank=True)
-    fr_number = models.CharField(max_length=20, blank=True, null=True)
-    commitment_amount = models.DecimalField(default=0, max_digits=12, decimal_places=2)
-    commitment_amount_dc = models.DecimalField(default=0, max_digits=12, decimal_places=2)
-    amount_changed = models.DecimalField(default=0, max_digits=12, decimal_places=2)
-    line_item_text = models.CharField(max_length=255, null=True, blank=True)
-=======
-class FundsCommitmentItem(models.Model):
     fund_commitment = models.ForeignKey(
         FundsCommitmentHeader,
         related_name='fc_items',
@@ -402,7 +353,6 @@
         null=True,
         blank=True,
     )
->>>>>>> ad88d86a
 
     def __str__(self):
         return u'{}'.format(
