__author__ = 'jcranwellward'

import os
import csv
import datetime
import sys
from django.db.models import F, Sum
from django.views.generic import TemplateView
<<<<<<< HEAD
from django.core.servers.basehttp import FileWrapper
from django_datatables_view.base_datatable_view import BaseDatatableView
=======
from wsgiref.util import FileWrapper

#from django_datatables_view.base_datatable_view import BaseDatatableView

>>>>>>> 384bb651
from partners.models import DistributionPlan
from .tasks import initiate_mongo_connection
from django.http.response import StreamingHttpResponse



class SuppliesDashboardView(TemplateView):

    template_name = 'supplies/dashboard.html'

    def get_context_data(self, **kwargs):

        plans = DistributionPlan.objects.filter(sent=True)
        return {
            'distributions': plans.count(),
            'completed': plans.filter(quantity=F('delivered')).count(),
            'supplies_planned': plans.aggregate(Sum('quantity')).values()[0],
            'supplies_delivered': plans.aggregate(Sum('delivered')).values()[0]
        }


#@login_required
# def send_apk(request):
#
#     filename = os.path.join(settings.STATIC_ROOT, 'app/UniSupply.apk')
#
#     wrapper = FileWrapper(file(filename))
#     response = HttpResponse(wrapper)
#     response['Content-Length'] = os.path.getsize(filename)
#     response['Content-Type'] = 'application/vnd.android.package-archive'
#     response['Content-Disposition'] = 'inline; filename={}'.format('UniSupply.apk')
#     return response


class SiteListJson(BaseDatatableView):

    columns = [
        '_id',
        'p_code',
        'p_code_name',
        'phone_number',
        'latitude',
        'longitude',
        'first_name',
        'middle_name',
        'last_name',
        'official_id',
        'id_type',
        'gender',
        'marital_status',
        'dob',
        'creation_date',
        'partner_name',
        'Do you have school-aged children not attending school?',
        'Do you have school aged children working',
        'Is the principle applicant still present?',
        'Will the family move in the near future?',
        'new_location',
        'Under 4 months',
        'Under 24 months',
        '2 years',
        '3 years',
        '4 years',
        '5 years',
        '6 years',
        '7 years',
        '8 years',
        '9 years',
        '10 years',
        '11 years',
        '12 years',
        '13 years',
        '14 years',
        'CSC Survey Q1 - Did you recieve the CSC card?',
        'CSC Survey Q2 - Do you still have the CSC card?',
        'CSC Survey Q3 - Do you remember the PIN number?',
        'CSC Survey Q4 - Please enter the last four digits of the card',
        'CSC Survey Q5 - Is the case number written on the card equal to the one in the registration certificate?',
        'CSC Survey Q6 - Reasons for not having the card',
        'CSC Survey Q7 - Did you inform UNHCR or the Bank?',
        'CSC Survey Q8 - Did UNHCR issue a new PIN number?',
        'CSC Survey Q9 - Input number of actual card',
        'CSC Survey Q10 - Did you inform UNHCR or the Bank?',
        'WFP Survey Q1 - Did you recieve a WFP Food voucher card?',
        'WFP Survey Q2 - Do you still have the WFP voucher card?',
        'WFP Survey Q3 - Please input the last 4 digits of the WFP card',
        'WFP Survey Q4 - Does the case number correspond to the WFP card?',
        'WFP Survey Q5 - Did your WFP voucher Card get upgraded to an ATM Card?',
        'WFP Survey Q6 - Do you still have the PIN number?',
        'WFP Survey Q7 - Is the card still functioning/activated?',
        'WFP Survey Q8 - Reasons for not having the WFP card',
        'WFP Survey Q9 - Did you notify the partner/bank?',
        'WFP Survey Q10 - Take down the card number',
        'WFP Survey Q11 - Did you inform the bank?'
    ]


    order_columns = {
        'partner_name':'asc',
        'pcodename': 'asc',
    }

    def get_initial_queryset(self):
        # return queryset used as base for futher sorting/filtering
        # these are simply objects displayed in datatable
        # You should not filter data returned here by any filter values entered by user. This is because
        # we need some base queryset to count total number of records.
        db = initiate_mongo_connection()
        return db.manifest.find()

    def filter_queryset(self, qs):
        # use request parameters to filter queryset
        #
        # simple example:
        search = self.request.POST.get('search[value]', None)
        if search:
            qs = qs.filter(name__istartswith=search)

        return qs

    def ordering(self, qs):
        """ Get parameters from the request and prepare order by clause
        """
        order = []
        # for col, direct in self.order_columns.iteritems():
        #     sdir = -1 if direct == 'desc' else 1
        #     order.append((col, sdir))
        # return qs.sort(order)
        return qs

    def paging(self, qs):
        # disable server side paging
        return qs

    def prepare_results(self, qs):
        # prepare list with output column data
        # queryset is already paginated here
        data = []
        for row in qs:
            data.append([row[column] if column in row else '' for column in self.get_columns()])
        return data

    def get(self, request, *args, **kwargs):

        if request.REQUEST.get('format', 'json') == 'csv':
            rows = self.prepare_results(self.get_initial_queryset())
            rows.insert(0, self.columns)
            pseudo_buffer = Echo()
            writer = csv.writer(pseudo_buffer)
            response = StreamingHttpResponse(
                (writer.writerow([unicode(s).encode("utf-8") for s in row]) for row in rows),
                content_type="text/csv")
            response['Content-Disposition'] = 'attachment; filename="manifest-{}.csv"'.format(
                datetime.datetime.now().strftime('%d-%m-%Y')
            )
            return response

        return super(SiteListJson, self).get(request, *args, **kwargs)


class Echo(object):
    """An object that implements just the write method of the file-like
    interface.
    """
    def write(self, value):
        """Write the value by returning it, instead of storing in a buffer."""
        return value<|MERGE_RESOLUTION|>--- conflicted
+++ resolved
@@ -3,22 +3,14 @@
 import os
 import csv
 import datetime
-import sys
+
 from django.db.models import F, Sum
 from django.views.generic import TemplateView
-<<<<<<< HEAD
-from django.core.servers.basehttp import FileWrapper
-from django_datatables_view.base_datatable_view import BaseDatatableView
-=======
 from wsgiref.util import FileWrapper
 
 #from django_datatables_view.base_datatable_view import BaseDatatableView
 
->>>>>>> 384bb651
 from partners.models import DistributionPlan
-from .tasks import initiate_mongo_connection
-from django.http.response import StreamingHttpResponse
-
 
 
 class SuppliesDashboardView(TemplateView):
@@ -26,7 +18,6 @@
     template_name = 'supplies/dashboard.html'
 
     def get_context_data(self, **kwargs):
-
         plans = DistributionPlan.objects.filter(sent=True)
         return {
             'distributions': plans.count(),
@@ -36,7 +27,7 @@
         }
 
 
-#@login_required
+# @login_required
 # def send_apk(request):
 #
 #     filename = os.path.join(settings.STATIC_ROOT, 'app/UniSupply.apk')
@@ -47,138 +38,128 @@
 #     response['Content-Type'] = 'application/vnd.android.package-archive'
 #     response['Content-Disposition'] = 'inline; filename={}'.format('UniSupply.apk')
 #     return response
-
-
-class SiteListJson(BaseDatatableView):
-
-    columns = [
-        '_id',
-        'p_code',
-        'p_code_name',
-        'phone_number',
-        'latitude',
-        'longitude',
-        'first_name',
-        'middle_name',
-        'last_name',
-        'official_id',
-        'id_type',
-        'gender',
-        'marital_status',
-        'dob',
-        'creation_date',
-        'partner_name',
-        'Do you have school-aged children not attending school?',
-        'Do you have school aged children working',
-        'Is the principle applicant still present?',
-        'Will the family move in the near future?',
-        'new_location',
-        'Under 4 months',
-        'Under 24 months',
-        '2 years',
-        '3 years',
-        '4 years',
-        '5 years',
-        '6 years',
-        '7 years',
-        '8 years',
-        '9 years',
-        '10 years',
-        '11 years',
-        '12 years',
-        '13 years',
-        '14 years',
-        'CSC Survey Q1 - Did you recieve the CSC card?',
-        'CSC Survey Q2 - Do you still have the CSC card?',
-        'CSC Survey Q3 - Do you remember the PIN number?',
-        'CSC Survey Q4 - Please enter the last four digits of the card',
-        'CSC Survey Q5 - Is the case number written on the card equal to the one in the registration certificate?',
-        'CSC Survey Q6 - Reasons for not having the card',
-        'CSC Survey Q7 - Did you inform UNHCR or the Bank?',
-        'CSC Survey Q8 - Did UNHCR issue a new PIN number?',
-        'CSC Survey Q9 - Input number of actual card',
-        'CSC Survey Q10 - Did you inform UNHCR or the Bank?',
-        'WFP Survey Q1 - Did you recieve a WFP Food voucher card?',
-        'WFP Survey Q2 - Do you still have the WFP voucher card?',
-        'WFP Survey Q3 - Please input the last 4 digits of the WFP card',
-        'WFP Survey Q4 - Does the case number correspond to the WFP card?',
-        'WFP Survey Q5 - Did your WFP voucher Card get upgraded to an ATM Card?',
-        'WFP Survey Q6 - Do you still have the PIN number?',
-        'WFP Survey Q7 - Is the card still functioning/activated?',
-        'WFP Survey Q8 - Reasons for not having the WFP card',
-        'WFP Survey Q9 - Did you notify the partner/bank?',
-        'WFP Survey Q10 - Take down the card number',
-        'WFP Survey Q11 - Did you inform the bank?'
-    ]
-
-
-    order_columns = {
-        'partner_name':'asc',
-        'pcodename': 'asc',
-    }
-
-    def get_initial_queryset(self):
-        # return queryset used as base for futher sorting/filtering
-        # these are simply objects displayed in datatable
-        # You should not filter data returned here by any filter values entered by user. This is because
-        # we need some base queryset to count total number of records.
-        db = initiate_mongo_connection()
-        return db.manifest.find()
-
-    def filter_queryset(self, qs):
-        # use request parameters to filter queryset
-        #
-        # simple example:
-        search = self.request.POST.get('search[value]', None)
-        if search:
-            qs = qs.filter(name__istartswith=search)
-
-        return qs
-
-    def ordering(self, qs):
-        """ Get parameters from the request and prepare order by clause
-        """
-        order = []
-        # for col, direct in self.order_columns.iteritems():
-        #     sdir = -1 if direct == 'desc' else 1
-        #     order.append((col, sdir))
-        # return qs.sort(order)
-        return qs
-
-    def paging(self, qs):
-        # disable server side paging
-        return qs
-
-    def prepare_results(self, qs):
-        # prepare list with output column data
-        # queryset is already paginated here
-        data = []
-        for row in qs:
-            data.append([row[column] if column in row else '' for column in self.get_columns()])
-        return data
-
-    def get(self, request, *args, **kwargs):
-
-        if request.REQUEST.get('format', 'json') == 'csv':
-            rows = self.prepare_results(self.get_initial_queryset())
-            rows.insert(0, self.columns)
-            pseudo_buffer = Echo()
-            writer = csv.writer(pseudo_buffer)
-            response = StreamingHttpResponse(
-                (writer.writerow([unicode(s).encode("utf-8") for s in row]) for row in rows),
-                content_type="text/csv")
-            response['Content-Disposition'] = 'attachment; filename="manifest-{}.csv"'.format(
-                datetime.datetime.now().strftime('%d-%m-%Y')
-            )
-            return response
-
-        return super(SiteListJson, self).get(request, *args, **kwargs)
-
-
-class Echo(object):
-    """An object that implements just the write method of the file-like
-    interface.
-    """
-    def write(self, value):
-        """Write the value by returning it, instead of storing in a buffer."""
-        return value+#
+#
+# class SiteListJson(BaseDatatableView):
+#     columns = [
+#         '_id',
+#         'pcodename',
+#         'mohafaza',
+#         'district',
+#         'cadastral',
+#         'municipaliy',
+#         'no_tent',
+#         'no_ind',
+#         'lat',
+#         'long',
+#         'elevation',
+#         'confirmed_ip',
+#         'actual_ip',
+#         'unicef_priority',
+#         'assessment_date',
+#         'num_assessments',
+#         'completed',
+#         'remaining',
+#         'distribution_date',
+#         '3 months',
+#         'Completed 3 months',
+#         'Remaining 3 months',
+#         '12 months',
+#         'Completed 12 months',
+#         'Remaining 12 months',
+#         '2 years',
+#         'Completed 2 years',
+#         'Remaining 2 years',
+#         '3 years',
+#         'Completed 3 years',
+#         'Remaining 3 years',
+#         '5 years',
+#         'Completed 5 years',
+#         'Remaining 5 years',
+#         '7 years',
+#         'Completed 7 years',
+#         'Remaining 7 years',
+#         '9 years',
+#         'Completed 9 years',
+#         'Remaining 9 years',
+#         '12 years',
+#         'Completed 12 years',
+#         'Remaining 12 years',
+#         '14 years',
+#         'Completed 14 years',
+#         'Remaining 14 years',
+#         'total_kits',
+#         'total_completed',
+#         'total_remaining',
+#     ]
+#     order_columns = {
+#         'district': 'asc',
+#         'pcodename': 'asc',
+#         'actual_ip': 'asc',
+#         'distribution_date': 'asc'
+#     }
+#
+#     def get_initial_queryset(self):
+#         # return queryset used as base for futher sorting/filtering
+#         # these are simply objects displayed in datatable
+#         # You should not filter data returned here by any filter values entered by user. This is because
+#         # we need some base queryset to count total number of records.
+#         return winter.manifest.find()
+#
+#     def filter_queryset(self, qs):
+#         # use request parameters to filter queryset
+#         #
+#         # simple example:
+#         search = self.request.POST.get('search[value]', None)
+#         if search:
+#             qs = qs.filter(name__istartswith=search)
+#
+#         return qs
+#
+#     def ordering(self, qs):
+#         """ Get parameters from the request and prepare order by clause
+#         """
+#         order = []
+#         for col, direct in self.order_columns.iteritems():
+#             sdir = -1 if direct == 'desc' else 1
+#             order.append((col, sdir))
+#         return qs.sort(order)
+#
+#     def paging(self, qs):
+#         # disable server side paging
+#         return qs
+#
+#     def prepare_results(self, qs):
+#         # prepare list with output column data
+#         # queryset is already paginated here
+#         data = []
+#         for row in qs:
+#             data.append([row[column] if column in row else '' for column in self.get_columns()])
+#         return data
+#
+#     def get(self, request, *args, **kwargs):
+#
+#         if request.REQUEST.get('format', 'json') == 'csv':
+#
+#             rows = self.prepare_results(self.get_initial_queryset())
+#             rows.insert(0, self.columns)
+#             pseudo_buffer = Echo()
+#             writer = csv.writer(pseudo_buffer)
+#             response = StreamingHttpResponse(
+#                 (writer.writerow([unicode(s).encode("utf-8") for s in row]) for row in rows),
+#                 content_type="text/csv")
+#             response['Content-Disposition'] = 'attachment; filename="manifest-{}.csv"'.format(
+#                 datetime.datetime.now().strftime('%d-%m-%Y')
+#             )
+#             return response
+#
+#         return super(SiteListJson, self).get(request, *args, **kwargs)
+#
+#
+# class Echo(object):
+#     """An object that implements just the write method of the file-like
+#     interface.
+#     """
+#     def write(self, value):
+#         """Write the value by returning it, instead of storing in a buffer."""
+#         return value