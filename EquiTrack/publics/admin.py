from __future__ import unicode_literals

from django.contrib import admin

from publics import models
from publics.mixins import AdminListMixin


<<<<<<< HEAD
class DSARateAdmin(admin.ModelAdmin):
    search_fields = ('region__area_name', 'region__country__name')
    list_filter = ('region__country__name',)


admin.site.register(models.TravelAgent)
admin.site.register(models.TravelExpenseType)
admin.site.register(models.Currency)
admin.site.register(models.ExchangeRate)
admin.site.register(models.AirlineCompany)
admin.site.register(models.BusinessRegion)
admin.site.register(models.BusinessArea)
admin.site.register(models.WBS)
admin.site.register(models.Grant)
admin.site.register(models.Fund)
admin.site.register(models.Country)
admin.site.register(models.DSARegion)
admin.site.register(models.DSARate, DSARateAdmin)
=======
class TravelAgentAdmin(AdminListMixin, admin.ModelAdmin):
    pass


class TravelExpenseTypeAdmin(AdminListMixin, admin.ModelAdmin):
    pass


class CurrencyAdmin(AdminListMixin, admin.ModelAdmin):
    pass


class ExchangeRateAdmin(AdminListMixin, admin.ModelAdmin):
    pass


class AirlineCompanyAdmin(AdminListMixin, admin.ModelAdmin):
    pass


class BusinessRegionAdmin(AdminListMixin, admin.ModelAdmin):
    pass


class BusinessAreaAdmin(AdminListMixin, admin.ModelAdmin):
    pass


class WBSAdmin(AdminListMixin, admin.ModelAdmin):
    pass


class GrantAdmin(AdminListMixin, admin.ModelAdmin):
    pass


class FundAdmin(AdminListMixin, admin.ModelAdmin):
    pass


class CountryAdmin(AdminListMixin, admin.ModelAdmin):
    pass


class DSARegionAdmin(AdminListMixin, admin.ModelAdmin):
    pass


admin.site.register(models.TravelAgent, TravelAgentAdmin)
admin.site.register(models.TravelExpenseType, TravelExpenseTypeAdmin)
admin.site.register(models.Currency, CurrencyAdmin)
admin.site.register(models.ExchangeRate, ExchangeRateAdmin)
admin.site.register(models.AirlineCompany, AirlineCompanyAdmin)
admin.site.register(models.BusinessRegion, BusinessAreaAdmin)
admin.site.register(models.BusinessArea, BusinessAreaAdmin)
admin.site.register(models.WBS, WBSAdmin)
admin.site.register(models.Grant, GrantAdmin)
admin.site.register(models.Fund, FundAdmin)
admin.site.register(models.Country, CountryAdmin)
admin.site.register(models.DSARegion, DSARegionAdmin)
>>>>>>> 06135591
<|MERGE_RESOLUTION|>--- conflicted
+++ resolved
@@ -3,29 +3,48 @@
 from django.contrib import admin
 
 from publics import models
-from publics.mixins import AdminListMixin
+from publics.models import EPOCH_ZERO
 
 
-<<<<<<< HEAD
+class AdminListMixin(object):
+    exclude_fields = ['id', 'deleted_at']
+    custom_fields = ['is_deleted']
+
+    def __init__(self, model, admin_site):
+        """
+        Gather all the fields from model meta expect fields in 'exclude_fields'.
+        Add all fields listed in 'custom_fields'. Those can be admin method, model methods etc.
+        """
+        self.list_display = [field.name for field in model._meta.fields if field.name not in self.exclude_fields]
+        self.search_fields = [field.name for field in model._meta.fields if field.name not in self.exclude_fields]
+
+        self.list_display += self.custom_fields
+        self.search_fields += self.custom_fields
+
+        super(AdminListMixin, self).__init__(model, admin_site)
+
+    def queryset(self, request):
+        """
+        Get queryset from admin_objects to avoid validity filtering.
+        """
+        return self.model.admin_objects.get_query_set()
+
+    def is_deleted(self, obj):
+        """
+        Display a deleted indicator on the admin page (green/red tick).
+        """
+        if hasattr(obj, "deleted_at"):
+            return obj.deleted_at == EPOCH_ZERO
+        else:
+            None
+    is_deleted.short_description = 'Deleted'
+    is_deleted.boolean = True
+
+
 class DSARateAdmin(admin.ModelAdmin):
     search_fields = ('region__area_name', 'region__country__name')
     list_filter = ('region__country__name',)
 
-
-admin.site.register(models.TravelAgent)
-admin.site.register(models.TravelExpenseType)
-admin.site.register(models.Currency)
-admin.site.register(models.ExchangeRate)
-admin.site.register(models.AirlineCompany)
-admin.site.register(models.BusinessRegion)
-admin.site.register(models.BusinessArea)
-admin.site.register(models.WBS)
-admin.site.register(models.Grant)
-admin.site.register(models.Fund)
-admin.site.register(models.Country)
-admin.site.register(models.DSARegion)
-admin.site.register(models.DSARate, DSARateAdmin)
-=======
 class TravelAgentAdmin(AdminListMixin, admin.ModelAdmin):
     pass
 
@@ -74,6 +93,7 @@
     pass
 
 
+admin.site.register(models.DSARate, DSARateAdmin)
 admin.site.register(models.TravelAgent, TravelAgentAdmin)
 admin.site.register(models.TravelExpenseType, TravelExpenseTypeAdmin)
 admin.site.register(models.Currency, CurrencyAdmin)
@@ -85,5 +105,4 @@
 admin.site.register(models.Grant, GrantAdmin)
 admin.site.register(models.Fund, FundAdmin)
 admin.site.register(models.Country, CountryAdmin)
-admin.site.register(models.DSARegion, DSARegionAdmin)
->>>>>>> 06135591
+admin.site.register(models.DSARegion, DSARegionAdmin)