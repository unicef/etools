--- conflicted
+++ resolved
@@ -10,12 +10,7 @@
 from freezegun import freeze_time
 from pytz import UTC
 
-<<<<<<< HEAD
-from EquiTrack.factories import UserFactory
 from EquiTrack.tests.cases import APITenantTestCase
-=======
-from EquiTrack.tests.mixins import APITenantTestCase
->>>>>>> fc29c693
 from publics.models import DSARate
 from publics.tests.factories import (
     PublicsBusinessAreaFactory,
