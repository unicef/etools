from __future__ import absolute_import, division, print_function, unicode_literals

import sys
from unittest import skipIf, TestCase

from publics.tests.factories import (
    PublicsAirlineCompanyFactory,
    PublicsBusinessAreaFactory,
    PublicsBusinessRegionFactory,
    PublicsCountryFactory,
    PublicsCurrencyFactory,
    PublicsDSARateFactory,
    PublicsDSARegionFactory,
    PublicsFundFactory,
    PublicsGrantFactory,
    PublicsTravelExpenseTypeFactory,
    PublicsWBSFactory,
)


@skipIf(sys.version_info.major == 3, "This test can be deleted under Python 3")
class TestStrUnicode(TestCase):
    '''Ensure calling str() on model instances returns UTF8-encoded text and unicode() returns unicode.'''
    def test_travel_expense_type(self):
<<<<<<< HEAD
        instance = TravelExpenseTypeFactory.build(title='xyz')
        self.assertEqual(str(instance), 'xyz')
=======
        instance = PublicsTravelExpenseTypeFactory.build(title=b'xyz')
        self.assertEqual(str(instance), b'xyz')
>>>>>>> b108d670
        self.assertEqual(unicode(instance), u'xyz')

        instance = PublicsTravelExpenseTypeFactory.build(title=u'R\xe4dda Barnen')
        self.assertEqual(str(instance), b'R\xc3\xa4dda Barnen')
        self.assertEqual(unicode(instance), u'R\xe4dda Barnen')

    def test_currency(self):
<<<<<<< HEAD
        instance = CurrencyFactory.build(name='xyz')
        self.assertEqual(str(instance), 'xyz')
=======
        instance = PublicsCurrencyFactory.build(name=b'xyz')
        self.assertEqual(str(instance), b'xyz')
>>>>>>> b108d670
        self.assertEqual(unicode(instance), u'xyz')

        # Polish Zloty
        instance = PublicsCurrencyFactory.build(name=u'z\u0142oty')
        self.assertEqual(str(instance), b'z\xc5\x82oty')
        self.assertEqual(unicode(instance), u'z\u0142oty')

    def test_airline(self):
<<<<<<< HEAD
        instance = AirlineCompanyFactory.build(name='xyz')
        self.assertEqual(str(instance), 'xyz')
=======
        instance = PublicsAirlineCompanyFactory.build(name=b'xyz')
        self.assertEqual(str(instance), b'xyz')
>>>>>>> b108d670
        self.assertEqual(unicode(instance), u'xyz')

        # Myflug (Iceland)
        instance = PublicsAirlineCompanyFactory.build(name=u'M\xfdflug')
        self.assertEqual(str(instance), b'M\xc3\xbdflug')
        self.assertEqual(unicode(instance), u'M\xfdflug')

    def test_business_region(self):
<<<<<<< HEAD
        instance = BusinessRegionFactory.build(name='xyz')
        self.assertEqual(str(instance), 'xyz')
=======
        instance = PublicsBusinessRegionFactory.build(name=b'xyz')
        self.assertEqual(str(instance), b'xyz')
>>>>>>> b108d670
        self.assertEqual(unicode(instance), u'xyz')

        # Ost (East)
        instance = PublicsBusinessRegionFactory.build(name=u'\xd6st')
        self.assertEqual(str(instance), b'\xc3\x96st')
        self.assertEqual(unicode(instance), u'\xd6st')

    def test_business_area(self):
<<<<<<< HEAD
        instance = BusinessAreaFactory.build(name='xyz')
        self.assertEqual(str(instance), 'xyz')
=======
        instance = PublicsBusinessAreaFactory.build(name=b'xyz')
        self.assertEqual(str(instance), b'xyz')
>>>>>>> b108d670
        self.assertEqual(unicode(instance), u'xyz')

        # Ost (East)
        instance = PublicsBusinessAreaFactory.build(name=u'\xd6st')
        self.assertEqual(str(instance), b'\xc3\x96st')
        self.assertEqual(unicode(instance), u'\xd6st')

    def test_wbs(self):
<<<<<<< HEAD
        instance = WBSFactory.build(name='xyz')
        self.assertEqual(str(instance), 'xyz')
=======
        instance = PublicsWBSFactory.build(name=b'xyz')
        self.assertEqual(str(instance), b'xyz')
>>>>>>> b108d670
        self.assertEqual(unicode(instance), u'xyz')

        # Ost (East)
        instance = PublicsWBSFactory.build(name=u'\xd6st')
        self.assertEqual(str(instance), b'\xc3\x96st')
        self.assertEqual(unicode(instance), u'\xd6st')

    def test_fund(self):
<<<<<<< HEAD
        instance = FundFactory.build(name='xyz')
        self.assertEqual(str(instance), 'xyz')
=======
        instance = PublicsFundFactory.build(name=b'xyz')
        self.assertEqual(str(instance), b'xyz')
>>>>>>> b108d670
        self.assertEqual(unicode(instance), u'xyz')

        # Ost (East)
        instance = PublicsFundFactory.build(name=u'\xd6st')
        self.assertEqual(str(instance), b'\xc3\x96st')
        self.assertEqual(unicode(instance), u'\xd6st')

    def test_grant(self):
        instance = PublicsGrantFactory.build(name='xyz')
        self.assertEqual(str(instance), 'xyz')
        self.assertEqual(unicode(instance), u'xyz')

        # Ost (East)
        instance = PublicsGrantFactory.build(name=u'\xd6st')
        self.assertEqual(str(instance), b'\xc3\x96st')
        self.assertEqual(unicode(instance), u'\xd6st')

    def test_country(self):
        instance = PublicsCountryFactory.build(name='xyz')
        self.assertEqual(str(instance), 'xyz')
        self.assertEqual(unicode(instance), u'xyz')

        # Island (Iceland)
        instance = PublicsCountryFactory.build(name=u'\xccsland')
        self.assertEqual(str(instance), b'\xc3\x8csland')
        self.assertEqual(unicode(instance), u'\xccsland')

    def test_dsa_region(self):
<<<<<<< HEAD
        country = PublicsCountryFactory.build(name='xyz')
        instance = DSARegionFactory.build(area_name='xyz', country=country)
        self.assertEqual(str(instance), 'xyz - xyz')
=======
        country = PublicsCountryFactory.build(name=b'xyz')
        instance = PublicsDSARegionFactory.build(area_name=b'xyz', country=country)
        self.assertEqual(str(instance), b'xyz - xyz')
>>>>>>> b108d670
        self.assertEqual(unicode(instance), u'xyz - xyz')

        # Island (Iceland)
        country = PublicsCountryFactory.build(name=u'\xccsland')
<<<<<<< HEAD
        instance = DSARegionFactory.build(area_name='xyz', country=country)
=======
        instance = PublicsDSARegionFactory.build(area_name=b'xyz', country=country)
>>>>>>> b108d670
        self.assertEqual(str(instance), b'\xc3\x8csland - xyz')
        self.assertEqual(unicode(instance), u'\xccsland - xyz')

    def test_dsa_rate(self):
<<<<<<< HEAD
        country = PublicsCountryFactory.build(name='xyz')
        region = DSARegionFactory.build(area_name='xyz', country=country)
        instance = DSARateFactory.build(region=region)
        self.assertTrue(str(instance).startswith('xyz - xyz'))
        self.assertTrue(unicode(instance).startswith(u'xyz - xyz'))

        country = PublicsCountryFactory.build(name=u'\xccsland')
        region = DSARegionFactory.build(area_name='xyz', country=country)
        instance = DSARateFactory.build(region=region)
=======
        country = PublicsCountryFactory.build(name=b'xyz')
        region = PublicsDSARegionFactory.build(area_name=b'xyz', country=country)
        instance = PublicsDSARateFactory.build(region=region)
        self.assertTrue(str(instance).startswith(b'xyz - xyz'))
        self.assertTrue(unicode(instance).startswith(u'xyz - xyz'))

        country = PublicsCountryFactory.build(name=u'\xccsland')
        region = PublicsDSARegionFactory.build(area_name=b'xyz', country=country)
        instance = PublicsDSARateFactory.build(region=region)
>>>>>>> b108d670
        self.assertTrue(str(instance).startswith(b'\xc3\x8csland - xyz'))
        self.assertTrue(unicode(instance).startswith(u'\xccsland - xyz'))<|MERGE_RESOLUTION|>--- conflicted
+++ resolved
@@ -22,13 +22,8 @@
 class TestStrUnicode(TestCase):
     '''Ensure calling str() on model instances returns UTF8-encoded text and unicode() returns unicode.'''
     def test_travel_expense_type(self):
-<<<<<<< HEAD
-        instance = TravelExpenseTypeFactory.build(title='xyz')
+        instance = PublicsTravelExpenseTypeFactory.build(title='xyz')
         self.assertEqual(str(instance), 'xyz')
-=======
-        instance = PublicsTravelExpenseTypeFactory.build(title=b'xyz')
-        self.assertEqual(str(instance), b'xyz')
->>>>>>> b108d670
         self.assertEqual(unicode(instance), u'xyz')
 
         instance = PublicsTravelExpenseTypeFactory.build(title=u'R\xe4dda Barnen')
@@ -36,13 +31,8 @@
         self.assertEqual(unicode(instance), u'R\xe4dda Barnen')
 
     def test_currency(self):
-<<<<<<< HEAD
-        instance = CurrencyFactory.build(name='xyz')
+        instance = PublicsCurrencyFactory.build(name='xyz')
         self.assertEqual(str(instance), 'xyz')
-=======
-        instance = PublicsCurrencyFactory.build(name=b'xyz')
-        self.assertEqual(str(instance), b'xyz')
->>>>>>> b108d670
         self.assertEqual(unicode(instance), u'xyz')
 
         # Polish Zloty
@@ -51,13 +41,8 @@
         self.assertEqual(unicode(instance), u'z\u0142oty')
 
     def test_airline(self):
-<<<<<<< HEAD
-        instance = AirlineCompanyFactory.build(name='xyz')
+        instance = PublicsAirlineCompanyFactory.build(name='xyz')
         self.assertEqual(str(instance), 'xyz')
-=======
-        instance = PublicsAirlineCompanyFactory.build(name=b'xyz')
-        self.assertEqual(str(instance), b'xyz')
->>>>>>> b108d670
         self.assertEqual(unicode(instance), u'xyz')
 
         # Myflug (Iceland)
@@ -66,13 +51,8 @@
         self.assertEqual(unicode(instance), u'M\xfdflug')
 
     def test_business_region(self):
-<<<<<<< HEAD
-        instance = BusinessRegionFactory.build(name='xyz')
+        instance = PublicsBusinessRegionFactory.build(name='xyz')
         self.assertEqual(str(instance), 'xyz')
-=======
-        instance = PublicsBusinessRegionFactory.build(name=b'xyz')
-        self.assertEqual(str(instance), b'xyz')
->>>>>>> b108d670
         self.assertEqual(unicode(instance), u'xyz')
 
         # Ost (East)
@@ -81,13 +61,8 @@
         self.assertEqual(unicode(instance), u'\xd6st')
 
     def test_business_area(self):
-<<<<<<< HEAD
-        instance = BusinessAreaFactory.build(name='xyz')
+        instance = PublicsBusinessAreaFactory.build(name='xyz')
         self.assertEqual(str(instance), 'xyz')
-=======
-        instance = PublicsBusinessAreaFactory.build(name=b'xyz')
-        self.assertEqual(str(instance), b'xyz')
->>>>>>> b108d670
         self.assertEqual(unicode(instance), u'xyz')
 
         # Ost (East)
@@ -96,28 +71,18 @@
         self.assertEqual(unicode(instance), u'\xd6st')
 
     def test_wbs(self):
-<<<<<<< HEAD
-        instance = WBSFactory.build(name='xyz')
-        self.assertEqual(str(instance), 'xyz')
-=======
-        instance = PublicsWBSFactory.build(name=b'xyz')
+        instance = PublicsWBSFactory.build(name='xyz')
         self.assertEqual(str(instance), b'xyz')
->>>>>>> b108d670
         self.assertEqual(unicode(instance), u'xyz')
 
         # Ost (East)
         instance = PublicsWBSFactory.build(name=u'\xd6st')
-        self.assertEqual(str(instance), b'\xc3\x96st')
+        self.assertEqual(str(instance), '\xc3\x96st')
         self.assertEqual(unicode(instance), u'\xd6st')
 
     def test_fund(self):
-<<<<<<< HEAD
-        instance = FundFactory.build(name='xyz')
-        self.assertEqual(str(instance), 'xyz')
-=======
         instance = PublicsFundFactory.build(name=b'xyz')
         self.assertEqual(str(instance), b'xyz')
->>>>>>> b108d670
         self.assertEqual(unicode(instance), u'xyz')
 
         # Ost (East)
@@ -146,48 +111,26 @@
         self.assertEqual(unicode(instance), u'\xccsland')
 
     def test_dsa_region(self):
-<<<<<<< HEAD
         country = PublicsCountryFactory.build(name='xyz')
-        instance = DSARegionFactory.build(area_name='xyz', country=country)
+        instance = PublicsDSARegionFactory.build(area_name='xyz', country=country)
         self.assertEqual(str(instance), 'xyz - xyz')
-=======
-        country = PublicsCountryFactory.build(name=b'xyz')
-        instance = PublicsDSARegionFactory.build(area_name=b'xyz', country=country)
-        self.assertEqual(str(instance), b'xyz - xyz')
->>>>>>> b108d670
         self.assertEqual(unicode(instance), u'xyz - xyz')
 
         # Island (Iceland)
         country = PublicsCountryFactory.build(name=u'\xccsland')
-<<<<<<< HEAD
-        instance = DSARegionFactory.build(area_name='xyz', country=country)
-=======
-        instance = PublicsDSARegionFactory.build(area_name=b'xyz', country=country)
->>>>>>> b108d670
+        instance = PublicsDSARegionFactory.build(area_name='xyz', country=country)
         self.assertEqual(str(instance), b'\xc3\x8csland - xyz')
         self.assertEqual(unicode(instance), u'\xccsland - xyz')
 
     def test_dsa_rate(self):
-<<<<<<< HEAD
         country = PublicsCountryFactory.build(name='xyz')
-        region = DSARegionFactory.build(area_name='xyz', country=country)
-        instance = DSARateFactory.build(region=region)
+        region = PublicsDSARegionFactory.build(area_name='xyz', country=country)
+        instance = PublicsDSARateFactory.build(region=region)
         self.assertTrue(str(instance).startswith('xyz - xyz'))
         self.assertTrue(unicode(instance).startswith(u'xyz - xyz'))
 
         country = PublicsCountryFactory.build(name=u'\xccsland')
-        region = DSARegionFactory.build(area_name='xyz', country=country)
-        instance = DSARateFactory.build(region=region)
-=======
-        country = PublicsCountryFactory.build(name=b'xyz')
-        region = PublicsDSARegionFactory.build(area_name=b'xyz', country=country)
+        region = PublicsDSARegionFactory.build(area_name='xyz', country=country)
         instance = PublicsDSARateFactory.build(region=region)
-        self.assertTrue(str(instance).startswith(b'xyz - xyz'))
-        self.assertTrue(unicode(instance).startswith(u'xyz - xyz'))
-
-        country = PublicsCountryFactory.build(name=u'\xccsland')
-        region = PublicsDSARegionFactory.build(area_name=b'xyz', country=country)
-        instance = PublicsDSARateFactory.build(region=region)
->>>>>>> b108d670
         self.assertTrue(str(instance).startswith(b'\xc3\x8csland - xyz'))
         self.assertTrue(unicode(instance).startswith(u'\xccsland - xyz'))