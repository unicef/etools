from django.core.cache import cache
from django.core.urlresolvers import reverse
from django.db import connection

from rest_framework import status
from tenant_schemas.test.client import TenantClient

from EquiTrack.tests.cases import BaseTenantTestCase
from locations.models import Location
from locations.tests.factories import LocationFactory
from users.tests.factories import UserFactory


class TestLocationViews(BaseTenantTestCase):
    @classmethod
    def setUpTestData(cls):
        cls.unicef_staff = UserFactory(is_staff=True)
        cls.locations = [LocationFactory() for x in range(5)]
        # heavy_detail_expected_keys are the keys that should be in response.data.keys()
        cls.heavy_detail_expected_keys = sorted(
            ('id', 'name', 'p_code', 'location_type', 'location_type_admin_level', 'parent', 'geo_point')
        )

    def test_api_locationtypes_list(self):
        response = self.forced_auth_req('get', reverse('locationtypes-list'), user=self.unicef_staff)
        self.assertEqual(response.status_code, status.HTTP_200_OK)

    def test_api_location_light_list(self):
        response = self.forced_auth_req('get', reverse('locations-light-list'), user=self.unicef_staff)
        self.assertEqual(response.status_code, status.HTTP_200_OK)
<<<<<<< HEAD
        self.assertEqual(response.data[0].keys(), ["id", "name", "p_code"])
        #sort he locations the same way the API results are sorted
        self.locations.sort(key=lambda location: location.name)
=======
        self.assertEqual(sorted(response.data[0].keys()), ["id", "name", "p_code"])
>>>>>>> 2eed17ce
        self.assertEqual(response.data[0]["name"], '{} [{} - {}]'.format(
            self.locations[0].name, self.locations[0].gateway.name, self.locations[0].p_code))

    def test_api_location_heavy_list(self):
        response = self.forced_auth_req('get', reverse('locations-list'), user=self.unicef_staff)

        self.assertEqual(response.status_code, status.HTTP_200_OK)
        self.assertEqual(sorted(response.data[0].keys()), self.heavy_detail_expected_keys)
        self.assertIn("Location", response.data[0]["name"])

    def test_api_location_values(self):
        params = {"values": "{},{}".format(self.locations[0].id, self.locations[1].id)}
        response = self.forced_auth_req(
            'get',
            reverse('locations-list'),
            user=self.unicef_staff,
            data=params
        )

        self.assertEqual(response.status_code, status.HTTP_200_OK)
        self.assertEqual(len(response.data), 2)

    def _assert_heavy_detail_view_fundamentals(self, response):
        '''Utility function that collects common assertions for heavy detail tests'''
        self.assertEqual(response.status_code, status.HTTP_200_OK)
        self.assertEqual(sorted(response.data.keys()), self.heavy_detail_expected_keys)
        self.assertIn("Location", response.data["name"])

    def test_api_location_heavy_detail(self):
        url = reverse('locations-detail', args=[self.locations[0].id])
        response = self.forced_auth_req('get', url, user=self.unicef_staff)
        self._assert_heavy_detail_view_fundamentals(response)

    def test_api_location_heavy_detail_pk(self):
        url = reverse('locations-detail', args=[self.locations[0].id])
        response = self.forced_auth_req('get', url, user=self.unicef_staff)
        self._assert_heavy_detail_view_fundamentals(response)

    def test_api_location_heavy_detail_pcode(self):
        url = reverse('locations_detail_pcode', args=[self.locations[0].p_code])
        response = self.forced_auth_req('get', url, user=self.unicef_staff)
        self._assert_heavy_detail_view_fundamentals(response)

    def test_api_location_list_cached(self):
        response = self.forced_auth_req('get', reverse('locations-list'), user=self.unicef_staff)
        self.assertEqual(response.status_code, status.HTTP_200_OK)
        self.assertEqual(len(response.data), 5)
        etag = response["ETag"]

        response = self.forced_auth_req('get', reverse('locations-list'),
                                        user=self.unicef_staff, HTTP_IF_NONE_MATCH=etag)
        self.assertEqual(response.status_code, status.HTTP_304_NOT_MODIFIED)

    def test_api_location_list_modified(self):
        response = self.forced_auth_req('get', reverse('locations-list'), user=self.unicef_staff)
        self.assertEqual(response.status_code, status.HTTP_200_OK)
        self.assertEqual(len(response.data), 5)
        etag = response["ETag"]

        LocationFactory()

        response = self.forced_auth_req('get', reverse('locations-list'),
                                        user=self.unicef_staff, HTTP_IF_NONE_MATCH=etag)
        self.assertEqual(response.status_code, status.HTTP_200_OK)
        self.assertEqual(len(response.data), 6)

    def test_location_delete_etag(self):
        # Activate cache-aside with a request.
        self.forced_auth_req('get', reverse('locations-list'), user=self.unicef_staff)
        schema_name = connection.schema_name
        etag_before = cache.get("{}-locations-etag".format(schema_name))
        Location.objects.all().delete()
        etag_after = cache.get("{}-locations-etag".format(schema_name))
        assert etag_before != etag_after

    def test_api_location_autocomplete(self):
        response = self.forced_auth_req('get', reverse('locations_autocomplete'),
                                        user=self.unicef_staff, data={"q": "Loc"})

        self.assertEqual(response.status_code, status.HTTP_200_OK)
        self.assertEqual(len(response.data), 5)
        self.assertEqual(sorted(response.data[0].keys()), ["id", "name", "p_code"])
        self.assertIn("Loc", response.data[0]["name"])


class TestLocationAutocompleteView(BaseTenantTestCase):
    def setUp(self):
        super(TestLocationAutocompleteView, self).setUp()
        self.unicef_staff = UserFactory(is_staff=True)
        self.client = TenantClient(self.tenant)

    def test_non_auth(self):
        LocationFactory()
        response = self.client.get(reverse("locations-autocomplete-light"))
        self.assertEqual(response.status_code, status.HTTP_302_FOUND)

    def test_get(self):
        LocationFactory()
        self.client.force_login(self.unicef_staff)
        response = self.client.get(reverse("locations-autocomplete-light"))
        self.assertEqual(response.status_code, status.HTTP_200_OK)
        data = response.json()
        self.assertEqual(len(data["results"]), 1)

    def test_get_filter(self):
        LocationFactory(name="Test")
        LocationFactory(name="Other")
        self.client.force_login(self.unicef_staff)
        response = self.client.get("{}?q=te".format(
            reverse("locations-autocomplete-light")
        ))
        self.assertEqual(response.status_code, status.HTTP_200_OK)
        data = response.json()
        self.assertEqual(len(data["results"]), 1)


class TestGisLocationViews(BaseTenantTestCase):
    def setUp(self):
        self.unicef_staff = UserFactory(is_staff=True)

        self.location_no_geom = LocationFactory(name="Test 1")
        self.location_with_geom = LocationFactory(
            name="Test 2",
            geom="MultiPolygon(((10 10, 10 20, 20 20, 20 15, 10 10)), ((10 10, 10 20, 20 20, 20 15, 10 10)))"
        )

        super(TestGisLocationViews, self).setUp()

    def test_non_auth(self):
        response = self.client.get(reverse("locations-gis-in-use"))

        self.assertEqual(response.status_code, status.HTTP_403_FORBIDDEN)<|MERGE_RESOLUTION|>--- conflicted
+++ resolved
@@ -28,13 +28,9 @@
     def test_api_location_light_list(self):
         response = self.forced_auth_req('get', reverse('locations-light-list'), user=self.unicef_staff)
         self.assertEqual(response.status_code, status.HTTP_200_OK)
-<<<<<<< HEAD
-        self.assertEqual(response.data[0].keys(), ["id", "name", "p_code"])
-        #sort he locations the same way the API results are sorted
+        self.assertEqual(sorted(response.data[0].keys()), ["id", "name", "p_code"])
+        # sort he locations the same way the API results are sorted
         self.locations.sort(key=lambda location: location.name)
-=======
-        self.assertEqual(sorted(response.data[0].keys()), ["id", "name", "p_code"])
->>>>>>> 2eed17ce
         self.assertEqual(response.data[0]["name"], '{} [{} - {}]'.format(
             self.locations[0].name, self.locations[0].gateway.name, self.locations[0].p_code))
 
