import logging
from django.db import IntegrityError
from cartodb import CartoDBAPIKey, CartoDBException

from EquiTrack.celery import app
from .models import Location

logger = logging.getLogger('locations.models')


@app.task
def update_sites_from_cartodb(carto_table):

    client = CartoDBAPIKey(carto_table.api_key, carto_table.domain)

    sites_created = sites_updated = sites_not_added = 0
    try:
        # query for cartodb
<<<<<<< HEAD
        sites = client.sql(
            'select st_AsGeoJSON(the_geom) as the_geom, {}, {} from {}'.format(
                carto_table.name_col,
                carto_table.pcode_col,
                carto_table.table_name)
        )
=======
        qry = ''
        if carto_table.parent_code_col and carto_table.parent:
            qry = 'select st_AsGeoJSON(the_geom) as the_geom, {}, {}, {} from {}'.format(
                carto_table.name_col,
                carto_table.pcode_col,
                carto_table.parent_code_col,
                carto_table.table_name)
        else:
            qry = 'select st_AsGeoJSON(the_geom) as the_geom, {}, {} from {}'.format(
                carto_table.name_col,
                carto_table.pcode_col,
                carto_table.table_name)

        sites = client.sql(qry)
>>>>>>> f85c2668
    except CartoDBException as e:
        logging.exception("CartoDB exception occured", exc_info=True)
    else:

        for row in sites['rows']:
            pcode = str(row[carto_table.pcode_col]).strip()
            site_name = row[carto_table.name_col].encode('UTF-8')

            if not site_name or site_name.isspace():
                logger.warning("No name for location with PCode: {}".format(pcode))
                sites_not_added += 1
                continue

            parent = None
            parent_code = None
            parent_instance = None

            # attempt to reference the parent of this location
            if carto_table.parent_code_col and carto_table.parent:
                try:
                    parent = carto_table.parent.__class__
                    parent_code = row[carto_table.parent_code_col]
                    parent_instance = Location.objects.get(p_code=parent_code)
                except Exception as exp:
                    msg = " "
                    if exp is parent.MultipleObjectsReturned:
                        msg = "{} locations found for parent code: {}".format(
                            'Multiple' if exp is parent.MultipleObjectsReturned else 'No',
                            parent_code
                        )
                    else:
                        msg = exp.message
                    logger.warning(msg)
                    sites_not_added += 1
                    continue

            # create the actual location or retrieve existing based on type and code
            try:
                create_args = {
                    'p_code': pcode,
                    'gateway': carto_table.location_type
                }
                if parent and parent_instance:
                    create_args['parent'] = parent_instance
                location, created = Location.objects.get_or_create(**create_args)
            except Location.MultipleObjectsReturned:
                logger.warning("Multiple locations found for: {}, {} ({})".format(
                    carto_table.location_type, site_name, pcode
                ))
                sites_not_added += 1
                continue
            else:
                if created:
                    sites_created += 1
                else:
                    sites_updated += 1

                # names can be updated for existing locations with the same code
                location.name = site_name

                # figure out its geographic type
                #TODO: a bit rudimentary, could be more robust
                if 'Point' in row['the_geom']:
                    location.point = row['the_geom']
                else:
                    location.geom = row['the_geom']

                try:
                    location.save()
                except IntegrityError as e:
                    logger.exception('Error whilst saving location: {}'.format(site_name))
                    sites_not_added += 1
                    continue

            logger.info('{}: {} ({})'.format(
                'Added' if created else 'Updated',
                location.name,
                carto_table.location_type.name
            ))

    return "Table name {}: {} sites created, {} sites updated, {} sites skipped".format(
                carto_table.table_name, sites_created, sites_updated, sites_not_added
            )<|MERGE_RESOLUTION|>--- conflicted
+++ resolved
@@ -16,14 +16,6 @@
     sites_created = sites_updated = sites_not_added = 0
     try:
         # query for cartodb
-<<<<<<< HEAD
-        sites = client.sql(
-            'select st_AsGeoJSON(the_geom) as the_geom, {}, {} from {}'.format(
-                carto_table.name_col,
-                carto_table.pcode_col,
-                carto_table.table_name)
-        )
-=======
         qry = ''
         if carto_table.parent_code_col and carto_table.parent:
             qry = 'select st_AsGeoJSON(the_geom) as the_geom, {}, {}, {} from {}'.format(
@@ -38,7 +30,6 @@
                 carto_table.table_name)
 
         sites = client.sql(qry)
->>>>>>> f85c2668
     except CartoDBException as e:
         logging.exception("CartoDB exception occured", exc_info=True)
     else:
