--- conflicted
+++ resolved
@@ -82,7 +82,6 @@
     def _get_json(self, data):
         return [] if data == VISION_NO_DATA_MESSAGE else data
 
-<<<<<<< HEAD
     def _changed_fields(self, local_obj, api_obj):
         fields = [
             'address',
@@ -111,7 +110,7 @@
                     datetime.strptime(api_obj[mapped_key], '%d-%b-%y')
 
             if field == 'partner_type':
-                apiobj_field = type_mapping[api_obj[mapped_key]]
+                apiobj_field = self.get_partner_type(api_obj)
 
             if field == 'deleted_flag':
                 apiobj_field = mapped_key in api_obj
@@ -129,93 +128,17 @@
         try:
             saving = False
             partner_org, new = PartnerOrganization.objects.get_or_create(vendor_number=partner['VENDOR_CODE'])
-=======
-    def update_stuff(self, records):
-
-        def _changed_fields(fields, local_obj, api_obj):
-            for field in fields:
-                mapped_key = self.MAPPING[field]
-                apiobj_field = api_obj.get(mapped_key, None)
-
-                if mapped_key in self.DATE_FIELDS:
-                    apiobj_field = None
-                    if mapped_key in api_obj:
-                        datetime.strptime(api_obj[mapped_key], '%d-%b-%y')
-
-                if field == 'partner_type':
-                    apiobj_field = self.get_partner_type(api_obj)
-
-                if field == 'deleted_flag':
-                    apiobj_field = mapped_key in api_obj
-
-                if field == 'blocked':
-                    apiobj_field = mapped_key in api_obj
-
-                if getattr(local_obj, field) != apiobj_field:
-                    logger.debug('field changed', field)
-                    return True
-            return False
->>>>>>> 70349c85
 
             # TODO: quick and dirty fix for cso_type mapping... this entire synchronizer needs updating
-            partner['CSO_TYPE'] = cso_type_mapping.get(partner['CSO_TYPE'], None) if 'CSO_TYPE' in partner else None
-
-            try:
-<<<<<<< HEAD
-                type_mapping[partner['PARTNER_TYPE_DESC']]
-            except KeyError as exp:
+            partner['CSO_TYPE'] = self.get_cso_type(partner)
+
+            if not self.get_partner_type(partner):
                 logger.info('Partner {} skipped, because PartnerType ={}'.format(
-                    partner['VENDOR_NAME'], exp
+                    partner['VENDOR_NAME'], partner['PARTNER_TYPE_DESC']
                 ))
                 # if partner organization exists in etools db (these are nameless)
                 if partner_org.id:
                     partner_org.name = ''  # leaving the name blank on purpose (invalid record)
-=======
-                saving = False
-                partner_org, new = PartnerOrganization.objects.get_or_create(vendor_number=partner['VENDOR_CODE'])
-
-                # TODO: quick and dirty fix for cso_type mapping... this entire synchronizer needs updating
-
-                partner['CSO_TYPE'] = self.get_cso_type(partner)
-
-                if not self.get_partner_type(partner):
-                    logger.info('Partner {} skipped, because PartnerType ={}'.format(
-                        partner['VENDOR_NAME'], partner['PARTNER_TYPE_DESC']
-                    ))
-                    # if partner organization exists in etools db (these are nameless)
-                    if partner_org.id:
-                        partner_org.name = ''  # leaving the name blank on purpose (invalid record)
-                        partner_org.deleted_flag = True if 'MARKED_FOR_DELETION' in partner else False
-                        partner_org.blocked = True if 'POSTING_BLOCK' in partner else False
-                        partner_org.hidden = True
-                        partner_org.save()
-                    return processed
-
-                if new or _changed_fields(['name', 'cso_type', 'rating', 'type_of_assessment',
-                                           'address', 'phone_number', 'email', 'deleted_flag', 'postal_code',
-                                           'last_assessment_date', 'core_values_assessment_date', 'city', 'country'],
-                                          partner_org, partner):
-                    partner_org.name = partner['VENDOR_NAME']
-                    partner_org.cso_type = partner['CSO_TYPE']
-                    partner_org.rating = self.get_partner_rating(partner)
-                    partner_org.type_of_assessment = partner.get('TYPE_OF_ASSESSMENT', None)
-                    partner_org.address = partner.get('STREET', None)
-                    partner_org.city = partner.get('CITY', None)
-                    partner_org.postal_code = partner.get('POSTAL_CODE', None)
-                    partner_org.country = partner['COUNTRY']
-                    partner_org.phone_number = partner.get('PHONE_NUMBER', None)
-                    partner_org.email = partner.get('EMAIL', None)
-                    partner_org.phone_number = partner.get('PHONE_NUMBER', None)
-                    partner_org.net_ct_cy = partner.get('NET_CASH_TRANSFERRED_CY', None)
-                    partner_org.reported_cy = partner.get('REPORTED_CY', None)
-                    partner_org.total_ct_ytd = partner.get('TOTAL_CASH_TRANSFERRED_YTD', None)
-                    partner_org.core_values_assessment_date = datetime.strptime(
-                        partner['CORE_VALUE_ASSESSMENT_DT'],
-                        '%d-%b-%y') if 'CORE_VALUE_ASSESSMENT_DT' in partner else None
-                    partner_org.last_assessment_date = datetime.strptime(
-                        partner['DATE_OF_ASSESSMENT'], '%d-%b-%y') if 'DATE_OF_ASSESSMENT' in partner else None
-                    partner_org.partner_type = self.get_partner_type(partner)
->>>>>>> 70349c85
                     partner_org.deleted_flag = True if 'MARKED_FOR_DELETION' in partner else False
                     partner_org.blocked = True if 'POSTING_BLOCK' in partner else False
                     partner_org.hidden = True
@@ -225,7 +148,7 @@
             if new or self._changed_fields(partner_org, partner):
                 partner_org.name = partner['VENDOR_NAME']
                 partner_org.cso_type = partner['CSO_TYPE']
-                partner_org.rating = partner.get('RISK_RATING', None)  # TODO add mapping to choices
+                partner_org.rating = self.get_partner_rating(partner)
                 partner_org.type_of_assessment = partner.get('TYPE_OF_ASSESSMENT', None)
                 partner_org.address = partner.get('STREET', None)
                 partner_org.city = partner.get('CITY', None)
@@ -242,7 +165,7 @@
                     '%d-%b-%y') if 'CORE_VALUE_ASSESSMENT_DT' in partner else None
                 partner_org.last_assessment_date = datetime.strptime(
                     partner['DATE_OF_ASSESSMENT'], '%d-%b-%y') if 'DATE_OF_ASSESSMENT' in partner else None
-                partner_org.partner_type = type_mapping[partner['PARTNER_TYPE_DESC']]
+                partner_org.partner_type = self.get_partner_type(partner)
                 partner_org.deleted_flag = True if 'MARKED_FOR_DELETION' in partner else False
                 partner_org.blocked = True if 'POSTING_BLOCK' in partner else False
                 if not partner_org.hidden:
@@ -264,36 +187,22 @@
                 logger.debug('Updating Partner', partner_org)
                 partner_org.save()
 
+            if new:
+                PlannedEngagement.objects.get_or_create(partner=partner_org)
+
             processed = 1
 
         except Exception as exp:
             logger.exception(u'Exception occurred during Partner Sync: {}'.format(exp.message))
         return processed
 
-<<<<<<< HEAD
     def _save_records(self, records):
-=======
-                if new:
-                    PlannedEngagement.objects.get_or_create(partner=partner)
-
-                processed += 1
-
-            except Exception as exp:
-                logger.exception(u'Exception occurred during Partner Sync: {}'.format(exp.message))
-            return processed
-
->>>>>>> 70349c85
         processed = 0
         filtered_records = self._filter_records(records)
 
         for partner in filtered_records:
             processed += self._partner_save(partner)
 
-<<<<<<< HEAD
-        return processed
-=======
-    def _save_records(self, records):
-        processed = self.update_stuff(records)
         return processed
 
     @staticmethod
@@ -321,5 +230,4 @@
     def get_partner_rating(partner):
         allowed_risk_rating = [rr[0] for rr in PartnerOrganization.RISK_RATINGS]
         if partner['PARTNER_TYPE_DESC'] in allowed_risk_rating:
-            return partner['PARTNER_TYPE_DESC']
->>>>>>> 70349c85
+            return partner['PARTNER_TYPE_DESC']