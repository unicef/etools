import json
import logging
from datetime import datetime
from decimal import Decimal

from partners.models import PartnerOrganization, PlannedEngagement
from vision.utils import comp_decimals
from vision.vision_data_synchronizer import VisionDataSynchronizer, VISION_NO_DATA_MESSAGE

logger = logging.getLogger(__name__)


class PartnerSynchronizer(VisionDataSynchronizer):

    ENDPOINT = 'GetPartnerDetailsInfo_json'
    REQUIRED_KEYS = (
        'PARTNER_TYPE_DESC',
        'VENDOR_NAME',
        'VENDOR_CODE',
        'COUNTRY',
        'TOTAL_CASH_TRANSFERRED_CP',
        'TOTAL_CASH_TRANSFERRED_CY',
        'NET_CASH_TRANSFERRED_CY',
        'REPORTED_CY',
        'TOTAL_CASH_TRANSFERRED_YTD'
    )
    OTHER_KEYS = (
        'DATE_OF_ASSESSMENT',
        'CORE_VALUE_ASSESSMENT_DT',
        'CSO_TYPE',
        'RISK_RATING',
        'TYPE_OF_ASSESSMENT',
        'STREET',
        'CITY',
        'PHONE_NUMBER',
        'POSTAL_CODE',
        'EMAIL',
        'MARKED_FOR_DELETION',
        'POSTING_BLOCK',
        'PARTNER_TYPE_DESC',
    )

    DATE_FIELDS = (
        'DATE_OF_ASSESSMENT',
        'CORE_VALUE_ASSESSMENT_DT',
    )

    MAPPING = {
        'name': 'VENDOR_NAME',
        'cso_type': 'CSO_TYPE',
        'rating': 'RISK_RATING',
        'type_of_assessment': 'TYPE_OF_ASSESSMENT',
        'address': 'STREET',
        'city': 'CITY',
        'country': 'COUNTRY',
        'phone_number': 'PHONE_NUMBER',
        'postal_code': 'POSTAL_CODE',
        'email': 'EMAIL',
        'deleted_flag': 'MARKED_FOR_DELETION',
        'blocked': 'POSTING_BLOCK',
        'last_assessment_date': 'DATE_OF_ASSESSMENT',
        'core_values_assessment_date': 'CORE_VALUE_ASSESSMENT_DT',
        'partner_type': 'PARTNER_TYPE_DESC',
        'net_ct_cy': 'NET_CASH_TRANSFERRED_CY',
        'reported_cy': 'REPORTED_CY',
        'total_ct_ytd': 'TOTAL_CASH_TRANSFERRED_YTD'
    }

    def _convert_records(self, records):
        return json.loads(records)[u'ROWSET'][u'ROW']

    def _filter_records(self, records):
        records = super(PartnerSynchronizer, self)._filter_records(records)

        def bad_record(record):
            if not record['VENDOR_NAME']:
                return False
            return True

        return filter(bad_record, records)

    def _get_json(self, data):
        return [] if data == VISION_NO_DATA_MESSAGE else data

<<<<<<< HEAD
    def _changed_fields(self, local_obj, api_obj):
        fields = [
            'address',
            'blocked',
            'city',
            'core_values_assessment_date',
            'country',
            'cso_type',
            'deleted_flag',
            'email',
            'last_assessment_date',
            'name',
            'partner_type',
            'phone_number',
            'postal_code',
            'rating',
            'type_of_assessment',
        ]
        for field in fields:
            mapped_key = self.MAPPING[field]
            apiobj_field = api_obj.get(mapped_key, None)

            if mapped_key in self.DATE_FIELDS:
                apiobj_field = None
                if mapped_key in api_obj:
                    datetime.strptime(api_obj[mapped_key], '%d-%b-%y')

            if field == 'partner_type':
                apiobj_field = self.get_partner_type(api_obj)

            if field == 'deleted_flag':
                apiobj_field = mapped_key in api_obj

            if field == 'blocked':
                apiobj_field = mapped_key in api_obj

            if getattr(local_obj, field) != apiobj_field:
                logger.debug('field changed', field)
                return True
        return False

    def _partner_save(self, partner):
        processed = 0
        try:
            saving = False
            partner_org, new = PartnerOrganization.objects.get_or_create(vendor_number=partner['VENDOR_CODE'])

            # TODO: quick and dirty fix for cso_type mapping... this entire synchronizer needs updating
            partner['CSO_TYPE'] = self.get_cso_type(partner)

            if not self.get_partner_type(partner):
                logger.info('Partner {} skipped, because PartnerType ={}'.format(
                    partner['VENDOR_NAME'], partner['PARTNER_TYPE_DESC']
                ))
                # if partner organization exists in etools db (these are nameless)
                if partner_org.id:
                    partner_org.name = ''  # leaving the name blank on purpose (invalid record)
                    partner_org.deleted_flag = True if 'MARKED_FOR_DELETION' in partner else False
                    partner_org.blocked = True if 'POSTING_BLOCK' in partner else False
                    partner_org.hidden = True
=======
    def update_stuff(self, records):

        def _changed_fields(fields, local_obj, api_obj):
            for field in fields:
                mapped_key = self.MAPPING[field]
                apiobj_field = api_obj.get(mapped_key, None)

                if mapped_key in self.DATE_FIELDS:
                    apiobj_field = None
                    if mapped_key in api_obj:
                        datetime.strptime(api_obj[mapped_key], '%d-%b-%y')

                if field == 'partner_type':
                    apiobj_field = self.get_partner_type(api_obj)

                if field == 'deleted_flag':
                    apiobj_field = mapped_key in api_obj

                if field == 'blocked':
                    apiobj_field = mapped_key in api_obj

                if getattr(local_obj, field) != apiobj_field:
                    logger.debug('field changed', field)
                    return True
            return False

        def _partner_save(processed, partner):

            try:
                saving = False
                partner_org, new = PartnerOrganization.objects.get_or_create(vendor_number=partner['VENDOR_CODE'])

                if not self.get_partner_type(partner):
                    logger.info('Partner {} skipped, because PartnerType ={}'.format(
                        partner['VENDOR_NAME'], partner['PARTNER_TYPE_DESC']
                    ))
                    if partner_org.id:
                        partner_org.deleted_flag = True if 'MARKED_FOR_DELETION' in partner else False
                        partner_org.blocked = True if 'POSTING_BLOCK' in partner else False
                        partner_org.hidden = True
                        partner_org.save()
                    return processed

                if new or _changed_fields(['name', 'cso_type', 'rating', 'type_of_assessment',
                                           'address', 'phone_number', 'email', 'deleted_flag', 'postal_code',
                                           'last_assessment_date', 'core_values_assessment_date', 'city', 'country'],
                                          partner_org, partner):
                    partner_org.name = partner['VENDOR_NAME']
                    partner_org.cso_type = self.get_cso_type(partner)
                    partner_org.rating = self.get_partner_rating(partner)
                    partner_org.type_of_assessment = partner.get('TYPE_OF_ASSESSMENT', None)
                    partner_org.address = partner.get('STREET', None)
                    partner_org.city = partner.get('CITY', None)
                    partner_org.postal_code = partner.get('POSTAL_CODE', None)
                    partner_org.country = partner['COUNTRY']
                    partner_org.phone_number = partner.get('PHONE_NUMBER', None)
                    partner_org.email = partner.get('EMAIL', None)
                    partner_org.core_values_assessment_date = datetime.strptime(
                        partner['CORE_VALUE_ASSESSMENT_DT'],
                        '%d-%b-%y') if 'CORE_VALUE_ASSESSMENT_DT' in partner else None
                    partner_org.last_assessment_date = datetime.strptime(
                        partner['DATE_OF_ASSESSMENT'], '%d-%b-%y') if 'DATE_OF_ASSESSMENT' in partner else None
                    partner_org.partner_type = self.get_partner_type(partner)
                    partner_org.deleted_flag = True if 'MARKED_FOR_DELETION' in partner else False
                    partner_org.blocked = True if 'POSTING_BLOCK' in partner else False
                    if not partner_org.hidden:
                        partner_org.hidden = partner_org.deleted_flag or partner_org.blocked
                    partner_org.vision_synced = True
                    saving = True

                if partner_org.total_ct_cp is None or partner_org.total_ct_cy is None or partner_org.net_ct_cy is None \
                        or partner_org.total_ct_ytd is None or partner_org.reported_cy is None or \
                        not comp_decimals(partner_org.total_ct_cp, Decimal(partner['TOTAL_CASH_TRANSFERRED_CP'])) or \
                        not comp_decimals(partner_org.total_ct_cy, Decimal(partner['TOTAL_CASH_TRANSFERRED_CY'])) or \
                        not comp_decimals(partner_org.net_ct_cy, Decimal(partner['NET_CASH_TRANSFERRED_CY'])) or \
                        not comp_decimals(partner_org.total_ct_ytd, Decimal(partner['TOTAL_CASH_TRANSFERRED_YTD'])) or \
                        not comp_decimals(partner_org.reported_cy, Decimal(partner['REPORTED_CY'])):

                    partner_org.total_ct_cy = partner['TOTAL_CASH_TRANSFERRED_CY']
                    partner_org.total_ct_cp = partner['TOTAL_CASH_TRANSFERRED_CP']
                    partner_org.net_ct_cy = partner['NET_CASH_TRANSFERRED_CY']
                    partner_org.total_ct_ytd = partner['TOTAL_CASH_TRANSFERRED_YTD']
                    partner_org.reported_cy = partner['REPORTED_CY']

                    saving = True
                    logger.debug('sums changed', partner_org)

                if saving:
                    logger.debug('Updating Partner', partner_org)
>>>>>>> f8bf2dc7
                    partner_org.save()
                return processed

            if new or self._changed_fields(partner_org, partner):
                partner_org.name = partner['VENDOR_NAME']
                partner_org.cso_type = partner['CSO_TYPE']
                partner_org.rating = self.get_partner_rating(partner)
                partner_org.type_of_assessment = partner.get('TYPE_OF_ASSESSMENT', None)
                partner_org.address = partner.get('STREET', None)
                partner_org.city = partner.get('CITY', None)
                partner_org.postal_code = partner.get('POSTAL_CODE', None)
                partner_org.country = partner['COUNTRY']
                partner_org.phone_number = partner.get('PHONE_NUMBER', None)
                partner_org.email = partner.get('EMAIL', None)
                partner_org.phone_number = partner.get('PHONE_NUMBER', None)
                partner_org.net_ct_cy = partner.get('NET_CASH_TRANSFERRED_CY', None)
                partner_org.reported_cy = partner.get('REPORTED_CY', None)
                partner_org.total_ct_ytd = partner.get('TOTAL_CASH_TRANSFERRED_YTD', None)
                partner_org.core_values_assessment_date = datetime.strptime(
                    partner['CORE_VALUE_ASSESSMENT_DT'],
                    '%d-%b-%y') if 'CORE_VALUE_ASSESSMENT_DT' in partner else None
                partner_org.last_assessment_date = datetime.strptime(
                    partner['DATE_OF_ASSESSMENT'], '%d-%b-%y') if 'DATE_OF_ASSESSMENT' in partner else None
                partner_org.partner_type = self.get_partner_type(partner)
                partner_org.deleted_flag = True if 'MARKED_FOR_DELETION' in partner else False
                partner_org.blocked = True if 'POSTING_BLOCK' in partner else False
                if not partner_org.hidden:
                    partner_org.hidden = partner_org.deleted_flag or partner_org.blocked
                partner_org.vision_synced = True
                saving = True

            if partner_org.total_ct_cp is None or partner_org.total_ct_cy is None or \
                    not comp_decimals(partner_org.total_ct_cp, Decimal(partner['TOTAL_CASH_TRANSFERRED_CP'])) or \
                    not comp_decimals(partner_org.total_ct_cy, Decimal(partner['TOTAL_CASH_TRANSFERRED_CY'])):

                partner_org.total_ct_cy = partner['TOTAL_CASH_TRANSFERRED_CY']
                partner_org.total_ct_cp = partner['TOTAL_CASH_TRANSFERRED_CP']

                saving = True
                logger.debug('sums changed', partner_org)

            if saving:
                logger.debug('Updating Partner', partner_org)
                partner_org.save()

            if new:
                PlannedEngagement.objects.get_or_create(partner=partner_org)

            processed = 1

        except Exception as exp:
            logger.exception(u'Exception occurred during Partner Sync: {}'.format(exp.message))
        return processed

<<<<<<< HEAD
    def _save_records(self, records):
=======
                    if new:
                        PlannedEngagement.objects.get_or_create(partner=partner_org)

                processed += 1

            except Exception as exp:
                logger.exception(u'Exception occurred during Partner Sync: {}'.format(exp.message))
            return processed

>>>>>>> f8bf2dc7
        processed = 0
        filtered_records = self._filter_records(records)

        for partner in filtered_records:
            processed += self._partner_save(partner)

        return processed

    @staticmethod
    def get_cso_type(partner):
        cso_type_mapping = {
            'International NGO': u'International',
            'National NGO': u'National',
            'Community based organization': u'Community Based Organization',
            'Academic Institution': u'Academic Institution'
        }
        if 'CSO_TYPE' in partner and partner['CSO_TYPE'] in cso_type_mapping:
            return cso_type_mapping[partner['CSO_TYPE']]

    @staticmethod
    def get_partner_type(partner):
        type_mapping = {
            'BILATERAL / MULTILATERAL': u'Bilateral / Multilateral',
            'CIVIL SOCIETY ORGANIZATION': u'Civil Society Organization',
            'GOVERNMENT': u'Government',
            'UN AGENCY': u'UN Agency',
        }
        return type_mapping.get(partner['PARTNER_TYPE_DESC'], None)

    @staticmethod
    def get_partner_rating(partner):
        allowed_risk_rating = [rr[0] for rr in PartnerOrganization.RISK_RATINGS]
<<<<<<< HEAD
        if partner.get('RISK_RATING') in allowed_risk_rating:
            return partner['RISK_RATING']
=======
        if 'RISK_RATING' in partner and partner['RISK_RATING'] in allowed_risk_rating:
            return partner['RISK_RATING']
        return None
>>>>>>> f8bf2dc7
<|MERGE_RESOLUTION|>--- conflicted
+++ resolved
@@ -82,11 +82,9 @@
     def _get_json(self, data):
         return [] if data == VISION_NO_DATA_MESSAGE else data
 
-<<<<<<< HEAD
     def _changed_fields(self, local_obj, api_obj):
         fields = [
             'address',
-            'blocked',
             'city',
             'core_values_assessment_date',
             'country',
@@ -95,7 +93,6 @@
             'email',
             'last_assessment_date',
             'name',
-            'partner_type',
             'phone_number',
             'postal_code',
             'rating',
@@ -130,116 +127,20 @@
             saving = False
             partner_org, new = PartnerOrganization.objects.get_or_create(vendor_number=partner['VENDOR_CODE'])
 
-            # TODO: quick and dirty fix for cso_type mapping... this entire synchronizer needs updating
-            partner['CSO_TYPE'] = self.get_cso_type(partner)
-
             if not self.get_partner_type(partner):
                 logger.info('Partner {} skipped, because PartnerType ={}'.format(
                     partner['VENDOR_NAME'], partner['PARTNER_TYPE_DESC']
                 ))
-                # if partner organization exists in etools db (these are nameless)
                 if partner_org.id:
-                    partner_org.name = ''  # leaving the name blank on purpose (invalid record)
                     partner_org.deleted_flag = True if 'MARKED_FOR_DELETION' in partner else False
                     partner_org.blocked = True if 'POSTING_BLOCK' in partner else False
                     partner_org.hidden = True
-=======
-    def update_stuff(self, records):
-
-        def _changed_fields(fields, local_obj, api_obj):
-            for field in fields:
-                mapped_key = self.MAPPING[field]
-                apiobj_field = api_obj.get(mapped_key, None)
-
-                if mapped_key in self.DATE_FIELDS:
-                    apiobj_field = None
-                    if mapped_key in api_obj:
-                        datetime.strptime(api_obj[mapped_key], '%d-%b-%y')
-
-                if field == 'partner_type':
-                    apiobj_field = self.get_partner_type(api_obj)
-
-                if field == 'deleted_flag':
-                    apiobj_field = mapped_key in api_obj
-
-                if field == 'blocked':
-                    apiobj_field = mapped_key in api_obj
-
-                if getattr(local_obj, field) != apiobj_field:
-                    logger.debug('field changed', field)
-                    return True
-            return False
-
-        def _partner_save(processed, partner):
-
-            try:
-                saving = False
-                partner_org, new = PartnerOrganization.objects.get_or_create(vendor_number=partner['VENDOR_CODE'])
-
-                if not self.get_partner_type(partner):
-                    logger.info('Partner {} skipped, because PartnerType ={}'.format(
-                        partner['VENDOR_NAME'], partner['PARTNER_TYPE_DESC']
-                    ))
-                    if partner_org.id:
-                        partner_org.deleted_flag = True if 'MARKED_FOR_DELETION' in partner else False
-                        partner_org.blocked = True if 'POSTING_BLOCK' in partner else False
-                        partner_org.hidden = True
-                        partner_org.save()
-                    return processed
-
-                if new or _changed_fields(['name', 'cso_type', 'rating', 'type_of_assessment',
-                                           'address', 'phone_number', 'email', 'deleted_flag', 'postal_code',
-                                           'last_assessment_date', 'core_values_assessment_date', 'city', 'country'],
-                                          partner_org, partner):
-                    partner_org.name = partner['VENDOR_NAME']
-                    partner_org.cso_type = self.get_cso_type(partner)
-                    partner_org.rating = self.get_partner_rating(partner)
-                    partner_org.type_of_assessment = partner.get('TYPE_OF_ASSESSMENT', None)
-                    partner_org.address = partner.get('STREET', None)
-                    partner_org.city = partner.get('CITY', None)
-                    partner_org.postal_code = partner.get('POSTAL_CODE', None)
-                    partner_org.country = partner['COUNTRY']
-                    partner_org.phone_number = partner.get('PHONE_NUMBER', None)
-                    partner_org.email = partner.get('EMAIL', None)
-                    partner_org.core_values_assessment_date = datetime.strptime(
-                        partner['CORE_VALUE_ASSESSMENT_DT'],
-                        '%d-%b-%y') if 'CORE_VALUE_ASSESSMENT_DT' in partner else None
-                    partner_org.last_assessment_date = datetime.strptime(
-                        partner['DATE_OF_ASSESSMENT'], '%d-%b-%y') if 'DATE_OF_ASSESSMENT' in partner else None
-                    partner_org.partner_type = self.get_partner_type(partner)
-                    partner_org.deleted_flag = True if 'MARKED_FOR_DELETION' in partner else False
-                    partner_org.blocked = True if 'POSTING_BLOCK' in partner else False
-                    if not partner_org.hidden:
-                        partner_org.hidden = partner_org.deleted_flag or partner_org.blocked
-                    partner_org.vision_synced = True
-                    saving = True
-
-                if partner_org.total_ct_cp is None or partner_org.total_ct_cy is None or partner_org.net_ct_cy is None \
-                        or partner_org.total_ct_ytd is None or partner_org.reported_cy is None or \
-                        not comp_decimals(partner_org.total_ct_cp, Decimal(partner['TOTAL_CASH_TRANSFERRED_CP'])) or \
-                        not comp_decimals(partner_org.total_ct_cy, Decimal(partner['TOTAL_CASH_TRANSFERRED_CY'])) or \
-                        not comp_decimals(partner_org.net_ct_cy, Decimal(partner['NET_CASH_TRANSFERRED_CY'])) or \
-                        not comp_decimals(partner_org.total_ct_ytd, Decimal(partner['TOTAL_CASH_TRANSFERRED_YTD'])) or \
-                        not comp_decimals(partner_org.reported_cy, Decimal(partner['REPORTED_CY'])):
-
-                    partner_org.total_ct_cy = partner['TOTAL_CASH_TRANSFERRED_CY']
-                    partner_org.total_ct_cp = partner['TOTAL_CASH_TRANSFERRED_CP']
-                    partner_org.net_ct_cy = partner['NET_CASH_TRANSFERRED_CY']
-                    partner_org.total_ct_ytd = partner['TOTAL_CASH_TRANSFERRED_YTD']
-                    partner_org.reported_cy = partner['REPORTED_CY']
-
-                    saving = True
-                    logger.debug('sums changed', partner_org)
-
-                if saving:
-                    logger.debug('Updating Partner', partner_org)
->>>>>>> f8bf2dc7
                     partner_org.save()
                 return processed
 
             if new or self._changed_fields(partner_org, partner):
                 partner_org.name = partner['VENDOR_NAME']
-                partner_org.cso_type = partner['CSO_TYPE']
+                partner_org.cso_type = self.get_cso_type(partner)
                 partner_org.rating = self.get_partner_rating(partner)
                 partner_org.type_of_assessment = partner.get('TYPE_OF_ASSESSMENT', None)
                 partner_org.address = partner.get('STREET', None)
@@ -248,10 +149,6 @@
                 partner_org.country = partner['COUNTRY']
                 partner_org.phone_number = partner.get('PHONE_NUMBER', None)
                 partner_org.email = partner.get('EMAIL', None)
-                partner_org.phone_number = partner.get('PHONE_NUMBER', None)
-                partner_org.net_ct_cy = partner.get('NET_CASH_TRANSFERRED_CY', None)
-                partner_org.reported_cy = partner.get('REPORTED_CY', None)
-                partner_org.total_ct_ytd = partner.get('TOTAL_CASH_TRANSFERRED_YTD', None)
                 partner_org.core_values_assessment_date = datetime.strptime(
                     partner['CORE_VALUE_ASSESSMENT_DT'],
                     '%d-%b-%y') if 'CORE_VALUE_ASSESSMENT_DT' in partner else None
@@ -265,12 +162,19 @@
                 partner_org.vision_synced = True
                 saving = True
 
-            if partner_org.total_ct_cp is None or partner_org.total_ct_cy is None or \
+            if partner_org.total_ct_cp is None or partner_org.total_ct_cy is None or partner_org.net_ct_cy is None \
+                    or partner_org.total_ct_ytd is None or partner_org.reported_cy is None or \
                     not comp_decimals(partner_org.total_ct_cp, Decimal(partner['TOTAL_CASH_TRANSFERRED_CP'])) or \
-                    not comp_decimals(partner_org.total_ct_cy, Decimal(partner['TOTAL_CASH_TRANSFERRED_CY'])):
+                    not comp_decimals(partner_org.total_ct_cy, Decimal(partner['TOTAL_CASH_TRANSFERRED_CY'])) or \
+                    not comp_decimals(partner_org.net_ct_cy, Decimal(partner['NET_CASH_TRANSFERRED_CY'])) or \
+                    not comp_decimals(partner_org.total_ct_ytd, Decimal(partner['TOTAL_CASH_TRANSFERRED_YTD'])) or \
+                    not comp_decimals(partner_org.reported_cy, Decimal(partner['REPORTED_CY'])):
 
                 partner_org.total_ct_cy = partner['TOTAL_CASH_TRANSFERRED_CY']
                 partner_org.total_ct_cp = partner['TOTAL_CASH_TRANSFERRED_CP']
+                partner_org.net_ct_cy = partner['NET_CASH_TRANSFERRED_CY']
+                partner_org.total_ct_ytd = partner['TOTAL_CASH_TRANSFERRED_YTD']
+                partner_org.reported_cy = partner['REPORTED_CY']
 
                 saving = True
                 logger.debug('sums changed', partner_org)
@@ -288,19 +192,7 @@
             logger.exception(u'Exception occurred during Partner Sync: {}'.format(exp.message))
         return processed
 
-<<<<<<< HEAD
     def _save_records(self, records):
-=======
-                    if new:
-                        PlannedEngagement.objects.get_or_create(partner=partner_org)
-
-                processed += 1
-
-            except Exception as exp:
-                logger.exception(u'Exception occurred during Partner Sync: {}'.format(exp.message))
-            return processed
-
->>>>>>> f8bf2dc7
         processed = 0
         filtered_records = self._filter_records(records)
 
@@ -333,11 +225,6 @@
     @staticmethod
     def get_partner_rating(partner):
         allowed_risk_rating = [rr[0] for rr in PartnerOrganization.RISK_RATINGS]
-<<<<<<< HEAD
         if partner.get('RISK_RATING') in allowed_risk_rating:
             return partner['RISK_RATING']
-=======
-        if 'RISK_RATING' in partner and partner['RISK_RATING'] in allowed_risk_rating:
-            return partner['RISK_RATING']
-        return None
->>>>>>> f8bf2dc7
+        return None