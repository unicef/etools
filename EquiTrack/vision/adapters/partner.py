import json
import logging
from datetime import datetime
from decimal import Decimal

from partners.models import PartnerOrganization, PlannedEngagement
from vision.utils import comp_decimals
from vision.vision_data_synchronizer import VisionDataSynchronizer, VISION_NO_DATA_MESSAGE

logger = logging.getLogger(__name__)


class PartnerSynchronizer(VisionDataSynchronizer):

    ENDPOINT = 'GetPartnerDetailsInfo_json'
    REQUIRED_KEYS = (
        'PARTNER_TYPE_DESC',
        'VENDOR_NAME',
        'VENDOR_CODE',
        'COUNTRY',
        'TOTAL_CASH_TRANSFERRED_CP',
        'TOTAL_CASH_TRANSFERRED_CY',
        'NET_CASH_TRANSFERRED_CY',
        'REPORTED_CY',
        'TOTAL_CASH_TRANSFERRED_YTD'
    )
    OTHER_KEYS = (
        'DATE_OF_ASSESSMENT',
        'CORE_VALUE_ASSESSMENT_DT',
        'CSO_TYPE',
        'RISK_RATING',
        'TYPE_OF_ASSESSMENT',
        'STREET',
        'CITY',
        'PHONE_NUMBER',
        'POSTAL_CODE',
        'EMAIL',
        'MARKED_FOR_DELETION',
        'POSTING_BLOCK',
        'PARTNER_TYPE_DESC',
    )

    DATE_FIELDS = (
        'DATE_OF_ASSESSMENT',
        'CORE_VALUE_ASSESSMENT_DT',
    )

    MAPPING = {
        'name': 'VENDOR_NAME',
        'cso_type': 'CSO_TYPE',
        'rating': 'RISK_RATING',
        'type_of_assessment': 'TYPE_OF_ASSESSMENT',
        'address': 'STREET',
        'city': 'CITY',
        'country': 'COUNTRY',
        'phone_number': 'PHONE_NUMBER',
        'postal_code': 'POSTAL_CODE',
        'email': 'EMAIL',
        'deleted_flag': 'MARKED_FOR_DELETION',
        'blocked': 'POSTING_BLOCK',
        'last_assessment_date': 'DATE_OF_ASSESSMENT',
        'core_values_assessment_date': 'CORE_VALUE_ASSESSMENT_DT',
        'partner_type': 'PARTNER_TYPE_DESC',
        'net_ct_cy': 'NET_CASH_TRANSFERRED_CY',
        'reported_cy': 'REPORTED_CY',
        'total_ct_ytd': 'TOTAL_CASH_TRANSFERRED_YTD'
    }

    def _convert_records(self, records):
        return json.loads(records)[u'ROWSET'][u'ROW']

    def _filter_records(self, records):
        records = super(PartnerSynchronizer, self)._filter_records(records)

        def bad_record(record):
            if not record['VENDOR_NAME']:
                return False
            return True

        return filter(bad_record, records)

    def _get_json(self, data):
        return [] if data == VISION_NO_DATA_MESSAGE else data

    def _changed_fields(self, local_obj, api_obj):
        fields = [
            'address',
            'city',
            'core_values_assessment_date',
            'country',
            'cso_type',
            'deleted_flag',
            'email',
            'last_assessment_date',
            'name',
            'phone_number',
            'postal_code',
            'rating',
            'type_of_assessment',
        ]
        for field in fields:
            mapped_key = self.MAPPING[field]
            apiobj_field = api_obj.get(mapped_key, None)

            if mapped_key in self.DATE_FIELDS:
                apiobj_field = None
                if mapped_key in api_obj:
                    datetime.strptime(api_obj[mapped_key], '%d-%b-%y')

            if field == 'partner_type':
                apiobj_field = self.get_partner_type(api_obj)

            if field == 'deleted_flag':
                apiobj_field = mapped_key in api_obj

            if field == 'blocked':
                apiobj_field = mapped_key in api_obj

            if getattr(local_obj, field) != apiobj_field:
                logger.debug('field changed', field)
                return True
        return False

    def _partner_save(self, partner):
        processed = 0
        try:
            saving = False
            partner_org, new = PartnerOrganization.objects.get_or_create(vendor_number=partner['VENDOR_CODE'])

            if not self.get_partner_type(partner):
                logger.info('Partner {} skipped, because PartnerType ={}'.format(
                    partner['VENDOR_NAME'], partner['PARTNER_TYPE_DESC']
                ))
                if partner_org.id:
                    partner_org.deleted_flag = True if 'MARKED_FOR_DELETION' in partner else False
                    partner_org.blocked = True if 'POSTING_BLOCK' in partner else False
                    partner_org.hidden = True
                    partner_org.save()
                return processed

            if new or self._changed_fields(partner_org, partner):
                partner_org.name = partner['VENDOR_NAME']
                partner_org.cso_type = self.get_cso_type(partner)
                partner_org.rating = self.get_partner_rating(partner)
                partner_org.type_of_assessment = partner.get('TYPE_OF_ASSESSMENT', None)
                partner_org.address = partner.get('STREET', None)
                partner_org.city = partner.get('CITY', None)
                partner_org.postal_code = partner.get('POSTAL_CODE', None)
                partner_org.country = partner['COUNTRY']
                partner_org.phone_number = partner.get('PHONE_NUMBER', None)
                partner_org.email = partner.get('EMAIL', None)
                partner_org.core_values_assessment_date = datetime.strptime(
                    partner['CORE_VALUE_ASSESSMENT_DT'],
                    '%d-%b-%y') if 'CORE_VALUE_ASSESSMENT_DT' in partner else None
                partner_org.last_assessment_date = datetime.strptime(
                    partner['DATE_OF_ASSESSMENT'], '%d-%b-%y') if 'DATE_OF_ASSESSMENT' in partner else None
                partner_org.partner_type = self.get_partner_type(partner)
                partner_org.deleted_flag = True if 'MARKED_FOR_DELETION' in partner else False
                partner_org.blocked = True if 'POSTING_BLOCK' in partner else False
                if not partner_org.hidden:
                    partner_org.hidden = partner_org.deleted_flag or partner_org.blocked
                partner_org.vision_synced = True
                saving = True

            if partner_org.total_ct_cp is None or partner_org.total_ct_cy is None or partner_org.net_ct_cy is None \
                    or partner_org.total_ct_ytd is None or partner_org.reported_cy is None or \
                    not comp_decimals(partner_org.total_ct_cp, Decimal(partner['TOTAL_CASH_TRANSFERRED_CP'])) or \
                    not comp_decimals(partner_org.total_ct_cy, Decimal(partner['TOTAL_CASH_TRANSFERRED_CY'])) or \
                    not comp_decimals(partner_org.net_ct_cy, Decimal(partner['NET_CASH_TRANSFERRED_CY'])) or \
                    not comp_decimals(partner_org.total_ct_ytd, Decimal(partner['TOTAL_CASH_TRANSFERRED_YTD'])) or \
                    not comp_decimals(partner_org.reported_cy, Decimal(partner['REPORTED_CY'])):

                partner_org.total_ct_cy = partner['TOTAL_CASH_TRANSFERRED_CY']
                partner_org.total_ct_cp = partner['TOTAL_CASH_TRANSFERRED_CP']
                partner_org.net_ct_cy = partner['NET_CASH_TRANSFERRED_CY']
                partner_org.total_ct_ytd = partner['TOTAL_CASH_TRANSFERRED_YTD']
                partner_org.reported_cy = partner['REPORTED_CY']

                saving = True
                logger.debug('sums changed', partner_org)

            if saving:
                logger.debug('Updating Partner', partner_org)
                partner_org.save()

            if new:
                PlannedEngagement.objects.get_or_create(partner=partner_org)

            processed = 1

        except Exception as exp:
            logger.exception(u'Exception occurred during Partner Sync: {}'.format(exp.message))
        return processed

<<<<<<< HEAD
                    if new:
                        PlannedEngagement.objects.get_or_create(partner=partner_org)

                processed += 1

            except Exception:
                logger.exception(u'Exception occurred during Partner Sync %s', partner['VENDOR_CODE'])
            return processed

=======
    def _save_records(self, records):
>>>>>>> 7af47176
        processed = 0
        filtered_records = self._filter_records(records)

        for partner in filtered_records:
            processed += self._partner_save(partner)

        return processed

    @staticmethod
    def get_cso_type(partner):
        cso_type_mapping = {
            'International NGO': u'International',
            'National NGO': u'National',
            'Community based organization': u'Community Based Organization',
            'Academic Institution': u'Academic Institution'
        }
        if 'CSO_TYPE' in partner and partner['CSO_TYPE'] in cso_type_mapping:
            return cso_type_mapping[partner['CSO_TYPE']]

    @staticmethod
    def get_partner_type(partner):
        type_mapping = {
            'BILATERAL / MULTILATERAL': u'Bilateral / Multilateral',
            'CIVIL SOCIETY ORGANIZATION': u'Civil Society Organization',
            'GOVERNMENT': u'Government',
            'UN AGENCY': u'UN Agency',
        }
        return type_mapping.get(partner['PARTNER_TYPE_DESC'], None)

    @staticmethod
    def get_partner_rating(partner):
        allowed_risk_rating = [rr[0] for rr in PartnerOrganization.RISK_RATINGS]
        if partner.get('RISK_RATING') in allowed_risk_rating:
            return partner['RISK_RATING']
        return None<|MERGE_RESOLUTION|>--- conflicted
+++ resolved
@@ -192,19 +192,7 @@
             logger.exception(u'Exception occurred during Partner Sync: {}'.format(exp.message))
         return processed
 
-<<<<<<< HEAD
-                    if new:
-                        PlannedEngagement.objects.get_or_create(partner=partner_org)
-
-                processed += 1
-
-            except Exception:
-                logger.exception(u'Exception occurred during Partner Sync %s', partner['VENDOR_CODE'])
-            return processed
-
-=======
     def _save_records(self, records):
->>>>>>> 7af47176
         processed = 0
         filtered_records = self._filter_records(records)
 
