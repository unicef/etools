import json
import logging
from datetime import datetime

from partners.models import PartnerOrganization
from vision.utils import comp_decimals
from vision.vision_data_synchronizer import VisionDataSynchronizer

logger = logging.getLogger(__name__)

type_mapping = {
    "BILATERAL / MULTILATERAL": u'Bilateral / Multilateral',
    "CIVIL SOCIETY ORGANIZATION": u'Civil Society Organization',
    "GOVERNMENT": u'Government',
    "UN AGENCY": u'UN Agency',
}

cso_type_mapping = {
    "International NGO": u'International',
    "National NGO": u'National',
    "Community based organization": u'Community Based Organization',
    "Academic Institution": u'Academic Institution'
}


class PartnerSynchronizer(VisionDataSynchronizer):

    ENDPOINT = 'GetPartnerDetailsInfo_json'
    REQUIRED_KEYS = (
        "PARTNER_TYPE_DESC",
        # "CSO_TYPE",  # "CSO_TYPE_NAME",
        "VENDOR_NAME",
        "VENDOR_CODE",
        # "RISK_RATING",  # "RISK_RATING_NAME",
        # "TYPE_OF_ASSESSMENT",
        # "DATE_OF_ASSESSMENT",  # different format "LAST_ASSESSMENT_DATE",
        # "STREET",  # "STREET_ADDRESS",
        # "CITY",  # "VENDOR_CITY",
        "COUNTRY",  # "VENDOR_CTRY_NAME",
        # "PHONE_NUMBER",
        # "EMAIL",
        "TOTAL_CASH_TRANSFERRED_CP",
        "TOTAL_CASH_TRANSFERRED_CY",
    )

    DATE_FIELDS = (
        'DATE_OF_ASSESSMENT',
        'CORE_VALUE_ASSESSMENT_DT',
    )

    MAPPING = {
        'name': "VENDOR_NAME",
        'cso_type': 'CSO_TYPE',
        'rating': 'RISK_RATING',
        'type_of_assessment': "TYPE_OF_ASSESSMENT",
        'address': "STREET",
        'city': "CITY",
        'country': "COUNTRY",
        'phone_number': 'PHONE_NUMBER',
        'postal_code': 'POSTAL_CODE',
        'email': "EMAIL",
        'deleted_flag': "MARKED_FOR_DELETION",
        'blocked': "POSTING_BLOCK",
        'last_assessment_date': "DATE_OF_ASSESSMENT",
        'core_values_assessment_date': "CORE_VALUE_ASSESSMENT_DT",
        'partner_type': "PARTNER_TYPE_DESC",
    }

    def _convert_records(self, records):
        return json.loads(records)[u'ROWSET'][u'ROW']

    def _filter_records(self, records):
        records = super(PartnerSynchronizer, self)._filter_records(records)

        def bad_record(record):
            if not record['VENDOR_NAME']:
                return False
            return True

        return filter(bad_record, records)

    def _get_json(self, data):
        return [] if data == self.NO_DATA_MESSAGE else data

    def update_stuff(self, records):
        _pos = []
        _vendors = []
        _totals_cy = {}
        _totals_cp = {}

        def _changed_fields(fields, local_obj, api_obj):
            for field in fields:
                mapped_key = self.MAPPING[field]
                apiobj_field = api_obj.get(mapped_key, None)

                if mapped_key in self.DATE_FIELDS:
                    apiobj_field = None
                    if mapped_key in api_obj:
                        datetime.strptime(api_obj[mapped_key], "%d-%b-%y")

                if field == 'partner_type':
                    apiobj_field = type_mapping[api_obj[mapped_key]]

                if field == 'deleted_flag':
                    apiobj_field = mapped_key in api_obj

                if field == 'blocked':
                    apiobj_field = mapped_key in api_obj

                if getattr(local_obj, field) != apiobj_field:
                    logger.debug("field changed", field)
                    return True
            return False

        def _process_po(po_api):
            if po_api['VENDOR_CODE'] not in _vendors:
                _pos.append(po_api)
                _vendors.append(po_api['VENDOR_CODE'])

            if not po_api["TOTAL_CASH_TRANSFERRED_CP"]:
                po_api["TOTAL_CASH_TRANSFERRED_CP"] = 0
            if not po_api["TOTAL_CASH_TRANSFERRED_CY"]:
                po_api["TOTAL_CASH_TRANSFERRED_CY"] = 0

            if not _totals_cp.get(po_api['VENDOR_CODE']):
                _totals_cp[po_api['VENDOR_CODE']] = po_api["TOTAL_CASH_TRANSFERRED_CP"]
            else:
                _totals_cp[po_api['VENDOR_CODE']] += po_api["TOTAL_CASH_TRANSFERRED_CP"]

            if not _totals_cy.get(po_api['VENDOR_CODE']):
                _totals_cy[po_api['VENDOR_CODE']] = po_api["TOTAL_CASH_TRANSFERRED_CY"]
            else:
                _totals_cy[po_api['VENDOR_CODE']] += po_api["TOTAL_CASH_TRANSFERRED_CY"]

        def _partner_save(processed, partner):

            try:
                new = False
                saving = False
                try:
                    partner_org = PartnerOrganization.objects.get(vendor_number=partner["VENDOR_CODE"])
                except PartnerOrganization.DoesNotExist:
                    partner_org = PartnerOrganization(vendor_number=partner["VENDOR_CODE"])
                    new = True

                # TODO: quick and dirty fix for cso_type mapping... this entire synchronizer needs updating
                partner['CSO_TYPE'] = cso_type_mapping.get(partner['CSO_TYPE'], None) if 'CSO_TYPE' in partner else None
                try:
                    type_mapping[partner["PARTNER_TYPE_DESC"]]
                except KeyError as exp:
                    logger.info("Partner {} skipped, because PartnerType ={}".format(
                        partner['VENDOR_NAME'], exp
                    ))
                    # if partner organization exists in etools db (these are nameless)
                    if partner_org.id:
                        partner_org.name = ""  # leaving the name blank on purpose (invalid record)
                        partner_org.deleted_flag = True if 'MARKED_FOR_DELETION' in partner else False
                        partner_org.blocked = True if 'POSTING_BLOCK' in partner else False
                        partner_org.hidden = True
                        partner_org.save()
                    return processed

                if new or _changed_fields(['name', 'cso_type', 'rating', 'type_of_assessment',
                                           'address', 'phone_number', 'email', 'deleted_flag', 'postal_code',
                                           'last_assessment_date', 'core_values_assessment_date', 'city', 'country'],
                                          partner_org, partner):
                    partner_org.name = partner["VENDOR_NAME"]
                    partner_org.cso_type = partner["CSO_TYPE"]
                    partner_org.rating = partner.get("RISK_RATING", None)
                    partner_org.type_of_assessment = partner.get("TYPE_OF_ASSESSMENT", None)
                    partner_org.address = partner.get("STREET", None)
                    partner_org.city = partner.get("CITY", None)
                    partner_org.postal_code = partner.get("POSTAL_CODE", None)
                    partner_org.country = partner["COUNTRY"]
                    partner_org.phone_number = partner.get("PHONE_NUMBER", None)
                    partner_org.email = partner.get("EMAIL", None)
                    partner_org.core_values_assessment_date = datetime.strptime(
                        partner["CORE_VALUE_ASSESSMENT_DT"],
                        "%d-%b-%y") if 'CORE_VALUE_ASSESSMENT_DT' in partner else None
                    partner_org.last_assessment_date = datetime.strptime(
                        partner["DATE_OF_ASSESSMENT"], "%d-%b-%y") if 'DATE_OF_ASSESSMENT' in partner else None
                    partner_org.partner_type = type_mapping[partner["PARTNER_TYPE_DESC"]]
                    partner_org.deleted_flag = True if 'MARKED_FOR_DELETION' in partner else False
                    partner_org.blocked = True if 'POSTING_BLOCK' in partner else False
                    if not partner_org.hidden:
                        partner_org.hidden = partner_org.deleted_flag or partner_org.blocked
                    partner_org.vision_synced = True
                    saving = True

                if partner_org.total_ct_cp is None or partner_org.total_ct_cy is None or \
                        not comp_decimals(partner_org.total_ct_cp, _totals_cp[partner["VENDOR_CODE"]]) or \
                        not comp_decimals(partner_org.total_ct_cy, _totals_cy[partner["VENDOR_CODE"]]):

                    partner_org.total_ct_cy = _totals_cy[partner["VENDOR_CODE"]]
                    partner_org.total_ct_cp = _totals_cp[partner["VENDOR_CODE"]]

                    saving = True
                    logger.debug("sums changed", partner_org)

                if saving:
                    logger.debug("Updating Partner", partner_org)
                    partner_org.save()
                del _totals_cy[partner["VENDOR_CODE"]]
                del _totals_cp[partner["VENDOR_CODE"]]

                processed += 1

<<<<<<< HEAD
            except Exception as exp:
                logger.exception(u'Exception occurred during Partner Sync: {}'.format(exp.message))
=======
            except Exception:
                logger.exception('Exception During Partner Save')
>>>>>>> bfa7cc43
            return processed

        processed = 0
        filtered_records = self._filter_records(records)

        for partner in filtered_records:
            _process_po(partner)

        for partner in _pos:
            processed = _partner_save(processed, partner)

        self._pos = []
        self._vendors = []
        self._totals_cy = {}
        self._totals_cp = {}
        return processed

    def _save_records(self, records):

        processed = self.update_stuff(records)

        return processed<|MERGE_RESOLUTION|>--- conflicted
+++ resolved
@@ -205,13 +205,8 @@
 
                 processed += 1
 
-<<<<<<< HEAD
             except Exception as exp:
                 logger.exception(u'Exception occurred during Partner Sync: {}'.format(exp.message))
-=======
-            except Exception:
-                logger.exception('Exception During Partner Save')
->>>>>>> bfa7cc43
             return processed
 
         processed = 0
