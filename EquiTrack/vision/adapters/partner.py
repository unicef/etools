import json
import logging
from datetime import datetime
from decimal import Decimal

from partners.models import PartnerOrganization
from vision.utils import comp_decimals
from vision.vision_data_synchronizer import VisionDataSynchronizer, VISION_NO_DATA_MESSAGE

logger = logging.getLogger(__name__)

type_mapping = {
    'BILATERAL / MULTILATERAL': u'Bilateral / Multilateral',
    'CIVIL SOCIETY ORGANIZATION': u'Civil Society Organization',
    'GOVERNMENT': u'Government',
    'UN AGENCY': u'UN Agency',
}

cso_type_mapping = {
    'International NGO': u'International',
    'National NGO': u'National',
    'Community based organization': u'Community Based Organization',
    'Academic Institution': u'Academic Institution'
}


class PartnerSynchronizer(VisionDataSynchronizer):

    ENDPOINT = 'GetPartnerDetailsInfo_json'
    REQUIRED_KEYS = (
        'PARTNER_TYPE_DESC',
        'VENDOR_NAME',
        'VENDOR_CODE',
        'COUNTRY',
        'TOTAL_CASH_TRANSFERRED_CP',
        'TOTAL_CASH_TRANSFERRED_CY',
        'NET_CASH_TRANSFERRED_CY',
        'REPORTED_CY',
        'TOTAL_CASH_TRANSFERRED_YTD'
    )
    OTHER_KEYS = (
        'DATE_OF_ASSESSMENT',
        'CORE_VALUE_ASSESSMENT_DT',
        'CSO_TYPE',
        'RISK_RATING',
        'TYPE_OF_ASSESSMENT',
        'STREET',
        'CITY',
        'PHONE_NUMBER',
        'POSTAL_CODE',
        'EMAIL',
        'MARKED_FOR_DELETION',
        'POSTING_BLOCK',
        'PARTNER_TYPE_DESC',
    )

    DATE_FIELDS = (
        'DATE_OF_ASSESSMENT',
        'CORE_VALUE_ASSESSMENT_DT',
    )

    MAPPING = {
        'name': 'VENDOR_NAME',
        'cso_type': 'CSO_TYPE',
        'rating': 'RISK_RATING',
        'type_of_assessment': 'TYPE_OF_ASSESSMENT',
        'address': 'STREET',
        'city': 'CITY',
        'country': 'COUNTRY',
        'phone_number': 'PHONE_NUMBER',
        'postal_code': 'POSTAL_CODE',
        'email': 'EMAIL',
        'deleted_flag': 'MARKED_FOR_DELETION',
        'blocked': 'POSTING_BLOCK',
        'last_assessment_date': 'DATE_OF_ASSESSMENT',
        'core_values_assessment_date': 'CORE_VALUE_ASSESSMENT_DT',
        'partner_type': 'PARTNER_TYPE_DESC',
        'net_ct_cy': 'NET_CASH_TRANSFERRED_CY',
        'reported_cy': 'REPORTED_CY',
        'total_ct_ytd': 'TOTAL_CASH_TRANSFERRED_YTD'
    }

    def _convert_records(self, records):
        return json.loads(records)[u'ROWSET'][u'ROW']

    def _filter_records(self, records):
        records = super(PartnerSynchronizer, self)._filter_records(records)

        def bad_record(record):
            if not record['VENDOR_NAME']:
                return False
            return True

        return filter(bad_record, records)

    def _get_json(self, data):
        return [] if data == VISION_NO_DATA_MESSAGE else data

    def _changed_fields(self, local_obj, api_obj):
        fields = [
            'address',
            'blocked',
            'city',
            'core_values_assessment_date',
            'country',
            'cso_type',
            'deleted_flag',
            'email',
            'last_assessment_date',
            'name',
            'partner_type',
            'phone_number',
            'postal_code',
            'rating',
            'type_of_assessment',
        ]
        for field in fields:
            mapped_key = self.MAPPING[field]
            apiobj_field = api_obj.get(mapped_key, None)

            if mapped_key in self.DATE_FIELDS:
                apiobj_field = None
                if mapped_key in api_obj:
                    datetime.strptime(api_obj[mapped_key], '%d-%b-%y')

            if field == 'partner_type':
                apiobj_field = type_mapping[api_obj[mapped_key]]

            if field == 'deleted_flag':
                apiobj_field = mapped_key in api_obj

            if field == 'blocked':
                apiobj_field = mapped_key in api_obj

            if getattr(local_obj, field) != apiobj_field:
                logger.debug('field changed', field)
                return True
        return False

    def _partner_save(self, partner):
        processed = 0
        try:
            saving = False
            partner_org, new = PartnerOrganization.objects.get_or_create(vendor_number=partner['VENDOR_CODE'])

            # TODO: quick and dirty fix for cso_type mapping... this entire synchronizer needs updating
            partner['CSO_TYPE'] = cso_type_mapping.get(partner['CSO_TYPE'], None) if 'CSO_TYPE' in partner else None

            try:
<<<<<<< HEAD
                type_mapping[partner['PARTNER_TYPE_DESC']]
            except KeyError as exp:
                logger.info('Partner {} skipped, because PartnerType ={}'.format(
                    partner['VENDOR_NAME'], exp
                ))
                # if partner organization exists in etools db (these are nameless)
                if partner_org.id:
                    partner_org.name = ''  # leaving the name blank on purpose (invalid record)
=======
                saving = False
                partner_org, new = PartnerOrganization.objects.get_or_create(vendor_number=partner['VENDOR_CODE'])

                # TODO: quick and dirty fix for cso_type mapping... this entire synchronizer needs updating
                partner['CSO_TYPE'] = cso_type_mapping.get(partner['CSO_TYPE'], None) if 'CSO_TYPE' in partner else None

                try:
                    type_mapping[partner['PARTNER_TYPE_DESC']]
                except KeyError as exp:
                    logger.info('Partner {} skipped, because PartnerType ={}'.format(
                        partner['VENDOR_NAME'], exp
                    ))
                    # if partner organization exists in etools db (these are nameless)
                    if partner_org.id:
                        partner_org.name = ''  # leaving the name blank on purpose (invalid record)
                        partner_org.deleted_flag = True if 'MARKED_FOR_DELETION' in partner else False
                        partner_org.blocked = True if 'POSTING_BLOCK' in partner else False
                        partner_org.hidden = True
                        partner_org.save()
                    return processed

                if new or _changed_fields(['name', 'cso_type', 'rating', 'type_of_assessment',
                                           'address', 'phone_number', 'email', 'deleted_flag', 'postal_code',
                                           'last_assessment_date', 'core_values_assessment_date', 'city', 'country'],
                                          partner_org, partner):
                    partner_org.name = partner['VENDOR_NAME']
                    partner_org.cso_type = partner['CSO_TYPE']
                    partner_org.rating = partner.get('RISK_RATING', None)  # TODO add mapping to choices
                    partner_org.type_of_assessment = partner.get('TYPE_OF_ASSESSMENT', None)
                    partner_org.address = partner.get('STREET', None)
                    partner_org.city = partner.get('CITY', None)
                    partner_org.postal_code = partner.get('POSTAL_CODE', None)
                    partner_org.country = partner['COUNTRY']
                    partner_org.phone_number = partner.get('PHONE_NUMBER', None)
                    partner_org.email = partner.get('EMAIL', None)
                    partner_org.phone_number = partner.get('PHONE_NUMBER', None)
                    partner_org.net_ct_cy = partner.get('NET_CASH_TRANSFERRED_CY', None)
                    partner_org.reported_cy = partner.get('REPORTED_CY', None)
                    partner_org.total_ct_ytd = partner.get('TOTAL_CASH_TRANSFERRED_YTD', None)
                    partner_org.core_values_assessment_date = datetime.strptime(
                        partner['CORE_VALUE_ASSESSMENT_DT'],
                        '%d-%b-%y') if 'CORE_VALUE_ASSESSMENT_DT' in partner else None
                    partner_org.last_assessment_date = datetime.strptime(
                        partner['DATE_OF_ASSESSMENT'], '%d-%b-%y') if 'DATE_OF_ASSESSMENT' in partner else None
                    partner_org.partner_type = type_mapping[partner['PARTNER_TYPE_DESC']]
>>>>>>> 3f9bd62d
                    partner_org.deleted_flag = True if 'MARKED_FOR_DELETION' in partner else False
                    partner_org.blocked = True if 'POSTING_BLOCK' in partner else False
                    partner_org.hidden = True
                    partner_org.save()
                return processed

            if new or self._changed_fields(partner_org, partner):
                partner_org.name = partner['VENDOR_NAME']
                partner_org.cso_type = partner['CSO_TYPE']
                partner_org.rating = partner.get('RISK_RATING', None)  # TODO add mapping to choices
                partner_org.type_of_assessment = partner.get('TYPE_OF_ASSESSMENT', None)
                partner_org.address = partner.get('STREET', None)
                partner_org.city = partner.get('CITY', None)
                partner_org.postal_code = partner.get('POSTAL_CODE', None)
                partner_org.country = partner['COUNTRY']
                partner_org.phone_number = partner.get('PHONE_NUMBER', None)
                partner_org.email = partner.get('EMAIL', None)
                partner_org.phone_number = partner.get('PHONE_NUMBER', None)
                # partner_org.liquidation = partner.get('LIQUIDATION', None)
                # partner_org.cash_transfer = partner.get('CASH_TRANSFER', None)
                partner_org.core_values_assessment_date = datetime.strptime(
                    partner['CORE_VALUE_ASSESSMENT_DT'],
                    '%d-%b-%y') if 'CORE_VALUE_ASSESSMENT_DT' in partner else None
                partner_org.last_assessment_date = datetime.strptime(
                    partner['DATE_OF_ASSESSMENT'], '%d-%b-%y') if 'DATE_OF_ASSESSMENT' in partner else None
                partner_org.partner_type = type_mapping[partner['PARTNER_TYPE_DESC']]
                partner_org.deleted_flag = True if 'MARKED_FOR_DELETION' in partner else False
                partner_org.blocked = True if 'POSTING_BLOCK' in partner else False
                if not partner_org.hidden:
                    partner_org.hidden = partner_org.deleted_flag or partner_org.blocked
                partner_org.vision_synced = True
                saving = True

            if partner_org.total_ct_cp is None or partner_org.total_ct_cy is None or \
                    not comp_decimals(partner_org.total_ct_cp, Decimal(partner['TOTAL_CASH_TRANSFERRED_CP'])) or \
                    not comp_decimals(partner_org.total_ct_cy, Decimal(partner['TOTAL_CASH_TRANSFERRED_CY'])):

                partner_org.total_ct_cy = partner['TOTAL_CASH_TRANSFERRED_CY']
                partner_org.total_ct_cp = partner['TOTAL_CASH_TRANSFERRED_CP']

                saving = True
                logger.debug('sums changed', partner_org)

            if saving:
                logger.debug('Updating Partner', partner_org)
                partner_org.save()

            processed = 1

        except Exception as exp:
            logger.exception(u'Exception occurred during Partner Sync: {}'.format(exp.message))
        return processed

    def _save_records(self, records):
        processed = 0
        filtered_records = self._filter_records(records)

        for partner in filtered_records:
            processed += self._partner_save(partner)

        return processed<|MERGE_RESOLUTION|>--- conflicted
+++ resolved
@@ -147,7 +147,6 @@
             partner['CSO_TYPE'] = cso_type_mapping.get(partner['CSO_TYPE'], None) if 'CSO_TYPE' in partner else None
 
             try:
-<<<<<<< HEAD
                 type_mapping[partner['PARTNER_TYPE_DESC']]
             except KeyError as exp:
                 logger.info('Partner {} skipped, because PartnerType ={}'.format(
@@ -156,53 +155,6 @@
                 # if partner organization exists in etools db (these are nameless)
                 if partner_org.id:
                     partner_org.name = ''  # leaving the name blank on purpose (invalid record)
-=======
-                saving = False
-                partner_org, new = PartnerOrganization.objects.get_or_create(vendor_number=partner['VENDOR_CODE'])
-
-                # TODO: quick and dirty fix for cso_type mapping... this entire synchronizer needs updating
-                partner['CSO_TYPE'] = cso_type_mapping.get(partner['CSO_TYPE'], None) if 'CSO_TYPE' in partner else None
-
-                try:
-                    type_mapping[partner['PARTNER_TYPE_DESC']]
-                except KeyError as exp:
-                    logger.info('Partner {} skipped, because PartnerType ={}'.format(
-                        partner['VENDOR_NAME'], exp
-                    ))
-                    # if partner organization exists in etools db (these are nameless)
-                    if partner_org.id:
-                        partner_org.name = ''  # leaving the name blank on purpose (invalid record)
-                        partner_org.deleted_flag = True if 'MARKED_FOR_DELETION' in partner else False
-                        partner_org.blocked = True if 'POSTING_BLOCK' in partner else False
-                        partner_org.hidden = True
-                        partner_org.save()
-                    return processed
-
-                if new or _changed_fields(['name', 'cso_type', 'rating', 'type_of_assessment',
-                                           'address', 'phone_number', 'email', 'deleted_flag', 'postal_code',
-                                           'last_assessment_date', 'core_values_assessment_date', 'city', 'country'],
-                                          partner_org, partner):
-                    partner_org.name = partner['VENDOR_NAME']
-                    partner_org.cso_type = partner['CSO_TYPE']
-                    partner_org.rating = partner.get('RISK_RATING', None)  # TODO add mapping to choices
-                    partner_org.type_of_assessment = partner.get('TYPE_OF_ASSESSMENT', None)
-                    partner_org.address = partner.get('STREET', None)
-                    partner_org.city = partner.get('CITY', None)
-                    partner_org.postal_code = partner.get('POSTAL_CODE', None)
-                    partner_org.country = partner['COUNTRY']
-                    partner_org.phone_number = partner.get('PHONE_NUMBER', None)
-                    partner_org.email = partner.get('EMAIL', None)
-                    partner_org.phone_number = partner.get('PHONE_NUMBER', None)
-                    partner_org.net_ct_cy = partner.get('NET_CASH_TRANSFERRED_CY', None)
-                    partner_org.reported_cy = partner.get('REPORTED_CY', None)
-                    partner_org.total_ct_ytd = partner.get('TOTAL_CASH_TRANSFERRED_YTD', None)
-                    partner_org.core_values_assessment_date = datetime.strptime(
-                        partner['CORE_VALUE_ASSESSMENT_DT'],
-                        '%d-%b-%y') if 'CORE_VALUE_ASSESSMENT_DT' in partner else None
-                    partner_org.last_assessment_date = datetime.strptime(
-                        partner['DATE_OF_ASSESSMENT'], '%d-%b-%y') if 'DATE_OF_ASSESSMENT' in partner else None
-                    partner_org.partner_type = type_mapping[partner['PARTNER_TYPE_DESC']]
->>>>>>> 3f9bd62d
                     partner_org.deleted_flag = True if 'MARKED_FOR_DELETION' in partner else False
                     partner_org.blocked = True if 'POSTING_BLOCK' in partner else False
                     partner_org.hidden = True
@@ -221,8 +173,9 @@
                 partner_org.phone_number = partner.get('PHONE_NUMBER', None)
                 partner_org.email = partner.get('EMAIL', None)
                 partner_org.phone_number = partner.get('PHONE_NUMBER', None)
-                # partner_org.liquidation = partner.get('LIQUIDATION', None)
-                # partner_org.cash_transfer = partner.get('CASH_TRANSFER', None)
+                partner_org.net_ct_cy = partner.get('NET_CASH_TRANSFERRED_CY', None)
+                partner_org.reported_cy = partner.get('REPORTED_CY', None)
+                partner_org.total_ct_ytd = partner.get('TOTAL_CASH_TRANSFERRED_YTD', None)
                 partner_org.core_values_assessment_date = datetime.strptime(
                     partner['CORE_VALUE_ASSESSMENT_DT'],
                     '%d-%b-%y') if 'CORE_VALUE_ASSESSMENT_DT' in partner else None
