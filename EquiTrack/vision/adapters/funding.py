--- conflicted
+++ resolved
@@ -1,7 +1,3 @@
-<<<<<<< HEAD
-
-=======
->>>>>>> c4423ef8
 import datetime
 import json
 import logging
