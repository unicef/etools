import json
import datetime

from reports.models import ResultStructure, ResultType, Result, Indicator, CountryProgramme
from vision.utils import wcf_json_date_as_datetime
from vision.vision_data_synchronizer import VisionDataSynchronizer


class ProgrammeSynchronizer(VisionDataSynchronizer):
    ENDPOINT = 'GetProgrammeStructureList_JSON'
    REQUIRED_KEYS = (
        "COUNTRY_PROGRAMME_NAME",
        "COUNTRY_PROGRAMME_WBS",
        "CP_START_DATE",
        "CP_END_DATE",
        "OUTCOME_AREA_CODE",
        "OUTCOME_AREA_NAME",
        "OUTCOME_AREA_NAME_LONG",
        "OUTCOME_WBS",
        "OUTCOME_DESCRIPTION",
        "OUTCOME_START_DATE",
        "OUTCOME_END_DATE",
        "OUTPUT_WBS",
        "OUTPUT_DESCRIPTION",
        "OUTPUT_START_DATE",
        "OUTPUT_END_DATE",
        "ACTIVITY_WBS",
        "ACTIVITY_DESCRIPTION",
        "ACTIVITY_START_DATE",
        "ACTIVITY_END_DATE",
        "SIC_CODE",
        "SIC_NAME",
        "GIC_CODE",
        "GIC_NAME",
        "ACTIVITY_FOCUS_CODE",
        "ACTIVITY_FOCUS_NAME",
        "GENDER_MARKER_CODE",
        "GENDER_MARKER_NAME",
        "HUMANITARIAN_TAG",
        "HUMANITARIAN_MARKER_CODE",
        "HUMANITARIAN_MARKER_NAME",
        "PROGRAMME_AREA_CODE",
        "PROGRAMME_AREA_NAME",
    )

    def _get_json(self, data):
        return [] if data == self.NO_DATA_MESSAGE else data

    def _convert_records(self, records):
        return json.loads(records.get('GetProgrammeStructureList_JSONResult', []))

    def _filter_records(self, records):
        records = super(ProgrammeSynchronizer, self)._filter_records(records)
        today = datetime.datetime.today()
        last_year = datetime.datetime(today.year - 1, 1, 1)

        def in_time_range(record):
            end = wcf_json_date_as_datetime(record['OUTCOME_END_DATE'])
            if end >= last_year:
                return True
            return False

        return filter(in_time_range, records)

    def _changed_fields(self, obj_type, fields, local_obj, api_obj):
        tmap = {
            'cp': {
                'name': "COUNTRY_PROGRAMME_NAME",
                'wbs': "COUNTRY_PROGRAMME_WBS",
                'from_date': 'CP_START_DATE',
                'to_date': 'CP_END_DATE'
            },
            'outcome': {
                'name': "OUTCOME_DESCRIPTION",
                'wbs': "OUTCOME_WBS",
                'from_date': 'OUTCOME_START_DATE',
                'to_date': 'OUTCOME_END_DATE'
            },
            'output': {
                'name': "OUTPUT_DESCRIPTION",
                'wbs': "OUTPUT_WBS",
                'from_date': 'OUTPUT_START_DATE',
                'to_date': 'OUTPUT_END_DATE'
            },
            'activity': {
                'name': "ACTIVITY_DESCRIPTION",
                'wbs': "ACTIVITY_WBS",
                'from_date': 'ACTIVITY_START_DATE',
                'to_date': 'ACTIVITY_END_DATE',
                'sic_code': 'SIC_CODE',
                'sic_name': 'SIC_NAME',
                'gic_code': 'GIC_CODE',
                'gic_name': 'GIC_NAME',
                'activity_focus_code': 'ACTIVITY_FOCUS_CODE',
                'activity_focus_name': 'ACTIVITY_FOCUS_NAME',
            }
        }
        mapping = tmap[obj_type]
        for field in fields:
            apiobj_field = api_obj[mapping[field]]
            if field.endswith('date'):
                if not wcf_json_date_as_datetime(api_obj[mapping[field]]):
                    apiobj_field = None
                else:
                    apiobj_field = wcf_json_date_as_datetime(api_obj[mapping[field]]).date()
            if getattr(local_obj, field) != apiobj_field:
                print "field changed", field, obj_type, getattr(local_obj, field), 'Changed To', apiobj_field
                return True
        return False

    def _update_record(self):
        pass

    def _save_records(self, records):

        processed = 0
        filtered_records = self._filter_records(records)
        cps = {}
        outcomes = {}
        outputs = {}
        activities = {}

        for result in filtered_records:
            # Find the country programme:
            updating_cp = False
            country_programme = cps.get(result["COUNTRY_PROGRAMME_WBS"], None)
            if not country_programme:
                try:
                    country_programme = CountryProgramme.objects.get(
                        wbs=result["COUNTRY_PROGRAMME_WBS"],
                    )
                except CountryProgramme.DoesNotExist:
                    country_programme = CountryProgramme(
                        wbs=result["COUNTRY_PROGRAMME_WBS"]
                    )
                    updating_cp = True
                except CountryProgramme.MultipleObjectsReturned as exp:
                    exp.message += 'Result Structure: ' + result['COUNTRY_PROGRAMME_NAME']
                    raise
                else:
                    cps[result["COUNTRY_PROGRAMME_WBS"]] = country_programme

            possible_changes = ['name', 'from_date', 'to_date']
            if updating_cp or self._changed_fields('cp', possible_changes, country_programme, result):
                country_programme.name = result['COUNTRY_PROGRAMME_NAME']
                country_programme.from_date = wcf_json_date_as_datetime(result['CP_START_DATE'])
                country_programme.to_date = wcf_json_date_as_datetime(result['CP_END_DATE'])
                print country_programme
                print result
                country_programme.save()

            updating_outcome = False
            outcome = outcomes.get(result['OUTCOME_WBS'], None)
            if not outcome:
                try:
                    outcome, updating_outcome = Result.objects.get_or_create(
                        country_programme=country_programme,
                        result_type=ResultType.objects.get_or_create(name='Outcome')[0],
                        wbs=result['OUTCOME_WBS'],
                    )
                except Result.MultipleObjectsReturned as exp:
                    exp.message += 'Outcome WBS: ' + result['OUTCOME_WBS'] \
                                   + ' Output WBS: ' + result['OUTPUT_WBS'] \
                                   + ' Activity WBS: ' + result['ACTIVITY_WBS']
                    raise
                else:
                    outcomes[result['OUTCOME_WBS']] = outcome

            possible_changes = ['name', 'from_date', 'to_date']
            if updating_outcome or self._changed_fields('outcome', possible_changes, outcome, result):
                # check if any of the information on the result is changing...
                outcome.name = result['OUTCOME_DESCRIPTION']
                outcome.from_date = wcf_json_date_as_datetime(result['OUTCOME_START_DATE'])
                outcome.to_date = wcf_json_date_as_datetime(result['OUTCOME_END_DATE'])
                if not outcome.valid_entry():
                    print 'Skipping outcome because of wbs missmatch: ', outcome
                    # we need to skip this record since the wbs's don;t match
                    # TODO in these cases... send an email with the record and make the country aware
                    print outcome
                    raise Exception('Wbs of outcome does not map under country_programme')
                    continue

                outcome.save()

            updating_output = False
            output = outputs.get(result['OUTPUT_WBS'], None)
            if not output:
                try:
                    output, updating_output = Result.objects.get_or_create(
                        country_programme=country_programme,
                        result_type=ResultType.objects.get_or_create(name='Output')[0],
                        wbs=result['OUTPUT_WBS'],
                    )
                except Result.MultipleObjectsReturned as exp:
                    exp.message += 'Outcome WBS: ' + result['OUTCOME_WBS'] \
                                   + ' Output WBS: ' + result['OUTPUT_WBS'] \
                                   + ' Activity WBS: ' + result['ACTIVITY_WBS']
                    raise
                else:
                    outputs[result['OUTPUT_WBS']] = output

            possible_changes = ['name', 'from_date', 'to_date']
            if updating_output or self._changed_fields('output', possible_changes, output, result):
                output.name = result['OUTPUT_DESCRIPTION']
                output.from_date = wcf_json_date_as_datetime(result['OUTPUT_START_DATE'])
                output.to_date = wcf_json_date_as_datetime(result['OUTPUT_END_DATE'])
                output.parent = outcome
                if not output.valid_entry():
                    # we need to skip this record since the wbs's don;t match
                    # TODO in these cases... send an email with the record and make the country aware
<<<<<<< HEAD
                    raise Exception('Wbs of output does not map under country_programme')
=======
                    print 'Skipping output because of wbs missmatch: ', output
>>>>>>> 5af69dca
                    continue

                output.save()

            try:
                activity, updating_activity = Result.objects.get_or_create(
                    country_programme=country_programme,
                    result_type=ResultType.objects.get_or_create(name='Activity')[0],
                    wbs=result['ACTIVITY_WBS'],
                )
            except Result.MultipleObjectsReturned as exp:
                exp.message += 'Outcome WBS: ' + result['OUTCOME_WBS'] \
                               + ' Output WBS: ' + result['OUTPUT_WBS'] \
                               + ' Activity WBS: ' + result['ACTIVITY_WBS']
                raise

            possible_changes = ['name', 'from_date', 'to_date', 'sic_code', 'sic_name', 'gic_code',
                                'gic_name', 'activity_focus_code', 'activity_focus_name']

            if updating_activity or self._changed_fields('activity', possible_changes, activity, result):
                activity.name = result['ACTIVITY_DESCRIPTION']
                activity.from_date = wcf_json_date_as_datetime(result['ACTIVITY_START_DATE'])
                activity.to_date = wcf_json_date_as_datetime(result['ACTIVITY_END_DATE'])
                activity.parent = output
                activity.sic_code = result['SIC_CODE']
                activity.sic_name = result['SIC_NAME']
                activity.gic_code = result['GIC_CODE']
                activity.gic_name = result['GIC_NAME']
                activity.activity_focus_code = result['ACTIVITY_FOCUS_CODE']
                activity.activity_focus_name = result['ACTIVITY_FOCUS_NAME']
                if not activity.valid_entry():
                    activity.delete()
                    raise Exception('Wbs of activity does not map under country_programme')
                activity.save()

            if updating_cp:
                print 'add cp', country_programme
            if updating_activity:
                print 'added activity', activity
            if updating_outcome:
                print 'add outcome', outcome
            if updating_output:
                print 'add output', output
            processed += 1
        return processed


class RAMSynchronizer(VisionDataSynchronizer):
    ENDPOINT = 'GetRAMInfo_JSON'
    REQUIRED_KEYS = (
        "INDICATOR_DESCRIPTION",
        "INDICATOR_CODE",
        "WBS_ELEMENT_CODE",
        "BASELINE",
        "TARGET",
    )
    MAPPING = {
        'name': 'INDICATOR_DESCRIPTION',
        'baseline': 'BASELINE',
        'target': 'TARGET',
        'code': 'INDICATOR_CODE',
    }

    def _convert_records(self, records):
        return json.loads(records)

    def _changed_fields(self, fields, local_obj, api_obj):
        for field in fields:
            if getattr(local_obj, field) != api_obj[self.MAPPING[field]]:
                return True
        return False

    def _save_records(self, records):

        results = Result.objects.filter(result_type__name='Output')
        lookup = {}
        for result in results:
            if result.wbs:
                lookup[result.wbs.replace('/', '') + '000'] = result

        processed = 0
        filtered_records = self._filter_records(records)
        for ram_indicator in filtered_records:
            try:
                result = lookup[ram_indicator['WBS_ELEMENT_CODE']]
            except KeyError:
                print 'No result found for WBS: {}'.format(ram_indicator['WBS_ELEMENT_CODE'])
            else:
                indicator, created = Indicator.objects.get_or_create(
                    code=ram_indicator['INDICATOR_CODE'],
                    result=result,
                    ram_indicator=True,
                )
                if created or self._changed_fields(['name', 'baseline', 'target'], indicator, ram_indicator):
                    indicator.name = ram_indicator['INDICATOR_DESCRIPTION'][:1024]
                    indicator.baseline = ram_indicator['BASELINE'][:255]
                    indicator.target = ram_indicator['TARGET'][:255]
                    indicator.save()

                if not result.ram:
                    result.ram = True
                    result.save()
                processed += 1

        return processed<|MERGE_RESOLUTION|>--- conflicted
+++ resolved
@@ -176,10 +176,8 @@
                     print 'Skipping outcome because of wbs missmatch: ', outcome
                     # we need to skip this record since the wbs's don;t match
                     # TODO in these cases... send an email with the record and make the country aware
-                    print outcome
-                    raise Exception('Wbs of outcome does not map under country_programme')
                     continue
-
+                    # raise Exception('Wbs of outcome does not map under country_programme')
                 outcome.save()
 
             updating_output = False
@@ -208,13 +206,8 @@
                 if not output.valid_entry():
                     # we need to skip this record since the wbs's don;t match
                     # TODO in these cases... send an email with the record and make the country aware
-<<<<<<< HEAD
-                    raise Exception('Wbs of output does not map under country_programme')
-=======
-                    print 'Skipping output because of wbs missmatch: ', output
->>>>>>> 5af69dca
                     continue
-
+                    #raise Exception('Wbs of output does not map under country_programme')
                 output.save()
 
             try:
