--- conflicted
+++ resolved
@@ -2,16 +2,9 @@
 
 from collections import OrderedDict
 
-<<<<<<< HEAD
-from audit.models import PurchaseOrder, AuditorFirm, PurchaseOrderItem
-from funds.models import Grant, Donor
+from audit.models import AuditorFirm, PurchaseOrder, PurchaseOrderItem
+from funds.models import Donor, Grant
 from vision.adapters.manual import ManualVisionSynchronizer
-=======
-from audit.models import AuditorFirm, PurchaseOrder
-from funds.models import Donor, Grant
-
-from .manual import ManualVisionSynchronizer
->>>>>>> 71ba3606
 
 
 class POSynchronizer(ManualVisionSynchronizer):
