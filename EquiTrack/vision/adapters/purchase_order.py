from collections import OrderedDict

from .manual import ManualVisionSynchronizer
from audit.models import PurchaseOrder, AuditorFirm
from funds.models import Grant, Donor


class POSynchronizer(ManualVisionSynchronizer):
    ENDPOINT = 'GetPurchaseOrderInfo_JSON'
    REQUIRED_KEYS = (
        "PO_NUMBER",
        "PO_DATE",
        "EXPIRY_DATE",
        "VENDOR_CODE",
        "VENDOR_NAME",
        "VENDOR_CTRY_NAME",
        "DONOR_NAME",
        "GRANT_REF",
    )

    MAPPING = {
        'order': {
            "order_number": "PO_NUMBER",
            "contract_start_date": "PO_DATE",
            "auditor_firm": "VENDOR_CODE",
        },
        'auditor_firm': {
            "vendor_number": "VENDOR_CODE",
            "name": "VENDOR_NAME",
            "country": "VENDOR_CTRY_NAME",
        },
        'grant': {
            "name": "GRANT_REF",
            "expiry": "EXPIRY_DATE",
            "donor": "DONOR_NAME"
        },
        'donor': {
            "name": "DONOR_NAME",
        }
    }
    MODEL_MAPPING = OrderedDict({
        'donor': Donor,
        'grant': Grant,
        'auditor_firm': AuditorFirm,
        'order': PurchaseOrder,
    })
    DEFAULTS = {
        AuditorFirm: {
            'vision_synced': True
        }
    }
    DATE_FIELDS = ['EXPIRY_DATE', 'PO_DATE', ]

    def _filter_records(self, records):
        records = super(POSynchronizer, self)._filter_records(records)

        def bad_record(record):
            if not record['VENDOR_NAME']:
                return False
            return True

<<<<<<< HEAD
        return filter(bad_record, records)

    def _save_records(self, records):
        processed = 0

        filtered_records = self._filter_records(records)

        def _get_field_value(field_name, field_json_code, json_item, model):
            if field_json_code in self.DATE_FIELDS:
                return wcf_json_date_as_datetime(json_item[field_json_code])
            elif field_name in self.MODEL_MAPPING.keys():
                related_model = self.MODEL_MAPPING[field_name]

                reversed_dict = dict(zip(self.MAPPING[field_name].values(), self.MAPPING[field_name].keys()))
                return related_model.objects.get(**{
                    reversed_dict[field_json_code]: json_item.get(field_json_code, None)
                })
            return json_item[field_json_code]

        def _process_record(json_item):
            try:
                for model_name, model in self.MODEL_MAPPING.items():
                    mapped_item = dict(
                        [(field_name, _get_field_value(field_name, field_json_code, json_item, model))
                         for field_name, field_json_code in self.MAPPING[model_name].items()]
                    )
                    kwargs = dict(
                        [(field_name, value) for field_name, value in mapped_item.items()
                         if model._meta.get_field(field_name).unique]
                    )
                    defaults = dict(
                        [(field_name, value) for field_name, value in mapped_item.items()
                         if field_name not in kwargs.keys()]
                    )
                    defaults.update(self.DEFAULTS.get(model, {}))
                    obj, created = model.objects.update_or_create(
                        defaults=defaults, **kwargs
                    )
            except Exception as exp:
                    print ("Exception message: {} ")
                    print ("Exception type: {} ")
                    print ("Exception args: {} ".format(
                            exp.message, type(exp).__name__, exp.args
                        ))

        for record in filtered_records:
            _process_record(record)
            processed += 1
        return processed
=======
        return filter(bad_record, records)
>>>>>>> b50f14e8
<|MERGE_RESOLUTION|>--- conflicted
+++ resolved
@@ -59,56 +59,4 @@
                 return False
             return True
 
-<<<<<<< HEAD
-        return filter(bad_record, records)
-
-    def _save_records(self, records):
-        processed = 0
-
-        filtered_records = self._filter_records(records)
-
-        def _get_field_value(field_name, field_json_code, json_item, model):
-            if field_json_code in self.DATE_FIELDS:
-                return wcf_json_date_as_datetime(json_item[field_json_code])
-            elif field_name in self.MODEL_MAPPING.keys():
-                related_model = self.MODEL_MAPPING[field_name]
-
-                reversed_dict = dict(zip(self.MAPPING[field_name].values(), self.MAPPING[field_name].keys()))
-                return related_model.objects.get(**{
-                    reversed_dict[field_json_code]: json_item.get(field_json_code, None)
-                })
-            return json_item[field_json_code]
-
-        def _process_record(json_item):
-            try:
-                for model_name, model in self.MODEL_MAPPING.items():
-                    mapped_item = dict(
-                        [(field_name, _get_field_value(field_name, field_json_code, json_item, model))
-                         for field_name, field_json_code in self.MAPPING[model_name].items()]
-                    )
-                    kwargs = dict(
-                        [(field_name, value) for field_name, value in mapped_item.items()
-                         if model._meta.get_field(field_name).unique]
-                    )
-                    defaults = dict(
-                        [(field_name, value) for field_name, value in mapped_item.items()
-                         if field_name not in kwargs.keys()]
-                    )
-                    defaults.update(self.DEFAULTS.get(model, {}))
-                    obj, created = model.objects.update_or_create(
-                        defaults=defaults, **kwargs
-                    )
-            except Exception as exp:
-                    print ("Exception message: {} ")
-                    print ("Exception type: {} ")
-                    print ("Exception args: {} ".format(
-                            exp.message, type(exp).__name__, exp.args
-                        ))
-
-        for record in filtered_records:
-            _process_record(record)
-            processed += 1
-        return processed
-=======
-        return filter(bad_record, records)
->>>>>>> b50f14e8
+        return filter(bad_record, records)