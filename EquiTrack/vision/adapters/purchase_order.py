--- conflicted
+++ resolved
@@ -86,12 +86,6 @@
         def bad_record(record):
             if not record['VENDOR_NAME']:
                 return False
-<<<<<<< HEAD
-=======
-            if not record['PURCHASING_GROUP_CODE'] or \
-               record['PURCHASING_GROUP_CODE'] != self.country.business_area_code:
-                return False
->>>>>>> 4456baaf
             return True
 
         return filter(bad_record, records)
