--- conflicted
+++ resolved
@@ -107,12 +107,8 @@
                         [(field_name, value) for field_name, value in mapped_item.items()
                          if field_name not in kwargs.keys()]
                     )
-<<<<<<< HEAD
                     defaults.update(self.DEFAULTS.get(model, {}))
-                    obj, created = model.objects.update_or_create(
-=======
                     model.objects.update_or_create(
->>>>>>> 037f83f7
                         defaults=defaults, **kwargs
                     )
             except Exception as exp:
