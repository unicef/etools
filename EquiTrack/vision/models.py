<<<<<<< HEAD
from __future__ import unicode_literals

=======
>>>>>>> 3d0a22b6
from django.db import models
from django.utils.encoding import python_2_unicode_compatible
from django.utils.translation import ugettext_lazy as _

from users.models import Country


@python_2_unicode_compatible
class VisionSyncLog(models.Model):
    """
    Represents a sync log for Vision SAP sync

    Relates to :model:`users.Country`
    """

<<<<<<< HEAD
    country = models.ForeignKey(Country)
    handler_name = models.CharField(max_length=50)
    total_records = models.IntegerField(default=0)
    total_processed = models.IntegerField(default=0)
    successful = models.BooleanField(default=False)
    details = models.CharField(max_length=2048, blank=True, default='')
    exception_message = models.TextField(blank=True, default='')
    date_processed = models.DateTimeField(auto_now=True)
=======
    country = models.ForeignKey(Country, verbose_name=_('Country'))
    handler_name = models.CharField(max_length=50, verbose_name=_('Handler Name'))
    total_records = models.IntegerField(default=0, verbose_name=_('Total Records'))
    total_processed = models.IntegerField(default=0, verbose_name=_('Total Processed'))
    successful = models.BooleanField(default=False, verbose_name=_('Successful'))
    details = models.CharField(max_length=2048, blank=True, null=True, verbose_name=_('Details'))
    exception_message = models.TextField(blank=True, null=True, verbose_name=_('Exception Message'))
    date_processed = models.DateTimeField(auto_now=True, verbose_name=_('Date Processed'))
>>>>>>> 3d0a22b6

    def __str__(self):
        return u'{0.country} {0.date_processed}:{0.successful} {0.total_processed}'.format(self)<|MERGE_RESOLUTION|>--- conflicted
+++ resolved
@@ -1,8 +1,5 @@
-<<<<<<< HEAD
 from __future__ import unicode_literals
 
-=======
->>>>>>> 3d0a22b6
 from django.db import models
 from django.utils.encoding import python_2_unicode_compatible
 from django.utils.translation import ugettext_lazy as _
@@ -18,25 +15,14 @@
     Relates to :model:`users.Country`
     """
 
-<<<<<<< HEAD
-    country = models.ForeignKey(Country)
-    handler_name = models.CharField(max_length=50)
-    total_records = models.IntegerField(default=0)
-    total_processed = models.IntegerField(default=0)
-    successful = models.BooleanField(default=False)
-    details = models.CharField(max_length=2048, blank=True, default='')
-    exception_message = models.TextField(blank=True, default='')
-    date_processed = models.DateTimeField(auto_now=True)
-=======
     country = models.ForeignKey(Country, verbose_name=_('Country'))
     handler_name = models.CharField(max_length=50, verbose_name=_('Handler Name'))
     total_records = models.IntegerField(default=0, verbose_name=_('Total Records'))
     total_processed = models.IntegerField(default=0, verbose_name=_('Total Processed'))
     successful = models.BooleanField(default=False, verbose_name=_('Successful'))
-    details = models.CharField(max_length=2048, blank=True, null=True, verbose_name=_('Details'))
-    exception_message = models.TextField(blank=True, null=True, verbose_name=_('Exception Message'))
+    details = models.CharField(max_length=2048, blank=True, default='', verbose_name=_('Details'))
+    exception_message = models.TextField(blank=True, default='', verbose_name=_('Exception Message'))
     date_processed = models.DateTimeField(auto_now=True, verbose_name=_('Date Processed'))
->>>>>>> 3d0a22b6
 
     def __str__(self):
         return u'{0.country} {0.date_processed}:{0.successful} {0.total_processed}'.format(self)