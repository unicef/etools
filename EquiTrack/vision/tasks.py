import datetime
import time

from django.db import connection

from celery.utils.log import get_task_logger

from EquiTrack.celery import app, send_to_slack
from partners.models import PartnerOrganization
from users.models import Country
from vision.adapters.publics import CurrencySyncronizer, TravelAgenciesSyncronizer, CostAssignmentsSyncronizer
from vision_data_synchronizer import VisionException
from vision.adapters.programme import ProgrammeSynchronizer, RAMSynchronizer
from vision.adapters.partner import PartnerSynchronizer
from vision.adapters.funding import (
    FundingSynchronizer,
    FundReservationsSynchronizer,
    FundCommitmentSynchronizer,
    DCTSynchronizer,
)
from .models import VisionSyncLog


PUBLIC_SYNC_HANDLERS = []


SYNC_HANDLERS = [
<<<<<<< HEAD
    # ProgrammeSynchronizer,
    # RAMSynchronizer,
    # PartnerSynchronizer,
    # FundingSynchronizer,
    # FundReservationsSynchronizer,
    FundCommitmentSynchronizer,
=======
    ProgrammeSynchronizer,
    RAMSynchronizer,
    PartnerSynchronizer,
    FundingSynchronizer,
    CurrencySyncronizer,
    TravelAgenciesSyncronizer,
    #CostAssignmentsSyncronizer,
>>>>>>> 3d9e37ba
    #DCTSynchronizer
]


logger = get_task_logger(__name__)


@app.task
def fake_task_delay():
    country = Country.objects.get(name="UAT")
    log = VisionSyncLog(
        country=country,
        handler_name="Fake Task Delay 300"
    )
    log.save()
    time.sleep(300)
    log.successful = True
    log.save()


@app.task
def fake_task_no_delay():
    country = Country.objects.get(name="UAT")
    log = VisionSyncLog(
        country=country,
        handler_name="Fake Task NoDelay 2"
    )
    time.sleep(2)
    log.successful = True
    log.save()


@app.task
def sync(country_name=None):
    processed = []
    countries = Country.objects.filter(vision_sync_enabled=True)
    if country_name is not None:
        countries = countries.filter(name=country_name)

    global_handlers = [handler for handler in SYNC_HANDLERS if handler.GLOBAL_CALL]
    tenant_handlers = [handler for handler in SYNC_HANDLERS if not handler.GLOBAL_CALL]

    public_tenant = Country.objects.get(schema_name='public')
    for handler in global_handlers:
        try:
            logger.info('Starting vision sync handler {} for country {}'.format(
                handler.__name__, public_tenant.name
            ))
            handler(public_tenant).sync()
            logger.info("{} sync successfully".format(handler.__name__))

        except VisionException as e:
            logger.error("{} sync failed, Reason: {}".format(
                handler.__name__, e.message
            ))

    for country in countries:
        connection.set_tenant(country)
        for handler in tenant_handlers:
            try:
                logger.info('Starting vision sync handler {} for country {}'.format(
                    handler.__name__, country.name
                ))
                handler(country).sync()
                logger.info("{} sync successfully".format(handler.__name__))

            except VisionException as e:
                logger.error("{} sync failed, Reason: {}".format(
                    handler.__name__, e.message
                ))
        country.vision_last_synced = datetime.datetime.now()
        country.save()
        processed.append(country)

    text = 'Processed the following countries during sync: {}'.format(
        ',\n '.join([country.name for country in processed])
    )
    send_to_slack(text)
    logger.info(text)


@app.task
def update_partners(country_name=None):
    print 'Starting update HACT values for partners'
    countries = Country.objects.filter(vision_sync_enabled=True)
    if country_name is not None:
        countries = countries.filter(name=country_name)
    for country in countries:
        connection.set_tenant(country)
        print country.name
        partners = PartnerOrganization.objects.all()
        for partner in partners:
            try:
                PartnerOrganization.micro_assessment_needed(partner)
                if partner.total_ct_cp > 500000:
                    PartnerOrganization.audit_needed(partner)
            except Exception as e:
                print partner.name
                print partner.hact_values
                print e.message


@app.task
def update_all_partners(country_name=None):
    print 'Starting update HACT values for partners'
    countries = Country.objects.filter(vision_sync_enabled=True)
    if country_name is not None:
        countries = countries.filter(name=country_name)
    for country in countries:
        connection.set_tenant(country)
        print country.name
        partners = PartnerOrganization.objects.all()
        for partner in partners:
            try:
                PartnerOrganization.planned_cash_transfers(partner)
                PartnerOrganization.micro_assessment_needed(partner)
                PartnerOrganization.audit_needed(partner)
                PartnerOrganization.audit_done(partner)
                PartnerOrganization.planned_visits(partner)
                PartnerOrganization.programmatic_visits(partner)
                PartnerOrganization.spot_checks(partner)
                PartnerOrganization.follow_up_flags(partner)

            except Exception as e:
                print partner.name
                print partner.hact_values
                print e.message<|MERGE_RESOLUTION|>--- conflicted
+++ resolved
@@ -25,14 +25,6 @@
 
 
 SYNC_HANDLERS = [
-<<<<<<< HEAD
-    # ProgrammeSynchronizer,
-    # RAMSynchronizer,
-    # PartnerSynchronizer,
-    # FundingSynchronizer,
-    # FundReservationsSynchronizer,
-    FundCommitmentSynchronizer,
-=======
     ProgrammeSynchronizer,
     RAMSynchronizer,
     PartnerSynchronizer,
@@ -40,7 +32,6 @@
     CurrencySyncronizer,
     TravelAgenciesSyncronizer,
     #CostAssignmentsSyncronizer,
->>>>>>> 3d9e37ba
     #DCTSynchronizer
 ]
 
