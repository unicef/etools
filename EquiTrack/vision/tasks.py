from __future__ import absolute_import, division, print_function, unicode_literals

from django.db import connection
from django.utils import timezone

from celery.utils.log import get_task_logger

from EquiTrack.celery import app, send_to_slack
from partners.models import PartnerOrganization
from tpm.tpmpartners.models import TPMPartner
from users.models import Country
from vision.adapters.funding import FundCommitmentSynchronizer, FundReservationsSynchronizer
from vision.adapters.partner import PartnerSynchronizer
from vision.adapters.programme import ProgrammeSynchronizer, RAMSynchronizer
from vision.adapters.purchase_order import POSynchronizer
from vision.adapters.tpm_adapter import TPMPartnerSynchronizer
from vision.exceptions import VisionException

PUBLIC_SYNC_HANDLERS = {}


SYNC_HANDLERS = {
    'programme': ProgrammeSynchronizer,
    'ram': RAMSynchronizer,
    'partner': PartnerSynchronizer,
    'fund_reservation': FundReservationsSynchronizer,
    'fund_commitment': FundCommitmentSynchronizer,
}


logger = get_task_logger(__name__)


@app.task
def vision_sync_task(country_name=None, synchronizers=SYNC_HANDLERS.keys()):
    """
    Do the vision sync for all countries that have vision_sync_enabled=True,
    or just the named country.  Defaults to SYNC_HANDLERS but a
    different iterable of handlers can be passed in.
    """
    # Not invoked as a task from code in this repo, but it is scheduled
    # by other means, so it's really a Celery task.

    global_synchronizers = [handler for handler in synchronizers if SYNC_HANDLERS[handler].GLOBAL_CALL]
    tenant_synchronizers = [handler for handler in synchronizers if not SYNC_HANDLERS[handler].GLOBAL_CALL]

    country_filter_dict = {
        'vision_sync_enabled': True
    }
    if country_name:
        country_filter_dict['name'] = country_name
    countries = Country.objects.filter(**country_filter_dict)

    if not country_name or country_name == 'Global':
        for handler in global_synchronizers:
            sync_handler.delay('Global', handler)
    for country in countries:
        connection.set_tenant(country)
        for handler in tenant_synchronizers:
            sync_handler.delay(country.name, handler)
        country.vision_last_synced = timezone.now()
        country.save()

    text = u'Created tasks for the following countries: {} and synchronizers: {}'.format(
        ',\n '.join([country.name for country in countries]),
        ',\n '.join([synchronizer for synchronizer in synchronizers])
    )
    send_to_slack(text)
    logger.info(text)


@app.task(bind=True, autoretry_for=(VisionException,), retry_kwargs={'max_retries': 1})
def sync_handler(self, country_name, handler):
    """
    Run .sync() on one handler for one country.
    """
    # Scheduled from vision_sync_task() (above).
    logger.info(u'Starting vision sync handler {} for country {}'.format(handler, country_name))
    try:
        country = Country.objects.get(name=country_name)
    except Country.DoesNotExist:
        logger.error(u"{} sync failed, Could not find a Country with this name: {}".format(
            handler, country_name
        ))
        # No point in retrying if there's no such country
    else:
        try:
            SYNC_HANDLERS[handler](country).sync()
            logger.info(u"{} sync successfully for {}".format(handler, country.name))

        except VisionException as e:
            # Catch and log the exception so we're aware there's a problem.
            logger.error(u"{} sync failed, Reason: {}, Country: {}".format(
                handler, e.message, country_name
            ))
            # The 'autoretry_for' in the task decorator tells Celery to
            # retry this a few times on VisionExceptions, so just re-raise it
            raise VisionException


# Not scheduled by any code in this repo, but by other means, so keep it around.
# It catches all exceptions internally and keeps going on to the next partner, so
# no need to have celery retry it on exceptions.
# TODO: Write some tests for it!
@app.task
def update_all_partners(country_name=None):
    logger.info(u'Starting update HACT values for partners')
    countries = Country.objects.filter(vision_sync_enabled=True)
    if country_name is not None:
        countries = countries.filter(name=country_name)
    for country in countries:
        connection.set_tenant(country)
        logger.info(u'Updating '.format(country.name))
        partners = PartnerOrganization.objects.all()
        for partner in partners:
            try:
                PartnerOrganization.planned_visits(partner)
                PartnerOrganization.programmatic_visits(partner)
                PartnerOrganization.spot_checks(partner)
                PartnerOrganization.audits_completed(partner)

            except Exception:
                logger.exception(u'Exception {} {}'.format(partner.name, partner.hact_values))


# Not scheduled by any code in this repo, but by other means, so keep it around.
# Continues on to the next country on any VisionException, so no need to have
# celery retry it in that case.
# TODO: Write some tests for it!
@app.task
def update_purchase_orders(country_name=None):
    logger.info(u'Starting update values for purchase order')
    countries = Country.objects.filter(vision_sync_enabled=True)
    processed = []
    if country_name is not None:
        countries = countries.filter(name=country_name)
    for country in countries:
        connection.set_tenant(country)
        try:
            logger.info(u'Starting purchase order update for country {}'.format(
                country.name
            ))
            POSynchronizer(country).sync()
            processed.append(country.name)
            logger.info(u"Update finished successfully for {}".format(country.name))
        except VisionException as e:
                logger.error(u"{} sync failed, Reason: {}".format(
                    POSynchronizer.__name__, e.message
                ))
<<<<<<< HEAD
    logger.info(u'Purchase orders synced successfully for {}.'.format(u', '.join(processed)))


@app.task
def update_tpm_partners(country_name=None):
    logger.info(u'Starting update values for TPM partners')
    countries = Country.objects.filter(vision_sync_enabled=True)
    processed = []
    if country_name is not None:
        countries = countries.filter(name=country_name)
    for country in countries:
        connection.set_tenant(country)
        try:
            logger.info(u'Starting TPM partners update for country {}'.format(
                country.name
            ))
            for partner in TPMPartner.objects.all():
                TPMPartnerSynchronizer(
                    country=country,
                    object_number=partner.vendor_number
                ).sync()
            processed.append(country.name)
            logger.info(u"Update finished successfully for {}".format(country.name))
        except VisionException as e:
                logger.error(u"{} sync failed, Reason: {}".format(
                    TPMPartnerSynchronizer.__name__, e.message
                ))
    logger.info(u'TPM Partners synced successfully for {}.'.format(u', '.join(processed)))
=======
                # Keep going to the next country
>>>>>>> f8bf2dc7
<|MERGE_RESOLUTION|>--- conflicted
+++ resolved
@@ -147,7 +147,7 @@
                 logger.error(u"{} sync failed, Reason: {}".format(
                     POSynchronizer.__name__, e.message
                 ))
-<<<<<<< HEAD
+                # Keep going to the next country
     logger.info(u'Purchase orders synced successfully for {}.'.format(u', '.join(processed)))
 
 
@@ -175,7 +175,4 @@
                 logger.error(u"{} sync failed, Reason: {}".format(
                     TPMPartnerSynchronizer.__name__, e.message
                 ))
-    logger.info(u'TPM Partners synced successfully for {}.'.format(u', '.join(processed)))
-=======
-                # Keep going to the next country
->>>>>>> f8bf2dc7
+    logger.info(u'TPM Partners synced successfully for {}.'.format(u', '.join(processed)))