from __future__ import unicode_literals

<<<<<<< HEAD
import collections
=======
from django.db import models
from rest_framework.serializers import ValidationError
>>>>>>> 2773a7de

from django.db import models
from django.utils.decorators import classonlymethod
from django.utils.translation import ugettext as _

from rest_framework.serializers import ValidationError


class BaseTransitionCheck(object):
    def get_errors(self, *args, **kwargs):
        return {}

    def transition_available(self, *args, **kwargs):
        errors = self.get_errors(*args, **kwargs)
        if errors:
            raise ValidationError(errors)

        return True

    @classonlymethod
    def as_condition(cls, **initkwargs):
        def condition(*args, **kwargs):
            return cls(**initkwargs).transition_available(*args, **kwargs)

        return condition


class ValidateRiskCategories(BaseTransitionCheck):
    VALIDATE_CATEGORIES_BEFORE_SUBMIT = {}

    def get_errors(self, instance, fields_to_check=None, *args, **kwargs):
        from audit.models import RiskBluePrint

        if not fields_to_check:
            fields_to_check = self.VALIDATE_CATEGORIES_BEFORE_SUBMIT.keys()

        errors = super(ValidateRiskCategories, self).get_errors(*args, **kwargs)

        for code in fields_to_check:
            questions_count = RiskBluePrint.objects.filter(category__code=code).count()
            answers_count = instance.risks.filter(blueprint__category__code=code).count()
            if questions_count != answers_count:
                errors[self.VALIDATE_CATEGORIES_BEFORE_SUBMIT[code]] = _('You should give answers for all questions')

        return errors


class ValidateRiskExtra(BaseTransitionCheck):
    VALIDATE_CATEGORIES = {}
    REQUIRED_EXTRA_FIELDS = []

    def get_errors(self, instance, *args, **kwargs):
        errors = super(ValidateRiskExtra, self).get_errors(*args, **kwargs)

        for code, category in self.VALIDATE_CATEGORIES.items():
            answers = instance.risks.filter(blueprint__category__code=code)
            for answer in answers:
                extra_errors = {}

                extra = answer.extra or {}
                for extra_field in self.REQUIRED_EXTRA_FIELDS:
                    if extra.get(extra_field) is None:
                        extra_errors[extra_field] = _('This field is required.')

                if extra_errors:
                    if category not in errors:
                        errors[category] = {}
                    if answer.blueprint_id not in errors[category]:
                        errors[category][answer.blueprint_id] = {}

                    errors[category][answer.blueprint_id]['extra'] = extra_errors

        return errors


class BaseRequiredFieldsCheck(BaseTransitionCheck):
    fields = []

    def get_errors(self, instance, *args, **kwargs):
        errors = super(BaseRequiredFieldsCheck, self).get_errors(*args, **kwargs)

        for field in self.fields:
            if not hasattr(instance, field):
                assert not hasattr(instance, field)
            else:
                value = getattr(instance, field)

                if isinstance(value, models.Manager):
                    value = value.all()

                if isinstance(value, collections.Iterable) and len(value) == 0:
                    errors[field] = _('This field is required.')
                    continue

                if not value and value != 0:
                    errors[field] = _('This field is required.')

        return errors


class EngagementHasReportAttachmentsCheck(BaseTransitionCheck):
    def get_errors(self, instance, *args, **kwargs):
        errors = super(EngagementHasReportAttachmentsCheck, self).get_errors(*args, **kwargs)

        if instance.report_attachments.filter(file_type__name='report').count() <= 0:
            errors['report_attachments'] = _('You should attach report.')
        return errors


class SpecialAuditSubmitRelatedModelsCheck(BaseTransitionCheck):
    def get_errors(self, instance, *args, **kwargs):
        errors = super(SpecialAuditSubmitRelatedModelsCheck, self).get_errors(instance, *args, **kwargs)

        if instance.specific_procedures.filter(models.Q(finding__isnull=True) | models.Q(finding='')).exists():
            errors['specific_procedures'] = _('You should provide results of performing specific procedures.')

        return errors


class EngagementSubmitReportRequiredFieldsCheck(BaseRequiredFieldsCheck):
    fields = [
        'date_of_field_visit', 'date_of_draft_report_to_ip', 'date_of_comments_by_ip',
        'date_of_draft_report_to_unicef', 'date_of_comments_by_unicef',
    ]


class SPSubmitReportRequiredFieldsCheck(EngagementSubmitReportRequiredFieldsCheck):
    fields = EngagementSubmitReportRequiredFieldsCheck.fields + [
        'total_amount_tested', 'total_amount_of_ineligible_expenditure', 'internal_controls',
    ]


class AuditSubmitReportRequiredFieldsCheck(EngagementSubmitReportRequiredFieldsCheck):
    fields = EngagementSubmitReportRequiredFieldsCheck.fields + [
        'audited_expenditure', 'financial_findings', 'percent_of_audited_expenditure',
        'audit_opinion', 'recommendation', 'audit_observation', 'ip_response',
    ]


class ValidateMARiskCategories(ValidateRiskCategories):
    VALIDATE_CATEGORIES_BEFORE_SUBMIT = {
        'ma_questionnaire': 'questionnaire',
        'ma_subject_areas': 'test_subject_areas',
        'ma_global_assessment': 'overall_risk_assessment',
    }


class ValidateMARiskExtra(ValidateRiskExtra):
    VALIDATE_CATEGORIES = {
        'ma_subject_areas': 'test_subject_areas',
        'ma_global_assessment': 'overall_risk_assessment',
    }
    REQUIRED_EXTRA_FIELDS = ['comments']


class ValidateAuditRiskCategories(ValidateRiskCategories):
    VALIDATE_CATEGORIES_BEFORE_SUBMIT = {
        'audit_key_weakness': 'key_internal_weakness'
    }<|MERGE_RESOLUTION|>--- conflicted
+++ resolved
@@ -1,11 +1,6 @@
 from __future__ import unicode_literals
 
-<<<<<<< HEAD
 import collections
-=======
-from django.db import models
-from rest_framework.serializers import ValidationError
->>>>>>> 2773a7de
 
 from django.db import models
 from django.utils.decorators import classonlymethod
