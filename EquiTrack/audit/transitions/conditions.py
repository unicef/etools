--- conflicted
+++ resolved
@@ -1,14 +1,8 @@
 from __future__ import unicode_literals
 
-<<<<<<< HEAD
-import json
 import collections
 
 from django.db import models
-=======
-from rest_framework.serializers import ValidationError
-
->>>>>>> bb3b0761
 from django.utils.decorators import classonlymethod
 from django.utils.translation import ugettext as _
 
