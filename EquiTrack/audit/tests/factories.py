from __future__ import absolute_import, division, print_function, unicode_literals

import datetime
import random

from django.contrib.auth.models import Group

import factory
from factory import fuzzy

from audit.models import (
    Audit,
    Auditor,
    AuditPermission,
    DetailedFindingInfo,
    Engagement,
    EngagementActionPoint,
    Finding,
    MicroAssessment,
    Risk,
    RiskBluePrint,
    RiskCategory,
    SpecialAudit,
    SpotCheck,
<<<<<<< HEAD
)
from firms.tests.factories import BaseFirmFactory, BaseStaffMemberFactory
from partners.tests.factories import (
=======
    SpecificProcedure,
    KeyInternalControl)
from audit.purchase_order.models import AuditorFirm, AuditorStaffMember, PurchaseOrder, PurchaseOrderItem
from EquiTrack.factories import (
>>>>>>> 657e7458
    AgreementFactory,
    InterventionFactory,
    PartnerFactory,
)
<<<<<<< HEAD
=======
from firms.factories import BaseFirmFactory, BaseStaffMemberFactory
from partners.models import PartnerOrganization
>>>>>>> 657e7458


class FuzzyBooleanField(fuzzy.BaseFuzzyAttribute):
    def fuzz(self):
        return bool(random.getrandbits(1))


class AgreementWithInterventionsFactory(AgreementFactory):
    interventions = factory.RelatedFactory(InterventionFactory, 'agreement')


class PartnerWithAgreementsFactory(PartnerFactory):
    agreements = factory.RelatedFactory(AgreementWithInterventionsFactory, 'partner')


class AuditorStaffMemberFactory(BaseStaffMemberFactory):
    class Meta:
        model = AuditorStaffMember

    @factory.post_generation
    def user_groups(self, create, extracted, **kwargs):
        if create:
            self.user.groups = [
                Group.objects.get_or_create(name=Auditor.name)[0]
            ]


class AuditPartnerFactory(BaseFirmFactory):
    class Meta:
        model = AuditorFirm

    staff_members = factory.RelatedFactory(AuditorStaffMemberFactory, 'auditor_firm')


class PurchaseOrderItemFactory(factory.DjangoModelFactory):
    number = fuzzy.FuzzyInteger(10, 1000, 10)

    class Meta:
        model = PurchaseOrderItem


class PurchaseOrderFactory(factory.DjangoModelFactory):
    class Meta:
        model = PurchaseOrder

    auditor_firm = factory.SubFactory(AuditPartnerFactory)
    items = factory.RelatedFactory(PurchaseOrderItemFactory, 'purchase_order')


class EngagementFactory(factory.DjangoModelFactory):
    class Meta:
        model = Engagement

    agreement = factory.SubFactory(PurchaseOrderFactory)
    partner = factory.SubFactory(PartnerWithAgreementsFactory)
    shared_ip_with = list(map(lambda c: c[0], PartnerOrganization.AGENCY_CHOICES))

    @factory.post_generation
    def active_pd(self, create, extracted, **kwargs):
        if create:
            self.active_pd.add(*self.partner.agreements.first().interventions.all())

    @factory.post_generation
    def staff_members(self, create, extracted, **kwargs):
        if create:
            self.staff_members.add(*self.agreement.auditor_firm.staff_members.all())


class MicroAssessmentFactory(EngagementFactory):
    class Meta:
        model = MicroAssessment


class AuditFactory(EngagementFactory):
    class Meta:
        model = Audit


class SpecialAuditFactory(EngagementFactory):
    class Meta:
        model = SpecialAudit


class SpotCheckFactory(EngagementFactory):
    class Meta:
        model = SpotCheck


class RiskCategoryFactory(factory.DjangoModelFactory):
    class Meta:
        model = RiskCategory

    header = factory.Sequence(lambda n: 'category_%d' % n)
    category_type = fuzzy.FuzzyChoice(choices=dict(RiskCategory.TYPES).keys())
    code = fuzzy.FuzzyText(length=20)


class RiskBluePrintFactory(factory.DjangoModelFactory):
    class Meta:
        model = RiskBluePrint

    category = factory.SubFactory(RiskCategoryFactory)
    weight = fuzzy.FuzzyInteger(1, 5)
    is_key = FuzzyBooleanField()
    description = fuzzy.FuzzyText(length=30)


class RiskFactory(factory.DjangoModelFactory):
    class Meta:
        model = Risk

    blueprint = factory.SubFactory(RiskBluePrintFactory)
    engagement = factory.SubFactory(EngagementFactory)

    value = fuzzy.FuzzyChoice(choices=dict(Risk.VALUES).keys())


class FindingFactory(factory.DjangoModelFactory):
    class Meta:
        model = Finding

    spot_check = factory.SubFactory(SpotCheckFactory)


class KeyInternalControlFactory(factory.DjangoModelFactory):
    class Meta:
        model = KeyInternalControl

    audit = factory.SubFactory(SpotCheckFactory)
    recommendation = fuzzy.FuzzyText(length=50).fuzz()
    audit_observation = fuzzy.FuzzyText(length=50).fuzz()
    ip_response = fuzzy.FuzzyText(length=50).fuzz()


class DetailedFindingInfoFactory(factory.DjangoModelFactory):
    class Meta:
        model = DetailedFindingInfo

    micro_assesment = factory.SubFactory(MicroAssessmentFactory)
    finding = fuzzy.FuzzyText(length=100)
    recommendation = fuzzy.FuzzyText(length=100)


class SpecificProcedureFactory(factory.DjangoModelFactory):
    class Meta:
        model = SpecificProcedure

    audit = factory.SubFactory(SpecialAuditFactory)
    description = fuzzy.FuzzyText(length=100)
    finding = fuzzy.FuzzyText(length=100)


class EngagementActionPointFactory(factory.DjangoModelFactory):
    class Meta:
        model = EngagementActionPoint

    category = fuzzy.FuzzyChoice(EngagementActionPoint.CATEGORY_CHOICES)
    description = fuzzy.FuzzyText(length=100)
    due_date = fuzzy.FuzzyDate(datetime.date(2001, 1, 1))


class AuditPermissionFactory(factory.django.DjangoModelFactory):
    class Meta:
        model = AuditPermission

    user_type = fuzzy.FuzzyChoice(AuditPermission.USER_TYPES)
    permission = fuzzy.FuzzyChoice(AuditPermission.PERMISSIONS)
    permission_type = fuzzy.FuzzyChoice(AuditPermission.TYPES)
    target = fuzzy.FuzzyText(length=100)
    instance_status = fuzzy.FuzzyChoice(AuditPermission.STATUSES)<|MERGE_RESOLUTION|>--- conflicted
+++ resolved
@@ -16,31 +16,28 @@
     Engagement,
     EngagementActionPoint,
     Finding,
+    KeyInternalControl,
     MicroAssessment,
     Risk,
     RiskBluePrint,
     RiskCategory,
     SpecialAudit,
     SpotCheck,
-<<<<<<< HEAD
+    SpecificProcedure,
+)
+from audit.purchase_order.models import (
+    AuditorFirm,
+    AuditorStaffMember,
+    PurchaseOrder,
+    PurchaseOrderItem,
 )
 from firms.tests.factories import BaseFirmFactory, BaseStaffMemberFactory
+from partners.models import PartnerOrganization
 from partners.tests.factories import (
-=======
-    SpecificProcedure,
-    KeyInternalControl)
-from audit.purchase_order.models import AuditorFirm, AuditorStaffMember, PurchaseOrder, PurchaseOrderItem
-from EquiTrack.factories import (
->>>>>>> 657e7458
     AgreementFactory,
     InterventionFactory,
     PartnerFactory,
 )
-<<<<<<< HEAD
-=======
-from firms.factories import BaseFirmFactory, BaseStaffMemberFactory
-from partners.models import PartnerOrganization
->>>>>>> 657e7458
 
 
 class FuzzyBooleanField(fuzzy.BaseFuzzyAttribute):
