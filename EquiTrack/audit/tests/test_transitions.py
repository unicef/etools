import random

from factory import fuzzy
from rest_framework import status

from EquiTrack.tests.mixins import APITenantTestCase
from audit.transitions.conditions import EngagementSubmitReportRequiredFieldsCheck, SPSubmitReportRequiredFieldsCheck, \
    AuditSubmitReportRequiredFieldsCheck
from audit.tests.base import EngagementTransitionsTestCaseMixin
from audit.tests.factories import MicroAssessmentFactory, AuditFactory, SpotCheckFactory


class EngagementCheckTransitionsTestCaseMixin(object):
<<<<<<< HEAD
    def setUp(self):
        call_command('loaddata', 'audit_risks_blueprints', verbosity=0)
        super(EngagementCheckTransitionsTestCaseMixin, self).setUp()
=======
    fixtures = ('audit_risks_blueprints', )
>>>>>>> c3c9250a

    def _test_transition(self, user, action, expected_response, errors=None, data=None):
        response = self.forced_auth_req(
            'post', self._engagement_url(action), user=user, data=data
        )

        self.assertEqual(response.status_code, expected_response)
        if errors:
            self.assertListEqual(sorted(response.data.keys()), sorted(errors or []))

    def _test_submit(self, user, expected_response, errors=None, data=None):
        return self._test_transition(user, 'submit', expected_response, errors=errors, data=data)

    def _test_finalize(self, user, expected_response, errors=None, data=None):
        return self._test_transition(user, 'finalize', expected_response, errors=errors, data=data)

    def _test_cancel(self, user, expected_response, errors=None, data=None):
        return self._test_transition(user, 'cancel', expected_response, errors=errors, data=data)


class MATransitionsTestCaseMixin(EngagementTransitionsTestCaseMixin):
    engagement_factory = MicroAssessmentFactory
    endpoint = 'micro-assessments'

    def _init_filled_engagement(self):
        super(MATransitionsTestCaseMixin, self)._init_filled_engagement()
        self._fill_category('ma_questionnaire')
        self._fill_category('ma_subject_areas')


class AuditTransitionsTestCaseMixin(EngagementTransitionsTestCaseMixin):
    engagement_factory = AuditFactory
    endpoint = 'audits'

    def _fill_audit_specified_fields(self):
        self.engagement.audited_expenditure = random.randint(1, 22)
        self.engagement.financial_findings = random.randint(1, 22)
        self.engagement.percent_of_audited_expenditure = random.randint(1, 100)
        self.engagement.audit_opinion = fuzzy.FuzzyText(length=20).fuzz()
        self.engagement.recommendation = fuzzy.FuzzyText(length=50).fuzz()
        self.engagement.audit_observation = fuzzy.FuzzyText(length=50).fuzz()
        self.engagement.ip_response = fuzzy.FuzzyText(length=50).fuzz()
        self.engagement.save()

    def _init_filled_engagement(self):
        super(AuditTransitionsTestCaseMixin, self)._init_filled_engagement()
        self._fill_audit_specified_fields()
        self._fill_category('audit_key_weakness')


class SCTransitionsTestCaseMixin(EngagementTransitionsTestCaseMixin):
    engagement_factory = SpotCheckFactory
    endpoint = 'spot-checks'

    def _fill_sc_specified_fields(self):
        self.engagement.total_amount_tested = random.randint(1, 22)
        self.engagement.total_amount_of_ineligible_expenditure = random.randint(1, 22)
        self.engagement.internal_controls = fuzzy.FuzzyText(length=50).fuzz()
        self.engagement.save()

    def _init_filled_engagement(self):
        super(SCTransitionsTestCaseMixin, self)._init_filled_engagement()
        self._fill_sc_specified_fields()


class TestMATransitionsTestCase(EngagementCheckTransitionsTestCaseMixin, MATransitionsTestCaseMixin, APITenantTestCase):
    def test_submit_for_dummy_object(self):
        errors_fields = EngagementSubmitReportRequiredFieldsCheck.fields
        self._test_submit(self.auditor, status.HTTP_400_BAD_REQUEST, errors=errors_fields)

    def test_filled_questionnaire(self):
        self._fill_date_fields()
        self._test_submit(self.auditor, status.HTTP_400_BAD_REQUEST, errors=['questionnaire', 'test_subject_areas'])

    def test_attachments_required(self):
        self._fill_date_fields()
        self._fill_category('ma_questionnaire')
        self._fill_category('ma_subject_areas')
        self._test_submit(self.auditor, status.HTTP_400_BAD_REQUEST, errors=['report_attachments'])

    def test_submit_filled_report(self):
        self._init_filled_engagement()
        self._test_submit(self.auditor, status.HTTP_200_OK)


class TestAuditTransitionsTestCase(
    EngagementCheckTransitionsTestCaseMixin, AuditTransitionsTestCaseMixin, APITenantTestCase
):
    def test_submit_for_dummy_object(self):
        errors_fields = AuditSubmitReportRequiredFieldsCheck.fields
        self._test_submit(self.auditor, status.HTTP_400_BAD_REQUEST, errors=errors_fields)

    def test_filled_questionnaire(self):
        self._fill_date_fields()
        self._fill_audit_specified_fields()
        self._test_submit(self.auditor, status.HTTP_400_BAD_REQUEST, errors=['key_internal_weakness'])

    def test_attachments_required(self):
        self._fill_date_fields()
        self._fill_audit_specified_fields()
        self._fill_category('audit_key_weakness')
        self._test_submit(self.auditor, status.HTTP_400_BAD_REQUEST, errors=['report_attachments'])

    def test_submit_filled_report(self):
        self._init_filled_engagement()
        self._test_submit(self.auditor, status.HTTP_200_OK)


class TestSCTransitionsTestCase(
    EngagementCheckTransitionsTestCaseMixin, SCTransitionsTestCaseMixin, APITenantTestCase
):
    def test_submit_for_dummy_object(self):
        errors_fields = SPSubmitReportRequiredFieldsCheck.fields
        self._test_submit(self.auditor, status.HTTP_400_BAD_REQUEST, errors=errors_fields)

    def test_submit_attachments_required(self):
        self._fill_date_fields()
        self._fill_sc_specified_fields()
        self._test_submit(self.auditor, status.HTTP_400_BAD_REQUEST, errors=['report_attachments'])

    def test_submit_filled_report(self):
        self._init_filled_engagement()
        self._test_submit(self.auditor, status.HTTP_200_OK)

    def test_submit_filled_report_focal_point(self):
        self._init_filled_engagement()
        self._test_submit(self.unicef_focal_point, status.HTTP_403_FORBIDDEN)

    def test_finalize_auditor(self):
        self._init_submitted_engagement()
        self._test_finalize(self.auditor, status.HTTP_403_FORBIDDEN)

    def test_finalize_focal_point(self):
        self._init_submitted_engagement()
        self._test_finalize(self.unicef_focal_point, status.HTTP_200_OK)

    def test_cancel_auditor(self):
        self._test_cancel(self.auditor, status.HTTP_403_FORBIDDEN)

    def test_cancel_focal_point_without_msg(self):
        self._test_cancel(self.unicef_focal_point, status.HTTP_400_BAD_REQUEST, errors=['cancel_comment'])

    def test_cancel_focal_point(self):
        self._test_cancel(self.unicef_focal_point, status.HTTP_200_OK, data={'cancel_comment': 'cancel_comment'})

    def test_cancel_submitted_auditor(self):
        self._init_submitted_engagement()
        self._test_cancel(self.auditor, status.HTTP_403_FORBIDDEN)

    def test_cancel_submitted_focal_point(self):
        self._init_submitted_engagement()
        self._test_cancel(self.unicef_focal_point, status.HTTP_200_OK, data={'cancel_comment': 'cancel_comment'})

    def test_cancel_finalized_focal_point(self):
        self._init_finalized_engagement()
        self._test_cancel(self.unicef_focal_point, status.HTTP_403_FORBIDDEN)


class EngagementCheckTransitionsMetadataTestCaseMixin(object):
    def _test_allowed_actions(self, user, actions):
        response = self.forced_auth_req(
            'options', self._engagement_url(), user=user
        )

        self.assertEqual(response.status_code, status.HTTP_200_OK)
        self.assertListEqual(sorted(response.data['actions']['allowed_FSM_transitions']), sorted(actions))


class TestSCTransitionsMetadataTestCase(
    EngagementCheckTransitionsMetadataTestCaseMixin, SCTransitionsTestCaseMixin, APITenantTestCase
):
    def test_created_auditor(self):
        self._test_allowed_actions(self.auditor, ['submit'])

    def test_created_focal_point(self):
        self._test_allowed_actions(self.unicef_focal_point, ['cancel'])

    def test_submitted_auditor(self):
        self._init_submitted_engagement()
        self._test_allowed_actions(self.auditor, [])

    def test_submitted_focal_point(self):
        self._init_submitted_engagement()
        self._test_allowed_actions(self.unicef_focal_point, ['finalize', 'cancel'])

    def test_finalized_auditor(self):
        self._init_finalized_engagement()
        self._test_allowed_actions(self.auditor, [])

    def test_finalized_focal_point(self):
        self._init_finalized_engagement()
        self._test_allowed_actions(self.unicef_focal_point, [])

    def test_cancelled_auditor(self):
        self._init_cancelled_engagement()
        self._test_allowed_actions(self.auditor, [])

    def test_cancelled_focal_point(self):
        self._init_cancelled_engagement()
        self._test_allowed_actions(self.unicef_focal_point, [])<|MERGE_RESOLUTION|>--- conflicted
+++ resolved
@@ -11,13 +11,7 @@
 
 
 class EngagementCheckTransitionsTestCaseMixin(object):
-<<<<<<< HEAD
-    def setUp(self):
-        call_command('loaddata', 'audit_risks_blueprints', verbosity=0)
-        super(EngagementCheckTransitionsTestCaseMixin, self).setUp()
-=======
     fixtures = ('audit_risks_blueprints', )
->>>>>>> c3c9250a
 
     def _test_transition(self, user, action, expected_response, errors=None, data=None):
         response = self.forced_auth_req(
