from __future__ import absolute_import, division, print_function, unicode_literals

import random

from django.utils import six
from factory import fuzzy
from rest_framework import status

from audit.models import SpecificProcedure
from audit.tests.base import EngagementTransitionsTestCaseMixin
from audit.tests.factories import AuditFactory, MicroAssessmentFactory, SpecialAuditFactory, SpotCheckFactory, \
    KeyInternalControlFactory
from audit.transitions.conditions import (
    AuditSubmitReportRequiredFieldsCheck, EngagementSubmitReportRequiredFieldsCheck, SPSubmitReportRequiredFieldsCheck,)
from EquiTrack.tests.cases import BaseTenantTestCase


class EngagementCheckTransitionsTestCaseMixin(object):
    fixtures = ('audit_risks_blueprints', )

    def _test_transition(self, user, action, expected_response, errors=None, data=None):
        response = self.forced_auth_req(
            'post', self.engagement_url(action), user=user, data=data
        )

        self.assertEqual(response.status_code, expected_response)
        if errors:
            six.assertCountEqual(self, response.data.keys(), errors or [])

    def _test_submit(self, user, expected_response, errors=None, data=None):
        return self._test_transition(user, 'submit', expected_response, errors=errors, data=data)

    def _test_finalize(self, user, expected_response, errors=None, data=None):
        return self._test_transition(user, 'finalize', expected_response, errors=errors, data=data)

    def _test_cancel(self, user, expected_response, errors=None, data=None):
        return self._test_transition(user, 'cancel', expected_response, errors=errors, data=data)


class MATransitionsTestCaseMixin(EngagementTransitionsTestCaseMixin):
    engagement_factory = MicroAssessmentFactory
    endpoint = 'micro-assessments'

    def _init_filled_engagement(self):
        super(MATransitionsTestCaseMixin, self)._init_filled_engagement()
        self._fill_category('ma_questionnaire')
        self._fill_category('ma_subject_areas', extra={"comments": "some info"})
        self._fill_category('ma_global_assessment', extra={"comments": "some info"})


class AuditTransitionsTestCaseMixin(EngagementTransitionsTestCaseMixin):
    engagement_factory = AuditFactory
    endpoint = 'audits'

    def _fill_audit_specified_fields(self):
        self.engagement.audited_expenditure = random.randint(1, 22)
        self.engagement.financial_findings = random.randint(1, 22)
        self.engagement.audit_opinion = fuzzy.FuzzyText(length=20).fuzz()
        self.engagement.key_internal_controls.add(*[KeyInternalControlFactory(audit=self.engagement) for _ in range(3)])
        self.engagement.save()

    def _init_filled_engagement(self):
        super(AuditTransitionsTestCaseMixin, self)._init_filled_engagement()
        self._fill_audit_specified_fields()
        self._fill_category('audit_key_weakness')


class SpecialAuditTransitionsTestCaseMixin(EngagementTransitionsTestCaseMixin):
    engagement_factory = SpecialAuditFactory
    endpoint = 'special-audits'

    def _fill_specific_procedure(self):
        SpecificProcedure(audit=self.engagement, description=fuzzy.FuzzyText(length=20).fuzz()).save()


class SCTransitionsTestCaseMixin(EngagementTransitionsTestCaseMixin):
    engagement_factory = SpotCheckFactory
    endpoint = 'spot-checks'

    def _fill_sc_specified_fields(self):
        self.engagement.total_amount_tested = random.randint(1, 22)
        self.engagement.total_amount_of_ineligible_expenditure = random.randint(1, 22)
        self.engagement.internal_controls = fuzzy.FuzzyText(length=50).fuzz()
        self.engagement.save()

    def _init_filled_engagement(self):
        super(SCTransitionsTestCaseMixin, self)._init_filled_engagement()
        self._fill_sc_specified_fields()


class TestMATransitionsTestCase(
        EngagementCheckTransitionsTestCaseMixin,
        MATransitionsTestCaseMixin,
        BaseTenantTestCase
):
    def test_submit_for_dummy_object(self):
        errors_fields = EngagementSubmitReportRequiredFieldsCheck.fields
        self._test_submit(self.auditor, status.HTTP_400_BAD_REQUEST, errors=errors_fields)

    def test_filled_questionnaire(self):
        self._fill_date_fields()
        self._test_submit(self.auditor, status.HTTP_400_BAD_REQUEST,
                          errors=['questionnaire', 'test_subject_areas', 'overall_risk_assessment'])

    def test_missing_comments_subject_areas(self):
        self._fill_date_fields()
        self._fill_category('ma_questionnaire')
        self._fill_category('ma_subject_areas')
        self._fill_category('ma_global_assessment')
        self._test_submit(self.auditor, status.HTTP_400_BAD_REQUEST,
                          errors=['test_subject_areas', 'overall_risk_assessment'])

    def test_attachments_required(self):
        self._fill_date_fields()
        self._fill_category('ma_questionnaire')
        self._fill_category('ma_subject_areas', extra={"comments": "some info"})
        self._fill_category('ma_global_assessment', extra={"comments": "some info"})
        self._test_submit(self.auditor, status.HTTP_400_BAD_REQUEST, errors=['report_attachments'])

    def test_submit_filled_report(self):
        self._init_filled_engagement()
        self._test_submit(self.auditor, status.HTTP_200_OK)


class TestAuditTransitionsTestCase(
    EngagementCheckTransitionsTestCaseMixin, AuditTransitionsTestCaseMixin, BaseTenantTestCase
):
    def test_submit_for_dummy_object(self):
        errors_fields = AuditSubmitReportRequiredFieldsCheck.fields
        self._test_submit(self.auditor, status.HTTP_400_BAD_REQUEST, errors=errors_fields)

    def test_filled_questionnaire(self):
        self._fill_date_fields()
        self._fill_audit_specified_fields()
        self._test_submit(self.auditor, status.HTTP_400_BAD_REQUEST, errors=['key_internal_weakness'])

    def test_attachments_required(self):
        self._fill_date_fields()
        self._fill_audit_specified_fields()
        self._fill_category('audit_key_weakness')
        self._test_submit(self.auditor, status.HTTP_400_BAD_REQUEST, errors=['report_attachments'])

    def test_submit_filled_report(self):
        self._init_filled_engagement()
        self._test_submit(self.auditor, status.HTTP_200_OK)


class TestSATransitionsTestCase(
    EngagementCheckTransitionsTestCaseMixin, SpecialAuditTransitionsTestCaseMixin, BaseTenantTestCase
):
    def test_submit_without_finding_object(self):
        self._fill_specific_procedure()
        self._test_submit(self.auditor, status.HTTP_400_BAD_REQUEST, errors=['specific_procedures'])

    def test_submit_without_report(self):
        self._test_submit(self.auditor, status.HTTP_400_BAD_REQUEST, errors=['report_attachments'])

    def test_success_submit(self):
        self._init_filled_engagement()
        self._fill_specific_procedure()
        for sp in self.engagement.specific_procedures.all():
            sp.finding = 'Test'
            sp.save()
        self._test_submit(self.auditor, status.HTTP_200_OK)


class TestSCTransitionsTestCase(
    EngagementCheckTransitionsTestCaseMixin, SCTransitionsTestCaseMixin, BaseTenantTestCase
):
    def test_submit_for_dummy_object(self):
        errors_fields = SPSubmitReportRequiredFieldsCheck.fields
        self._test_submit(self.auditor, status.HTTP_400_BAD_REQUEST, errors=errors_fields)

    def test_submit_attachments_required(self):
        self._fill_date_fields()
        self._fill_sc_specified_fields()
        self._test_submit(self.auditor, status.HTTP_400_BAD_REQUEST, errors=['report_attachments'])

    def test_submit_filled_report(self):
        self._init_filled_engagement()
        self._test_submit(self.auditor, status.HTTP_200_OK)

    def test_submit_filled_report_focal_point(self):
        self._init_filled_engagement()
        self._test_submit(self.unicef_focal_point, status.HTTP_403_FORBIDDEN)

    def test_finalize_auditor(self):
        self._init_submitted_engagement()
        self._test_finalize(self.auditor, status.HTTP_403_FORBIDDEN)

    def test_finalize_focal_point(self):
        self._init_submitted_engagement()
        self._test_finalize(self.unicef_focal_point, status.HTTP_200_OK)

    def test_cancel_auditor(self):
        self._test_cancel(self.auditor, status.HTTP_403_FORBIDDEN)

    def test_cancel_focal_point_without_msg(self):
        self._test_cancel(self.unicef_focal_point, status.HTTP_400_BAD_REQUEST, errors=['cancel_comment'])

    def test_cancel_focal_point(self):
        self._test_cancel(self.unicef_focal_point, status.HTTP_200_OK, data={'cancel_comment': 'cancel_comment'})

    def test_cancel_submitted_auditor(self):
        self._init_submitted_engagement()
        self._test_cancel(self.auditor, status.HTTP_403_FORBIDDEN)

    def test_cancel_submitted_focal_point(self):
        self._init_submitted_engagement()
        self._test_cancel(self.unicef_focal_point, status.HTTP_403_FORBIDDEN)

    def test_cancel_finalized_focal_point(self):
        self._init_finalized_engagement()
        self._test_cancel(self.unicef_focal_point, status.HTTP_403_FORBIDDEN)


class EngagementCheckTransitionsMetadataTestCaseMixin(object):
    def _test_allowed_actions(self, user, actions):
        response = self.forced_auth_req(
            'options', self.engagement_url(), user=user
        )

        self.assertEqual(response.status_code, status.HTTP_200_OK)
<<<<<<< HEAD
        action_codes = [action['code'] for action in response.data['actions']['allowed_FSM_transitions']]
        self.assertItemsEqual(action_codes, actions)
=======
        action_codes = map(lambda action: action['code'], response.data['actions']['allowed_FSM_transitions'])
        six.assertCountEqual(self, action_codes, actions)
>>>>>>> b108d670


class TestSCTransitionsMetadataTestCase(
    EngagementCheckTransitionsMetadataTestCaseMixin, SCTransitionsTestCaseMixin, BaseTenantTestCase
):
    def test_created_auditor(self):
        self._test_allowed_actions(self.auditor, ['submit'])

    def test_created_focal_point(self):
        self._test_allowed_actions(self.unicef_focal_point, ['cancel'])

    def test_submitted_auditor(self):
        self._init_submitted_engagement()
        self._test_allowed_actions(self.auditor, [])

    def test_submitted_focal_point(self):
        self._init_submitted_engagement()
        self._test_allowed_actions(self.unicef_focal_point, ['finalize'])

    def test_finalized_auditor(self):
        self._init_finalized_engagement()
        self._test_allowed_actions(self.auditor, [])

    def test_finalized_focal_point(self):
        self._init_finalized_engagement()
        self._test_allowed_actions(self.unicef_focal_point, [])

    def test_cancelled_auditor(self):
        self._init_cancelled_engagement()
        self._test_allowed_actions(self.auditor, [])

    def test_cancelled_focal_point(self):
        self._init_cancelled_engagement()
        self._test_allowed_actions(self.unicef_focal_point, [])<|MERGE_RESOLUTION|>--- conflicted
+++ resolved
@@ -221,13 +221,9 @@
         )
 
         self.assertEqual(response.status_code, status.HTTP_200_OK)
-<<<<<<< HEAD
         action_codes = [action['code'] for action in response.data['actions']['allowed_FSM_transitions']]
         self.assertItemsEqual(action_codes, actions)
-=======
-        action_codes = map(lambda action: action['code'], response.data['actions']['allowed_FSM_transitions'])
         six.assertCountEqual(self, action_codes, actions)
->>>>>>> b108d670
 
 
 class TestSCTransitionsMetadataTestCase(
