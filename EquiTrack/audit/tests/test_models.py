--- conflicted
+++ resolved
@@ -1,13 +1,7 @@
-<<<<<<< HEAD
 from __future__ import absolute_import, division, print_function, unicode_literals
-=======
-from __future__ import absolute_import
-from __future__ import division
-from __future__ import print_function
-from __future__ import unicode_literals
+
 import sys
 from unittest import skipIf, TestCase
->>>>>>> 71ba3606
 
 from django.core import mail
 
