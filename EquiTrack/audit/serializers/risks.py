--- conflicted
+++ resolved
@@ -28,19 +28,11 @@
         }
 
     def __init__(self, *args, **kwargs):
-<<<<<<< HEAD
         super(BaseRiskSerializer, self).__init__(*args, **kwargs)
         self.risk_choices = None
 
     def get_extra_kwargs(self):
         extra_kwargs = super(BaseRiskSerializer, self).get_extra_kwargs()
-=======
-        super(RiskSerializer, self).__init__(*args, **kwargs)
-        self.risk_choices = None
-
-    def get_extra_kwargs(self):
-        extra_kwargs = super(RiskSerializer, self).get_extra_kwargs()
->>>>>>> 98aa730a
         if self.risk_choices:
             extra_kwargs['value']['choices'] = self.risk_choices
 
