--- conflicted
+++ resolved
@@ -132,11 +132,7 @@
         fields = EngagementLightSerializer.Meta.fields + [
             'engagement_attachments', 'report_attachments',
             'total_value', 'staff_members', 'active_pd',
-<<<<<<< HEAD
-            'authorized_officers',
-=======
-            'action_points',
->>>>>>> 7639d91a
+            'authorized_officers', 'action_points',
 
             'start_date', 'end_date',
             'partner_contacted_at', 'date_of_field_visit',
@@ -201,25 +197,19 @@
 class SpotCheckSerializer(EngagementSerializer):
     findings = FindingSerializer(many=True, required=False)
 
-<<<<<<< HEAD
     face_form_start_date = serializers.DateField(label='FACE Form(s) Start Date', read_only=True, source='start_date')
     face_form_end_date = serializers.DateField(label='FACE Form(s) End Date', read_only=True, source='end_date')
-=======
+
     pending_unsupported_amount = serializers.DecimalField(20, 2, label=_('Pending Unsupported Amount'), read_only=True)
->>>>>>> 7639d91a
 
     class Meta(EngagementSerializer.Meta):
         model = SpotCheck
         fields = EngagementSerializer.Meta.fields + [
             'total_amount_tested', 'total_amount_of_ineligible_expenditure',
-<<<<<<< HEAD
             'internal_controls', 'findings', 'face_form_start_date', 'face_form_end_date',
-=======
-            'internal_controls', 'findings',
 
             'amount_refunded', 'additional_supporting_documentation_provided',
             'justification_provided_and_accepted', 'write_off_required', 'pending_unsupported_amount',
->>>>>>> 7639d91a
         ]
         extra_kwargs = EngagementSerializer.Meta.extra_kwargs.copy()
         extra_kwargs.update({
@@ -284,15 +274,10 @@
         fields = EngagementSerializer.Meta.fields + [
             'audited_expenditure', 'financial_findings', 'financial_finding_set', 'percent_of_audited_expenditure',
             'audit_opinion', 'number_of_financial_findings',
-<<<<<<< HEAD
-            'recommendation', 'audit_observation', 'ip_response', 'key_internal_weakness'
-=======
-            'high_risk', 'medium_risk', 'low_risk',
             'recommendation', 'audit_observation', 'ip_response', 'key_internal_weakness',
 
             'amount_refunded', 'additional_supporting_documentation_provided',
             'justification_provided_and_accepted', 'write_off_required', 'pending_unsupported_amount',
->>>>>>> 7639d91a
         ]
         extra_kwargs = EngagementSerializer.Meta.extra_kwargs.copy()
         extra_kwargs.update({
