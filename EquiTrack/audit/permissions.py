--- conflicted
+++ resolved
@@ -3,31 +3,7 @@
 from django.utils.translation import ugettext_lazy as _
 from rest_framework import permissions
 
-<<<<<<< HEAD
-from audit.models import AuditPermission, UNICEFAuditFocalPoint, Auditor
-from permissions.models.models import BasePermission
-
-
-class HasCreatePermission(permissions.BasePermission):
-    def has_permission(self, request, view):
-        model = getattr(view, 'model', None) or view.get_queryset().model
-        model_names = [model._meta.model_name] + [parent._meta.model_name
-                                                  for parent in model._meta.get_parent_list()]
-        conditions = six.moves.reduce(operator.or_, [models.Q(target__startswith=model_name)
-                                                     for model_name in model_names])
-
-        permissions = AuditPermission.objects.filter(
-            conditions,
-            permission_type=BasePermission.TYPES.allow,
-            permission=BasePermission.PERMISSIONS.edit
-        ).filter(user=request.user).filter(
-            instance_status=AuditPermission.STATUSES.new
-        )
-
-        return view.action != 'create' or permissions.exists()
-=======
 from audit.models import UNICEFAuditFocalPoint, Auditor
->>>>>>> 98aa730a
 
 
 # todo: remove
