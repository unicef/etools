--- conflicted
+++ resolved
@@ -27,13 +27,8 @@
     EngagementSubmitReportRequiredFieldsCheck, SpecialAuditSubmitRelatedModelsCheck, SPSubmitReportRequiredFieldsCheck,
     ValidateAuditRiskCategories, ValidateMARiskCategories, ValidateMARiskExtra, )
 from audit.transitions.serializers import EngagementCancelSerializer
-<<<<<<< HEAD
-from EquiTrack.utils import get_environment
 from firms.models import BaseFirm, BaseStaffMember
 from notification.utils import send_notification
-=======
-from notification.models import Notification
->>>>>>> 3f9bd62d
 from partners.models import PartnerStaffMember, PartnerOrganization
 from utils.common.models.fields import CodedGenericRelation
 from utils.common.urlresolvers import build_frontend_url
@@ -43,82 +38,6 @@
 from utils.permissions.utils import has_action_permission
 
 
-<<<<<<< HEAD
-class AuditorFirm(BaseFirm):
-    pass
-
-
-@python_2_unicode_compatible
-class AuditorStaffMember(BaseStaffMember):
-    auditor_firm = models.ForeignKey(AuditorFirm, verbose_name=_('Auditor'), related_name='staff_members')
-
-    def __str__(self):
-        auditor_firm_name = ' ({})'.format(self.auditor_firm.name) if hasattr(self, 'auditor_firm') else ''
-        return self.get_full_name() + auditor_firm_name
-
-    def send_user_appointed_email(self, engagement):
-        context = {
-            'engagement_url': engagement.get_object_url(),
-            'environment': get_environment(),
-            'engagement': engagement,
-            'staff_member': self,
-        }
-
-        send_notification(
-            type='Email',
-            recipients=[self.user.email],
-            template='audit/engagement/submit_to_auditor',
-            context=context,
-        )
-
-
-class PurchaseOrderManager(models.Manager):
-    def get_by_natural_key(self, order_number):
-        return self.get(order_number=order_number)
-
-
-@python_2_unicode_compatible
-class PurchaseOrder(TimeStampedModel, models.Model):
-    order_number = models.CharField(
-        verbose_name=_('Purchase Order Number'),
-        blank=True,
-        null=True,
-        unique=True,
-        max_length=30
-    )
-    auditor_firm = models.ForeignKey(AuditorFirm, verbose_name=_('Auditor'), related_name='purchase_orders')
-    contract_start_date = models.DateField(verbose_name=_('PO Date'), null=True, blank=True)
-    contract_end_date = models.DateField(verbose_name=_('Contract Expiry Date'), null=True, blank=True)
-
-    objects = PurchaseOrderManager()
-
-    def __str__(self):
-        return self.order_number
-
-    def natural_key(self):
-        return (self.order_number, )
-
-
-class PurchaseOrderItemManager(models.Manager):
-    def get_by_natural_key(self, purchase_order, number):
-        return self.get(purchase_order=purchase_order, number=number)
-
-
-class PurchaseOrderItem(models.Model):
-    purchase_order = models.ForeignKey(PurchaseOrder, related_name='items', verbose_name=_('Purchase Order'))
-    number = models.IntegerField(verbose_name=_('PO Item Number'))
-
-    objects = PurchaseOrderItemManager()
-
-    class Meta:
-        unique_together = ('purchase_order', 'number')
-
-    def natural_key(self):
-        return (self.purchase_order, self.number)
-
-
-=======
->>>>>>> 3f9bd62d
 def _has_action_permission(action):
     return lambda instance=None, user=None: \
         has_action_permission(
@@ -288,7 +207,6 @@
             self.id
         )
 
-<<<<<<< HEAD
     def _notify_focal_points(self, template_name, context=None):
         for focal_point in get_user_model().objects.filter(groups=UNICEFAuditFocalPoint.as_group()):
             ctx = {
@@ -296,50 +214,6 @@
                 'url': self.get_object_url(),
                 'environment': get_environment(),
                 'focal_point': focal_point,
-=======
-    def get_mail_context(self):
-        return {
-            'unique_id': self.unique_id,
-            'engagement_type': self.get_engagement_type_display(),
-            'object_url': self.get_object_url(),
-            'partner': force_text(self.partner),
-            'auditor_firm': force_text(self.agreement.auditor_firm),
-        }
-
-    def _send_email(self, recipients, template_name, context=None, **kwargs):
-        context = context or {}
-
-        base_context = {
-            'engagement': self.get_mail_context(),
-            'environment': get_environment(),
-        }
-        base_context.update(context)
-        context = base_context
-
-        recipients = list(recipients)
-        # assert recipients
-
-        if recipients:
-            notification = Notification.objects.create(
-                sender=self,
-                recipients=recipients, template_name=template_name,
-                template_data=context
-            )
-            notification.send_notification()
-
-    def _notify_auditors(self, template_name, context=None, **kwargs):
-        self._send_email(
-            self.staff_members.values_list('user__email', flat=True),
-            template_name,
-            context,
-            **kwargs
-        )
-
-    def _notify_focal_points(self, template_name, context=None, **kwargs):
-        for focal_point in get_user_model().objects.filter(groups=UNICEFAuditFocalPoint.as_group()):
-            ctx = {
-                'focal_point': focal_point.get_full_name(),
->>>>>>> 3f9bd62d
             }
             if context:
                 ctx.update(context)
@@ -855,21 +729,13 @@
             'action_point': self.get_mail_context(),
         }
 
-<<<<<<< HEAD
         send_notification(
             type='Email',
             recipients=[self.person_responsible.email],
             cc=[self.author.email],
             template=template_name,
             context=context,
-=======
-        notification = Notification.objects.create(
-            sender=self,
-            recipients=[self.person_responsible.email], template_name=template_name,
-            template_data=context
->>>>>>> 3f9bd62d
         )
-        notification.send_notification()
 
 
 UNICEFAuditFocalPoint = GroupWrapper(code='unicef_audit_focal_point',
