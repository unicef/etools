--- conflicted
+++ resolved
@@ -8,18 +8,20 @@
 from django.contrib.auth import get_user_model
 from django.contrib.postgres.fields import JSONField, ArrayField
 from django.core.exceptions import ValidationError
+from django.core.validators import MaxValueValidator, MinValueValidator
 from django.db import models
 from django.db.transaction import atomic
 from django.utils import timezone
 from django.utils.encoding import python_2_unicode_compatible, force_text
 from django.utils.translation import ugettext_lazy as _
+
 from django_fsm import FSMField, transition
 from model_utils import Choices, FieldTracker
 from model_utils.managers import InheritanceManager
 from model_utils.models import TimeStampedModel
 from ordered_model.models import OrderedModel
-
-from EquiTrack.utils import get_environment
+from post_office import mail
+
 from attachments.models import Attachment
 from audit.purchase_order.models import AuditorStaffMember, PurchaseOrder, PurchaseOrderItem
 from audit.transitions.conditions import (
@@ -27,6 +29,8 @@
     EngagementSubmitReportRequiredFieldsCheck, SpecialAuditSubmitRelatedModelsCheck, SPSubmitReportRequiredFieldsCheck,
     ValidateAuditRiskCategories, ValidateMARiskCategories, ValidateMARiskExtra, )
 from audit.transitions.serializers import EngagementCancelSerializer
+from EquiTrack.utils import get_environment
+from firms.models import BaseFirm, BaseStaffMember
 from notification.models import Notification
 from partners.models import PartnerStaffMember, PartnerOrganization
 from utils.common.models.fields import CodedGenericRelation
@@ -37,82 +41,6 @@
 from utils.permissions.utils import has_action_permission
 
 
-<<<<<<< HEAD
-class AuditorFirm(BaseFirm):
-    pass
-
-
-@python_2_unicode_compatible
-class AuditorStaffMember(BaseStaffMember):
-    auditor_firm = models.ForeignKey(AuditorFirm, verbose_name=_('Auditor'), related_name='staff_members')
-
-    def __str__(self):
-        auditor_firm_name = ' ({})'.format(self.auditor_firm.name) if hasattr(self, 'auditor_firm') else ''
-        return self.get_full_name() + auditor_firm_name
-
-    def send_user_appointed_email(self, engagement):
-        context = {
-            'engagement_url': engagement.get_object_url(),
-            'environment': get_environment(),
-            'engagement': engagement,
-            'staff_member': self,
-        }
-
-        mail.send(
-            self.user.email,
-            settings.DEFAULT_FROM_EMAIL,
-            template='audit/engagement/submit_to_auditor',
-            context=context,
-        )
-
-
-class PurchaseOrderManager(models.Manager):
-    def get_by_natural_key(self, order_number):
-        return self.get(order_number=order_number)
-
-
-@python_2_unicode_compatible
-class PurchaseOrder(TimeStampedModel, models.Model):
-    order_number = models.CharField(
-        verbose_name=_('Purchase Order Number'),
-        blank=True,
-        default='',
-        unique=True,
-        max_length=30
-    )
-    auditor_firm = models.ForeignKey(AuditorFirm, verbose_name=_('Auditor'), related_name='purchase_orders')
-    contract_start_date = models.DateField(verbose_name=_('PO Date'), null=True, blank=True)
-    contract_end_date = models.DateField(verbose_name=_('Contract Expiry Date'), null=True, blank=True)
-
-    objects = PurchaseOrderManager()
-
-    def __str__(self):
-        return self.order_number
-
-    def natural_key(self):
-        return (self.order_number, )
-
-
-class PurchaseOrderItemManager(models.Manager):
-    def get_by_natural_key(self, purchase_order, number):
-        return self.get(purchase_order=purchase_order, number=number)
-
-
-class PurchaseOrderItem(models.Model):
-    purchase_order = models.ForeignKey(PurchaseOrder, related_name='items', verbose_name=_('Purchase Order'))
-    number = models.IntegerField(verbose_name=_('PO Item Number'))
-
-    objects = PurchaseOrderItemManager()
-
-    class Meta:
-        unique_together = ('purchase_order', 'number')
-
-    def natural_key(self):
-        return (self.purchase_order, self.number)
-
-
-=======
->>>>>>> 24fffdf7
 def _has_action_permission(action):
     return lambda instance=None, user=None: \
         has_action_permission(
