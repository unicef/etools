--- conflicted
+++ resolved
@@ -154,7 +154,6 @@
 
     date_of_report_submit = models.DateField(_('date report submitted'), null=True, blank=True)
     date_of_final_report = models.DateField(_('date report finalized'), null=True, blank=True)
-<<<<<<< HEAD
     date_of_cancel = models.DateField(_('date report cancelled'), null=True, blank=True)
 
     amount_refunded = models.DecimalField(_('amount refunded'), null=True, blank=True, decimal_places=2, max_digits=20)
@@ -164,18 +163,6 @@
                                                               blank=True, decimal_places=2, max_digits=20)
     write_off_required = models.DecimalField(_('write off required'), null=True, blank=True,
                                              decimal_places=2, max_digits=20)
-    pending_unsupported_amount = models.DecimalField(_('pending unsupported amount'), null=True, blank=True,
-                                                     decimal_places=2, max_digits=20)
-=======
-    date_of_cancel = models.DateField(_('date report canceled'), null=True, blank=True)
-
-    amount_refunded = models.IntegerField(_('amount refunded'), null=True, blank=True)
-    additional_supporting_documentation_provided = models.IntegerField(
-        _('additional supporting documentation provided'), null=True, blank=True)
-    justification_provided_and_accepted = models.IntegerField(_('justification provided and accepted'), null=True,
-                                                              blank=True)
-    write_off_required = models.IntegerField(_('write off required'), null=True, blank=True)
->>>>>>> 7639d91a
     explanation_for_additional_information = models.TextField(
         _('Provide explanation for additional information received from the IP or add attachments'), blank=True
     )
