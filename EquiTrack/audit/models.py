--- conflicted
+++ resolved
@@ -34,10 +34,10 @@
 from generics.fields import CodedGenericRelation
 from notification.utils import send_notification_using_email_template
 from partners.models import PartnerStaffMember, PartnerOrganization
-<<<<<<< HEAD
 from permissions.models.models import StatusBasePermission
 from permissions.models.query import StatusBasePermissionQueryset
 from permissions.utils import has_action_permission
+from permissions2.fsm import has_action_permission
 
 
 def _has_action_permission(action):
@@ -45,12 +45,6 @@
         has_action_permission(
             AuditPermission, instance=instance, user=user, action=action
         )
-=======
-from utils.common.models.fields import CodedGenericRelation
-from utils.common.urlresolvers import build_frontend_url
-from utils.groups.wrappers import GroupWrapper
-from permissions2.fsm import has_action_permission
->>>>>>> 98aa730a
 
 
 @python_2_unicode_compatible
