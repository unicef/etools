# -*- coding: utf-8 -*-

from __future__ import absolute_import, division, print_function, unicode_literals

from decimal import InvalidOperation, DivisionByZero

from django.conf import settings
from django.contrib.auth import get_user_model
from django.contrib.postgres.fields import JSONField, ArrayField
from django.core.exceptions import ValidationError
from django.db import models
from django.db.transaction import atomic
from django.utils import timezone
from django.utils.encoding import python_2_unicode_compatible, force_text
from django.utils.translation import ugettext_lazy as _

from django_fsm import FSMField, transition
from model_utils import Choices, FieldTracker
from model_utils.managers import InheritanceManager
from model_utils.models import TimeStampedModel
from ordered_model.models import OrderedModel

from attachments.models import Attachment
from audit.purchase_order.models import AuditorStaffMember, PurchaseOrder, PurchaseOrderItem
from audit.transitions.conditions import (
    AuditSubmitReportRequiredFieldsCheck, EngagementHasReportAttachmentsCheck,
    EngagementSubmitReportRequiredFieldsCheck, SpecialAuditSubmitRelatedModelsCheck, SPSubmitReportRequiredFieldsCheck,
    ValidateAuditRiskCategories, ValidateMARiskCategories, ValidateMARiskExtra,
    SpecialAuditSubmitReportRequiredFieldsCheck)
from audit.transitions.serializers import EngagementCancelSerializer
from EquiTrack.utils import get_environment
from notification.utils import send_notification_using_email_template
from partners.models import PartnerStaffMember, PartnerOrganization
from utils.common.models.fields import CodedGenericRelation
from utils.common.urlresolvers import build_frontend_url
from utils.groups.wrappers import GroupWrapper
from permissions2.fsm import has_action_permission


@python_2_unicode_compatible
class Engagement(TimeStampedModel, models.Model):
    TYPES = Choices(
        ('audit', _('Audit')),
        ('ma', _('Micro Assessment')),
        ('sc', _('Spot Check')),
        ('sa', _('Special Audit')),
    )

    PARTNER_CONTACTED = 'partner_contacted'
    REPORT_SUBMITTED = 'report_submitted'
    FINAL = 'final'
    CANCELLED = 'cancelled'

    STATUSES = Choices(
        (PARTNER_CONTACTED, _('IP Contacted')),
        (REPORT_SUBMITTED, _('Report Submitted')),
        (FINAL, _('Final Report')),
        (CANCELLED, _('Cancelled')),
    )

    DISPLAY_STATUSES = Choices(
        ('partner_contacted', _('IP Contacted')),
        ('field_visit', _('Field Visit')),
        ('draft_issued_to_partner', _('Draft Report Issued to IP')),
        ('comments_received_by_partner', _('Comments Received from IP')),
        ('draft_issued_to_unicef', _('Draft Report Issued to UNICEF')),
        ('comments_received_by_unicef', _('Comments Received from UNICEF')),
        ('report_submitted', _('Report Submitted')),
        ('final', _('Final Report')),
        ('cancelled', _('Cancelled')),
    )
    DISPLAY_STATUSES_DATES = {
        DISPLAY_STATUSES.partner_contacted: 'partner_contacted_at',
        DISPLAY_STATUSES.field_visit: 'date_of_field_visit',
        DISPLAY_STATUSES.draft_issued_to_partner: 'date_of_draft_report_to_ip',
        DISPLAY_STATUSES.comments_received_by_partner: 'date_of_comments_by_ip',
        DISPLAY_STATUSES.draft_issued_to_unicef: 'date_of_draft_report_to_unicef',
        DISPLAY_STATUSES.comments_received_by_unicef: 'date_of_comments_by_unicef',
        DISPLAY_STATUSES.report_submitted: 'date_of_report_submit',
        DISPLAY_STATUSES.final: 'date_of_final_report',
        DISPLAY_STATUSES.cancelled: 'date_of_cancel'
    }

    status = FSMField(verbose_name=_('Status'), max_length=30, choices=STATUSES, default=STATUSES.partner_contacted,
                      protected=True)

    # auditor - partner organization from agreement
    agreement = models.ForeignKey(
        PurchaseOrder, verbose_name=_('Purchase Order'),
        on_delete=models.CASCADE,
    )
    po_item = models.ForeignKey(
        PurchaseOrderItem, verbose_name=_('PO Item Number'), null=True,
        on_delete=models.CASCADE,
    )

    partner = models.ForeignKey(
        'partners.PartnerOrganization', verbose_name=_('Partner'),
        on_delete=models.CASCADE,
    )
    partner_contacted_at = models.DateField(verbose_name=_('Date IP was contacted'), blank=True, null=True)
    engagement_type = models.CharField(verbose_name=_('Engagement Type'), max_length=10, choices=TYPES)
    start_date = models.DateField(verbose_name=_('Period Start Date'), blank=True, null=True)
    end_date = models.DateField(verbose_name=_('Period End Date'), blank=True, null=True)
    total_value = models.DecimalField(
        verbose_name=_('Total value of selected FACE form(s)'), blank=True, null=True, decimal_places=2, max_digits=20
    )
    exchange_rate = models.DecimalField(
        verbose_name=_('Exchange Rate'), blank=True, null=True, decimal_places=2, max_digits=20
    )

    engagement_attachments = CodedGenericRelation(
        Attachment, verbose_name=_('Related Documents'), code='audit_engagement', blank=True
    )
    report_attachments = CodedGenericRelation(
        Attachment, verbose_name=_('Report Attachments'), code='audit_report', blank=True
    )

    date_of_field_visit = models.DateField(verbose_name=_('Date of Field Visit'), null=True, blank=True)
    date_of_draft_report_to_ip = models.DateField(
        verbose_name=_('Date Draft Report Issued to IP'), null=True, blank=True
    )
    date_of_comments_by_ip = models.DateField(
        verbose_name=_('Date Comments Received from IP'), null=True, blank=True
    )
    date_of_draft_report_to_unicef = models.DateField(
        verbose_name=_('Date Draft Report Issued to UNICEF'), null=True, blank=True
    )
    date_of_comments_by_unicef = models.DateField(
        verbose_name=_('Date Comments Received from UNICEF'), null=True, blank=True
    )

    date_of_report_submit = models.DateField(verbose_name=_('Date Report Submitted'), null=True, blank=True)
    date_of_final_report = models.DateField(verbose_name=_('Date Report Finalized'), null=True, blank=True)
    date_of_cancel = models.DateField(verbose_name=_('Date Report Cancelled'), null=True, blank=True)

    amount_refunded = models.DecimalField(
        verbose_name=_('Amount Refunded'), null=True, blank=True, decimal_places=2, max_digits=20
    )
    additional_supporting_documentation_provided = models.DecimalField(
        verbose_name=_('Additional Supporting Documentation Provided'), null=True, blank=True,
        decimal_places=2, max_digits=20
    )
    justification_provided_and_accepted = models.DecimalField(
        verbose_name=_('Justification Provided and Accepted'), null=True, blank=True, decimal_places=2, max_digits=20
    )
    write_off_required = models.DecimalField(
        verbose_name=_('Impairment'), null=True, blank=True, decimal_places=2, max_digits=20
    )
    explanation_for_additional_information = models.TextField(
        verbose_name=_('Provide explanation for additional information received from the IP or add attachments'),
        blank=True
    )

    joint_audit = models.BooleanField(verbose_name=_('Joint Audit'), default=False, blank=True)
    shared_ip_with = ArrayField(models.CharField(
        max_length=20, choices=PartnerOrganization.AGENCY_CHOICES
    ), blank=True, default=[], verbose_name=_('Shared Audit with'))

    staff_members = models.ManyToManyField(AuditorStaffMember, verbose_name=_('Staff Members'))

    cancel_comment = models.TextField(blank=True, verbose_name=_('Cancel Comment'))

    active_pd = models.ManyToManyField('partners.Intervention', verbose_name=_('Active PDs'))

    authorized_officers = models.ManyToManyField(
        PartnerStaffMember, verbose_name=_('Authorized Officers'), blank=True, related_name="engagement_authorizations"
    )

    objects = InheritanceManager()

    class Meta:
        ordering = ('id',)
        verbose_name = _('Engagement')
        verbose_name_plural = _('Engagements')

    def __str__(self):
        return '{}: {}, {}'.format(self.engagement_type, self.agreement.order_number, self.partner.name)

    @property
    def displayed_status(self):
        if self.status != self.STATUSES.partner_contacted:
            return self.status

        if self.date_of_comments_by_unicef:
            return self.DISPLAY_STATUSES.comments_received_by_unicef
        elif self.date_of_draft_report_to_unicef:
            return self.DISPLAY_STATUSES.draft_issued_to_unicef
        elif self.date_of_comments_by_ip:
            return self.DISPLAY_STATUSES.comments_received_by_partner
        elif self.date_of_draft_report_to_ip:
            return self.DISPLAY_STATUSES.draft_issued_to_partner
        elif self.date_of_field_visit:
            return self.DISPLAY_STATUSES.field_visit

        return self.status

    @property
    def displayed_status_date(self):
        return getattr(self, self.DISPLAY_STATUSES_DATES[self.displayed_status])

    def get_shared_ip_with_display(self):
        return list(map(lambda po: dict(PartnerOrganization.AGENCY_CHOICES).get(po, 'Unknown'), self.shared_ip_with))

    @property
    def unique_id(self):
        engagement_code = 'a' if self.engagement_type == self.TYPES.audit else self.engagement_type
        return '{0}/{1}/{2}/{3}'.format(
            self.partner.name[:5],
            engagement_code.upper(),
            self.created.year,
            self.id
        )

    def get_mail_context(self, user=None):
        object_url = self.get_object_url()

        if user:
            from email_auth.utils import update_url_with_auth_token
            object_url = update_url_with_auth_token(object_url, user)

        return {
            'unique_id': self.unique_id,
            'engagement_type': self.get_engagement_type_display(),
            'object_url': object_url,
            'partner': force_text(self.partner),
            'auditor_firm': force_text(self.agreement.auditor_firm),
        }

    def _notify_focal_points(self, template_name, context=None):
        for focal_point in get_user_model().objects.filter(groups=UNICEFAuditFocalPoint.as_group()):
            # Build the context in the same order the previous version of the code did,
            # just in case something relies on it (intentionally or not).
            ctx = {
                'focal_point': focal_point.get_full_name(),
            }
            if context:
                ctx.update(context)
            base_context = {
                'engagement': self.get_mail_context(user=focal_point),
                'environment': get_environment(),
            }
            base_context.update(ctx)
            context = base_context

            send_notification_using_email_template(
                recipients=[focal_point.email],
                email_template_name=template_name,
                context=context,
            )

    @transition(status, source=STATUSES.partner_contacted, target=STATUSES.report_submitted,
                permission=has_action_permission(action='submit'))
    def submit(self):
        self.date_of_report_submit = timezone.now()

        self._notify_focal_points('audit/engagement/reported_by_auditor')

    @transition(status, source=[STATUSES.partner_contacted, STATUSES.report_submitted], target=STATUSES.cancelled,
                permission=has_action_permission(action='cancel'),
                custom={'serializer': EngagementCancelSerializer})
    def cancel(self, cancel_comment):
        self.date_of_cancel = timezone.now()
        self.cancel_comment = cancel_comment

    @transition(status, source=STATUSES.report_submitted, target=STATUSES.final,
                permission=has_action_permission(action='finalize'))
    def finalize(self):
        self.date_of_final_report = timezone.now()

    def get_object_url(self):
        return build_frontend_url('ap', 'engagements', self.id, 'overview')


@python_2_unicode_compatible
class RiskCategory(OrderedModel, models.Model):
    TYPES = Choices(
        ('default', _('Default')),
        ('primary', _('Primary')),
    )

    header = models.CharField(verbose_name=_('Header'), max_length=255)
    parent = models.ForeignKey(
        'self', verbose_name=_('Parent'), null=True, blank=True, related_name='children', db_index=True,
        on_delete=models.CASCADE,
    )
    category_type = models.CharField(
        verbose_name=_('Category Type'), max_length=20, choices=TYPES, default=TYPES.default,
    )
    code = models.CharField(verbose_name=_('Code'), max_length=20, blank=True)

    code_tracker = FieldTracker()

    order_with_respect_to = 'parent'

    class Meta:
        verbose_name_plural = _('Risk Categories')

    def __str__(self):
        text = 'RiskCategory {}'.format(self.header)
        if self.parent:
            text += ', parent: {}'.format(self.parent.header)
        return text

    def clean(self):
        if not self.parent:
            if not self.code:
                raise ValidationError({'code': _('Code is required for root nodes.')})

            if type(self)._default_manager.filter(parent__isnull=True, code=self.code).exists():
                raise ValidationError({'code': _('Code is already used.')})

    @atomic
    def save(self, **kwargs):
        if self.parent:
            self.code = self.parent.code
        else:
            if self.pk and self.code_tracker.has_changed('code'):
                type(self)._default_manager.filter(
                    code=self.code_tracker.previous('code')
                ).update(code=self.code)

        super(RiskCategory, self).save(**kwargs)


@python_2_unicode_compatible
class RiskBluePrint(OrderedModel, models.Model):
    weight = models.PositiveSmallIntegerField(default=1, verbose_name=_('Weight'))
    is_key = models.BooleanField(default=False, verbose_name=_('Is Key'))
    header = models.TextField(verbose_name=_('Header'))
    description = models.TextField(blank=True, verbose_name=_('Description'))
    category = models.ForeignKey(
        RiskCategory, verbose_name=_('Category'), related_name='blueprints',
        on_delete=models.CASCADE,
    )

    order_with_respect_to = 'category'

    def __str__(self):
        return 'RiskBluePrint at {}'.format(self.category.header)


@python_2_unicode_compatible
class Risk(models.Model):
    POSITIVE_VALUES = Choices(
        (1, 'low', _('Low')),
        (2, 'medium', _('Medium')),
        (3, 'significant', _('Significant')),
        (4, 'high', _('High')),
    )

<<<<<<< HEAD
    VALUES = Choices(
        (0, 'na', _('N/A')),
    ) + POSITIVE_VALUES

    engagement = models.ForeignKey(Engagement, related_name='risks', verbose_name=_('Engagement'))
=======
    engagement = models.ForeignKey(
        Engagement, related_name='risks', verbose_name=_('Engagement'),
        on_delete=models.CASCADE,
    )
>>>>>>> 59553041

    blueprint = models.ForeignKey(
        RiskBluePrint, related_name='risks', verbose_name=_('Blueprint'),
        on_delete=models.CASCADE,
    )
    value = models.SmallIntegerField(choices=VALUES, null=True, blank=True, verbose_name=_('Value'))
    extra = JSONField(blank=True, null=True, verbose_name=_('Extra'))

    def __str__(self):
        return 'Risk at {}, {}'.format(self.engagement, self.value)

    class Meta:
        unique_together = [['engagement', 'blueprint', ]]


@python_2_unicode_compatible
class SpotCheck(Engagement):
    total_amount_tested = models.DecimalField(verbose_name=_('Total Amount Tested'), null=True, blank=True,
                                              decimal_places=2, max_digits=20)
    total_amount_of_ineligible_expenditure = models.DecimalField(
        verbose_name=_('Total Amount of Ineligible Expenditure'), null=True, blank=True,
        decimal_places=2, max_digits=20,
    )

    internal_controls = models.TextField(verbose_name=_('Internal Controls'), blank=True)

    objects = models.Manager()

    class Meta:
        ordering = ('id', )
        verbose_name = _('Spot Check')
        verbose_name_plural = _('Spot Checks')

    @property
    def pending_unsupported_amount(self):
        try:
            return self.total_amount_of_ineligible_expenditure - self.additional_supporting_documentation_provided \
                - self.justification_provided_and_accepted - self.write_off_required
        except TypeError:
            return None

    def save(self, *args, **kwargs):
        self.engagement_type = Engagement.TYPES.sc
        return super(SpotCheck, self).save(*args, **kwargs)

    @transition(
        'status',
        source=Engagement.STATUSES.partner_contacted, target=Engagement.STATUSES.report_submitted,
        conditions=[
            SPSubmitReportRequiredFieldsCheck.as_condition(),
            EngagementHasReportAttachmentsCheck.as_condition(),
        ],
        permission=has_action_permission(action='submit')
    )
    def submit(self, *args, **kwargs):
        return super(SpotCheck, self).submit(*args, **kwargs)

    @transition('status', source=Engagement.STATUSES.report_submitted, target=Engagement.STATUSES.final,
                permission=has_action_permission(action='finalize'))
    def finalize(self, *args, **kwargs):
        PartnerOrganization.spot_checks(self.partner, update_one=True, event_date=self.date_of_draft_report_to_unicef)
        return super(SpotCheck, self).finalize(*args, **kwargs)

    def __str__(self):
        return 'SpotCheck ({}: {}, {})'.format(self.engagement_type, self.agreement.order_number, self.partner.name)

    def get_object_url(self):
        return build_frontend_url('ap', 'spot-checks', self.id, 'overview')


@python_2_unicode_compatible
class Finding(models.Model):
    PRIORITIES = Choices(
        ('high', _('High')),
        ('low', _('Low')),
    )

    CATEGORIES = Choices(
        ("expenditure_not_for_programme_purposes", _("Expenditure not for programme purposes")),
        ("expenditure_claimed_but_activities_not_undertaken", _("Expenditure claimed but activities not undertaken")),
        ("expenditure_exceeds_the_approved_budget_rate_or_amount",
         _("Expenditure exceeds the approved budget rate or amount")),
        ("expenditure_not_recorded_in_the_correct_period_or_face_form",
         _("Expenditure not recorded in the correct period or FACE form")),
        ("advance_claimed_as_expenditure", _("Advance claimed as expenditure")),
        ("commitments_treated_as_expenditure", _("Commitments treated as expenditure")),
        ("signatories_on_face_forms_different_from_ip_agreement",
         _("Signatories on FACE forms different from those in the IP Agreement")),
        ("no_supporting_documentation", _("No supporting documentation")),
        ("insufficient_supporting_documentation", _("Insufficient supporting documentation")),
        ("no_proof_of_payment", _("No proof of payment")),
        ("no_proof_of_goods_received", _("No proof of goods / services received")),
        ("poor_record_keeping", _("Poor record keeping")),
        ("lack_of_audit_trail",
         _("Lack of audit trail (FACE forms do not reconcile with IPs and UNICEF’s accounting records)")),
        ("lack_of_bank_reconciliations", _("Lack of bank reconciliations")),
        ("lack_of_segregation_of_duties", _("Lack of segregation of duties")),
        ("vat_incorrectly_claimed", _("VAT incorrectly claimed")),
        ("ineligible_salary_cost", _("Ineligible salary cost")),
        ("dsa_rates_exceeded", _("DSA rates exceeded")),
        ("support_costs_incorrectly_calculated", _("Support costs incorrectly calculated")),
        ("no_competitive_procedures_for_the_award_of_contracts",
         _("No competitive procedures for the award of contracts")),
        ("supplier’s_invoices_not_approved", _("Supplier’s invoices not approved")),
        ("no_evaluation_of_goods_received", _("No evaluation of goods received")),
        ("lack_of_procedures_for_verification_of_assets", _("Lack of procedures for verification of assets")),
        ("goods_/_assets_not_used_for_the_intended_purposes", _("Goods / Assets not used for the intended purposes")),
        ("lack_of_written_agreement_between_ip_and_sub-contractee",
         _("Lack of written agreement between IP and sub-contractee")),
        ("lack_of_sub-contractee_financial",
         _("Lack of sub-contractee financial / substantive progress reporting on file")),
        ("failure_to_implement_prior_assurance_activity_recommendations",
         _("Failure to implement prior assurance activity recommendations")),
        ("other", _("Other")),
    )

    spot_check = models.ForeignKey(
        SpotCheck, verbose_name=_('Spot Check'), related_name='findings',
        on_delete=models.CASCADE,
    )

    priority = models.CharField(verbose_name=_('Priority'), max_length=4, choices=PRIORITIES)

    category_of_observation = models.CharField(
        verbose_name=_('Category of Observation'), max_length=100, choices=CATEGORIES,
    )
    recommendation = models.TextField(verbose_name=_('Finding and Recommendation'), blank=True)
    agreed_action_by_ip = models.TextField(verbose_name=_('Agreed Action by IP'), blank=True)
    deadline_of_action = models.DateField(verbose_name=_('Deadline of Action'), null=True, blank=True)

    def __str__(self):
        return 'Finding for {}'.format(self.spot_check)


@python_2_unicode_compatible
class MicroAssessment(Engagement):
    objects = models.Manager()

    class Meta:
        ordering = ('id',)
        verbose_name = _('Micro Assessment')
        verbose_name_plural = _('Micro Assessments')

    def save(self, *args, **kwargs):
        self.engagement_type = Engagement.TYPES.ma
        return super(MicroAssessment, self).save(*args, **kwargs)

    @transition(
        'status',
        source=Engagement.STATUSES.partner_contacted, target=Engagement.STATUSES.report_submitted,
        conditions=[
            EngagementSubmitReportRequiredFieldsCheck.as_condition(),
            ValidateMARiskCategories.as_condition(),
            ValidateMARiskExtra.as_condition(),
            EngagementHasReportAttachmentsCheck.as_condition(),
        ],
        permission=has_action_permission(action='submit')
    )
    def submit(self, *args, **kwargs):
        return super(MicroAssessment, self).submit(*args, **kwargs)

    def __str__(self):
        return 'MicroAssessment ({}: {}, {})'.format(
            self.engagement_type, self.agreement.order_number, self.partner.name
        )

    def get_object_url(self):
        return build_frontend_url('ap', 'micro-assessments', self.id, 'overview')


@python_2_unicode_compatible
class DetailedFindingInfo(models.Model):
    finding = models.TextField(verbose_name=_('Description of Finding'))
    recommendation = models.TextField(verbose_name=_('Recommendation and IP Management Response'))

    micro_assesment = models.ForeignKey(
        MicroAssessment, verbose_name=_('Micro Assessment'), related_name='findings',
        on_delete=models.CASCADE,
    )

    def __str__(self):
        return 'Finding for {}'.format(self.micro_assesment)


@python_2_unicode_compatible
class Audit(Engagement):

    OPTION_UNQUALIFIED = "unqualified"
    OPTION_QUALIFIED = "qualified"
    OPTION_DENIAL = "disclaimer_opinion"
    OPTION_ADVERSE = "adverse_opinion"

    OPTIONS = Choices(
        (OPTION_UNQUALIFIED, _("Unqualified")),
        (OPTION_QUALIFIED, _("Qualified")),
        (OPTION_DENIAL, _("Disclaimer opinion")),
        (OPTION_ADVERSE, _("Adverse opinion")),
    )

    audited_expenditure = models.DecimalField(verbose_name=_('Audited Expenditure $'), null=True, blank=True,
                                              decimal_places=2, max_digits=20)
    financial_findings = models.DecimalField(verbose_name=_('Financial Findings $'), null=True, blank=True,
                                             decimal_places=2, max_digits=20)
    audit_opinion = models.CharField(
        verbose_name=_('Audit Opinion'), max_length=20, choices=OPTIONS, default='', blank=True,
    )

    objects = models.Manager()

    class Meta:
        ordering = ('id',)
        verbose_name = _('Audit')
        verbose_name_plural = _('Audits')

    def save(self, *args, **kwargs):
        self.engagement_type = Engagement.TYPES.audit
        return super(Audit, self).save(*args, **kwargs)

    @property
    def pending_unsupported_amount(self):
        try:
            return self.financial_findings - self.amount_refunded \
                - self.additional_supporting_documentation_provided \
                - self.justification_provided_and_accepted - self.write_off_required
        except TypeError:
            return None

    @property
    def percent_of_audited_expenditure(self):
        try:
            return 100 * self.financial_findings / self.audited_expenditure
        except (TypeError, DivisionByZero, InvalidOperation):
            return 0

    @transition(
        'status',
        source=Engagement.STATUSES.partner_contacted, target=Engagement.STATUSES.report_submitted,
        conditions=[
            AuditSubmitReportRequiredFieldsCheck.as_condition(),
            ValidateAuditRiskCategories.as_condition(),
            EngagementHasReportAttachmentsCheck.as_condition(),
        ],
        permission=has_action_permission(action='submit')
    )
    def submit(self, *args, **kwargs):
        return super(Audit, self).submit(*args, **kwargs)

    @transition('status', source=Engagement.STATUSES.report_submitted, target=Engagement.STATUSES.final,
                permission=has_action_permission(action='finalize'))
    def finalize(self, *args, **kwargs):
        PartnerOrganization.audits_completed(self.partner, update_one=True)
        return super(Audit, self).finalize(*args, **kwargs)

    def __str__(self):
        return 'Audit ({}: {}, {})'.format(self.engagement_type, self.agreement.order_number, self.partner.name)

    def get_object_url(self):
        return build_frontend_url('ap', 'audits', self.id, 'overview')


@python_2_unicode_compatible
class FinancialFinding(models.Model):
    TITLE_CHOICES = Choices(
        ('no-supporting-documentation', _('No supporting documentation')),
        ('insufficient-supporting-documentation', _('Insufficient supporting documentation')),
        ('cut-off-error', _('Cut-off error')),
        ('expenditure-not-for-project-purposes', _('Expenditure not for project purposes')),
        ('no-proof-of-payment', _('No proof of payment')),
        ('no-proof-of-goods-services-received', _('No proof of goods / services received')),
        ('vat-incorrectly-claimed', _('VAT incorrectly claimed')),
        ('dsa-rates-exceeded', _('DSA rates exceeded')),
        ('unreasonable-price', _('Unreasonable price')),
        ('bank-interest-not-reported', _('Bank interest not reported')),
        ('support-costs-incorrectly-calculated', _('Support costs incorrectly calculated')),
        ('expenditure-claimed-but-activities-not-undertaken', _('Expenditure claimed but activities not undertaken')),
        ('advance-claimed-as-expenditure', _('Advance claimed as expenditure')),
        ('commitments-treated-as-expenditure', _('Commitments treated as expenditure')),
        ('ineligible-salary-costs', _('Ineligible salary costs')),
        ('ineligible-costs-other', _('Ineligible costs (other)')),
    )

    audit = models.ForeignKey(
        Audit, verbose_name=_('Audit'), related_name='financial_finding_set',
        on_delete=models.CASCADE,
    )

    title = models.CharField(verbose_name=_('Title (Category)'), max_length=255, choices=TITLE_CHOICES)
    local_amount = models.DecimalField(verbose_name=_('Amount (local)'), decimal_places=2, max_digits=20)
    amount = models.DecimalField(verbose_name=_('Amount (USD)'), decimal_places=2, max_digits=20)
    description = models.TextField(verbose_name=_('Description'))
    recommendation = models.TextField(verbose_name=_('Recommendation'), blank=True)
    ip_comments = models.TextField(verbose_name=_('IP Comments'), blank=True)

    class Meta:
        ordering = ('id', )

    def __str__(self):
        return '{}: {}'.format(self.audit.unique_id, self.get_title_display())


@python_2_unicode_compatible
class KeyInternalControl(models.Model):
    audit = models.ForeignKey(
        Audit, verbose_name=_('Audit'), related_name='key_internal_controls',
        on_delete=models.CASCADE,
    )

    recommendation = models.TextField(verbose_name=_('Recommendation'), blank=True)
    audit_observation = models.TextField(verbose_name=_('Audit Observation'), blank=True)
    ip_response = models.TextField(verbose_name=_('IP response'), blank=True)

    class Meta:
        ordering = ('id', )

    def __str__(self):
        return '{}: {}'.format(self.audit.unique_id, self.audit_observation)


@python_2_unicode_compatible
class SpecialAudit(Engagement):
    objects = models.Manager()

    class Meta:
        ordering = ('id', )
        verbose_name = _('Special Audit')
        verbose_name_plural = _('Special Audits')

    def save(self, *args, **kwargs):
        self.engagement_type = Engagement.TYPES.sa
        return super(SpecialAudit, self).save(*args, **kwargs)

    @transition(
        'status',
        source=Engagement.STATUSES.partner_contacted, target=Engagement.STATUSES.report_submitted,
        conditions=[
            SpecialAuditSubmitReportRequiredFieldsCheck.as_condition(),
            SpecialAuditSubmitRelatedModelsCheck.as_condition(),
            EngagementHasReportAttachmentsCheck.as_condition(),
        ],
        permission=has_action_permission(action='submit')
    )
    def submit(self, *args, **kwargs):
        return super(SpecialAudit, self).submit(*args, **kwargs)

    @transition('status', source=Engagement.STATUSES.report_submitted, target=Engagement.STATUSES.final,
                permission=has_action_permission(action='finalize'))
    def finalize(self, *args, **kwargs):
        PartnerOrganization.audits_completed(self.partner, update_one=True)
        return super(SpecialAudit, self).finalize(*args, **kwargs)

    def __str__(self):
        return 'Special Audit ({}: {}, {})'.format(self.engagement_type, self.agreement.order_number, self.partner.name)

    def get_object_url(self):
        return build_frontend_url('ap', 'special-audits', self.id, 'overview')


@python_2_unicode_compatible
class SpecificProcedure(models.Model):
    audit = models.ForeignKey(
        SpecialAudit, verbose_name=_('Special Audit'), related_name='specific_procedures',
        on_delete=models.CASCADE,
    )

    description = models.TextField()
    finding = models.TextField(blank=True)

    def __str__(self):
        return '{}: {}'.format(self.audit.unique_id, self.description)


@python_2_unicode_compatible
class SpecialAuditRecommendation(models.Model):
    audit = models.ForeignKey(
        SpecialAudit, verbose_name=_('Special Audit'), related_name='other_recommendations',
        on_delete=models.CASCADE,
    )

    description = models.TextField()

    def __str__(self):
        return '{}: {}'.format(self.audit.unique_id, self.description)


@python_2_unicode_compatible
class EngagementActionPoint(models.Model):
    CATEGORY_CHOICES = Choices(
        ("Invoice and receive reimbursement of ineligible expenditure",
         _("Invoice and receive reimbursement of ineligible expenditure")),
        ("Change cash transfer modality (DCT, reimbursement or direct payment)",
         _("Change cash transfer modality (DCT, reimbursement or direct payment)")),
        ("IP to incur and report on additional expenditure", _("IP to incur and report on additional expenditure")),
        ("Review and amend ICE or budget", _("Review and amend ICE or budget")),
        ("IP to correct FACE form or Statement of Expenditure",
         _("IP to correct FACE form or Statement of Expenditure")),
        ("Schedule a programmatic visit", _("Schedule a programmatic visit")),
        ("Schedule a follow-up spot check", _("Schedule a follow-up spot check")),
        ("Schedule an audit", _("Schedule an audit")),
        ("Block future cash transfers", _("Block future cash transfers")),
        ("Block or mark vendor for deletion", _("Block or mark vendor for deletion")),
        ("Escalate to Chief of Operations, Dep Rep, or Rep", _("Escalate to Chief of Operations, Dep Rep, or Rep")),
        ("Escalate to Investigation", _("Escalate to Investigation")),
        ("Capacity building / Discussion with partner", _("Capacity building / Discussion with partner")),
        ("Change IP risk rating", _("Change IP risk rating")),
        ("Other", _("Other")),
    )
    STATUS_CHOICES = Choices(
        ('open', _('Open')),
        ('closed', _('Closed')),
    )

    engagement = models.ForeignKey(
        Engagement, related_name='action_points', verbose_name=_('Engagement'),
        on_delete=models.CASCADE,
    )
    category = models.CharField(verbose_name=_('Category'), max_length=100, choices=CATEGORY_CHOICES)
    description = models.TextField(verbose_name=_('Description'), blank=True)
    due_date = models.DateField(verbose_name=_('Due Date'))
    author = models.ForeignKey(
        settings.AUTH_USER_MODEL,
        related_name='created_engagement_action_points',
        verbose_name=_('Author'),
        on_delete=models.CASCADE,
    )
    person_responsible = models.ForeignKey(
        settings.AUTH_USER_MODEL,
        related_name='engagement_action_points',
        verbose_name=_('Person Responsible'),
        on_delete=models.CASCADE,
    )
    action_taken = models.TextField(verbose_name=_('Action Taken'), blank=True)
    status = models.CharField(verbose_name=_('Status'), max_length=10,
                              choices=STATUS_CHOICES, default=STATUS_CHOICES.open)
    high_priority = models.BooleanField(verbose_name=_('High Priority'), default=False)

    def __str__(self):
        return '{} on {}'.format(self.get_category_display(), self.engagement)

    def get_mail_context(self):
        return {
            'person_responsible': self.person_responsible.get_full_name(),
            'author': self.author.get_full_name(),
            'category': self.get_category_display(),
            'due_date': self.due_date.strftime('%d %b %Y'),
        }

    def notify_person_responsible(self, template_name):
        context = {
            'environment': get_environment(),
            'engagement': Engagement.objects.get_subclass(action_points__id=self.id).get_mail_context(),
            'action_point': self.get_mail_context(),
        }

        send_notification_using_email_template(
            recipients=[self.person_responsible.email],
            cc=[self.author.email],
            email_template_name=template_name,
            context=context,
        )


UNICEFAuditFocalPoint = GroupWrapper(code='unicef_audit_focal_point',
                                     name='UNICEF Audit Focal Point')

Auditor = GroupWrapper(code='auditor',
                       name='Auditor')

UNICEFUser = GroupWrapper(code='unicef_user',
                          name='UNICEF User')<|MERGE_RESOLUTION|>--- conflicted
+++ resolved
@@ -349,18 +349,14 @@
         (4, 'high', _('High')),
     )
 
-<<<<<<< HEAD
     VALUES = Choices(
         (0, 'na', _('N/A')),
     ) + POSITIVE_VALUES
 
-    engagement = models.ForeignKey(Engagement, related_name='risks', verbose_name=_('Engagement'))
-=======
     engagement = models.ForeignKey(
         Engagement, related_name='risks', verbose_name=_('Engagement'),
         on_delete=models.CASCADE,
     )
->>>>>>> 59553041
 
     blueprint = models.ForeignKey(
         RiskBluePrint, related_name='risks', verbose_name=_('Blueprint'),
