--- conflicted
+++ resolved
@@ -1,10 +1,6 @@
 from __future__ import absolute_import, division, print_function, unicode_literals
 
-<<<<<<< HEAD
-from django.db.models.lookups import YearTransform
-=======
 from django.db.models.functions import TruncYear
->>>>>>> 232587c8
 
 from rest_framework.filters import BaseFilterBackend
 
@@ -65,9 +61,5 @@
 
         ordering_params = ['partner__name', 'engagement_type', 'created_year', 'id']
 
-<<<<<<< HEAD
-        return queryset.annotate(created_year=YearTransform('created'))\
-=======
         return queryset.annotate(created_year=TruncYear('created'))\
->>>>>>> 232587c8
             .order_by(*map(lambda param: ('' if ordering == 'unique_id' else '-') + param, ordering_params))