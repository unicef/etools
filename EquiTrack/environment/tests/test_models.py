from __future__ import absolute_import
from __future__ import division
from __future__ import print_function
from __future__ import unicode_literals

from django.apps import apps
from django.db import connection
from django.test import TestCase
from django.test.utils import override_settings
from mock import Mock

from environment.apps import EnvironmentConfig
from environment.helpers import tenant_flag_is_active, tenant_switch_is_active
from environment.tests.factories import (
    IssueCheckConfigFactory,
    TenantFlagFactory,
    TenantSwitchFactory,
)
<<<<<<< HEAD
from users.tests.factories import CountryFactory
=======
from EquiTrack.factories import CountryFactory, UserFactory, GroupFactory
>>>>>>> 56bedee6


class IssueCheckConfigTest(TestCase):

    def test_str_method(self):
        issue_check_config = IssueCheckConfigFactory()
        expected = '{}: {}'.format(issue_check_config.check_id, issue_check_config.is_active)
        self.assertEqual(str(issue_check_config), expected)


class EnvironmentConfigTest(TestCase):
    def test_apps(self):
        self.assertEqual(apps.get_app_config('environment').name, EnvironmentConfig.name)


class TenantFlagTest(TestCase):

    @classmethod
    def setUpTestData(cls):
        cls.tenant_flag = TenantFlagFactory(superusers=False)
        cls.country = CountryFactory()
        cls.user = UserFactory()

    def setUp(self):
        self.user.refresh_from_db()
        self.request = Mock()
        self.request.user = self.user
        self.request.tenant = self.country

    def tearDown(self):
        # flush the cache
        self.tenant_flag.flush()

    def test_str_method(self):
        self.assertEqual(str(self.tenant_flag), self.tenant_flag.name)

    def test_request_has_no_tenant(self):
        "We should not raise Exception if request doesn't have a tenant."
        delattr(self.request, 'tenant')
        self.assertEqual(self.tenant_flag.is_active(self.request), False)

    def test_tenant_is_empty(self):
        "Return False if tenant is empty."
        self.request.tenant = None
        self.assertEqual(self.tenant_flag.is_active(self.request), False)

    def test_blank_countries(self):
        "Return False if TenantFlag has no countries."
        self.assertEqual(self.tenant_flag.is_active(self.request), False)

    def test_tenant_in_countries(self):
        "Return True if request tenant matches TenantFlag's countries."
        self.tenant_flag.countries.add(self.request.tenant)
        # In tests, we have to manually flush the cache. When created through
        # the admin, the only way to change countries is to click the 'Save'
        # button, which flushes the cache
        self.tenant_flag.save()  # <- save is necessary to mimic the admin
        self.assertEqual(self.tenant_flag.is_active(self.request), True)

    def test_tenant_not_in_countries(self):
        "Return False if request.tenant is not in TenantFlag countries list."
        self.tenant_flag.countries.add(self.country)
        # Hacky hack: We can't create >1 Country object in tests. Instead change our tenant's PK so
        # that the code under test thinks that it is a different country.
        self.request.tenant.pk += 1
        self.assertEqual(self.tenant_flag.is_active(self.request), False)

    # test the tenant_flag_is_active helper function

    def test_is_active_function_inactive_flag(self):
        "Return False if tenant not in countries"
        flag_active = tenant_flag_is_active(self.request, self.tenant_flag.name)
        # tenant not in countries, so this should return False
        self.assertFalse(flag_active)

    def test_is_active_function_nonexistent_flag(self):
        "Return False if flag name doesn't exist"
        flag_active = tenant_flag_is_active(self.request, 'foo')
        self.assertFalse(flag_active)

    def test_is_active_function_cached(self):
        "Return True if tenant is in countries. Use cache for repeated calls."
        self.tenant_flag.countries.add(self.request.tenant)
        self.tenant_flag.save()  # <- save is necessary to mimic the admin
        with self.assertNumQueries(2):
            # 1 query for the flag, and 1 for the countries
            flag_active = tenant_flag_is_active(self.request, self.tenant_flag.name)
        self.assertTrue(flag_active)
        with self.assertNumQueries(0):
            # zero queries, since it's cached
            flag_active = tenant_flag_is_active(self.request, self.tenant_flag.name)
        self.assertTrue(flag_active)

    # tests to re-test all of the Waffle functionality we copy/pasted :(

    def test_user_set_is_cached(self):
        f = TenantFlagFactory()
        f.users.add(self.user)
        f.save()
        with self.assertNumQueries(2):
            self.assertTrue(f.is_active(self.request))
        with self.assertNumQueries(0):
            self.assertTrue(f.is_active(self.request))

    def test_empty_user_set_is_cached(self):
        f = TenantFlagFactory()
        with self.assertNumQueries(4):
            self.assertFalse(f.is_active(self.request))
        with self.assertNumQueries(1):
            # we still need to query the user's list of groups
            self.assertFalse(f.is_active(self.request))

    def test_group_set_is_cached(self):
        f = TenantFlagFactory()
        group = GroupFactory()
        f.groups.add(group)
        f.save()
        self.user.groups.add(group)
        with self.assertNumQueries(4):
            self.assertTrue(f.is_active(self.request))
        with self.assertNumQueries(1):
            # we still need to query the user's list of groups
            self.assertTrue(f.is_active(self.request))

    def test_authenticated_flag(self):
        f = TenantFlagFactory(authenticated=True)
        self.assertTrue(f.is_active(self.request))

    def test_staff_flag(self):
        f = TenantFlagFactory(staff=True)
        self.request.user.is_staff = True
        self.assertTrue(f.is_active(self.request))

    def test_superuser_flag(self):
        f = TenantFlagFactory(superusers=True)
        self.request.user.is_superuser = True
        self.assertTrue(f.is_active(self.request))

    def test_languages_flag_true(self):
        f = TenantFlagFactory(languages='foo,bar')
        self.request.LANGUAGE_CODE = 'foo'
        self.assertTrue(f.is_active(self.request))

    def test_languages_flag_false(self):
        f = TenantFlagFactory(languages='foo,bar')
        self.request.LANGUAGE_CODE = 'nope'
        self.assertFalse(f.is_active(self.request))

    @override_settings(WAFFLE_OVERRIDE=True)
    def test_override(self):
        f = TenantFlagFactory()
        self.request.GET = {f.name: '1'}
        self.assertTrue(f.is_active(self.request))

    @override_settings(WAFFLE_OVERRIDE=True)
    def test_override_not_this_flag(self):
        f = TenantFlagFactory()
        self.request.GET = {}
        self.assertFalse(f.is_active(self.request))

    @override_settings(WAFFLE_TEST_COOKIE='foo_%s')
    def test_testing_mode_request(self):
        f = TenantFlagFactory(testing=True)
        cookie_name = 'foo_%s' % f.name
        self.request.GET = {cookie_name: None}
        self.request.waffle_tests = {f.name: None}
        self.request.COOKIES = {cookie_name: None}
        self.assertFalse(f.is_active(self.request))

    @override_settings(WAFFLE_TEST_COOKIE='foo_%s')
    def test_testing_mode_cookie(self):
        f = TenantFlagFactory(testing=True)
        cookie_name = 'foo_%s' % f.name
        self.request.GET = {}
        self.request.COOKIES = {cookie_name: None}
        self.assertFalse(f.is_active(self.request))

    @override_settings(WAFFLE_TEST_COOKIE='foo_%s')
    def test_testing_mode_no_request_or_cookie(self):
        f = TenantFlagFactory(testing=True)
        self.request.GET = {}
        self.request.COOKIES = {}
        self.assertFalse(f.is_active(self.request))

    def test_percent_low(self):
        f = TenantFlagFactory(percent=0.1)
        self.request.waffles = {}
        self.request.COOKIES = {}
        # random, so we don't really care about the result, just that this path
        # gets covered on most runs
        self.assertFalse(f.is_active(self.request) is None)

    def test_percent_high(self):
        f = TenantFlagFactory(percent=99.9)
        self.request.waffles = {}
        self.request.COOKIES = {}
        # random, so we don't really care about the result, just that this path
        # gets covered on most runs
        self.assertFalse(f.is_active(self.request) is None)

    def test_percent_uses_waffles_preferentially(self):
        f = TenantFlagFactory(percent=0.1)
        self.request.waffles = {f.name: [True]}
        self.request.COOKIES = {}
        self.assertTrue(f.is_active(self.request))

    @override_settings(WAFFLE_COOKIE='foo_%s')
    def test_percent_uses_cookie_preferentially(self):
        f = TenantFlagFactory(percent=0.1)
        cookie_name = 'foo_%s' % f.name
        self.request.waffles = {}
        self.request.COOKIES = {cookie_name: 'True'}
        self.assertTrue(f.is_active(self.request))


class TenantSwitchTest(TestCase):
    @classmethod
    def setUpTestData(cls):
        cls.tenant_switch = TenantSwitchFactory(active=True)
        connection.tenant = CountryFactory()

    def setUp(self):
        # assert that the tenant switch is 'active', to make it easier to make
        # sure that our country override is working
        self.assertTrue(self.tenant_switch.active)

    def tearDown(self):
        # flush the cache
        self.tenant_switch.flush()

    def test_str_method(self):
        self.assertEqual(str(self.tenant_switch), self.tenant_switch.name)

    def test_blank_countries(self):
        "Return False if TenantSwitch has no countries."
        self.assertEqual(0, self.tenant_switch.countries.count())
        self.assertFalse(self.tenant_switch.is_active())

    def test_tenant_in_countries(self):
        "Return True if connection tenant matches TenantSwitch's countries."
        self.tenant_switch.countries.add(connection.tenant)
        self.assertTrue(self.tenant_switch.is_active())

    def test_tenant_not_in_countries(self):
        "Return False if connection.tenant is not in TenantSwitch countries list."
        self.tenant_switch.countries.add(connection.tenant)
        connection.tenant = None
        self.assertFalse(self.tenant_switch.is_active())

    # test the tenant_switch_is_active helper function

    def test_is_active_function_switch_off(self):
        "Return False if tenant not in countries"
        switch_active = tenant_switch_is_active(self.tenant_switch.name)
        self.assertFalse(switch_active)

    def test_is_active_function_switch_on(self):
        self.tenant_switch.countries.add(connection.tenant)
        # In tests, we have to manually flush the cache. When created through
        # the admin, the only way to change countries is to click the 'Save'
        # button, which flushes the cache
        self.tenant_switch.save()  # <- save is necessary to mimic the admin
        switch_active = tenant_switch_is_active(self.tenant_switch.name)
        # tenant in countries, so this should return True
        self.assertTrue(switch_active)

    def test_is_active_function_nonexistent_switch(self):
        "Nonexistent TenantSwitch should return False."
        switch_active = tenant_switch_is_active('foo')
        self.assertFalse(switch_active)

    def test_is_active_function_is_cached(self):
        self.tenant_switch.countries.add(connection.tenant)
        self.tenant_switch.save()  # <- save is necessary to mimic the admin
        with self.assertNumQueries(2):
            # First time takes 2 queries (one to get switch, and one to get countries list)
            switch_active = tenant_switch_is_active(self.tenant_switch.name)
        self.assertTrue(switch_active)
        with self.assertNumQueries(0):
            # Second time, takes zero queries
            switch_active = tenant_switch_is_active(self.tenant_switch.name)
        self.assertTrue(switch_active)<|MERGE_RESOLUTION|>--- conflicted
+++ resolved
@@ -16,11 +16,7 @@
     TenantFlagFactory,
     TenantSwitchFactory,
 )
-<<<<<<< HEAD
-from users.tests.factories import CountryFactory
-=======
-from EquiTrack.factories import CountryFactory, UserFactory, GroupFactory
->>>>>>> 56bedee6
+from users.tests.factories import CountryFactory, GroupFactory, UserFactory
 
 
 class IssueCheckConfigTest(TestCase):
