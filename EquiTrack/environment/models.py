--- conflicted
+++ resolved
@@ -36,11 +36,7 @@
 
     def is_active(self, request):
         "Is this flag on for this tenant, or for any other reason?"
-<<<<<<< HEAD
-        if request.tenant in self.countries.all():
-=======
         if getattr(request, 'tenant', None) in self.countries.all():
->>>>>>> 99790c1f
             return True
         return self.flag.is_active(request)
 
@@ -53,11 +49,7 @@
     tenant before doing other checks.
     """
     flag = Flag.get(flag_name)
-<<<<<<< HEAD
-    return flag.tenantflag.is_active(request)
-=======
     if hasattr(flag, 'tenantflag'):
         return flag.tenantflag.is_active(request)
     else:
-        return flag.is_active(request)
->>>>>>> 99790c1f
+        return flag.is_active(request)