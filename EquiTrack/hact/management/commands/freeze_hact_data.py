from __future__ import absolute_import, division, print_function, unicode_literals

import json
from datetime import datetime

from django.core.management import BaseCommand
from django.db import transaction

from EquiTrack.util_scripts import set_country
from hact.models import HactEncoder, HactHistory
from partners.models import hact_default, PartnerOrganization
from users.models import Country


class Command(BaseCommand):
    help = 'Freeze Hact Data for Current Year'

    def add_arguments(self, parser):
        parser.add_argument('--schema', dest='schema')

    def freeze_data(self, hact_history):
        partner = hact_history.partner
        # partner values list needs to be in the
        # desired order for export results
        partner_values = [
            ('Implementing Partner', partner.name),
            ('Partner Type', partner.partner_type),
            ('Shared', partner.shared_partner),
            ('Shared IP', partner.shared_with),
            ('TOTAL for current CP cycle', partner.total_ct_cp),
            ('PLANNED for current year', partner.hact_values.get("planned_cash_transfer")),
            ('Current Year (1 Oct - 30 Sep)', partner.total_ct_cy),
            ('Micro Assessment', partner.hact_values.get("micro_assessment_needed")),
            ('Risk Rating', partner.rating),
            ('Programmatic Visits Planned', partner.hact_values.get("planned_visits")),
            ('Programmatic Visits M.R', partner.hact_min_requirements["programme_visits"]),
            ('Programmatic Visits Done', partner.hact_values.get("programmatic_visits")),
            ('Spot Checks M.R', partner.hact_min_requirements["spot_checks"]),
            ('Spot Checks Done', partner.hact_values.get("spot_checks")),
            ('Audits M.R', partner.hact_values.get("audits_mr")),
            ('Audits Done', partner.hact_values.get("audits_done")),
            ('Flag for Follow up', partner.hact_values.get("follow_up_flags")),
        ]
        hact_history.partner_values = json.dumps(partner_values, cls=HactEncoder)
        hact_history.save()

    @transaction.atomic
    def handle(self, *args, **options):

        countries = Country.objects.exclude(name__iexact='global')
        if options['schema']:
            countries = countries.filter(schema_name=options['schema'])

        year = datetime.now().year
        self.stdout.write('Freeze HACT data for {}'.format(year))

        for country in countries:
            set_country(country.name)
            self.stdout.write('Freezing data for {}'.format(country.name))
            for partner in PartnerOrganization.objects.all():
<<<<<<< HEAD
                if partner.total_ct_cp > 0 or partner.total_ct_cy__gt > 0:
=======
                if partner.total_ct_cp > 0 or partner.total_ct_cy > 0:
>>>>>>> 84efb471
                    hact_history, created = HactHistory.objects.get_or_create(partner=partner, year=year)
                    self.freeze_data(hact_history)
                partner.hact_values = hact_default()
                partner.save()<|MERGE_RESOLUTION|>--- conflicted
+++ resolved
@@ -58,11 +58,7 @@
             set_country(country.name)
             self.stdout.write('Freezing data for {}'.format(country.name))
             for partner in PartnerOrganization.objects.all():
-<<<<<<< HEAD
-                if partner.total_ct_cp > 0 or partner.total_ct_cy__gt > 0:
-=======
                 if partner.total_ct_cp > 0 or partner.total_ct_cy > 0:
->>>>>>> 84efb471
                     hact_history, created = HactHistory.objects.get_or_create(partner=partner, year=year)
                     self.freeze_data(hact_history)
                 partner.hact_values = hact_default()
