--- conflicted
+++ resolved
@@ -65,15 +65,10 @@
         blank=True, null=True
     )
 
-<<<<<<< HEAD
     vision_synced = models.BooleanField(default=False)
-    blocked = models.BooleanField(_('blocked'), default=False)
-    hidden = models.BooleanField(_('hidden'), default=False)
-    deleted_flag = models.BooleanField(default=False, verbose_name='Marked for deletion')
-=======
     blocked = models.BooleanField(verbose_name=_('Blocked'), default=False)
     hidden = models.BooleanField(verbose_name=_('Hidden'), default=False)
->>>>>>> f6335f32
+    deleted_flag = models.BooleanField(default=False, verbose_name='Marked for deletion')
 
     objects = BaseFirmManager()
 
