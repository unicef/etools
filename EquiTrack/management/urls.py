<<<<<<< HEAD
from django.conf.urls import patterns, url
=======
from django.conf.urls import url
>>>>>>> 73fff566

from management.views.reports import (
    LoadResultStructure,
)
from management.views.general import (
    InvalidateCache,
)
from management.views.v1 import (
    ActiveUsersSection,
    TripsStatisticsView,
    AgreementsStatisticsView,
    PortalDashView,
)

<<<<<<< HEAD
urlpatterns = patterns(
    '',
    url(r'^$', PortalDashView.as_view(), name='dashboard'),
    url(r'^load-results/$', LoadResultStructure.as_view(), name='load-results'),
    url(r'^invalidate-cache/$', InvalidateCache.as_view(), name='invalidate-cache'),
    url(r'^api/stats/usercounts/$', ActiveUsersSection.as_view(), name='stats-usercounts'),
    url(r'^api/stats/trips/$', TripsStatisticsView.as_view(), name='stats-trips'),
    url(r'^api/stats/agreements/$', AgreementsStatisticsView.as_view(), name='stats-agreements'),
)
=======
urlpatterns = [
    url(r'^$', PortalDashView.as_view()),
    url(r'^load-results/$', LoadResultStructure.as_view(), name='load_result_structure'),
    url(r'^invalidate-cache/$', InvalidateCache.as_view(), name='invalidate_cache'),
    url(r'^api/stats/usercounts/$', ActiveUsersSection.as_view()),
    url(r'^api/stats/trips/$', TripsStatisticsView.as_view()),
    url(r'^api/stats/agreements/$', AgreementsStatisticsView.as_view()),
]
>>>>>>> 73fff566
<|MERGE_RESOLUTION|>--- conflicted
+++ resolved
@@ -1,8 +1,4 @@
-<<<<<<< HEAD
-from django.conf.urls import patterns, url
-=======
 from django.conf.urls import url
->>>>>>> 73fff566
 
 from management.views.reports import (
     LoadResultStructure,
@@ -17,23 +13,11 @@
     PortalDashView,
 )
 
-<<<<<<< HEAD
-urlpatterns = patterns(
-    '',
+urlpatterns = [
     url(r'^$', PortalDashView.as_view(), name='dashboard'),
-    url(r'^load-results/$', LoadResultStructure.as_view(), name='load-results'),
-    url(r'^invalidate-cache/$', InvalidateCache.as_view(), name='invalidate-cache'),
-    url(r'^api/stats/usercounts/$', ActiveUsersSection.as_view(), name='stats-usercounts'),
-    url(r'^api/stats/trips/$', TripsStatisticsView.as_view(), name='stats-trips'),
-    url(r'^api/stats/agreements/$', AgreementsStatisticsView.as_view(), name='stats-agreements'),
-)
-=======
-urlpatterns = [
-    url(r'^$', PortalDashView.as_view()),
     url(r'^load-results/$', LoadResultStructure.as_view(), name='load_result_structure'),
     url(r'^invalidate-cache/$', InvalidateCache.as_view(), name='invalidate_cache'),
-    url(r'^api/stats/usercounts/$', ActiveUsersSection.as_view()),
-    url(r'^api/stats/trips/$', TripsStatisticsView.as_view()),
-    url(r'^api/stats/agreements/$', AgreementsStatisticsView.as_view()),
-]
->>>>>>> 73fff566
+    url(r'^api/stats/usercounts/$', ActiveUsersSection.as_view(), name='stats_user_counts'),
+    url(r'^api/stats/trips/$', TripsStatisticsView.as_view(), name='stats_trips'),
+    url(r'^api/stats/agreements/$', AgreementsStatisticsView.as_view(), name='stats_agreements'),
+]