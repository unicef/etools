from django.conf.urls import url

<<<<<<< HEAD
from .views import (
=======
from management.views.reports import (
    LoadResultStructure,
)
from management.views.general import (
    InvalidateCache,
)
from management.views.v1 import (
>>>>>>> 2b444f3f
    ActiveUsersSection,
    TripsStatisticsView,
    AgreementsStatisticsView,
    PortalDashView,
)

<<<<<<< HEAD
urlpatterns = (
    url(r'^$', PortalDashView.as_view()),
    url(r'^api/stats/usercounts/$', ActiveUsersSection.as_view()),
    url(r'^api/stats/trips/$', TripsStatisticsView.as_view()),
    url(r'^api/stats/agreements/$', AgreementsStatisticsView.as_view()),
    url(r'^api/stats/interventions/$', InterventionsStatisticsView.as_view()),

)
=======
urlpatterns = [
    url(r'^$', PortalDashView.as_view(), name='dashboard'),
    url(r'^load-results/$', LoadResultStructure.as_view(), name='load_result_structure'),
    url(r'^invalidate-cache/$', InvalidateCache.as_view(), name='invalidate_cache'),
    url(r'^api/stats/usercounts/$', ActiveUsersSection.as_view(), name='stats_user_counts'),
    url(r'^api/stats/trips/$', TripsStatisticsView.as_view(), name='stats_trips'),
    url(r'^api/stats/agreements/$', AgreementsStatisticsView.as_view(), name='stats_agreements'),
]
>>>>>>> 2b444f3f
<|MERGE_RESOLUTION|>--- conflicted
+++ resolved
@@ -1,8 +1,5 @@
 from django.conf.urls import url
 
-<<<<<<< HEAD
-from .views import (
-=======
 from management.views.reports import (
     LoadResultStructure,
 )
@@ -10,29 +7,18 @@
     InvalidateCache,
 )
 from management.views.v1 import (
->>>>>>> 2b444f3f
     ActiveUsersSection,
     TripsStatisticsView,
     AgreementsStatisticsView,
     PortalDashView,
 )
 
-<<<<<<< HEAD
-urlpatterns = (
-    url(r'^$', PortalDashView.as_view()),
-    url(r'^api/stats/usercounts/$', ActiveUsersSection.as_view()),
-    url(r'^api/stats/trips/$', TripsStatisticsView.as_view()),
-    url(r'^api/stats/agreements/$', AgreementsStatisticsView.as_view()),
-    url(r'^api/stats/interventions/$', InterventionsStatisticsView.as_view()),
 
-)
-=======
-urlpatterns = [
+urlpatterns = ((
     url(r'^$', PortalDashView.as_view(), name='dashboard'),
     url(r'^load-results/$', LoadResultStructure.as_view(), name='load_result_structure'),
     url(r'^invalidate-cache/$', InvalidateCache.as_view(), name='invalidate_cache'),
     url(r'^api/stats/usercounts/$', ActiveUsersSection.as_view(), name='stats_user_counts'),
     url(r'^api/stats/trips/$', TripsStatisticsView.as_view(), name='stats_trips'),
     url(r'^api/stats/agreements/$', AgreementsStatisticsView.as_view(), name='stats_agreements'),
-]
->>>>>>> 2b444f3f
+), 'management')