from __future__ import absolute_import
from __future__ import division
from __future__ import print_function
from __future__ import unicode_literals

from django.core.management import call_command

<<<<<<< HEAD
from attachments.tests.factories import AttachmentFactory, FileTypeFactory
from EquiTrack.tests.cases import EToolsTenantTestCase
=======
from EquiTrack.tests.cases import BaseTenantTestCase
>>>>>>> b108d670
from management.issues import checks
from management.models import (
    FlaggedIssue,
    ISSUE_STATUS_NEW,
    ISSUE_STATUS_RESOLVED,
)
from management.tests.factories import FlaggedIssueFactory
from partners.tests.factories import InterventionAmendmentFactory
from users.tests.factories import UserFactory


class TestCheckIssuesCommand(BaseTenantTestCase):
    def test_run_all_checks(self):
        UserFactory(username="etools_task_admin")
        qs_issue = FlaggedIssue.objects.filter(
            issue_id="interventions_amendments_no_file"
        )
        InterventionAmendmentFactory(signed_amendment=None)
        checks.bootstrap_checks(default_is_active=True)
        self.assertFalse(qs_issue.exists())
        call_command("check_issues")
        self.assertTrue(qs_issue.exists())


class TestRecheckIssuesCommand(BaseTenantTestCase):
    def test_recheck_all_open_issues_task(self):
        UserFactory(username="etools_task_admin")
        amendment = InterventionAmendmentFactory()
        code = "partners_intervention_amendment_signed"
        AttachmentFactory(
            file="test_file.pdf",
            file_type=FileTypeFactory(code=code),
            content_object=amendment,
            code=code
        )
        issue = FlaggedIssueFactory(
            content_object=amendment,
            issue_id='interventions_amendments_no_file',
            issue_status=ISSUE_STATUS_NEW,
        )
        call_command("recheck_issues")
        issue_updated = FlaggedIssue.objects.get(pk=issue.pk)
        self.assertEqual(issue_updated.issue_status, ISSUE_STATUS_RESOLVED)<|MERGE_RESOLUTION|>--- conflicted
+++ resolved
@@ -5,12 +5,8 @@
 
 from django.core.management import call_command
 
-<<<<<<< HEAD
 from attachments.tests.factories import AttachmentFactory, FileTypeFactory
-from EquiTrack.tests.cases import EToolsTenantTestCase
-=======
 from EquiTrack.tests.cases import BaseTenantTestCase
->>>>>>> b108d670
 from management.issues import checks
 from management.models import (
     FlaggedIssue,
