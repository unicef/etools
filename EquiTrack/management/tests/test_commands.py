--- conflicted
+++ resolved
@@ -5,12 +5,7 @@
 
 from django.core.management import call_command
 
-<<<<<<< HEAD
-from EquiTrack.factories import UserFactory
 from EquiTrack.tests.cases import APITenantTestCase
-=======
-from EquiTrack.tests.cases import EToolsTenantTestCase
->>>>>>> fc29c693
 from management.issues import checks
 from management.models import (
     FlaggedIssue,
