--- conflicted
+++ resolved
@@ -55,12 +55,8 @@
 drf-nested-routers==0.11.1
 drfpasswordless==1.1.5
 et-xmlfile==1.0.1         # via openpyxl
-<<<<<<< HEAD
-etools-validator==0.1.0
-flower==0.9.1
-=======
+etools-validator==0.2.0
 flower==0.9.2
->>>>>>> 98aa730a
 future==0.15.2            # via pyrestcli, pysaml2
 gdal==1.10.0
 gunicorn==19.6.0
