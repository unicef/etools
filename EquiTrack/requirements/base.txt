-e git+https://github.com/robertavram/django-storages.git@1.6.5.1#egg=django-storages
-e git+https://github.com/unicef/djangosaml2.git@v0.16.11.2#egg=djangosaml2
amqp==1.4.9               # via kombu
anyjson==0.3.3            # via kombu
asn1crypto==0.24.0        # via cryptography
azure-common==1.1.8       # via azure-storage
azure-nspkg==2.0.0        # via azure-common, azure-storage
azure-storage==0.20.2
babel==2.5.3              # via flower
backports.ssl-match-hostname==3.5.0.1  # via tornado
billiard==3.3.0.23        # via celery
carto==1.0.1
celery==3.1.25
certifi==2018.1.18        # via tornado
cffi==1.11.4              # via cryptography
contextlib2==0.5.5        # via raven
coreapi==2.3.3            # via django-rest-swagger, openapi-codec
coreschema==0.0.4         # via coreapi
cryptography==2.1.4       # via pyopenssl
decorator==4.2.1          # via pysaml2
defusedxml==0.5.0         # via djangorestframework-xml
diff-match-patch==20121119  # via django-import-export
dj-database-url==0.4.1
dj-static==0.0.6
django-allauth==0.28.0
django-analytical==2.2.2
<<<<<<< HEAD
django-appconf==1.0.2     # via django-celery-email
django-autocomplete-light==3.2.1
django-celery-email==1.1.5
django-celery==3.1.17
django-cors-headers==1.3.1
django-debug-toolbar==1.6
django-easy-pdf==0.1.1
django-filter==1.0.2
django-fsm==2.4.0
django-generic-links==0.4.0
django-geojson==2.9.1
django-hstore==1.4.2      # via djangorestframework-hstore
=======
django-fsm==2.4.0
django-celery-email==2.0
>>>>>>> 41ae294d
django-import-export==0.5.1
django-leaflet==0.19.0
django-logentry-admin==1.0.2
django-model-utils==2.6
django-mptt==0.8.6
django-ordered-model==1.3.0
django-post_office==2.0.8
django-redis-cache==1.7.1
django-rest-swagger==2.1.0
django-smart-selects==1.3.1
django-tenant-schemas==1.9.0
django-waffle==0.12.0
django==1.10.8
djangorestframework-csv==2.0.0
djangorestframework-hstore==1.3
djangorestframework-jwt==1.11.0
djangorestframework-recursive==0.1.1
djangorestframework-xml==1.0.1
djangorestframework==3.5.3
djrill==2.1.0
drf-nested-routers==0.11.1
<<<<<<< HEAD
enum34==1.1.6             # via cryptography
et-xmlfile==1.0.1         # via openpyxl
=======
django-rest-swagger==2.1.0
djangorestframework-recursive==0.1.1
drfpasswordless==1.1.2

# Other Python packages
psycopg2==2.6.2
celery==4.1.0
amqp==2.2.2
billiard==3.5.0.3
kombu==4.1.0
vine==1.1.4
django-celery-beat==1.1.1
django-celery-results==1.0.1
GDAL==1.10.0           # DO NOT USE GDAL <= 2.1.0
carto==1.0.1
gunicorn==19.6.0
tenant-schemas-celery==0.1.7
sqlparse==0.2.2  # for django debug toolbar to not break admin
azure-storage==0.20.2
requests==2.11.1
xlrd==1.0.0
xhtml2pdf==0.1b3
html5lib==1.0b8 #must be added after xhtml2pdf
reportlab==3.3.0
>>>>>>> 41ae294d
flower==0.9.1
future==0.15.2            # via pyrestcli, pysaml2
futures==3.2.0            # via azure-storage, flower
gdal==1.10.0
gunicorn==19.6.0
html5lib==1.0b10          # via xhtml2pdf
httplib2==0.10.3          # via xhtml2pdf
idna==2.6                 # via cryptography
ipaddress==1.0.19         # via cryptography
itypes==1.1.0             # via coreapi
jdcal==1.3                # via openpyxl
jinja2==2.10              # via coreschema
jsonfield==2.0.2          # via django-post-office
kombu==3.0.37             # via celery
markupsafe==1.0           # via jinja2
oauthlib==2.0.6           # via requests-oauthlib
odfpy==1.3.6              # via tablib
openapi-codec==1.3.2      # via django-rest-swagger
openpyxl==2.5.0           # via tablib
paste==2.0.3              # via pysaml2
pillow==5.0.0             # via reportlab, xhtml2pdf
psycopg2==2.6.2
pycparser==2.18           # via cffi
pycryptodomex==3.4.12     # via pysaml2
pyjwt==1.5.3              # via djangorestframework-jwt
pyopenssl==17.5.0         # via pysaml2
pypdf2==1.26.0            # via xhtml2pdf
pyrestcli==0.6.4          # via carto
pysaml2==4.4.0
python-dateutil==2.5.3    # via azure-storage, pyrestcli, pysaml2
python-openid==2.2.5      # via django-allauth
pytz==2018.3              # via babel, celery, flower, pysaml2
pyyaml==3.12
raven==6.2.1
redis==2.10.6             # via django-redis-cache
reportlab==3.3.0          # via django-easy-pdf, xhtml2pdf
repoze.who==2.3           # via pysaml2
requests-oauthlib==0.8.0  # via django-allauth
requests==2.11.1          # via azure-storage, carto, coreapi, django-allauth, djrill, pyrestcli, pysaml2, requests-oauthlib
simplejson==3.13.2        # via django-rest-swagger
six==1.11.0               # via cryptography, django-geojson, djangorestframework-csv, html5lib, paste, pyopenssl, pysaml2, python-dateutil, xhtml2pdf
sqlparse==0.2.2           # via django-debug-toolbar
static3==0.7.0            # via dj-static
tablib==0.12.1            # via django-import-export
tenant-schemas-celery==0.1.5
tornado==4.2.0            # via flower
unicodecsv==0.14.1        # via djangorestframework-csv, tablib
uritemplate==3.0.0        # via coreapi
webencodings==0.5.1       # via html5lib
webob==1.7.4              # via repoze.who
xhtml2pdf==0.2.1          # via django-easy-pdf
xlrd==1.0.0               # via tablib
xlwt==1.3.0               # via tablib
zope.interface==4.4.3     # via pysaml2, repoze.who<|MERGE_RESOLUTION|>--- conflicted
+++ resolved
@@ -24,7 +24,6 @@
 dj-static==0.0.6
 django-allauth==0.28.0
 django-analytical==2.2.2
-<<<<<<< HEAD
 django-appconf==1.0.2     # via django-celery-email
 django-autocomplete-light==3.2.1
 django-celery-email==1.1.5
@@ -37,10 +36,6 @@
 django-generic-links==0.4.0
 django-geojson==2.9.1
 django-hstore==1.4.2      # via djangorestframework-hstore
-=======
-django-fsm==2.4.0
-django-celery-email==2.0
->>>>>>> 41ae294d
 django-import-export==0.5.1
 django-leaflet==0.19.0
 django-logentry-admin==1.0.2
@@ -62,10 +57,6 @@
 djangorestframework==3.5.3
 djrill==2.1.0
 drf-nested-routers==0.11.1
-<<<<<<< HEAD
-enum34==1.1.6             # via cryptography
-et-xmlfile==1.0.1         # via openpyxl
-=======
 django-rest-swagger==2.1.0
 djangorestframework-recursive==0.1.1
 drfpasswordless==1.1.2
@@ -90,7 +81,6 @@
 xhtml2pdf==0.1b3
 html5lib==1.0b8 #must be added after xhtml2pdf
 reportlab==3.3.0
->>>>>>> 41ae294d
 flower==0.9.1
 future==0.15.2            # via pyrestcli, pysaml2
 futures==3.2.0            # via azure-storage, flower
