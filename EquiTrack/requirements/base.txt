-e git+https://github.com/robertavram/django-storages.git@1.3.1.2#egg=django-storages
-e git+https://github.com/unicef/djangosaml2.git@v0.16.11.2#egg=djangosaml2
amqp==2.2.2               # via kombu
asn1crypto==0.24.0        # via cryptography
azure-common==1.1.8       # via azure-storage
azure-nspkg==2.0.0        # via azure-common, azure-storage
azure-storage==0.20.2
babel==2.5.3              # via flower
billiard==3.5.0.3         # via celery
carto==1.0.1
celery==4.1.0
cffi==1.11.4              # via cryptography
coreapi==2.3.3            # via django-rest-swagger, openapi-codec
coreschema==0.0.4         # via coreapi
cryptography==2.1.4       # via pyopenssl
decorator==4.2.1          # via pysaml2
defusedxml==0.5.0         # via djangorestframework-xml, python3-openid
diff-match-patch==20121119  # via django-import-export
dj-database-url==0.4.1
dj-static==0.0.6
django-allauth==0.28.0
django-analytical==2.2.2
django-appconf==1.0.2     # via django-celery-email
django-autocomplete-light==3.2.1
django-celery-beat==1.1.1
django-celery-email==2.0
django-celery-results==1.0.1
django-cors-headers==1.3.1
django-debug-toolbar==1.6
django-easy-pdf==0.1.1
django-filter==1.0.2
django-fsm==2.4.0
django-generic-links==0.4.0
django-geojson==2.9.1
django-hstore==1.4.2      # via djangorestframework-hstore
django-import-export==0.5.1
django-leaflet==0.19.0
django-logentry-admin==1.0.2
django-model-utils==2.6
django-mptt==0.8.6
django-ordered-model==1.3.0
django-post_office==2.0.8
django-redis-cache==1.7.1
django-rest-swagger==2.1.0
django-smart-selects==1.3.1
django-tenant-schemas==1.9.0
django-waffle==0.12.0
django==1.10.8
djangorestframework-csv==2.0.0
djangorestframework-hstore==1.3
djangorestframework-jwt==1.11.0
djangorestframework-recursive==0.1.1
djangorestframework-xml==1.0.1
djangorestframework==3.5.3
djrill==2.1.0
drf-nested-routers==0.11.1
drfpasswordless==1.1.2
et-xmlfile==1.0.1         # via openpyxl
flower==0.9.1
future==0.15.2            # via pyrestcli, pysaml2
gdal==1.10.0
gunicorn==19.6.0
html5lib==1.0b10          # via xhtml2pdf
httplib2==0.10.3          # via xhtml2pdf
idna==2.6                 # via cryptography
itypes==1.1.0             # via coreapi
jdcal==1.3                # via openpyxl
jinja2==2.10              # via coreschema
jsonfield==2.0.2          # via django-post-office
kombu==4.1.0              # via celery
markupsafe==1.0           # via jinja2
oauthlib==2.0.6           # via requests-oauthlib
odfpy==1.3.6              # via tablib
openapi-codec==1.3.2      # via django-rest-swagger
openpyxl==2.5.0           # via tablib
paste==2.0.3              # via pysaml2
pillow==5.0.0             # via reportlab, xhtml2pdf
psycopg2==2.7.4
pycparser==2.18           # via cffi
pycryptodomex==3.4.12     # via pysaml2
pyjwt==1.5.3              # via djangorestframework-jwt
pyopenssl==17.5.0         # via pysaml2
pypdf2==1.26.0            # via xhtml2pdf
pyrestcli==0.6.4          # via carto
pysaml2==4.4.0
python-dateutil==2.5.3    # via azure-storage, pyrestcli, pysaml2
python3-openid==3.1.0     # via django-allauth
pytz==2018.3              # via babel, celery, flower, pysaml2
pyyaml==3.12
<<<<<<< HEAD
django-ordered-model==1.3.0
django-filter==1.0.2
raven==6.2.1  # used for sentry config and dependencies

# Testing packages
coverage==4.2
factory-boy==2.7.0
Faker==0.7.4 # A temporary fix for factory-boy library until there is a new release for factory-boy
freezegun==0.3.8
flake8==3.3.0
mock==2.0.0
responses==0.8.1


# Git python packages
git+https://github.com/unicef/djangosaml2.git@v0.16.11.2#egg=djangosaml2
git+https://github.com/robertavram/django-storages.git@1.6.5.1#egg=django-storages
git+https://github.com/unicef/etools-validator#egg=validator
=======
raven==6.2.1
redis==2.10.6             # via django-redis-cache
reportlab==3.3.0          # via django-easy-pdf, xhtml2pdf
repoze.who==2.3           # via pysaml2
requests-oauthlib==0.8.0  # via django-allauth
requests==2.11.1          # via azure-storage, carto, coreapi, django-allauth, djrill, pyrestcli, pysaml2, requests-oauthlib
simplejson==3.13.2        # via django-rest-swagger
six==1.11.0               # via cryptography, django-geojson, djangorestframework-csv, html5lib, paste, pyopenssl, pysaml2, python-dateutil, xhtml2pdf
sqlparse==0.2.2           # via django-debug-toolbar
static3==0.7.0            # via dj-static
tablib==0.12.1            # via django-import-export
tenant-schemas-celery==0.1.7
tornado==4.2.0            # via flower
unicodecsv==0.14.1        # via djangorestframework-csv, tablib
uritemplate==3.0.0        # via coreapi
vine==1.1.4               # via amqp
webencodings==0.5.1       # via html5lib
webob==1.7.4              # via repoze.who
xhtml2pdf==0.2.1          # via django-easy-pdf
xlrd==1.0.0               # via tablib
xlwt==1.3.0               # via tablib
zope.interface==4.4.3     # via pysaml2, repoze.who
>>>>>>> 45ee8254
<|MERGE_RESOLUTION|>--- conflicted
+++ resolved
@@ -1,5 +1,6 @@
 -e git+https://github.com/robertavram/django-storages.git@1.3.1.2#egg=django-storages
 -e git+https://github.com/unicef/djangosaml2.git@v0.16.11.2#egg=djangosaml2
+-e git+https://github.com/unicef/etools-validator#egg=validator
 amqp==2.2.2               # via kombu
 asn1crypto==0.24.0        # via cryptography
 azure-common==1.1.8       # via azure-storage
@@ -87,26 +88,6 @@
 python3-openid==3.1.0     # via django-allauth
 pytz==2018.3              # via babel, celery, flower, pysaml2
 pyyaml==3.12
-<<<<<<< HEAD
-django-ordered-model==1.3.0
-django-filter==1.0.2
-raven==6.2.1  # used for sentry config and dependencies
-
-# Testing packages
-coverage==4.2
-factory-boy==2.7.0
-Faker==0.7.4 # A temporary fix for factory-boy library until there is a new release for factory-boy
-freezegun==0.3.8
-flake8==3.3.0
-mock==2.0.0
-responses==0.8.1
-
-
-# Git python packages
-git+https://github.com/unicef/djangosaml2.git@v0.16.11.2#egg=djangosaml2
-git+https://github.com/robertavram/django-storages.git@1.6.5.1#egg=django-storages
-git+https://github.com/unicef/etools-validator#egg=validator
-=======
 raven==6.2.1
 redis==2.10.6             # via django-redis-cache
 reportlab==3.3.0          # via django-easy-pdf, xhtml2pdf
@@ -128,5 +109,4 @@
 xhtml2pdf==0.2.1          # via django-easy-pdf
 xlrd==1.0.0               # via tablib
 xlwt==1.3.0               # via tablib
-zope.interface==4.4.3     # via pysaml2, repoze.who
->>>>>>> 45ee8254
+zope.interface==4.4.3     # via pysaml2, repoze.who