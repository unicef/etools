-e git+https://github.com/robertavram/django-storages.git@1.6.5.1#egg=django-storages
-e git+https://github.com/unicef/djangosaml2.git@v0.16.11.2#egg=djangosaml2
amqp==2.2.2               # via kombu
asn1crypto==0.24.0        # via cryptography
azure-common==1.1.8       # via azure-storage
azure-nspkg==2.0.0        # via azure-common, azure-storage
azure-storage==0.20.2
babel==2.5.3              # via flower
backports.ssl-match-hostname==3.5.0.1  # via tornado
billiard==3.5.0.3         # via celery
carto==1.0.1
celery==4.1.0
certifi==2018.1.18        # via tornado
cffi==1.11.4              # via cryptography
contextlib2==0.5.5        # via raven
coreapi==2.3.3            # via django-rest-swagger, openapi-codec
coreschema==0.0.4         # via coreapi
cryptography==2.1.4       # via pyopenssl
decorator==4.2.1          # via pysaml2
defusedxml==0.5.0         # via djangorestframework-xml
diff-match-patch==20121119  # via django-import-export
dj-database-url==0.4.1
dj-static==0.0.6
django-allauth==0.28.0
django-analytical==2.2.2
django-appconf==1.0.2     # via django-celery-email
django-autocomplete-light==3.2.1
django-celery-beat==1.1.1
django-celery-email==2.0
django-celery-results==1.0.1
django-cors-headers==1.3.1
django-debug-toolbar==1.6
django-easy-pdf==0.1.1
django-filter==1.0.2
django-fsm==2.4.0
django-generic-links==0.4.0
django-geojson==2.9.1
django-hstore==1.4.2      # via djangorestframework-hstore
django-import-export==0.5.1
django-leaflet==0.19.0
django-logentry-admin==1.0.2
django-model-utils==2.6
django-mptt==0.8.6
django-ordered-model==1.3.0
django-post_office==2.0.8
django-redis-cache==1.7.1
django-rest-swagger==2.1.0
django-smart-selects==1.3.1
django-tenant-schemas==1.9.0
django-waffle==0.12.0
django==1.10.8
djangorestframework-csv==2.0.0
djangorestframework-hstore==1.3
djangorestframework-jwt==1.11.0
djangorestframework-recursive==0.1.1
djangorestframework-xml==1.0.1
djangorestframework==3.5.3
djrill==2.1.0
drf-nested-routers==0.11.1
drfpasswordless==1.1.2
<<<<<<< HEAD
enum34==1.1.6             # via cryptography
et-xmlfile==1.0.1         # via openpyxl
=======

# Other Python packages
psycopg2==2.7.4
celery==4.1.0
amqp==2.2.2
billiard==3.5.0.3
kombu==4.1.0
vine==1.1.4
django-celery-beat==1.1.1
django-celery-results==1.0.1
GDAL==1.10.0           # DO NOT USE GDAL <= 2.1.0
carto==1.0.1
gunicorn==19.6.0
tenant-schemas-celery==0.1.7
sqlparse==0.2.2  # for django debug toolbar to not break admin
azure-storage==0.20.2
requests==2.11.1
xlrd==1.0.0
xhtml2pdf==0.2.1
html5lib==1.0b10 #must be added after xhtml2pdf
reportlab==3.3.0
>>>>>>> a6ce7ab7
flower==0.9.1
future==0.15.2            # via pyrestcli, pysaml2
futures==3.2.0            # via azure-storage
gdal==1.10.0
gunicorn==19.6.0
html5lib==1.0b10          # via xhtml2pdf
httplib2==0.10.3          # via xhtml2pdf
idna==2.6                 # via cryptography
ipaddress==1.0.19         # via cryptography
itypes==1.1.0             # via coreapi
jdcal==1.3                # via openpyxl
jinja2==2.10              # via coreschema
jsonfield==2.0.2          # via django-post-office
kombu==4.1.0              # via celery
markupsafe==1.0           # via jinja2
oauthlib==2.0.6           # via requests-oauthlib
odfpy==1.3.6              # via tablib
openapi-codec==1.3.2      # via django-rest-swagger
openpyxl==2.5.0           # via tablib
paste==2.0.3              # via pysaml2
pillow==5.0.0             # via reportlab, xhtml2pdf
psycopg2==2.7.4
pycparser==2.18           # via cffi
pycryptodomex==3.4.12     # via pysaml2
pyjwt==1.5.3              # via djangorestframework-jwt
pyopenssl==17.5.0         # via pysaml2
pypdf2==1.26.0            # via xhtml2pdf
pyrestcli==0.6.4          # via carto
pysaml2==4.4.0
python-dateutil==2.5.3    # via azure-storage, pyrestcli, pysaml2
python-openid==2.2.5      # via django-allauth
pytz==2018.3              # via babel, celery, flower, pysaml2
pyyaml==3.12
raven==6.2.1
redis==2.10.6             # via django-redis-cache
reportlab==3.3.0          # via django-easy-pdf, xhtml2pdf
repoze.who==2.3           # via pysaml2
requests-oauthlib==0.8.0  # via django-allauth
requests==2.11.1          # via azure-storage, carto, coreapi, django-allauth, djrill, pyrestcli, pysaml2, requests-oauthlib
simplejson==3.13.2        # via django-rest-swagger
six==1.11.0               # via cryptography, django-geojson, djangorestframework-csv, html5lib, paste, pyopenssl, pysaml2, python-dateutil, xhtml2pdf
sqlparse==0.2.2           # via django-debug-toolbar
static3==0.7.0            # via dj-static
tablib==0.12.1            # via django-import-export
tenant-schemas-celery==0.1.7
tornado==4.2.0            # via flower
unicodecsv==0.14.1        # via djangorestframework-csv, tablib
uritemplate==3.0.0        # via coreapi
vine==1.1.4               # via amqp
webencodings==0.5.1       # via html5lib
webob==1.7.4              # via repoze.who
xhtml2pdf==0.2.1          # via django-easy-pdf
xlrd==1.0.0               # via tablib
xlwt==1.3.0               # via tablib
zope.interface==4.4.3     # via pysaml2, repoze.who<|MERGE_RESOLUTION|>--- conflicted
+++ resolved
@@ -58,12 +58,6 @@
 djrill==2.1.0
 drf-nested-routers==0.11.1
 drfpasswordless==1.1.2
-<<<<<<< HEAD
-enum34==1.1.6             # via cryptography
-et-xmlfile==1.0.1         # via openpyxl
-=======
-
-# Other Python packages
 psycopg2==2.7.4
 celery==4.1.0
 amqp==2.2.2
@@ -83,7 +77,6 @@
 xhtml2pdf==0.2.1
 html5lib==1.0b10 #must be added after xhtml2pdf
 reportlab==3.3.0
->>>>>>> a6ce7ab7
 flower==0.9.1
 future==0.15.2            # via pyrestcli, pysaml2
 futures==3.2.0            # via azure-storage
