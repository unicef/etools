# Django packages
Django==1.10.8
django-model-utils==2.6
dj-database-url==0.4.1
dj-static==0.0.6
django-easy-pdf==0.1.1
django-logentry-admin==1.0.2
django-autocomplete-light==3.2.1
django-smart-selects==1.3.1
django-redis-cache==1.7.1
django-leaflet==0.19.0
django-post_office==2.0.8
django-cors-headers==1.3.1
django-tenant-schemas==1.9.0
django-allauth==0.28.0
django-analytical==2.2.2
django-fsm==2.4.0
django-celery-email==2.0
django-import-export==0.5.1
django-waffle==0.12.0

# Django REST Framework packages
djangorestframework==3.5.3
djangorestframework-csv==2.0.0
djangorestframework-jwt==1.11.0
djangorestframework-hstore==1.3
djangorestframework-xml==1.0.1
django-mptt==0.8.6
drf-nested-routers==0.11.1
django-rest-swagger==2.1.0
djangorestframework-recursive==0.1.1
drfpasswordless==1.1.2

# Other Python packages
psycopg2==2.6.2
<<<<<<< HEAD
celery==4.1.0
amqp==2.2.2
billiard==3.5.0.3
kombu==4.1.0
vine==1.1.4
django-celery-beat==1.1.1
django-celery-results==1.0.1
GDAL==1.10.0           # DO NOT USE GDAL <= 2.1.0
=======
celery==3.1.25
GDAL==1.10.0  # DO NOT USE GDAL <= 2.1.0
>>>>>>> 3f9bd62d
carto==1.0.1
gunicorn==19.6.0
tenant-schemas-celery==0.1.7
sqlparse==0.2.2  # for django debug toolbar to not break admin
azure-storage==0.20.2
requests==2.11.1
xlrd==1.0.0
xhtml2pdf==0.1b3
html5lib==1.0b8 #must be added after xhtml2pdf
reportlab==3.3.0
flower==0.9.1
django-debug-toolbar==1.6 # add debug-toolbar to be able to test in dev while we have the current docker build
pyyaml==3.12
django-ordered-model==1.3.0
django-filter==1.0.2
raven==6.2.1  # used for sentry config and dependencies

# Testing packages
coverage==4.2
factory-boy==2.7.0
Faker==0.7.4 # A temporary fix for factory-boy library until there is a new release for factory-boy
freezegun==0.3.8
flake8==3.3.0
mock==2.0.0

# Git python packages
git+https://github.com/unicef/djangosaml2.git@v0.16.11.2#egg=djangosaml2
git+https://github.com/robertavram/django-storages.git@1.6.5.1#egg=django-storages<|MERGE_RESOLUTION|>--- conflicted
+++ resolved
@@ -33,7 +33,6 @@
 
 # Other Python packages
 psycopg2==2.6.2
-<<<<<<< HEAD
 celery==4.1.0
 amqp==2.2.2
 billiard==3.5.0.3
@@ -42,10 +41,6 @@
 django-celery-beat==1.1.1
 django-celery-results==1.0.1
 GDAL==1.10.0           # DO NOT USE GDAL <= 2.1.0
-=======
-celery==3.1.25
-GDAL==1.10.0  # DO NOT USE GDAL <= 2.1.0
->>>>>>> 3f9bd62d
 carto==1.0.1
 gunicorn==19.6.0
 tenant-schemas-celery==0.1.7
