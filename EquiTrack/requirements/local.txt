-r base.txt
sqlparse==0.1.19  # for django debug toolbar to not break admin
django-debug-toolbar==1.4
<<<<<<< HEAD
django-extensions
graphviz
=======
django-extensions
>>>>>>> 05aada72
<|MERGE_RESOLUTION|>--- conflicted
+++ resolved
@@ -1,9 +1,3 @@
 -r base.txt
-sqlparse==0.1.19  # for django debug toolbar to not break admin
-django-debug-toolbar==1.4
-<<<<<<< HEAD
 django-extensions
-graphviz
-=======
-django-extensions
->>>>>>> 05aada72
+graphviz