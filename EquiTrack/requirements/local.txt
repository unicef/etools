--- conflicted
+++ resolved
@@ -1,8 +1,4 @@
 -r base.txt
-<<<<<<< HEAD
+
 django-debug-toolbar==1.6
-=======
-sqlparse==0.1.19  # for django debug toolbar to not break admin
-django-debug-toolbar==1.4
-raven==5.27.1
->>>>>>> 0061f9cd
+raven==5.27.1