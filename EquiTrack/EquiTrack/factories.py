"""
Model factories used for generating models dynamically for tests
"""
from datetime import datetime, timedelta, date
import json

from django.db.models.signals import post_save
from django.contrib.gis.geos import GEOSGeometry
from django.contrib.auth.models import Group
import factory
from factory import fuzzy

from users import models as user_models
from trips import models as trip_models
from reports import models as report_models
from locations import models as location_models
from partners import models as partner_models
from publics import models as publics_models
from funds import models as funds_models
from notification import models as notification_models
from workplan import models as workplan_models
from workplan.models import WorkplanProject, CoverPage, CoverPageBudget


class OfficeFactory(factory.django.DjangoModelFactory):
    class Meta:
        model = user_models.Office

    name = 'An Office'


class SectionFactory(factory.django.DjangoModelFactory):
    class Meta:
        model = user_models.Section

    name = factory.Sequence(lambda n: "section_%d" % n)


class CountryFactory(factory.django.DjangoModelFactory):
    class Meta:
        model = user_models.Country
        django_get_or_create = ('schema_name',)

    name = "Test Country"
    schema_name = 'test'
    domain_url = 'tenant.test.com'


class GroupFactory(factory.django.DjangoModelFactory):
    class Meta:
        model = Group

    name = "Partnership Manager"


class UnicefUserGroupFactory(factory.django.DjangoModelFactory):
    class Meta:
        model = Group

    name = "UNICEF User"


class ProfileFactory(factory.django.DjangoModelFactory):
    class Meta:
        model = user_models.UserProfile

    country = factory.SubFactory(CountryFactory)
    office = factory.SubFactory(OfficeFactory)
    section = factory.SubFactory(SectionFactory)
    job_title = 'Chief Tester'
    phone_number = '0123456789'
    # We pass in profile=None to prevent UserFactory from creating another profile
    # (this disables the RelatedFactory)
    user = factory.SubFactory('EquiTrack.factories.UserFactory', profile=None)


class UserFactory(factory.django.DjangoModelFactory):
    class Meta:
        model = user_models.User

    username = factory.Sequence(lambda n: "user_%d" % n)
    email = factory.Sequence(lambda n: "user{}@notanemail.com".format(n))
    password = factory.PostGenerationMethodCall('set_password', 'test')

    # We pass in 'user' to link the generated Profile to our just-generated User
    # This will call ProfileFactory(user=our_new_user), thus skipping the SubFactory.
    profile = factory.RelatedFactory(ProfileFactory, 'user')

    @classmethod
    def _generate(cls, create, attrs):
        """Override the default _generate() to disable the post-save signal."""

        # Note: If the signal was defined with a dispatch_uid, include that in both calls.
        post_save.disconnect(user_models.UserProfile.create_user_profile, user_models.User)
        user = super(UserFactory, cls)._generate(create, attrs)
        post_save.connect(user_models.UserProfile.create_user_profile, user_models.User)
        return user

    @factory.post_generation
    def groups(self, create, extracted, **kwargs):
        group, created = Group.objects.get_or_create(name='UNICEF User')
        self.groups.add(group)


class TripFactory(factory.django.DjangoModelFactory):
    class Meta:
        model = trip_models.Trip

    owner = factory.SubFactory(UserFactory)
    supervisor = factory.SubFactory(UserFactory)
    from_date = datetime.today().date()
    to_date = from_date + timedelta(days=1)


class GatewayTypeFactory(factory.django.DjangoModelFactory):
    class Meta:
        model = location_models.GatewayType

    name = factory.Sequence(lambda n: 'GatewayType {}'.format(n))


class LocationFactory(factory.django.DjangoModelFactory):
    class Meta:
        model = location_models.Location

    name = factory.Sequence(lambda n: 'Location {}'.format(n))
    gateway = factory.SubFactory(GatewayTypeFactory)
    point = GEOSGeometry("POINT(20 20)")
    p_code = factory.Sequence(lambda n: 'PCODE{}'.format(n))


class CartoDBTableFactory(factory.django.DjangoModelFactory):
    class Meta:
        model = location_models.CartoDBTable

    domain = factory.Sequence(lambda n: 'Domain {}'.format(n))
    api_key = factory.Sequence(lambda n: 'API Key {}'.format(n))
    table_name = factory.Sequence(lambda n: 'table_name_{}'.format(n))
    location_type = factory.SubFactory(GatewayTypeFactory)
    domain = factory.Sequence(lambda n: 'Domain {}'.format(n))


class PartnerStaffFactory(factory.django.DjangoModelFactory):
    class Meta:
        model = partner_models.PartnerStaffMember

    title = 'Jedi Master'
    first_name = 'Mace'
    last_name = 'Windu'
    email = factory.Sequence(lambda n: "mace{}@theforce.org".format(n))


class PartnerFactory(factory.django.DjangoModelFactory):
    class Meta:
        model = partner_models.PartnerOrganization

    name = factory.Sequence(lambda n: 'Partner {}'.format(n))
    staff_members = factory.RelatedFactory(PartnerStaffFactory, 'partner')


class CountryProgrammeFactory(factory.DjangoModelFactory):
    class Meta:
        model = report_models.CountryProgramme

    name = factory.Sequence(lambda n: 'Country Programme {}'.format(n))
    wbs = factory.Sequence(lambda n: '0000/A0/{:02d}'.format(n))
    from_date = date(date.today().year, 1, 1)
    to_date = date(date.today().year, 12, 31)


class AgreementFactory(factory.django.DjangoModelFactory):
    '''Factory for Agreements. If the agreement type is PCA (the default), the agreement's end date is set from
    the country_programme so any end date passed to this factory is ignored.
    '''
    class Meta:
        model = partner_models.Agreement

    partner = factory.SubFactory(PartnerFactory)
    agreement_type = u'PCA'
    signed_by_unicef_date = date.today()
    signed_by_partner_date = date.today()
    status = 'signed'
    attached_agreement = factory.django.FileField(filename='test_file.pdf')
    country_programme = factory.SubFactory(CountryProgrammeFactory)


class PartnershipFactory(factory.django.DjangoModelFactory):
    class Meta:
        model = partner_models.PCA

    partner = factory.SubFactory(PartnerFactory)
    agreement = factory.SubFactory(AgreementFactory)
    partnership_type = u'PD'
    title = u'To save the galaxy from the Empire'
    initiation_date = datetime.today()


class InterventionFactory(factory.django.DjangoModelFactory):
    class Meta:
        model = partner_models.Intervention

    agreement = factory.SubFactory(AgreementFactory)
    title = factory.Sequence(lambda n: 'Intervention Title {}'.format(n))
    submission_date = datetime.today()


class InterventionBudgetFactory(factory.django.DjangoModelFactory):
    class Meta:
        model = partner_models.InterventionBudget

    intervention = factory.SubFactory(InterventionFactory)
    unicef_cash = 100001.00
    unicef_cash_local = 10.00
    partner_contribution = 200.00
    partner_contribution_local = 20.00
    in_kind_amount = 10.00
    in_kind_amount_local = 10.00


class ResultTypeFactory(factory.django.DjangoModelFactory):
    class Meta:
        model = report_models.ResultType

    name = factory.Sequence(lambda n: 'ResultType {}'.format(n))


class SectorFactory(factory.django.DjangoModelFactory):
    class Meta:
        model = report_models.Sector

    name = factory.Sequence(lambda n: 'Sector {}'.format(n))


class ResultFactory(factory.django.DjangoModelFactory):
    class Meta:
        model = report_models.Result

    result_type = factory.SubFactory(ResultTypeFactory)
    name = factory.Sequence(lambda n: 'Result {}'.format(n))
    from_date = date(date.today().year, 1, 1)
    to_date = date(date.today().year, 12, 31)


class DisaggregationFactory(factory.django.DjangoModelFactory):
    class Meta:
        model = report_models.Disaggregation
        django_get_or_create = ('name', )  # so Factory doesn't try to create nonunique instances

    name = factory.Sequence(lambda n: 'Disaggregation {}'.format(n))


class DisaggregationValueFactory(factory.django.DjangoModelFactory):
    class Meta:
        model = report_models.DisaggregationValue

    disaggregation = factory.SubFactory(DisaggregationFactory)
    value = factory.Sequence(lambda n: 'Value {}'.format(n))


class LowerResultFactory(factory.django.DjangoModelFactory):
    class Meta:
        model = report_models.LowerResult

    name = factory.Sequence(lambda n: 'Lower Result {}'.format(n))
    code = factory.Sequence(lambda n: 'Lower Result Code {}'.format(n))


class GoalFactory(factory.django.DjangoModelFactory):
    class Meta:
        model = report_models.Goal

    name = factory.Sequence(lambda n: 'Goal {}'.format(n))
    sector = factory.SubFactory(SectorFactory)


class UnitFactory(factory.django.DjangoModelFactory):
    class Meta:
        model = report_models.Unit

    type = factory.Sequence(lambda n: 'Unit {}'.format(n))


class IndicatorBlueprintFactory(factory.django.DjangoModelFactory):
    class Meta:
        model = report_models.IndicatorBlueprint

    title = factory.Sequence(lambda n: 'Indicator Blueprint {}'.format(n))


class IndicatorFactory(factory.django.DjangoModelFactory):
    class Meta:
        model = report_models.Indicator

    name = factory.Sequence(lambda n: 'Indicator {}'.format(n))


class GovernmentInterventionFactory(factory.DjangoModelFactory):
    class Meta:
        model = partner_models.GovernmentIntervention

    partner = factory.SubFactory(PartnerFactory)
    country_programme = factory.SubFactory(CountryProgrammeFactory)
    number = 'RefNumber'


class WorkplanFactory(factory.django.DjangoModelFactory):
    class Meta:
        model = workplan_models.Workplan

    country_programme = factory.SubFactory(CountryProgrammeFactory)


class CommentFactory(factory.django.DjangoModelFactory):
    class Meta:
        model = workplan_models.Comment

    text = factory.Sequence(lambda n: 'Comment body {}'.format(n))
    workplan = factory.SubFactory(WorkplanFactory)


class LabelFactory(factory.django.DjangoModelFactory):
    class Meta:
        model = workplan_models.Label

    name = factory.Sequence(lambda n: 'Label {}'.format(n))


class ResultWorkplanPropertyFactory(factory.django.DjangoModelFactory):
    class Meta:
        model = workplan_models.ResultWorkplanProperty

    workplan = factory.SubFactory(WorkplanFactory)
    result = factory.SubFactory(ResultFactory)
    assumptions = fuzzy.FuzzyText(length=50)
    status = fuzzy.FuzzyChoice(["On Track", "Constrained", "No Progress", "Target Met"])
    prioritized = fuzzy.FuzzyChoice([False, True])
    metadata = {"metadata1": "foo"}
    other_partners = factory.Sequence(lambda n: 'Other Partners {}'.format(n))
    rr_funds = fuzzy.FuzzyInteger(1000)
    or_funds = fuzzy.FuzzyInteger(1000)
    ore_funds = fuzzy.FuzzyInteger(1000)
    sections = [factory.SubFactory(SectionFactory)]
    geotag = [factory.SubFactory(LocationFactory)]
    partners = [factory.SubFactory(PartnerFactory)]
    responsible_persons = [factory.SubFactory(UserFactory)]
    labels = [factory.SubFactory(LabelFactory)]

    @factory.post_generation
    def sections(self, create, extracted, **kwargs):
        # Handle M2M relationships
        if not create:
            return
        if extracted:
            for section in extracted:
                self.sections.add(section)

    @factory.post_generation
    def geotag(self, create, extracted, **kwargs):
        # Handle M2M relationships
        if not create:
            return
        if extracted:
            for geotag in extracted:
                self.geotag.add(geotag)

    @factory.post_generation
    def partners(self, create, extracted, **kwargs):
        # Handle M2M relationships
        if not create:
            return
        if extracted:
            for partner in extracted:
                self.partners.add(partner)

    @factory.post_generation
    def responsible_persons(self, create, extracted, **kwargs):
        # Handle M2M relationships
        if not create:
            return
        if extracted:
            for responsible_person in extracted:
                self.responsible_persons.add(responsible_person)

    @factory.post_generation
    def labels(self, create, extracted, **kwargs):
        # Handle M2M relationships
        if not create:
            return
        if extracted:
            for label in extracted:
                self.labels.add(label)


class MilestoneFactory(factory.django.DjangoModelFactory):
    class Meta:
        model = workplan_models.Milestone

    result_wp_property = factory.SubFactory(ResultWorkplanPropertyFactory)
    description = factory.Sequence(lambda n: 'Description {}'.format(n))
    assumptions = factory.Sequence(lambda n: 'Assumptions {}'.format(n))


class CoverPageBudgetFactory(factory.DjangoModelFactory):
    class Meta:
        model = CoverPageBudget

    from_date = factory.LazyAttribute(lambda o: date.today())
    to_date = factory.LazyAttribute(lambda o: date.today() + timedelta(days=3))
    total_amount = fuzzy.FuzzyText(length=50)
    funded_amount = fuzzy.FuzzyText(length=50)
    unfunded_amount = fuzzy.FuzzyText(length=50)


class CoverPageFactory(factory.DjangoModelFactory):
    class Meta:
        model = CoverPage

    national_priority = fuzzy.FuzzyText(length=50)
    responsible_government_entity = fuzzy.FuzzyText(length=255)
    planning_assumptions = fuzzy.FuzzyText(length=255)
    budgets = [factory.SubFactory(CoverPageBudgetFactory),
               factory.SubFactory(CoverPageBudgetFactory)]

    @factory.post_generation
    def budgets(self, create, extracted, **kwargs):
        if create and extracted:
            self.budgets.add(*extracted)


class WorkplanProjectFactory(factory.DjangoModelFactory):
    class Meta:
        model = WorkplanProject

    workplan = factory.SubFactory(WorkplanFactory)
    cover_page = factory.RelatedFactory(CoverPageFactory, 'workplan_project')


class DonorFactory(factory.DjangoModelFactory):
    name = fuzzy.FuzzyText(length=45)

    class Meta:
        model = funds_models.Donor


class GrantFactory(factory.DjangoModelFactory):
    donor = factory.SubFactory(DonorFactory)
    name = fuzzy.FuzzyText(length=32)

    class Meta:
        model = funds_models.Grant


class FundsCommitmentItemFactory(factory.DjangoModelFactory):
    fund_commitment = factory.SubFactory('EquiTrack.factories.FundsCommitmentHeaderFactory')
    line_item = fuzzy.FuzzyText(length=5)

    class Meta:
        model = funds_models.FundsCommitmentItem


class FundsReservationHeaderFactory(factory.DjangoModelFactory):
    intervention = factory.SubFactory(InterventionFactory)
    vendor_code = fuzzy.FuzzyText(length=20)
    fr_number = fuzzy.FuzzyText(length=20)
    document_date = date(date.today().year, 1, 1)
    fr_type = fuzzy.FuzzyText(length=20)
    currency = fuzzy.FuzzyText(length=20)
    document_text = fuzzy.FuzzyText(length=20)

    # this is the field required for validation
    intervention_amt = fuzzy.FuzzyDecimal(1, 300)
    # overall_amount
    total_amt = fuzzy.FuzzyDecimal(1, 300)
    actual_amt = fuzzy.FuzzyDecimal(1, 300)
    outstanding_amt = fuzzy.FuzzyDecimal(1, 300)

    start_date = fuzzy.FuzzyDate(date(date.today().year, 1, 1)-timedelta(days=10),
                                 date(date.today().year, 1, 1))
    end_date = fuzzy.FuzzyDate(date(date.today().year + 1, 1, 1),
                               date(date.today().year + 1, 1, 1)+timedelta(days=10))

    class Meta:
        model = funds_models.FundsReservationHeader


class FundsReservationItemFactory(factory.DjangoModelFactory):
    class Meta:
        model = funds_models.FundsReservationItem

    fund_reservation = factory.SubFactory(FundsReservationHeaderFactory)
    line_item = fuzzy.FuzzyText(length=5)


class FundsCommitmentHeaderFactory(factory.DjangoModelFactory):

    class Meta:
        model = funds_models.FundsCommitmentHeader


# Credit goes to http://stackoverflow.com/a/41154232/2363915
class JSONFieldFactory(factory.DictFactory):

    @classmethod
    def _build(cls, model_class, *args, **kwargs):
        if args:
            raise ValueError(
                "DictFactory %r does not support Meta.inline_args.", cls)
        return json.dumps(model_class(**kwargs))


class NotificationFactory(factory.django.DjangoModelFactory):
    class Meta:
        model = notification_models.Notification

    type = "Email"
    sender = factory.SubFactory(AgreementFactory)
    template_name = 'trips/trip/TA_request'
    recipients = ['test@test.com', 'test1@test.com', 'test2@test.com']
    template_data = factory.Dict({'url': 'www.unicef.org',
                                  'pa_assistant': 'Test revised',
                                  'owner_name': 'Tester revised'}, dict_factory=JSONFieldFactory)


class AgreementAmendmentFactory(factory.django.DjangoModelFactory):

    class Meta:
        model = partner_models.AgreementAmendment

    number = factory.Sequence(lambda n: '{:05}'.format(n))
    agreement = factory.SubFactory(AgreementFactory)
    types = [partner_models.AgreementAmendment.CLAUSE]


<<<<<<< HEAD
class InterventionResultLinkFactory(factory.django.DjangoModelFactory):

    class Meta:
        model = partner_models.InterventionResultLink

    intervention = factory.SubFactory(InterventionFactory)
    cp_output = factory.SubFactory(ResultFactory)
=======
class TravelExpenseTypeFactory(factory.django.DjangoModelFactory):

    class Meta:
        model = publics_models.TravelExpenseType

    title = factory.Sequence(lambda n: 'Travel Expense Type {}'.format(n))
    vendor_number = factory.Sequence(lambda n: 'Vendor Number {}'.format(n))


class CurrencyFactory(factory.django.DjangoModelFactory):

    class Meta:
        model = publics_models.Currency

    name = factory.Sequence(lambda n: 'Currency {}'.format(n))
    code = fuzzy.FuzzyText(length=5, chars='ABCDEFGHIJKLMNOPQRSTUVWYXZ')


class AirlineCompanyFactory(factory.django.DjangoModelFactory):

    class Meta:
        model = publics_models.AirlineCompany

    name = factory.Sequence(lambda n: 'Airline {}'.format(n))
    code = fuzzy.FuzzyInteger(1000)
    iata = fuzzy.FuzzyText(length=3, chars='ABCDEFGHIJKLMNOPQRSTUVWYXZ')
    icao = fuzzy.FuzzyText(length=3, chars='ABCDEFGHIJKLMNOPQRSTUVWYXZ')
    country = 'Somewhere'


class BusinessRegionFactory(factory.django.DjangoModelFactory):

    class Meta:
        model = publics_models.BusinessRegion

    name = factory.Sequence(lambda n: 'Business Region {}'.format(n))
    code = fuzzy.FuzzyText(length=2, chars='ABCDEFGHIJKLMNOPQRSTUVWYXZ')


class BusinessAreaFactory(factory.django.DjangoModelFactory):

    class Meta:
        model = publics_models.BusinessArea

    name = factory.Sequence(lambda n: 'Business Area {}'.format(n))
    code = fuzzy.FuzzyText(length=32, chars='ABCDEFGHIJKLMNOPQRSTUVWYXZ')
    region = factory.SubFactory(BusinessRegionFactory)


class WBSFactory(factory.django.DjangoModelFactory):

    class Meta:
        model = publics_models.WBS

    name = factory.Sequence(lambda n: 'WBS {}'.format(n))
    business_area = factory.SubFactory(BusinessAreaFactory)


class FundFactory(factory.django.DjangoModelFactory):

    class Meta:
        model = publics_models.Fund

    name = factory.Sequence(lambda n: 'Fund {}'.format(n))


class PublicsGrantFactory(factory.django.DjangoModelFactory):
    '''Factory for publics.models.grant, named to avoid collision with funds.models.grant'''

    class Meta:
        model = publics_models.Grant

    name = factory.Sequence(lambda n: 'Grant {}'.format(n))


class PublicsCountryFactory(factory.django.DjangoModelFactory):
    '''Factory for publics.models.grant, named to avoid collision with users.models.grant'''

    class Meta:
        model = publics_models.Country

    name = factory.Sequence(lambda n: 'Country {}'.format(n))
    long_name = factory.Sequence(lambda n: 'The United Lands {}'.format(n))
    currency = factory.SubFactory(CurrencyFactory)


class DSARegionFactory(factory.django.DjangoModelFactory):

    class Meta:
        model = publics_models.DSARegion

    area_name = factory.Sequence(lambda n: 'DSA Region {}'.format(n))
    area_code = fuzzy.FuzzyText(length=2, chars='ABCDEFGHIJKLMNOPQRSTUVWYXZ')
    country = factory.SubFactory(PublicsCountryFactory)


class DSARateFactory(factory.django.DjangoModelFactory):

    class Meta:
        model = publics_models.DSARate

    region = factory.SubFactory(DSARegionFactory)
    effective_from_date = date.today()
    dsa_amount_usd = 1
    dsa_amount_60plus_usd = 1
    dsa_amount_local = 1
    dsa_amount_60plus_local = 1
    room_rate = 10
    finalization_date = date.today()
>>>>>>> 889230bb
<|MERGE_RESOLUTION|>--- conflicted
+++ resolved
@@ -531,7 +531,6 @@
     types = [partner_models.AgreementAmendment.CLAUSE]
 
 
-<<<<<<< HEAD
 class InterventionResultLinkFactory(factory.django.DjangoModelFactory):
 
     class Meta:
@@ -539,7 +538,8 @@
 
     intervention = factory.SubFactory(InterventionFactory)
     cp_output = factory.SubFactory(ResultFactory)
-=======
+
+
 class TravelExpenseTypeFactory(factory.django.DjangoModelFactory):
 
     class Meta:
@@ -648,5 +648,4 @@
     dsa_amount_local = 1
     dsa_amount_60plus_local = 1
     room_rate = 10
-    finalization_date = date.today()
->>>>>>> 889230bb
+    finalization_date = date.today()