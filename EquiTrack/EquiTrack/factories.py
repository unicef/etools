"""
Model factories used for generating models dynamically for tests
"""
from datetime import datetime, timedelta, date
import json

from django.db.models.signals import post_save
from django.contrib.gis.geos import GEOSGeometry
from django.contrib.auth.models import Group
import factory
from factory import fuzzy

from users import models as user_models
from reports import models as report_models
from locations import models as location_models
from partners import models as partner_models
from publics import models as publics_models
from funds import models as funds_models
from notification import models as notification_models
from workplan import models as workplan_models
from workplan.models import WorkplanProject, CoverPage, CoverPageBudget


class OfficeFactory(factory.django.DjangoModelFactory):
    class Meta:
        model = user_models.Office

    name = 'An Office'


class SectionFactory(factory.django.DjangoModelFactory):
    class Meta:
        model = user_models.Section

    name = factory.Sequence(lambda n: "section_%d" % n)


class CountryFactory(factory.django.DjangoModelFactory):
    class Meta:
        model = user_models.Country
        django_get_or_create = ('schema_name',)

    name = "Test Country"
    schema_name = 'test'
    domain_url = 'tenant.test.com'


class GroupFactory(factory.django.DjangoModelFactory):
    class Meta:
        model = Group

    name = "Partnership Manager"


class UnicefUserGroupFactory(factory.django.DjangoModelFactory):
    class Meta:
        model = Group

    name = "UNICEF User"


class ProfileFactory(factory.django.DjangoModelFactory):
    class Meta:
        model = user_models.UserProfile

    country = factory.SubFactory(CountryFactory)
    office = factory.SubFactory(OfficeFactory)
    section = factory.SubFactory(SectionFactory)
    job_title = 'Chief Tester'
    phone_number = '0123456789'
    # We pass in profile=None to prevent UserFactory from creating another profile
    # (this disables the RelatedFactory)
    user = factory.SubFactory('EquiTrack.factories.UserFactory', profile=None)


class UserFactory(factory.django.DjangoModelFactory):
    class Meta:
        model = user_models.User

    username = factory.Sequence(lambda n: "user_%d" % n)
    email = factory.Sequence(lambda n: "user{}@notanemail.com".format(n))
    password = factory.PostGenerationMethodCall('set_password', 'test')

    # We pass in 'user' to link the generated Profile to our just-generated User
    # This will call ProfileFactory(user=our_new_user), thus skipping the SubFactory.
    profile = factory.RelatedFactory(ProfileFactory, 'user')

    @classmethod
    def _generate(cls, create, attrs):
        """Override the default _generate() to disable the post-save signal."""

        # Note: If the signal was defined with a dispatch_uid, include that in both calls.
        post_save.disconnect(user_models.UserProfile.create_user_profile, user_models.User)
        user = super(UserFactory, cls)._generate(create, attrs)
        post_save.connect(user_models.UserProfile.create_user_profile, user_models.User)
        return user

    @factory.post_generation
    def groups(self, create, extracted, **kwargs):
        group, created = Group.objects.get_or_create(name='UNICEF User')
        self.groups.add(group)


class GatewayTypeFactory(factory.django.DjangoModelFactory):
    class Meta:
        model = location_models.GatewayType

    name = factory.Sequence(lambda n: 'GatewayType {}'.format(n))


class LocationFactory(factory.django.DjangoModelFactory):
    class Meta:
        model = location_models.Location

    name = factory.Sequence(lambda n: 'Location {}'.format(n))
    gateway = factory.SubFactory(GatewayTypeFactory)
    point = GEOSGeometry("POINT(20 20)")
    p_code = factory.Sequence(lambda n: 'PCODE{}'.format(n))


class CartoDBTableFactory(factory.django.DjangoModelFactory):
    class Meta:
        model = location_models.CartoDBTable

    domain = factory.Sequence(lambda n: 'Domain {}'.format(n))
    api_key = factory.Sequence(lambda n: 'API Key {}'.format(n))
    table_name = factory.Sequence(lambda n: 'table_name_{}'.format(n))
    location_type = factory.SubFactory(GatewayTypeFactory)
    domain = factory.Sequence(lambda n: 'Domain {}'.format(n))


class PartnerStaffFactory(factory.django.DjangoModelFactory):
    class Meta:
        model = partner_models.PartnerStaffMember

    title = 'Jedi Master'
    first_name = 'Mace'
    last_name = 'Windu'
    email = factory.Sequence(lambda n: "mace{}@theforce.org".format(n))


class PartnerFactory(factory.django.DjangoModelFactory):
    class Meta:
        model = partner_models.PartnerOrganization

    name = factory.Sequence(lambda n: 'Partner {}'.format(n))
    staff_members = factory.RelatedFactory(PartnerStaffFactory, 'partner')


class CountryProgrammeFactory(factory.DjangoModelFactory):
    class Meta:
        model = report_models.CountryProgramme

    name = factory.Sequence(lambda n: 'Country Programme {}'.format(n))
    wbs = factory.Sequence(lambda n: '0000/A0/{:02d}'.format(n))
    from_date = date(date.today().year, 1, 1)
    to_date = date(date.today().year, 12, 31)


class AppliedIndicatorFactory(factory.DjangoModelFactory):
    class Meta:
        model = report_models.AppliedIndicator

    lower_result = factory.SubFactory('EquiTrack.factories.LowerResultFactory')


class AgreementFactory(factory.django.DjangoModelFactory):
    '''Factory for Agreements. If the agreement type is PCA (the default), the agreement's end date is set from
    the country_programme so any end date passed to this factory is ignored.
    '''
    class Meta:
        model = partner_models.Agreement

    partner = factory.SubFactory(PartnerFactory)
    agreement_type = u'PCA'
    signed_by_unicef_date = date.today()
    signed_by_partner_date = date.today()
    status = 'signed'
    attached_agreement = factory.django.FileField(filename='test_file.pdf')
    country_programme = factory.SubFactory(CountryProgrammeFactory)


class PartnershipFactory(factory.django.DjangoModelFactory):
    class Meta:
        model = partner_models.PCA

    partner = factory.SubFactory(PartnerFactory)
    agreement = factory.SubFactory(AgreementFactory)
    partnership_type = u'PD'
    title = u'To save the galaxy from the Empire'
    initiation_date = datetime.today()


class InterventionFactory(factory.django.DjangoModelFactory):
    class Meta:
        model = partner_models.Intervention

    agreement = factory.SubFactory(AgreementFactory)
    title = factory.Sequence(lambda n: 'Intervention Title {}'.format(n))
    submission_date = datetime.today()


class InterventionBudgetFactory(factory.django.DjangoModelFactory):
    class Meta:
        model = partner_models.InterventionBudget

    intervention = factory.SubFactory(InterventionFactory)
    unicef_cash = 100001.00
    unicef_cash_local = 10.00
    partner_contribution = 200.00
    partner_contribution_local = 20.00
    in_kind_amount = 10.00
    in_kind_amount_local = 10.00


<<<<<<< HEAD
class InterventionReportingPeriodFactory(factory.django.DjangoModelFactory):
    class Meta:
        model = partner_models.InterventionReportingPeriod

    intervention = factory.SubFactory(InterventionFactory)
    # make each period start_date 10 days after the last one
    start_date = factory.Sequence(lambda n: date.today() + timedelta(days=10 * n))
    # use LazyAttribute to make sure that start_date, end_date and due_date are in order
    end_date = factory.LazyAttribute(lambda o: o.start_date + timedelta(days=3))
    due_date = factory.LazyAttribute(lambda o: o.end_date + timedelta(days=3))
=======
class InterventionPlannedVisitsFactory(factory.django.DjangoModelFactory):
    class Meta:
        model = partner_models.InterventionPlannedVisits

    intervention = factory.SubFactory(InterventionFactory)
>>>>>>> 6d730414


class ResultTypeFactory(factory.django.DjangoModelFactory):
    class Meta:
        model = report_models.ResultType

    name = factory.Sequence(lambda n: 'ResultType {}'.format(n))


class SectorFactory(factory.django.DjangoModelFactory):
    class Meta:
        model = report_models.Sector

    name = factory.Sequence(lambda n: 'Sector {}'.format(n))


class ResultFactory(factory.django.DjangoModelFactory):
    class Meta:
        model = report_models.Result

    result_type = factory.SubFactory(ResultTypeFactory)
    name = factory.Sequence(lambda n: 'Result {}'.format(n))
    from_date = date(date.today().year, 1, 1)
    to_date = date(date.today().year, 12, 31)


class DisaggregationFactory(factory.django.DjangoModelFactory):
    class Meta:
        model = report_models.Disaggregation
        django_get_or_create = ('name', )  # so Factory doesn't try to create nonunique instances

    name = factory.Sequence(lambda n: 'Disaggregation {}'.format(n))


class DisaggregationValueFactory(factory.django.DjangoModelFactory):
    class Meta:
        model = report_models.DisaggregationValue

    disaggregation = factory.SubFactory(DisaggregationFactory)
    value = factory.Sequence(lambda n: 'Value {}'.format(n))


class LowerResultFactory(factory.django.DjangoModelFactory):
    class Meta:
        model = report_models.LowerResult

    name = factory.Sequence(lambda n: 'Lower Result {}'.format(n))
    code = factory.Sequence(lambda n: 'Lower Result Code {}'.format(n))


class GoalFactory(factory.django.DjangoModelFactory):
    class Meta:
        model = report_models.Goal

    name = factory.Sequence(lambda n: 'Goal {}'.format(n))
    sector = factory.SubFactory(SectorFactory)


class UnitFactory(factory.django.DjangoModelFactory):
    class Meta:
        model = report_models.Unit

    type = factory.Sequence(lambda n: 'Unit {}'.format(n))


class IndicatorBlueprintFactory(factory.django.DjangoModelFactory):
    class Meta:
        model = report_models.IndicatorBlueprint

    title = factory.Sequence(lambda n: 'Indicator Blueprint {}'.format(n))


class IndicatorFactory(factory.django.DjangoModelFactory):
    class Meta:
        model = report_models.Indicator

    name = factory.Sequence(lambda n: 'Indicator {}'.format(n))


class GovernmentInterventionFactory(factory.DjangoModelFactory):
    class Meta:
        model = partner_models.GovernmentIntervention

    partner = factory.SubFactory(PartnerFactory)
    country_programme = factory.SubFactory(CountryProgrammeFactory)
    number = 'RefNumber'


class WorkplanFactory(factory.django.DjangoModelFactory):
    class Meta:
        model = workplan_models.Workplan

    country_programme = factory.SubFactory(CountryProgrammeFactory)


class CommentFactory(factory.django.DjangoModelFactory):
    class Meta:
        model = workplan_models.Comment

    text = factory.Sequence(lambda n: 'Comment body {}'.format(n))
    workplan = factory.SubFactory(WorkplanFactory)


class LabelFactory(factory.django.DjangoModelFactory):
    class Meta:
        model = workplan_models.Label

    name = factory.Sequence(lambda n: 'Label {}'.format(n))


class ResultWorkplanPropertyFactory(factory.django.DjangoModelFactory):
    class Meta:
        model = workplan_models.ResultWorkplanProperty

    workplan = factory.SubFactory(WorkplanFactory)
    result = factory.SubFactory(ResultFactory)
    assumptions = fuzzy.FuzzyText(length=50)
    status = fuzzy.FuzzyChoice(["On Track", "Constrained", "No Progress", "Target Met"])
    prioritized = fuzzy.FuzzyChoice([False, True])
    metadata = {"metadata1": "foo"}
    other_partners = factory.Sequence(lambda n: 'Other Partners {}'.format(n))
    rr_funds = fuzzy.FuzzyInteger(1000)
    or_funds = fuzzy.FuzzyInteger(1000)
    ore_funds = fuzzy.FuzzyInteger(1000)
    sections = [factory.SubFactory(SectionFactory)]
    geotag = [factory.SubFactory(LocationFactory)]
    partners = [factory.SubFactory(PartnerFactory)]
    responsible_persons = [factory.SubFactory(UserFactory)]
    labels = [factory.SubFactory(LabelFactory)]

    @factory.post_generation
    def sections(self, create, extracted, **kwargs):
        # Handle M2M relationships
        if not create:
            return
        if extracted:
            for section in extracted:
                self.sections.add(section)

    @factory.post_generation
    def geotag(self, create, extracted, **kwargs):
        # Handle M2M relationships
        if not create:
            return
        if extracted:
            for geotag in extracted:
                self.geotag.add(geotag)

    @factory.post_generation
    def partners(self, create, extracted, **kwargs):
        # Handle M2M relationships
        if not create:
            return
        if extracted:
            for partner in extracted:
                self.partners.add(partner)

    @factory.post_generation
    def responsible_persons(self, create, extracted, **kwargs):
        # Handle M2M relationships
        if not create:
            return
        if extracted:
            for responsible_person in extracted:
                self.responsible_persons.add(responsible_person)

    @factory.post_generation
    def labels(self, create, extracted, **kwargs):
        # Handle M2M relationships
        if not create:
            return
        if extracted:
            for label in extracted:
                self.labels.add(label)


class MilestoneFactory(factory.django.DjangoModelFactory):
    class Meta:
        model = workplan_models.Milestone

    result_wp_property = factory.SubFactory(ResultWorkplanPropertyFactory)
    description = factory.Sequence(lambda n: 'Description {}'.format(n))
    assumptions = factory.Sequence(lambda n: 'Assumptions {}'.format(n))


class CoverPageBudgetFactory(factory.DjangoModelFactory):
    class Meta:
        model = CoverPageBudget

    from_date = factory.LazyAttribute(lambda o: date.today())
    to_date = factory.LazyAttribute(lambda o: date.today() + timedelta(days=3))
    total_amount = fuzzy.FuzzyText(length=50)
    funded_amount = fuzzy.FuzzyText(length=50)
    unfunded_amount = fuzzy.FuzzyText(length=50)


class CoverPageFactory(factory.DjangoModelFactory):
    class Meta:
        model = CoverPage

    national_priority = fuzzy.FuzzyText(length=50)
    responsible_government_entity = fuzzy.FuzzyText(length=255)
    planning_assumptions = fuzzy.FuzzyText(length=255)
    budgets = [factory.SubFactory(CoverPageBudgetFactory),
               factory.SubFactory(CoverPageBudgetFactory)]

    @factory.post_generation
    def budgets(self, create, extracted, **kwargs):
        if create and extracted:
            self.budgets.add(*extracted)


class WorkplanProjectFactory(factory.DjangoModelFactory):
    class Meta:
        model = WorkplanProject

    workplan = factory.SubFactory(WorkplanFactory)
    cover_page = factory.RelatedFactory(CoverPageFactory, 'workplan_project')


class DonorFactory(factory.DjangoModelFactory):
    name = fuzzy.FuzzyText(length=45)

    class Meta:
        model = funds_models.Donor


class GrantFactory(factory.DjangoModelFactory):
    donor = factory.SubFactory(DonorFactory)
    name = fuzzy.FuzzyText(length=32)

    class Meta:
        model = funds_models.Grant


class FundsCommitmentItemFactory(factory.DjangoModelFactory):
    fund_commitment = factory.SubFactory('EquiTrack.factories.FundsCommitmentHeaderFactory')
    line_item = fuzzy.FuzzyText(length=5)

    class Meta:
        model = funds_models.FundsCommitmentItem


class FundsReservationHeaderFactory(factory.DjangoModelFactory):
    intervention = factory.SubFactory(InterventionFactory)
    vendor_code = fuzzy.FuzzyText(length=20)
    fr_number = fuzzy.FuzzyText(length=20)
    document_date = date(date.today().year, 1, 1)
    fr_type = fuzzy.FuzzyText(length=20)
    currency = fuzzy.FuzzyText(length=20)
    document_text = fuzzy.FuzzyText(length=20)

    # this is the field required for validation
    intervention_amt = fuzzy.FuzzyDecimal(1, 300)
    # overall_amount
    total_amt = fuzzy.FuzzyDecimal(1, 300)
    actual_amt = fuzzy.FuzzyDecimal(1, 300)
    outstanding_amt = fuzzy.FuzzyDecimal(1, 300)

    start_date = fuzzy.FuzzyDate(date(date.today().year, 1, 1)-timedelta(days=10),
                                 date(date.today().year, 1, 1))
    end_date = fuzzy.FuzzyDate(date(date.today().year + 1, 1, 1),
                               date(date.today().year + 1, 1, 1)+timedelta(days=10))

    class Meta:
        model = funds_models.FundsReservationHeader


class FundsReservationItemFactory(factory.DjangoModelFactory):
    class Meta:
        model = funds_models.FundsReservationItem

    fund_reservation = factory.SubFactory(FundsReservationHeaderFactory)
    line_item = fuzzy.FuzzyText(length=5)


class FundsCommitmentHeaderFactory(factory.DjangoModelFactory):

    class Meta:
        model = funds_models.FundsCommitmentHeader


# Credit goes to http://stackoverflow.com/a/41154232/2363915
class JSONFieldFactory(factory.DictFactory):

    @classmethod
    def _build(cls, model_class, *args, **kwargs):
        if args:
            raise ValueError(
                "DictFactory %r does not support Meta.inline_args.", cls)
        return json.dumps(model_class(**kwargs))


class NotificationFactory(factory.django.DjangoModelFactory):
    class Meta:
        model = notification_models.Notification

    type = "Email"
    sender = factory.SubFactory(AgreementFactory)
    template_name = 'trips/trip/TA_request'
    recipients = ['test@test.com', 'test1@test.com', 'test2@test.com']
    template_data = factory.Dict({'url': 'www.unicef.org',
                                  'pa_assistant': 'Test revised',
                                  'owner_name': 'Tester revised'}, dict_factory=JSONFieldFactory)


class AgreementAmendmentFactory(factory.django.DjangoModelFactory):

    class Meta:
        model = partner_models.AgreementAmendment

    number = factory.Sequence(lambda n: '{:05}'.format(n))
    agreement = factory.SubFactory(AgreementFactory)
    types = [partner_models.AgreementAmendment.CLAUSE]


class InterventionResultLinkFactory(factory.django.DjangoModelFactory):

    class Meta:
        model = partner_models.InterventionResultLink

    intervention = factory.SubFactory(InterventionFactory)
    cp_output = factory.SubFactory(ResultFactory)


class TravelExpenseTypeFactory(factory.django.DjangoModelFactory):

    class Meta:
        model = publics_models.TravelExpenseType

    title = factory.Sequence(lambda n: 'Travel Expense Type {}'.format(n))
    vendor_number = factory.Sequence(lambda n: 'Vendor Number {}'.format(n))


class CurrencyFactory(factory.django.DjangoModelFactory):

    class Meta:
        model = publics_models.Currency

    name = factory.Sequence(lambda n: 'Currency {}'.format(n))
    code = fuzzy.FuzzyText(length=5, chars='ABCDEFGHIJKLMNOPQRSTUVWYXZ')


class AirlineCompanyFactory(factory.django.DjangoModelFactory):

    class Meta:
        model = publics_models.AirlineCompany

    name = factory.Sequence(lambda n: 'Airline {}'.format(n))
    code = fuzzy.FuzzyInteger(1000)
    iata = fuzzy.FuzzyText(length=3, chars='ABCDEFGHIJKLMNOPQRSTUVWYXZ')
    icao = fuzzy.FuzzyText(length=3, chars='ABCDEFGHIJKLMNOPQRSTUVWYXZ')
    country = 'Somewhere'


class BusinessRegionFactory(factory.django.DjangoModelFactory):

    class Meta:
        model = publics_models.BusinessRegion

    name = factory.Sequence(lambda n: 'Business Region {}'.format(n))
    code = fuzzy.FuzzyText(length=2, chars='ABCDEFGHIJKLMNOPQRSTUVWYXZ')


class BusinessAreaFactory(factory.django.DjangoModelFactory):

    class Meta:
        model = publics_models.BusinessArea

    name = factory.Sequence(lambda n: 'Business Area {}'.format(n))
    code = fuzzy.FuzzyText(length=32, chars='ABCDEFGHIJKLMNOPQRSTUVWYXZ')
    region = factory.SubFactory(BusinessRegionFactory)


class WBSFactory(factory.django.DjangoModelFactory):

    class Meta:
        model = publics_models.WBS

    name = factory.Sequence(lambda n: 'WBS {}'.format(n))
    business_area = factory.SubFactory(BusinessAreaFactory)


class FundFactory(factory.django.DjangoModelFactory):

    class Meta:
        model = publics_models.Fund

    name = factory.Sequence(lambda n: 'Fund {}'.format(n))


class PublicsGrantFactory(factory.django.DjangoModelFactory):
    '''Factory for publics.models.grant, named to avoid collision with funds.models.grant'''

    class Meta:
        model = publics_models.Grant

    name = factory.Sequence(lambda n: 'Grant {}'.format(n))


class PublicsCountryFactory(factory.django.DjangoModelFactory):
    '''Factory for publics.models.grant, named to avoid collision with users.models.grant'''

    class Meta:
        model = publics_models.Country

    name = factory.Sequence(lambda n: 'Country {}'.format(n))
    long_name = factory.Sequence(lambda n: 'The United Lands {}'.format(n))
    currency = factory.SubFactory(CurrencyFactory)


class DSARegionFactory(factory.django.DjangoModelFactory):

    class Meta:
        model = publics_models.DSARegion

    area_name = factory.Sequence(lambda n: 'DSA Region {}'.format(n))
    area_code = fuzzy.FuzzyText(length=2, chars='ABCDEFGHIJKLMNOPQRSTUVWYXZ')
    country = factory.SubFactory(PublicsCountryFactory)


class DSARateFactory(factory.django.DjangoModelFactory):

    class Meta:
        model = publics_models.DSARate

    region = factory.SubFactory(DSARegionFactory)
    effective_from_date = date.today()
    dsa_amount_usd = 1
    dsa_amount_60plus_usd = 1
    dsa_amount_local = 1
    dsa_amount_60plus_local = 1
    room_rate = 10
    finalization_date = date.today()<|MERGE_RESOLUTION|>--- conflicted
+++ resolved
@@ -213,7 +213,6 @@
     in_kind_amount_local = 10.00
 
 
-<<<<<<< HEAD
 class InterventionReportingPeriodFactory(factory.django.DjangoModelFactory):
     class Meta:
         model = partner_models.InterventionReportingPeriod
@@ -224,13 +223,13 @@
     # use LazyAttribute to make sure that start_date, end_date and due_date are in order
     end_date = factory.LazyAttribute(lambda o: o.start_date + timedelta(days=3))
     due_date = factory.LazyAttribute(lambda o: o.end_date + timedelta(days=3))
-=======
+
+
 class InterventionPlannedVisitsFactory(factory.django.DjangoModelFactory):
     class Meta:
         model = partner_models.InterventionPlannedVisits
 
     intervention = factory.SubFactory(InterventionFactory)
->>>>>>> 6d730414
 
 
 class ResultTypeFactory(factory.django.DjangoModelFactory):
