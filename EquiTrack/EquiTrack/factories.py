"""
Model factories used for generating models dynamically for tests
"""
__author__ = 'jcranwellward'

from datetime import datetime, timedelta, date
from django.db.models.signals import post_save
from django.contrib.gis.geos import GEOSGeometry

import factory
from factory import fuzzy

from users import models as user_models
from trips import models as trip_models
from funds import models as fund_models
from reports import models as report_models
from locations import models as location_models
from partners import models as partner_models
from workplan import models as workplan_models


class GovernorateFactory(factory.django.DjangoModelFactory):
    class Meta:
        model = location_models.Governorate

    name = factory.Sequence(lambda n: 'Gov {}'.format(n))


class RegionFactory(factory.django.DjangoModelFactory):
    class Meta:
        model = location_models.Region

    name = factory.Sequence(lambda n: 'District {}'.format(n))
    governorate = factory.SubFactory(GovernorateFactory)


class OfficeFactory(factory.django.DjangoModelFactory):
    class Meta:
        model = user_models.Office

    name = 'An Office'


class SectionFactory(factory.django.DjangoModelFactory):
    class Meta:
        model = user_models.Section

    name = factory.Sequence(lambda n: "section_%d" % n)


class CountryFactory(factory.django.DjangoModelFactory):
    class Meta:
        model = user_models.Country
        django_get_or_create = ('schema_name',)

    name = "Test Country"
    schema_name = 'test'
    domain_url = 'tenant.test.com'


class ProfileFactory(factory.django.DjangoModelFactory):
    class Meta:
        model = user_models.UserProfile

    country = factory.SubFactory(CountryFactory)
    office = factory.SubFactory(OfficeFactory)
    section = factory.SubFactory(SectionFactory)
    job_title = 'Chief Tester'
    phone_number = '0123456789'
    # We pass in profile=None to prevent UserFactory from creating another profile
    # (this disables the RelatedFactory)
    user = factory.SubFactory('EquiTrack.factories.UserFactory', profile=None)


class UserFactory(factory.django.DjangoModelFactory):
    class Meta:
        model = user_models.User

    username = factory.Sequence(lambda n: "user_%d" % n)
    email = factory.Sequence(lambda n: "user{}@notanemail.com".format(n))
    password = factory.PostGenerationMethodCall('set_password', 'test')

    # We pass in 'user' to link the generated Profile to our just-generated User
    # This will call ProfileFactory(user=our_new_user), thus skipping the SubFactory.
    profile = factory.RelatedFactory(ProfileFactory, 'user')

    @classmethod
    def _generate(cls, create, attrs):
        """Override the default _generate() to disable the post-save signal."""

        # Note: If the signal was defined with a dispatch_uid, include that in both calls.
        post_save.disconnect(user_models.UserProfile.create_user_profile, user_models.User)
        user = super(UserFactory, cls)._generate(create, attrs)
        post_save.connect(user_models.UserProfile.create_user_profile, user_models.User)
        return user


class TripFactory(factory.django.DjangoModelFactory):
    class Meta:
        model = trip_models.Trip

    owner = factory.SubFactory(UserFactory)
    supervisor = factory.SubFactory(UserFactory)
    from_date = datetime.today().date()
    to_date = from_date + timedelta(days=1)


class GatewayTypeFactory(factory.django.DjangoModelFactory):
    class Meta:
        model = location_models.GatewayType

    name = factory.Sequence(lambda n: 'GatewayType {}'.format(n))


class LocationFactory(factory.django.DjangoModelFactory):
    class Meta:
        model = location_models.Location

    name = factory.Sequence(lambda n: 'Location {}'.format(n))
    gateway = factory.SubFactory(GatewayTypeFactory)
    point = GEOSGeometry("POINT(20 20)")


class LinkedLocationFactory(factory.django.DjangoModelFactory):
    class Meta:
        model = location_models.LinkedLocation

    content_object = factory.SubFactory(TripFactory)
    governorate = factory.SubFactory(GovernorateFactory)
    region = factory.SubFactory(RegionFactory)


class PartnerStaffFactory(factory.django.DjangoModelFactory):
    class Meta:
        model = partner_models.PartnerStaffMember

    title = 'Jedi Master'
    first_name = 'Mace'
    last_name = 'Windu'
    email = factory.Sequence(lambda n: "mace{}@theforce.org".format(n))


class PartnerFactory(factory.django.DjangoModelFactory):
    class Meta:
        model = partner_models.PartnerOrganization

    name = factory.Sequence(lambda n: 'Partner {}'.format(n))
    staff = factory.RelatedFactory(PartnerStaffFactory, 'partner')


class AgreementFactory(factory.django.DjangoModelFactory):
    class Meta:
        model = partner_models.Agreement

    partner = factory.SubFactory(PartnerFactory)
    agreement_type = u'PCA'



class PartnershipFactory(factory.django.DjangoModelFactory):
    class Meta:
        model = partner_models.PCA

    partner = factory.SubFactory(PartnerFactory)
    agreement = factory.SubFactory(AgreementFactory)
    partnership_type = u'PD'
    title = u'To save the galaxy from the Empire'
    initiation_date = datetime.today()


class ResultTypeFactory(factory.django.DjangoModelFactory):
    class Meta:
        model = report_models.ResultType

    name = factory.Sequence(lambda n: 'ResultType {}'.format(n))


class ResultStructureFactory(factory.django.DjangoModelFactory):
    class Meta:
        model = report_models.ResultStructure

    name = factory.Sequence(lambda n: 'RSSP {}'.format(n))
    from_date = date(date.today().year, 1, 1)
    to_date = date(date.today().year, 12, 31)


class ResultFactory(factory.django.DjangoModelFactory):
    class Meta:
        model = report_models.Result

    result_structure = factory.SubFactory(ResultStructureFactory)
    result_type = factory.SubFactory(ResultTypeFactory)
    name = factory.Sequence(lambda n: 'Result {}'.format(n))
    from_date = date(date.today().year, 1, 1)
    to_date = date(date.today().year, 12, 31)
    sections = [factory.SubFactory(SectionFactory)]

    @factory.post_generation
    def sections(self, create, extracted, **kwargs):
        # Handle M2M relationships
        if not create:
            return
        if extracted:
            for sections in extracted:
                self.sections.add(sections)


class MilestoneFactory(factory.django.DjangoModelFactory):
    class Meta:
        model = report_models.Milestone

    result = factory.SubFactory(ResultFactory)
    description = factory.Sequence(lambda n: 'Description {}'.format(n))
    assumptions = factory.Sequence(lambda n: 'Assumptions {}'.format(n))


class CommentFactory(factory.django.DjangoModelFactory):
    class Meta:
        model = workplan_models.Comment

    text = factory.Sequence(lambda n: 'Comment body {}'.format(n))


class WorkplanFactory(factory.django.DjangoModelFactory):
    class Meta:
        model = workplan_models.Workplan

    result_structure = factory.SubFactory(ResultStructureFactory)


<<<<<<< HEAD
=======
class ResultWorkplanPropertyFactory(factory.django.DjangoModelFactory):
    class Meta:
        model = workplan_models.ResultWorkplanProperty

    workplan = factory.SubFactory(WorkplanFactory)
    result_type = factory.SubFactory(ResultTypeFactory)
    assumptions = fuzzy.FuzzyText(length=50)
    status = fuzzy.FuzzyChoice(["On Track", "Constrained", "No Progress", "Target Met"])
    prioritized = fuzzy.FuzzyChoice([False, True])
    metadata = {"metadata1": "foo"}
    other_partners = factory.Sequence(lambda n: 'Other Partners {}'.format(n))
    rr_funds = fuzzy.FuzzyInteger(1000)
    or_funds = fuzzy.FuzzyInteger(1000)
    ore_funds = fuzzy.FuzzyInteger(1000)
    sections = [factory.SubFactory(SectionFactory)]
    geotag = [factory.SubFactory(LocationFactory)]
    partners = [factory.SubFactory(PartnerFactory)]
    responsible_persons = [factory.SubFactory(UserFactory)]

    @factory.post_generation
    def sections(self, create, extracted, **kwargs):
        # Handle M2M relationships
        if not create:
            return
        if extracted:
            for section in extracted:
                self.sections.add(section)

    @factory.post_generation
    def geotag(self, create, extracted, **kwargs):
        # Handle M2M relationships
        if not create:
            return
        if extracted:
            for geotag in extracted:
                self.geotag.add(geotag)

    @factory.post_generation
    def partners(self, create, extracted, **kwargs):
        # Handle M2M relationships
        if not create:
            return
        if extracted:
            for partner in extracted:
                self.partners.add(partner)

    @factory.post_generation
    def responsible_persons(self, create, extracted, **kwargs):
        # Handle M2M relationships
        if not create:
            return
        if extracted:
            for responsible_person in extracted:
                self.responsible_persons.add(responsible_person)


>>>>>>> 269f21b9
# class FundingCommitmentFactory(factory.django.DjangoModelFactory):
#     class Meta:
#         model = partner_models.FundingCommitment
#
#     grant = grant,
#     intervention = factory.SubFactory(PartnershipFactory)
#
#
#     fr_number = models.CharField(max_length=50)
#     wbs = models.CharField(max_length=50)
#     fc_type = models.CharField(max_length=50)<|MERGE_RESOLUTION|>--- conflicted
+++ resolved
@@ -214,22 +214,21 @@
     assumptions = factory.Sequence(lambda n: 'Assumptions {}'.format(n))
 
 
+class WorkplanFactory(factory.django.DjangoModelFactory):
+    class Meta:
+        model = workplan_models.Workplan
+
+    result_structure = factory.SubFactory(ResultStructureFactory)
+
+
 class CommentFactory(factory.django.DjangoModelFactory):
     class Meta:
         model = workplan_models.Comment
 
     text = factory.Sequence(lambda n: 'Comment body {}'.format(n))
-
-
-class WorkplanFactory(factory.django.DjangoModelFactory):
-    class Meta:
-        model = workplan_models.Workplan
-
-    result_structure = factory.SubFactory(ResultStructureFactory)
-
-
-<<<<<<< HEAD
-=======
+    workplan = factory.SubFactory(WorkplanFactory)
+
+
 class ResultWorkplanPropertyFactory(factory.django.DjangoModelFactory):
     class Meta:
         model = workplan_models.ResultWorkplanProperty
@@ -286,7 +285,6 @@
                 self.responsible_persons.add(responsible_person)
 
 
->>>>>>> 269f21b9
 # class FundingCommitmentFactory(factory.django.DjangoModelFactory):
 #     class Meta:
 #         model = partner_models.FundingCommitment
