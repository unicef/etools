"""
Model factories used for generating models dynamically for tests
"""
from datetime import datetime, timedelta, date
import json

from django.db.models.signals import post_save
from django.contrib.gis.geos import GEOSGeometry
from django.contrib.auth.models import Group
import factory
from factory import fuzzy

from users import models as user_models
from reports import models as report_models
from locations import models as location_models
from partners import models as partner_models
from publics import models as publics_models
from funds import models as funds_models
from notification import models as notification_models
from t2f import models as t2f_models
from workplan import models as workplan_models
from workplan.models import WorkplanProject, CoverPage, CoverPageBudget


class OfficeFactory(factory.django.DjangoModelFactory):
    class Meta:
        model = user_models.Office

    name = 'An Office'


class SectionFactory(factory.django.DjangoModelFactory):
    class Meta:
        model = user_models.Section

    name = factory.Sequence(lambda n: "section_%d" % n)


class CountryFactory(factory.django.DjangoModelFactory):
    class Meta:
        model = user_models.Country
        django_get_or_create = ('schema_name',)

    name = "Test Country"
    schema_name = 'test'
    domain_url = 'tenant.test.com'


class GroupFactory(factory.django.DjangoModelFactory):
    class Meta:
        model = Group

    name = "Partnership Manager"


class UnicefUserGroupFactory(factory.django.DjangoModelFactory):
    class Meta:
        model = Group

    name = "UNICEF User"


class ProfileFactory(factory.django.DjangoModelFactory):
    class Meta:
        model = user_models.UserProfile

    country = factory.SubFactory(CountryFactory)
    office = factory.SubFactory(OfficeFactory)
    section = factory.SubFactory(SectionFactory)
    job_title = 'Chief Tester'
    phone_number = '0123456789'
    # We pass in profile=None to prevent UserFactory from creating another profile
    # (this disables the RelatedFactory)
    user = factory.SubFactory('EquiTrack.factories.UserFactory', profile=None)


class UserFactory(factory.django.DjangoModelFactory):
    class Meta:
        model = user_models.User

    username = factory.Sequence(lambda n: "user_%d" % n)
    email = factory.Sequence(lambda n: "user{}@notanemail.com".format(n))
    password = factory.PostGenerationMethodCall('set_password', 'test')

    # We pass in 'user' to link the generated Profile to our just-generated User
    # This will call ProfileFactory(user=our_new_user), thus skipping the SubFactory.
    profile = factory.RelatedFactory(ProfileFactory, 'user')

    @classmethod
    def _generate(cls, create, attrs):
        """Override the default _generate() to disable the post-save signal."""

        # Note: If the signal was defined with a dispatch_uid, include that in both calls.
        post_save.disconnect(user_models.UserProfile.create_user_profile, user_models.User)
        user = super(UserFactory, cls)._generate(create, attrs)
        post_save.connect(user_models.UserProfile.create_user_profile, user_models.User)
        return user

    @factory.post_generation
    def groups(self, create, extracted, **kwargs):
        group, created = Group.objects.get_or_create(name='UNICEF User')
        self.groups.add(group)


class GatewayTypeFactory(factory.django.DjangoModelFactory):
    class Meta:
        model = location_models.GatewayType

    name = factory.Sequence(lambda n: 'GatewayType {}'.format(n))


class LocationFactory(factory.django.DjangoModelFactory):
    class Meta:
        model = location_models.Location

    name = factory.Sequence(lambda n: 'Location {}'.format(n))
    gateway = factory.SubFactory(GatewayTypeFactory)
    point = GEOSGeometry("POINT(20 20)")
    p_code = factory.Sequence(lambda n: 'PCODE{}'.format(n))


class CartoDBTableFactory(factory.django.DjangoModelFactory):
    class Meta:
        model = location_models.CartoDBTable

    domain = factory.Sequence(lambda n: 'Domain {}'.format(n))
    api_key = factory.Sequence(lambda n: 'API Key {}'.format(n))
    table_name = factory.Sequence(lambda n: 'table_name_{}'.format(n))
    location_type = factory.SubFactory(GatewayTypeFactory)
    domain = factory.Sequence(lambda n: 'Domain {}'.format(n))


class PartnerStaffFactory(factory.django.DjangoModelFactory):
    class Meta:
        model = partner_models.PartnerStaffMember

    title = 'Jedi Master'
    first_name = 'Mace'
    last_name = 'Windu'
    email = factory.Sequence(lambda n: "mace{}@theforce.org".format(n))


class PartnerFactory(factory.django.DjangoModelFactory):
    class Meta:
        model = partner_models.PartnerOrganization

    name = factory.Sequence(lambda n: 'Partner {}'.format(n))
    staff_members = factory.RelatedFactory(PartnerStaffFactory, 'partner')


class CountryProgrammeFactory(factory.DjangoModelFactory):
    class Meta:
        model = report_models.CountryProgramme

    name = factory.Sequence(lambda n: 'Country Programme {}'.format(n))
    wbs = factory.Sequence(lambda n: '0000/A0/{:02d}'.format(n))
    from_date = date(date.today().year, 1, 1)
    to_date = date(date.today().year, 12, 31)


class AgreementFactory(factory.django.DjangoModelFactory):
    '''Factory for Agreements. If the agreement type is PCA (the default), the agreement's end date is set from
    the country_programme so any end date passed to this factory is ignored.
    '''
    class Meta:
        model = partner_models.Agreement

    partner = factory.SubFactory(PartnerFactory)
    agreement_type = u'PCA'
    signed_by_unicef_date = date.today()
    signed_by_partner_date = date.today()
    status = 'signed'
    attached_agreement = factory.django.FileField(filename='test_file.pdf')
    country_programme = factory.SubFactory(CountryProgrammeFactory)


<<<<<<< HEAD
class AssessmentFactory(factory.django.DjangoModelFactory):
    class Meta:
        model = partner_models.Assessment

    partner = factory.SubFactory(PartnerFactory)
    type = fuzzy.FuzzyChoice([
        u'Micro Assessment',
        u'Simplified Checklist',
        u'Scheduled Audit report',
        u'Special Audit report',
        u'Other',
    ])
    names_of_other_agencies = fuzzy.FuzzyText(length=50)
    expected_budget = fuzzy.FuzzyInteger(1000)
    notes = fuzzy.FuzzyText(length=50)


class PartnershipFactory(factory.django.DjangoModelFactory):
    class Meta:
        model = partner_models.PCA

    partner = factory.SubFactory(PartnerFactory)
    agreement = factory.SubFactory(AgreementFactory)
    partnership_type = u'PD'
    title = u'To save the galaxy from the Empire'
    initiation_date = datetime.today()


class FileTypeFactory(factory.django.DjangoModelFactory):
    class Meta:
        model = partner_models.FileType

    name = fuzzy.FuzzyChoice([
        u'FACE',
        u'Progress Report',
        u'Partnership Review',
        u'Final Partnership Review',
        u'Correspondence',
        u'Supply/Distribution Plan',
        u'Other',
    ])


=======
>>>>>>> 057337bd
class InterventionFactory(factory.django.DjangoModelFactory):
    class Meta:
        model = partner_models.Intervention

    agreement = factory.SubFactory(AgreementFactory)
    title = factory.Sequence(lambda n: 'Intervention Title {}'.format(n))
    submission_date = datetime.today()


class InterventionAmendmentFactory(factory.django.DjangoModelFactory):
    class Meta:
        model = partner_models.InterventionAmendment

    intervention = factory.SubFactory(InterventionFactory)
    types = fuzzy.FuzzyChoice([
        [u'Change IP name'],
        [u'Change authorized officer'],
        [u'Change banking info'],
        [u'Change in clause'],
    ])
    other_description = fuzzy.FuzzyText(length=50)
    amendment_number = fuzzy.FuzzyInteger(1000)
    signed_date = date.today()
    signed_amendment = factory.django.FileField(filename='test_file.pdf')


class InterventionAttachmentFactory(factory.django.DjangoModelFactory):
    class Meta:
        model = partner_models.InterventionAttachment

    intervention = factory.SubFactory(InterventionFactory)
    attachment = factory.django.FileField(filename='test_file.pdf')
    type = factory.Iterator(partner_models.FileType.objects.all())


class InterventionBudgetFactory(factory.django.DjangoModelFactory):
    class Meta:
        model = partner_models.InterventionBudget

    intervention = factory.SubFactory(InterventionFactory)
    unicef_cash = 100001.00
    unicef_cash_local = 10.00
    partner_contribution = 200.00
    partner_contribution_local = 20.00
    in_kind_amount = 10.00
    in_kind_amount_local = 10.00


class InterventionPlannedVisitsFactory(factory.django.DjangoModelFactory):
    class Meta:
        model = partner_models.InterventionPlannedVisits

    intervention = factory.SubFactory(InterventionFactory)


class ResultTypeFactory(factory.django.DjangoModelFactory):
    class Meta:
        model = report_models.ResultType

    name = factory.Sequence(lambda n: 'ResultType {}'.format(n))


class SectorFactory(factory.django.DjangoModelFactory):
    class Meta:
        model = report_models.Sector

    name = factory.Sequence(lambda n: 'Sector {}'.format(n))


class ResultFactory(factory.django.DjangoModelFactory):
    class Meta:
        model = report_models.Result

    result_type = factory.SubFactory(ResultTypeFactory)
    name = factory.Sequence(lambda n: 'Result {}'.format(n))
    from_date = date(date.today().year, 1, 1)
    to_date = date(date.today().year, 12, 31)


class LowerResultFactory(factory.django.DjangoModelFactory):
    class Meta:
        model = report_models.LowerResult

    name = factory.Sequence(lambda n: 'Lower Result {}'.format(n))
    code = factory.Sequence(lambda n: 'Lower Result Code {}'.format(n))


class UnitFactory(factory.django.DjangoModelFactory):
    class Meta:
        model = report_models.Unit

    type = factory.Sequence(lambda n: 'Unit {}'.format(n))


class IndicatorBlueprintFactory(factory.django.DjangoModelFactory):
    class Meta:
        model = report_models.IndicatorBlueprint

    name = factory.Sequence(lambda n: 'Indicator Blueprint {}'.format(n))


class IndicatorFactory(factory.django.DjangoModelFactory):
    class Meta:
        model = report_models.Indicator

    name = factory.Sequence(lambda n: 'Indicator {}'.format(n))


class GovernmentInterventionFactory(factory.DjangoModelFactory):
    class Meta:
        model = partner_models.GovernmentIntervention

    partner = factory.SubFactory(PartnerFactory)
    country_programme = factory.SubFactory(CountryProgrammeFactory)
    number = 'RefNumber'


class WorkplanFactory(factory.django.DjangoModelFactory):
    class Meta:
        model = workplan_models.Workplan

    country_programme = factory.SubFactory(CountryProgrammeFactory)


class CommentFactory(factory.django.DjangoModelFactory):
    class Meta:
        model = workplan_models.Comment

    text = factory.Sequence(lambda n: 'Comment body {}'.format(n))
    workplan = factory.SubFactory(WorkplanFactory)


class LabelFactory(factory.django.DjangoModelFactory):
    class Meta:
        model = workplan_models.Label

    name = factory.Sequence(lambda n: 'Label {}'.format(n))


class ResultWorkplanPropertyFactory(factory.django.DjangoModelFactory):
    class Meta:
        model = workplan_models.ResultWorkplanProperty

    workplan = factory.SubFactory(WorkplanFactory)
    result = factory.SubFactory(ResultFactory)
    assumptions = fuzzy.FuzzyText(length=50)
    status = fuzzy.FuzzyChoice(["On Track", "Constrained", "No Progress", "Target Met"])
    prioritized = fuzzy.FuzzyChoice([False, True])
    metadata = {"metadata1": "foo"}
    other_partners = factory.Sequence(lambda n: 'Other Partners {}'.format(n))
    rr_funds = fuzzy.FuzzyInteger(1000)
    or_funds = fuzzy.FuzzyInteger(1000)
    ore_funds = fuzzy.FuzzyInteger(1000)
    sections = [factory.SubFactory(SectionFactory)]
    geotag = [factory.SubFactory(LocationFactory)]
    partners = [factory.SubFactory(PartnerFactory)]
    responsible_persons = [factory.SubFactory(UserFactory)]
    labels = [factory.SubFactory(LabelFactory)]

    @factory.post_generation
    def sections(self, create, extracted, **kwargs):
        # Handle M2M relationships
        if not create:
            return
        if extracted:
            for section in extracted:
                self.sections.add(section)

    @factory.post_generation
    def geotag(self, create, extracted, **kwargs):
        # Handle M2M relationships
        if not create:
            return
        if extracted:
            for geotag in extracted:
                self.geotag.add(geotag)

    @factory.post_generation
    def partners(self, create, extracted, **kwargs):
        # Handle M2M relationships
        if not create:
            return
        if extracted:
            for partner in extracted:
                self.partners.add(partner)

    @factory.post_generation
    def responsible_persons(self, create, extracted, **kwargs):
        # Handle M2M relationships
        if not create:
            return
        if extracted:
            for responsible_person in extracted:
                self.responsible_persons.add(responsible_person)

    @factory.post_generation
    def labels(self, create, extracted, **kwargs):
        # Handle M2M relationships
        if not create:
            return
        if extracted:
            for label in extracted:
                self.labels.add(label)


class MilestoneFactory(factory.django.DjangoModelFactory):
    class Meta:
        model = workplan_models.Milestone

    result_wp_property = factory.SubFactory(ResultWorkplanPropertyFactory)
    description = factory.Sequence(lambda n: 'Description {}'.format(n))
    assumptions = factory.Sequence(lambda n: 'Assumptions {}'.format(n))


class CoverPageBudgetFactory(factory.DjangoModelFactory):
    class Meta:
        model = CoverPageBudget

    from_date = factory.LazyAttribute(lambda o: date.today())
    to_date = factory.LazyAttribute(lambda o: date.today() + timedelta(days=3))
    total_amount = fuzzy.FuzzyText(length=50)
    funded_amount = fuzzy.FuzzyText(length=50)
    unfunded_amount = fuzzy.FuzzyText(length=50)


class CoverPageFactory(factory.DjangoModelFactory):
    class Meta:
        model = CoverPage

    national_priority = fuzzy.FuzzyText(length=50)
    responsible_government_entity = fuzzy.FuzzyText(length=255)
    planning_assumptions = fuzzy.FuzzyText(length=255)
    budgets = [factory.SubFactory(CoverPageBudgetFactory),
               factory.SubFactory(CoverPageBudgetFactory)]

    @factory.post_generation
    def budgets(self, create, extracted, **kwargs):
        if create and extracted:
            self.budgets.add(*extracted)


class WorkplanProjectFactory(factory.DjangoModelFactory):
    class Meta:
        model = WorkplanProject

    workplan = factory.SubFactory(WorkplanFactory)
    cover_page = factory.RelatedFactory(CoverPageFactory, 'workplan_project')


class DonorFactory(factory.DjangoModelFactory):
    name = fuzzy.FuzzyText(length=45)

    class Meta:
        model = funds_models.Donor


class GrantFactory(factory.DjangoModelFactory):
    donor = factory.SubFactory(DonorFactory)
    name = fuzzy.FuzzyText(length=32)

    class Meta:
        model = funds_models.Grant


class FundsCommitmentItemFactory(factory.DjangoModelFactory):
    fund_commitment = factory.SubFactory('EquiTrack.factories.FundsCommitmentHeaderFactory')
    line_item = fuzzy.FuzzyText(length=5)

    class Meta:
        model = funds_models.FundsCommitmentItem


class FundsReservationHeaderFactory(factory.DjangoModelFactory):
    intervention = factory.SubFactory(InterventionFactory)
    vendor_code = fuzzy.FuzzyText(length=20)
    fr_number = fuzzy.FuzzyText(length=20)
    document_date = date(date.today().year, 1, 1)
    fr_type = fuzzy.FuzzyText(length=20)
    currency = fuzzy.FuzzyText(length=20)
    document_text = fuzzy.FuzzyText(length=20)

    # this is the field required for validation
    intervention_amt = fuzzy.FuzzyDecimal(1, 300)
    # overall_amount
    total_amt = fuzzy.FuzzyDecimal(1, 300)
    actual_amt = fuzzy.FuzzyDecimal(1, 300)
    outstanding_amt = fuzzy.FuzzyDecimal(1, 300)

    start_date = fuzzy.FuzzyDate(date(date.today().year, 1, 1)-timedelta(days=10),
                                 date(date.today().year, 1, 1))
    end_date = fuzzy.FuzzyDate(date(date.today().year + 1, 1, 1),
                               date(date.today().year + 1, 1, 1)+timedelta(days=10))

    class Meta:
        model = funds_models.FundsReservationHeader


class FundsReservationItemFactory(factory.DjangoModelFactory):
    class Meta:
        model = funds_models.FundsReservationItem

    fund_reservation = factory.SubFactory(FundsReservationHeaderFactory)
    line_item = fuzzy.FuzzyText(length=5)


class FundsCommitmentHeaderFactory(factory.DjangoModelFactory):

    class Meta:
        model = funds_models.FundsCommitmentHeader


# Credit goes to http://stackoverflow.com/a/41154232/2363915
class JSONFieldFactory(factory.DictFactory):

    @classmethod
    def _build(cls, model_class, *args, **kwargs):
        if args:
            raise ValueError(
                "DictFactory %r does not support Meta.inline_args.", cls)
        return json.dumps(model_class(**kwargs))


class NotificationFactory(factory.django.DjangoModelFactory):
    class Meta:
        model = notification_models.Notification

    type = "Email"
    sender = factory.SubFactory(AgreementFactory)
    template_name = 'trips/trip/TA_request'
    recipients = ['test@test.com', 'test1@test.com', 'test2@test.com']
    template_data = factory.Dict({'url': 'www.unicef.org',
                                  'pa_assistant': 'Test revised',
                                  'owner_name': 'Tester revised'}, dict_factory=JSONFieldFactory)


class AgreementAmendmentFactory(factory.django.DjangoModelFactory):

    class Meta:
        model = partner_models.AgreementAmendment

    number = factory.Sequence(lambda n: '{:05}'.format(n))
    agreement = factory.SubFactory(AgreementFactory)
    types = [partner_models.AgreementAmendment.CLAUSE]


class TravelExpenseTypeFactory(factory.django.DjangoModelFactory):

    class Meta:
        model = publics_models.TravelExpenseType

    title = factory.Sequence(lambda n: 'Travel Expense Type {}'.format(n))
    vendor_number = factory.Sequence(lambda n: 'Vendor Number {}'.format(n))


class CurrencyFactory(factory.django.DjangoModelFactory):

    class Meta:
        model = publics_models.Currency

    name = factory.Sequence(lambda n: 'Currency {}'.format(n))
    code = fuzzy.FuzzyText(length=5, chars='ABCDEFGHIJKLMNOPQRSTUVWYXZ')


class AirlineCompanyFactory(factory.django.DjangoModelFactory):

    class Meta:
        model = publics_models.AirlineCompany

    name = factory.Sequence(lambda n: 'Airline {}'.format(n))
    code = fuzzy.FuzzyInteger(1000)
    iata = fuzzy.FuzzyText(length=3, chars='ABCDEFGHIJKLMNOPQRSTUVWYXZ')
    icao = fuzzy.FuzzyText(length=3, chars='ABCDEFGHIJKLMNOPQRSTUVWYXZ')
    country = 'Somewhere'


class BusinessRegionFactory(factory.django.DjangoModelFactory):

    class Meta:
        model = publics_models.BusinessRegion

    name = factory.Sequence(lambda n: 'Business Region {}'.format(n))
    code = fuzzy.FuzzyText(length=2, chars='ABCDEFGHIJKLMNOPQRSTUVWYXZ')


class BusinessAreaFactory(factory.django.DjangoModelFactory):

    class Meta:
        model = publics_models.BusinessArea

    name = factory.Sequence(lambda n: 'Business Area {}'.format(n))
    code = fuzzy.FuzzyText(length=32, chars='ABCDEFGHIJKLMNOPQRSTUVWYXZ')
    region = factory.SubFactory(BusinessRegionFactory)


class WBSFactory(factory.django.DjangoModelFactory):

    class Meta:
        model = publics_models.WBS

    name = factory.Sequence(lambda n: 'WBS {}'.format(n))
    business_area = factory.SubFactory(BusinessAreaFactory)


class FundFactory(factory.django.DjangoModelFactory):

    class Meta:
        model = publics_models.Fund

    name = factory.Sequence(lambda n: 'Fund {}'.format(n))


class PublicsGrantFactory(factory.django.DjangoModelFactory):
    '''Factory for publics.models.grant, named to avoid collision with funds.models.grant'''

    class Meta:
        model = publics_models.Grant

    name = factory.Sequence(lambda n: 'Grant {}'.format(n))


class PublicsCountryFactory(factory.django.DjangoModelFactory):
    '''Factory for publics.models.grant, named to avoid collision with users.models.grant'''

    class Meta:
        model = publics_models.Country

    name = factory.Sequence(lambda n: 'Country {}'.format(n))
    long_name = factory.Sequence(lambda n: 'The United Lands {}'.format(n))
    currency = factory.SubFactory(CurrencyFactory)


class DSARegionFactory(factory.django.DjangoModelFactory):

    class Meta:
        model = publics_models.DSARegion

    area_name = factory.Sequence(lambda n: 'DSA Region {}'.format(n))
    area_code = fuzzy.FuzzyText(length=2, chars='ABCDEFGHIJKLMNOPQRSTUVWYXZ')
    country = factory.SubFactory(PublicsCountryFactory)


class DSARateFactory(factory.django.DjangoModelFactory):

    class Meta:
        model = publics_models.DSARate

    region = factory.SubFactory(DSARegionFactory)
    effective_from_date = date.today()
    dsa_amount_usd = 1
    dsa_amount_60plus_usd = 1
    dsa_amount_local = 1
    dsa_amount_60plus_local = 1
    room_rate = 10
    finalization_date = date.today()


class FuzzyTravelStatus(factory.fuzzy.BaseFuzzyAttribute):
    def fuzz(self):
        return factory.fuzzy._random.choice(
            [t[0] for t in t2f_models.Travel.CHOICES]
        )


class TravelFactory(factory.django.DjangoModelFactory):
    class Meta:
        model = t2f_models.Travel

    status = FuzzyTravelStatus()


class FuzzyTravelType(factory.fuzzy.BaseFuzzyAttribute):
    def fuzz(self):
        return factory.fuzzy._random.choice(
            [t[0] for t in t2f_models.TravelType.CHOICES]
        )


class TravelActivityFactory(factory.django.DjangoModelFactory):
    class Meta:
        model = t2f_models.TravelActivity

    travel_type = FuzzyTravelType()
    primary_traveler = factory.SubFactory(UserFactory)

    @factory.post_generation
    def travels(self, create, extracted, **kwargs):
        if not create:
            return

        if extracted:
            for travel in extracted:
                self.travels.add(travel)<|MERGE_RESOLUTION|>--- conflicted
+++ resolved
@@ -174,7 +174,6 @@
     country_programme = factory.SubFactory(CountryProgrammeFactory)
 
 
-<<<<<<< HEAD
 class AssessmentFactory(factory.django.DjangoModelFactory):
     class Meta:
         model = partner_models.Assessment
@@ -192,17 +191,6 @@
     notes = fuzzy.FuzzyText(length=50)
 
 
-class PartnershipFactory(factory.django.DjangoModelFactory):
-    class Meta:
-        model = partner_models.PCA
-
-    partner = factory.SubFactory(PartnerFactory)
-    agreement = factory.SubFactory(AgreementFactory)
-    partnership_type = u'PD'
-    title = u'To save the galaxy from the Empire'
-    initiation_date = datetime.today()
-
-
 class FileTypeFactory(factory.django.DjangoModelFactory):
     class Meta:
         model = partner_models.FileType
@@ -218,8 +206,6 @@
     ])
 
 
-=======
->>>>>>> 057337bd
 class InterventionFactory(factory.django.DjangoModelFactory):
     class Meta:
         model = partner_models.Intervention
