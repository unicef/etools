--- conflicted
+++ resolved
@@ -232,16 +232,11 @@
     in_kind_amount_local = 10.00
 
 
-<<<<<<< HEAD
-class InterventionPlannedVisitFactory(factory.django.DjangoModelFactory):
-=======
 class InterventionPlannedVisitsFactory(factory.django.DjangoModelFactory):
->>>>>>> 6d730414
     class Meta:
         model = partner_models.InterventionPlannedVisits
 
     intervention = factory.SubFactory(InterventionFactory)
-<<<<<<< HEAD
     year = datetime.today().year
     programmatic = 1
     spot_checks = 2
@@ -267,8 +262,6 @@
     signed_date = date.today()
     amendment_number = 123
     signed_amendment = factory.django.FileField(filename='test_file.pdf')
-=======
->>>>>>> 6d730414
 
 
 class ResultTypeFactory(factory.django.DjangoModelFactory):
