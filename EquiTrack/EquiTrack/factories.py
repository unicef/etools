--- conflicted
+++ resolved
@@ -231,7 +231,6 @@
     to_date = date(date.today().year, 12, 31)
 
 
-<<<<<<< HEAD
 class CountryProgrammeFactory(factory.DjangoModelFactory):
     class Meta:
         model = report_models.CountryProgramme
@@ -252,8 +251,6 @@
     number = 'RefNumber'
 
 
-=======
->>>>>>> f987b54c
 class WorkplanFactory(factory.django.DjangoModelFactory):
     class Meta:
         model = workplan_models.Workplan
