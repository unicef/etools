"""
Model factories used for generating models dynamically for tests
"""
from datetime import datetime, timedelta, date
<<<<<<< HEAD
=======
import decimal
>>>>>>> cdf4b49b
import json

from django.db.models.signals import post_save
from django.contrib.gis.geos import GEOSGeometry
from django.contrib.auth.models import Group
import factory
from factory import fuzzy

from users import models as user_models
from trips import models as trip_models
from reports import models as report_models
from locations import models as location_models
from partners import models as partner_models
from funds.models import Grant, Donor, FundsReservationHeader, FundsCommitmentHeader
from notification import models as notification_models
from workplan import models as workplan_models
from workplan.models import WorkplanProject, CoverPage, CoverPageBudget


class OfficeFactory(factory.django.DjangoModelFactory):
    class Meta:
        model = user_models.Office

    name = 'An Office'


class SectionFactory(factory.django.DjangoModelFactory):
    class Meta:
        model = user_models.Section

    name = factory.Sequence(lambda n: "section_%d" % n)


class CountryFactory(factory.django.DjangoModelFactory):
    class Meta:
        model = user_models.Country
        django_get_or_create = ('schema_name',)

    name = "Test Country"
    schema_name = 'test'
    domain_url = 'tenant.test.com'


class GroupFactory(factory.django.DjangoModelFactory):
    class Meta:
        model = Group

    name = "Partnership Manager"


class UnicefUserGroupFactory(factory.django.DjangoModelFactory):
    class Meta:
        model = Group

    name = "UNICEF User"


class ProfileFactory(factory.django.DjangoModelFactory):
    class Meta:
        model = user_models.UserProfile

    country = factory.SubFactory(CountryFactory)
    office = factory.SubFactory(OfficeFactory)
    section = factory.SubFactory(SectionFactory)
    job_title = 'Chief Tester'
    phone_number = '0123456789'
    # We pass in profile=None to prevent UserFactory from creating another profile
    # (this disables the RelatedFactory)
    user = factory.SubFactory('EquiTrack.factories.UserFactory', profile=None)


class UserFactory(factory.django.DjangoModelFactory):
    class Meta:
        model = user_models.User

    username = factory.Sequence(lambda n: "user_%d" % n)
    email = factory.Sequence(lambda n: "user{}@notanemail.com".format(n))
    password = factory.PostGenerationMethodCall('set_password', 'test')

    # We pass in 'user' to link the generated Profile to our just-generated User
    # This will call ProfileFactory(user=our_new_user), thus skipping the SubFactory.
    profile = factory.RelatedFactory(ProfileFactory, 'user')

    @classmethod
    def _generate(cls, create, attrs):
        """Override the default _generate() to disable the post-save signal."""

        # Note: If the signal was defined with a dispatch_uid, include that in both calls.
        post_save.disconnect(user_models.UserProfile.create_user_profile, user_models.User)
        user = super(UserFactory, cls)._generate(create, attrs)
        post_save.connect(user_models.UserProfile.create_user_profile, user_models.User)
        return user

    @factory.post_generation
    def groups(self, create, extracted, **kwargs):
        group, created = Group.objects.get_or_create(name='UNICEF User')
        self.groups.add(group)


class TripFactory(factory.django.DjangoModelFactory):
    class Meta:
        model = trip_models.Trip

    owner = factory.SubFactory(UserFactory)
    supervisor = factory.SubFactory(UserFactory)
    from_date = datetime.today().date()
    to_date = from_date + timedelta(days=1)


class GatewayTypeFactory(factory.django.DjangoModelFactory):
    class Meta:
        model = location_models.GatewayType

    name = factory.Sequence(lambda n: 'GatewayType {}'.format(n))


class LocationFactory(factory.django.DjangoModelFactory):
    class Meta:
        model = location_models.Location

    name = factory.Sequence(lambda n: 'Location {}'.format(n))
    gateway = factory.SubFactory(GatewayTypeFactory)
    point = GEOSGeometry("POINT(20 20)")
    p_code = factory.Sequence(lambda n: 'PCODE{}'.format(n))


class PartnerStaffFactory(factory.django.DjangoModelFactory):
    class Meta:
        model = partner_models.PartnerStaffMember

    title = 'Jedi Master'
    first_name = 'Mace'
    last_name = 'Windu'
    email = factory.Sequence(lambda n: "mace{}@theforce.org".format(n))


class PartnerFactory(factory.django.DjangoModelFactory):
    class Meta:
        model = partner_models.PartnerOrganization

    name = factory.Sequence(lambda n: 'Partner {}'.format(n))
    staff_members = factory.RelatedFactory(PartnerStaffFactory, 'partner')


class CountryProgrammeFactory(factory.DjangoModelFactory):
    class Meta:
        model = report_models.CountryProgramme

    name = factory.Sequence(lambda n: 'Country Programme {}'.format(n))
    wbs = factory.Sequence(lambda n: '0000/A0/{:02d}'.format(n))
    from_date = date(date.today().year, 1, 1)
    to_date = date(date.today().year, 12, 31)


class AgreementFactory(factory.django.DjangoModelFactory):
    '''Factory for Agreements. If the agreement type is PCA (the default), the agreement's end date is set from
    the country_programme so any end date passed to this factory is ignored.
    '''
    class Meta:
        model = partner_models.Agreement

    partner = factory.SubFactory(PartnerFactory)
    agreement_type = u'PCA'
    signed_by_unicef_date = date.today()
    signed_by_partner_date = date.today()
    status = 'signed'
    attached_agreement = factory.django.FileField(filename='test_file.pdf')
    country_programme = factory.SubFactory(CountryProgrammeFactory)


class PartnershipFactory(factory.django.DjangoModelFactory):
    class Meta:
        model = partner_models.PCA

    partner = factory.SubFactory(PartnerFactory)
    agreement = factory.SubFactory(AgreementFactory)
    partnership_type = u'PD'
    title = u'To save the galaxy from the Empire'
    initiation_date = datetime.today()


class InterventionFactory(factory.django.DjangoModelFactory):
    class Meta:
        model = partner_models.Intervention

    agreement = factory.SubFactory(AgreementFactory)
    title = factory.Sequence(lambda n: 'Intervention Title {}'.format(n))
    submission_date = datetime.today()


class InterventionBudgetFactory(factory.django.DjangoModelFactory):
    class Meta:
        model = partner_models.InterventionBudget

    intervention = factory.SubFactory(InterventionFactory)
    unicef_cash = 100001.00
    unicef_cash_local = 10.00
    partner_contribution = 200.00
    partner_contribution_local = 20.00
    in_kind_amount = 10.00
    in_kind_amount_local = 10.00


class ResultTypeFactory(factory.django.DjangoModelFactory):
    class Meta:
        model = report_models.ResultType

    name = factory.Sequence(lambda n: 'ResultType {}'.format(n))


class ResultFactory(factory.django.DjangoModelFactory):
    class Meta:
        model = report_models.Result

    result_type = factory.SubFactory(ResultTypeFactory)
    name = factory.Sequence(lambda n: 'Result {}'.format(n))
    from_date = date(date.today().year, 1, 1)
    to_date = date(date.today().year, 12, 31)


class GovernmentInterventionFactory(factory.DjangoModelFactory):
    class Meta:
        model = partner_models.GovernmentIntervention

    partner = factory.SubFactory(PartnerFactory)
    country_programme = factory.SubFactory(CountryProgrammeFactory)
    number = 'RefNumber'


class WorkplanFactory(factory.django.DjangoModelFactory):
    class Meta:
        model = workplan_models.Workplan

    country_programme = factory.SubFactory(CountryProgrammeFactory)


class CommentFactory(factory.django.DjangoModelFactory):
    class Meta:
        model = workplan_models.Comment

    text = factory.Sequence(lambda n: 'Comment body {}'.format(n))
    workplan = factory.SubFactory(WorkplanFactory)


class LabelFactory(factory.django.DjangoModelFactory):
    class Meta:
        model = workplan_models.Label

    name = factory.Sequence(lambda n: 'Label {}'.format(n))


class ResultWorkplanPropertyFactory(factory.django.DjangoModelFactory):
    class Meta:
        model = workplan_models.ResultWorkplanProperty

    workplan = factory.SubFactory(WorkplanFactory)
    result = factory.SubFactory(ResultFactory)
    assumptions = fuzzy.FuzzyText(length=50)
    status = fuzzy.FuzzyChoice(["On Track", "Constrained", "No Progress", "Target Met"])
    prioritized = fuzzy.FuzzyChoice([False, True])
    metadata = {"metadata1": "foo"}
    other_partners = factory.Sequence(lambda n: 'Other Partners {}'.format(n))
    rr_funds = fuzzy.FuzzyInteger(1000)
    or_funds = fuzzy.FuzzyInteger(1000)
    ore_funds = fuzzy.FuzzyInteger(1000)
    sections = [factory.SubFactory(SectionFactory)]
    geotag = [factory.SubFactory(LocationFactory)]
    partners = [factory.SubFactory(PartnerFactory)]
    responsible_persons = [factory.SubFactory(UserFactory)]
    labels = [factory.SubFactory(LabelFactory)]

    @factory.post_generation
    def sections(self, create, extracted, **kwargs):
        # Handle M2M relationships
        if not create:
            return
        if extracted:
            for section in extracted:
                self.sections.add(section)

    @factory.post_generation
    def geotag(self, create, extracted, **kwargs):
        # Handle M2M relationships
        if not create:
            return
        if extracted:
            for geotag in extracted:
                self.geotag.add(geotag)

    @factory.post_generation
    def partners(self, create, extracted, **kwargs):
        # Handle M2M relationships
        if not create:
            return
        if extracted:
            for partner in extracted:
                self.partners.add(partner)

    @factory.post_generation
    def responsible_persons(self, create, extracted, **kwargs):
        # Handle M2M relationships
        if not create:
            return
        if extracted:
            for responsible_person in extracted:
                self.responsible_persons.add(responsible_person)

    @factory.post_generation
    def labels(self, create, extracted, **kwargs):
        # Handle M2M relationships
        if not create:
            return
        if extracted:
            for label in extracted:
                self.labels.add(label)


class MilestoneFactory(factory.django.DjangoModelFactory):
    class Meta:
        model = workplan_models.Milestone

    result_wp_property = factory.SubFactory(ResultWorkplanPropertyFactory)
    description = factory.Sequence(lambda n: 'Description {}'.format(n))
    assumptions = factory.Sequence(lambda n: 'Assumptions {}'.format(n))


class CoverPageBudgetFactory(factory.DjangoModelFactory):
    class Meta:
        model = CoverPageBudget

    from_date = factory.LazyAttribute(lambda o: date.today())
    to_date = factory.LazyAttribute(lambda o: date.today() + timedelta(days=3))
    total_amount = fuzzy.FuzzyText(length=50)
    funded_amount = fuzzy.FuzzyText(length=50)
    unfunded_amount = fuzzy.FuzzyText(length=50)


class CoverPageFactory(factory.DjangoModelFactory):
    class Meta:
        model = CoverPage

    national_priority = fuzzy.FuzzyText(length=50)
    responsible_government_entity = fuzzy.FuzzyText(length=255)
    planning_assumptions = fuzzy.FuzzyText(length=255)
    budgets = [factory.SubFactory(CoverPageBudgetFactory),
               factory.SubFactory(CoverPageBudgetFactory)]

    @factory.post_generation
    def budgets(self, create, extracted, **kwargs):
        if create and extracted:
            self.budgets.add(*extracted)


class WorkplanProjectFactory(factory.DjangoModelFactory):
    class Meta:
        model = WorkplanProject

    workplan = factory.SubFactory(WorkplanFactory)
    cover_page = factory.RelatedFactory(CoverPageFactory, 'workplan_project')


class DonorFactory(factory.DjangoModelFactory):
    name = fuzzy.FuzzyText(length=45)

    class Meta:
        model = Donor


class GrantFactory(factory.DjangoModelFactory):
    donor = factory.SubFactory(DonorFactory)
    name = fuzzy.FuzzyText(length=32)

    class Meta:
        model = Grant


class FundsReservationHeaderFactory(factory.DjangoModelFactory):
    intervention = factory.SubFactory(InterventionFactory)
    vendor_code = fuzzy.FuzzyText(length=20)
    fr_number = fuzzy.FuzzyText(length=20)
    document_date = date(date.today().year, 1, 1)
    fr_type = fuzzy.FuzzyText(length=20)
    currency = fuzzy.FuzzyText(length=20)
    document_text = fuzzy.FuzzyText(length=20)

    # this is the field required for validation
    intervention_amt = fuzzy.FuzzyDecimal(1, 300)
    # overall_amount
    total_amt = fuzzy.FuzzyDecimal(1, 300)
    actual_amt = fuzzy.FuzzyDecimal(1, 300)
    outstanding_amt = fuzzy.FuzzyDecimal(1, 300)

    start_date = fuzzy.FuzzyDate(date(date.today().year, 1, 1)-timedelta(days=10),
                                 date(date.today().year, 1, 1))
    end_date = fuzzy.FuzzyDate(date(date.today().year + 1, 1, 1),
                               date(date.today().year + 1, 1, 1)+timedelta(days=10))

    class Meta:
        model = FundsReservationHeader


class FundsCommitmentHeaderFactory(factory.DjangoModelFactory):

    class Meta:
        model = FundsCommitmentHeader


# Credit goes to http://stackoverflow.com/a/41154232/2363915
class JSONFieldFactory(factory.DictFactory):

    @classmethod
    def _build(cls, model_class, *args, **kwargs):
        if args:
            raise ValueError(
                "DictFactory %r does not support Meta.inline_args.", cls)
        return json.dumps(model_class(**kwargs))


class NotificationFactory(factory.django.DjangoModelFactory):
    class Meta:
        model = notification_models.Notification

    type = "Email"
    sender = factory.SubFactory(AgreementFactory)
    template_name = 'trips/trip/TA_request'
    recipients = ['test@test.com', 'test1@test.com', 'test2@test.com']
    template_data = factory.Dict({'url': 'www.unicef.org',
                                  'pa_assistant': 'Test revised',
                                  'owner_name': 'Tester revised'}, dict_factory=JSONFieldFactory)<|MERGE_RESOLUTION|>--- conflicted
+++ resolved
@@ -2,10 +2,6 @@
 Model factories used for generating models dynamically for tests
 """
 from datetime import datetime, timedelta, date
-<<<<<<< HEAD
-=======
-import decimal
->>>>>>> cdf4b49b
 import json
 
 from django.db.models.signals import post_save
