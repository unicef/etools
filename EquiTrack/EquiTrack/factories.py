--- conflicted
+++ resolved
@@ -1,10 +1,7 @@
 """
 Model factories used for generating models dynamically for tests
 """
-<<<<<<< HEAD
-=======
 from workplan.models import WorkplanProject, CoverPage, CoverPageBudget
->>>>>>> 79f92a60
 
 from datetime import datetime, timedelta, date
 from django.db.models.signals import post_save
