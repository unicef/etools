--- conflicted
+++ resolved
@@ -21,13 +21,8 @@
 from reports import models as report_models
 from reports.models import Sector
 from t2f import models as t2f_models
-<<<<<<< HEAD
-=======
 from users import models as user_models
 from users.models import Office, Section
-from workplan import models as workplan_models
-from workplan.models import CoverPage, CoverPageBudget, WorkplanProject
->>>>>>> 5c107565
 
 
 class OfficeFactory(factory.django.DjangoModelFactory):
