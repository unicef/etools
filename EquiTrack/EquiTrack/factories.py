--- conflicted
+++ resolved
@@ -741,7 +741,6 @@
                 self.travels.add(travel)
 
 
-<<<<<<< HEAD
 class FuzzyActivityAction(factory.fuzzy.BaseFuzzyAttribute):
     def fuzz(self):
         return factory.fuzzy._random.choice(
@@ -768,7 +767,8 @@
     fr_number = fuzzy.FuzzyText(length=50)
     wbs = fuzzy.FuzzyText(length=50)
     fc_type = fuzzy.FuzzyText(length=50)
-=======
+
+
 class AppliedIndicatorFactory(factory.django.DjangoModelFactory):
 
     class Meta:
@@ -777,5 +777,4 @@
     indicator = factory.SubFactory(IndicatorBlueprintFactory)
     lower_result = factory.SubFactory(LowerResultFactory)
     context_code = fuzzy.FuzzyText(length=5)
-    target = fuzzy.FuzzyInteger(0, 100)
->>>>>>> b4074ac9
+    target = fuzzy.FuzzyInteger(0, 100)