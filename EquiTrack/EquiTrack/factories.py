"""
Model factories used for generating models dynamically for tests
"""
from datetime import datetime, timedelta, date
import json

from django.db.models.signals import post_save
from django.contrib.gis.geos import GEOSGeometry
from django.contrib.auth.models import Group
import factory
from factory import fuzzy

from users import models as user_models
from trips import models as trip_models
from reports import models as report_models
from locations import models as location_models
from partners import models as partner_models
from funds.models import Grant, Donor, FundsReservationHeader, FundsCommitmentHeader
from notification import models as notification_models
from workplan import models as workplan_models
from workplan.models import WorkplanProject, CoverPage, CoverPageBudget


class OfficeFactory(factory.django.DjangoModelFactory):
    class Meta:
        model = user_models.Office

    name = 'An Office'


class SectionFactory(factory.django.DjangoModelFactory):
    class Meta:
        model = user_models.Section

    name = factory.Sequence(lambda n: "section_%d" % n)


class CountryFactory(factory.django.DjangoModelFactory):
    class Meta:
        model = user_models.Country
        django_get_or_create = ('schema_name',)

    name = "Test Country"
    schema_name = 'test'
    domain_url = 'tenant.test.com'


class GroupFactory(factory.django.DjangoModelFactory):
    class Meta:
        model = Group

    name = "Partnership Manager"


class UnicefUserGroupFactory(factory.django.DjangoModelFactory):
    class Meta:
        model = Group

    name = "UNICEF User"


class ProfileFactory(factory.django.DjangoModelFactory):
    class Meta:
        model = user_models.UserProfile

    country = factory.SubFactory(CountryFactory)
    office = factory.SubFactory(OfficeFactory)
    section = factory.SubFactory(SectionFactory)
    job_title = 'Chief Tester'
    phone_number = '0123456789'
    # We pass in profile=None to prevent UserFactory from creating another profile
    # (this disables the RelatedFactory)
    user = factory.SubFactory('EquiTrack.factories.UserFactory', profile=None)


class UserFactory(factory.django.DjangoModelFactory):
    class Meta:
        model = user_models.User

    username = factory.Sequence(lambda n: "user_%d" % n)
    email = factory.Sequence(lambda n: "user{}@notanemail.com".format(n))
    password = factory.PostGenerationMethodCall('set_password', 'test')

    # We pass in 'user' to link the generated Profile to our just-generated User
    # This will call ProfileFactory(user=our_new_user), thus skipping the SubFactory.
    profile = factory.RelatedFactory(ProfileFactory, 'user')

    @classmethod
    def _generate(cls, create, attrs):
        """Override the default _generate() to disable the post-save signal."""

        # Note: If the signal was defined with a dispatch_uid, include that in both calls.
        post_save.disconnect(user_models.UserProfile.create_user_profile, user_models.User)
        user = super(UserFactory, cls)._generate(create, attrs)
        post_save.connect(user_models.UserProfile.create_user_profile, user_models.User)
        return user

    @factory.post_generation
    def groups(self, create, extracted, **kwargs):
        group, created = Group.objects.get_or_create(name='UNICEF User')
        self.groups.add(group)


class TripFactory(factory.django.DjangoModelFactory):
    class Meta:
        model = trip_models.Trip

    owner = factory.SubFactory(UserFactory)
    supervisor = factory.SubFactory(UserFactory)
    from_date = datetime.today().date()
    to_date = from_date + timedelta(days=1)


class GatewayTypeFactory(factory.django.DjangoModelFactory):
    class Meta:
        model = location_models.GatewayType

    name = factory.Sequence(lambda n: 'GatewayType {}'.format(n))


class LocationFactory(factory.django.DjangoModelFactory):
    class Meta:
        model = location_models.Location

    name = factory.Sequence(lambda n: 'Location {}'.format(n))
    gateway = factory.SubFactory(GatewayTypeFactory)
    point = GEOSGeometry("POINT(20 20)")
    p_code = factory.Sequence(lambda n: 'PCODE{}'.format(n))


class PartnerStaffFactory(factory.django.DjangoModelFactory):
    class Meta:
        model = partner_models.PartnerStaffMember

    title = 'Jedi Master'
    first_name = 'Mace'
    last_name = 'Windu'
    email = factory.Sequence(lambda n: "mace{}@theforce.org".format(n))


class PartnerFactory(factory.django.DjangoModelFactory):
    class Meta:
        model = partner_models.PartnerOrganization

    name = factory.Sequence(lambda n: 'Partner {}'.format(n))
    staff_members = factory.RelatedFactory(PartnerStaffFactory, 'partner')


class CountryProgrammeFactory(factory.DjangoModelFactory):
    class Meta:
        model = report_models.CountryProgramme

    name = factory.Sequence(lambda n: 'Country Programme {}'.format(n))
    wbs = factory.Sequence(lambda n: '0000/A0/{:02d}'.format(n))
    from_date = date(date.today().year, 1, 1)
    to_date = date(date.today().year, 12, 31)


class AgreementFactory(factory.django.DjangoModelFactory):
    '''Factory for Agreements. If the agreement type is PCA (the default), the agreement's end date is set from
    the country_programme so any end date passed to this factory is ignored.
    '''
    class Meta:
        model = partner_models.Agreement

    partner = factory.SubFactory(PartnerFactory)
    agreement_type = u'PCA'
    signed_by_unicef_date = date.today()
    signed_by_partner_date = date.today()
    status = 'signed'
    attached_agreement = factory.django.FileField(filename='test_file.pdf')
    country_programme = factory.SubFactory(CountryProgrammeFactory)


class PartnershipFactory(factory.django.DjangoModelFactory):
    class Meta:
        model = partner_models.PCA

    partner = factory.SubFactory(PartnerFactory)
    agreement = factory.SubFactory(AgreementFactory)
    partnership_type = u'PD'
    title = u'To save the galaxy from the Empire'
    initiation_date = datetime.today()


class InterventionFactory(factory.django.DjangoModelFactory):
    class Meta:
        model = partner_models.Intervention

    agreement = factory.SubFactory(AgreementFactory)
    title = factory.Sequence(lambda n: 'Intervention Title {}'.format(n))
    submission_date = datetime.today()


class InterventionBudgetFactory(factory.django.DjangoModelFactory):
    class Meta:
        model = partner_models.InterventionBudget

    intervention = factory.SubFactory(InterventionFactory)
    unicef_cash = 100001.00
    unicef_cash_local = 10.00
    partner_contribution = 200.00
    partner_contribution_local = 20.00
    in_kind_amount = 10.00
    in_kind_amount_local = 10.00


class ResultTypeFactory(factory.django.DjangoModelFactory):
    class Meta:
        model = report_models.ResultType

    name = factory.Sequence(lambda n: 'ResultType {}'.format(n))


class ResultFactory(factory.django.DjangoModelFactory):
    class Meta:
        model = report_models.Result

    result_type = factory.SubFactory(ResultTypeFactory)
    name = factory.Sequence(lambda n: 'Result {}'.format(n))
    from_date = date(date.today().year, 1, 1)
    to_date = date(date.today().year, 12, 31)


class GovernmentInterventionFactory(factory.DjangoModelFactory):
    class Meta:
        model = partner_models.GovernmentIntervention

    partner = factory.SubFactory(PartnerFactory)
    country_programme = factory.SubFactory(CountryProgrammeFactory)
    number = 'RefNumber'


class WorkplanFactory(factory.django.DjangoModelFactory):
    class Meta:
        model = workplan_models.Workplan

    country_programme = factory.SubFactory(CountryProgrammeFactory)


class CommentFactory(factory.django.DjangoModelFactory):
    class Meta:
        model = workplan_models.Comment

    text = factory.Sequence(lambda n: 'Comment body {}'.format(n))
    workplan = factory.SubFactory(WorkplanFactory)


class LabelFactory(factory.django.DjangoModelFactory):
    class Meta:
        model = workplan_models.Label

    name = factory.Sequence(lambda n: 'Label {}'.format(n))


class ResultWorkplanPropertyFactory(factory.django.DjangoModelFactory):
    class Meta:
        model = workplan_models.ResultWorkplanProperty

    workplan = factory.SubFactory(WorkplanFactory)
    result = factory.SubFactory(ResultFactory)
    assumptions = fuzzy.FuzzyText(length=50)
    status = fuzzy.FuzzyChoice(["On Track", "Constrained", "No Progress", "Target Met"])
    prioritized = fuzzy.FuzzyChoice([False, True])
    metadata = {"metadata1": "foo"}
    other_partners = factory.Sequence(lambda n: 'Other Partners {}'.format(n))
    rr_funds = fuzzy.FuzzyInteger(1000)
    or_funds = fuzzy.FuzzyInteger(1000)
    ore_funds = fuzzy.FuzzyInteger(1000)
    sections = [factory.SubFactory(SectionFactory)]
    geotag = [factory.SubFactory(LocationFactory)]
    partners = [factory.SubFactory(PartnerFactory)]
    responsible_persons = [factory.SubFactory(UserFactory)]
    labels = [factory.SubFactory(LabelFactory)]

    @factory.post_generation
    def sections(self, create, extracted, **kwargs):
        # Handle M2M relationships
        if not create:
            return
        if extracted:
            for section in extracted:
                self.sections.add(section)

    @factory.post_generation
    def geotag(self, create, extracted, **kwargs):
        # Handle M2M relationships
        if not create:
            return
        if extracted:
            for geotag in extracted:
                self.geotag.add(geotag)

    @factory.post_generation
    def partners(self, create, extracted, **kwargs):
        # Handle M2M relationships
        if not create:
            return
        if extracted:
            for partner in extracted:
                self.partners.add(partner)

    @factory.post_generation
    def responsible_persons(self, create, extracted, **kwargs):
        # Handle M2M relationships
        if not create:
            return
        if extracted:
            for responsible_person in extracted:
                self.responsible_persons.add(responsible_person)

    @factory.post_generation
    def labels(self, create, extracted, **kwargs):
        # Handle M2M relationships
        if not create:
            return
        if extracted:
            for label in extracted:
                self.labels.add(label)


class MilestoneFactory(factory.django.DjangoModelFactory):
    class Meta:
        model = workplan_models.Milestone

    result_wp_property = factory.SubFactory(ResultWorkplanPropertyFactory)
    description = factory.Sequence(lambda n: 'Description {}'.format(n))
    assumptions = factory.Sequence(lambda n: 'Assumptions {}'.format(n))


class CoverPageBudgetFactory(factory.DjangoModelFactory):
    class Meta:
        model = CoverPageBudget

    from_date = factory.LazyAttribute(lambda o: date.today())
    to_date = factory.LazyAttribute(lambda o: date.today() + timedelta(days=3))
    total_amount = fuzzy.FuzzyText(length=50)
    funded_amount = fuzzy.FuzzyText(length=50)
    unfunded_amount = fuzzy.FuzzyText(length=50)


class CoverPageFactory(factory.DjangoModelFactory):
    class Meta:
        model = CoverPage

    national_priority = fuzzy.FuzzyText(length=50)
    responsible_government_entity = fuzzy.FuzzyText(length=255)
    planning_assumptions = fuzzy.FuzzyText(length=255)
    budgets = [factory.SubFactory(CoverPageBudgetFactory),
               factory.SubFactory(CoverPageBudgetFactory)]

    @factory.post_generation
    def budgets(self, create, extracted, **kwargs):
        if create and extracted:
            self.budgets.add(*extracted)


class WorkplanProjectFactory(factory.DjangoModelFactory):
    class Meta:
        model = WorkplanProject

    workplan = factory.SubFactory(WorkplanFactory)
    cover_page = factory.RelatedFactory(CoverPageFactory, 'workplan_project')


class DonorFactory(factory.DjangoModelFactory):
    name = fuzzy.FuzzyText(length=45)

    class Meta:
        model = Donor


class GrantFactory(factory.DjangoModelFactory):
    donor = factory.SubFactory(DonorFactory)
    name = fuzzy.FuzzyText(length=32)

    class Meta:
        model = Grant


class FundsReservationHeaderFactory(factory.DjangoModelFactory):
    intervention = factory.SubFactory(InterventionFactory)
    vendor_code = fuzzy.FuzzyText(length=20)
    fr_number = fuzzy.FuzzyText(length=20)
    document_date = date(date.today().year, 1, 1)
    fr_type = fuzzy.FuzzyText(length=20)
    currency = fuzzy.FuzzyText(length=20)
    document_text = fuzzy.FuzzyText(length=20)

    # this is the field required for validation
    intervention_amt = fuzzy.FuzzyDecimal(1, 300)
    # overall_amount
    total_amt = fuzzy.FuzzyDecimal(1, 300)
    actual_amt = fuzzy.FuzzyDecimal(1, 300)
    outstanding_amt = fuzzy.FuzzyDecimal(1, 300)

    start_date = fuzzy.FuzzyDate(date(date.today().year, 1, 1)-timedelta(days=10),
                                 date(date.today().year, 1, 1))
    end_date = fuzzy.FuzzyDate(date(date.today().year + 1, 1, 1),
                               date(date.today().year + 1, 1, 1)+timedelta(days=10))

    class Meta:
        model = FundsReservationHeader


class FundsCommitmentHeaderFactory(factory.DjangoModelFactory):

    class Meta:
        model = FundsCommitmentHeader


# Credit goes to http://stackoverflow.com/a/41154232/2363915
class JSONFieldFactory(factory.DictFactory):

    @classmethod
    def _build(cls, model_class, *args, **kwargs):
        if args:
            raise ValueError(
                "DictFactory %r does not support Meta.inline_args.", cls)
        return json.dumps(model_class(**kwargs))


class NotificationFactory(factory.django.DjangoModelFactory):
    class Meta:
        model = notification_models.Notification

    type = "Email"
    sender = factory.SubFactory(AgreementFactory)
    template_name = 'trips/trip/TA_request'
    recipients = ['test@test.com', 'test1@test.com', 'test2@test.com']
    template_data = factory.Dict({'url': 'www.unicef.org',
                                  'pa_assistant': 'Test revised',
<<<<<<< HEAD
                                  'owner_name': 'Tester revised'}, dict_factory=JSONFieldFactory)
=======
                                  'owner_name': 'Tester revised'}, dict_factory=JSONFieldFactory)


class AgreementAmendmentFactory(factory.django.DjangoModelFactory):

    class Meta:
        model = partner_models.AgreementAmendment

    number = factory.Sequence(lambda n: '{:05}'.format(n))
    agreement = factory.SubFactory(AgreementFactory)
    types = [partner_models.AgreementAmendment.CLAUSE]
>>>>>>> c4e11035
<|MERGE_RESOLUTION|>--- conflicted
+++ resolved
@@ -430,9 +430,6 @@
     recipients = ['test@test.com', 'test1@test.com', 'test2@test.com']
     template_data = factory.Dict({'url': 'www.unicef.org',
                                   'pa_assistant': 'Test revised',
-<<<<<<< HEAD
-                                  'owner_name': 'Tester revised'}, dict_factory=JSONFieldFactory)
-=======
                                   'owner_name': 'Tester revised'}, dict_factory=JSONFieldFactory)
 
 
@@ -443,5 +440,4 @@
 
     number = factory.Sequence(lambda n: '{:05}'.format(n))
     agreement = factory.SubFactory(AgreementFactory)
-    types = [partner_models.AgreementAmendment.CLAUSE]
->>>>>>> c4e11035
+    types = [partner_models.AgreementAmendment.CLAUSE]