--- conflicted
+++ resolved
@@ -11,114 +11,6 @@
         return c
 
 
-<<<<<<< HEAD
-def list_or_dict(a):
-    return '[]' if isinstance(a, int) else '{}'
-
-
-def l_o_k(myd):
-    r = []
-    myl = list(myd.keys())
-    myl.sort()
-    for k in myl:
-        split_c = k.replace('[', ' ').replace(']', '').split(' ')
-        split_c = map(int_or_str, split_c)
-        r.append(split_c)
-
-    return r
-
-
-def form_path_from_list(p_l, list=False, end=False):
-    r = ''
-    p_l = [x for x in p_l if x != u'_obj']
-    for i in range(0, len(p_l)):
-        k = p_l[i]
-        if isinstance(k, int):
-            if list and i == len(p_l) - 1:
-                r += '.append({})'
-            else:
-                r += '[' + str(k) + ']'
-        else:
-            r += '["' + str(k) + '"]'
-    return r
-
-
-def set_current_path_in_dict(r, path, next_value, end=False):
-    # the last element in the path will need attention
-    l_e = path[-1]
-
-    if isinstance(l_e, int):
-        # we have to append to previous path
-        pth = form_path_from_list(path, list=True)
-        exec_str = 'r' + pth
-        exec exec_str in globals(), locals()
-    else:
-        pth = form_path_from_list(path)
-        exec_str = 'r' + pth + ' = ' + next_value
-        exec exec_str in globals(), locals()
-    return r
-
-
-def path_in_dict_exists(r, pth):
-
-    try:
-        exec_str = 'r' + pth
-        exec exec_str in globals(), locals()
-    except Exception as e:
-        return False
-    return True
-
-
-def form_myd_path(path):
-    mys = ''
-    for i in range(0, len(path)):
-        if i == 0:
-            mys += str(path[i])
-        else:
-            mys += '[' + str(path[i]) + ']'
-    return mys
-
-
-def parse_multipart_data(myd):
-    r = {}
-    lok = l_o_k(myd)
-
-    def set_in_path(r, path, next_value, original_list):
-        # 'strip the _obj elements before set'
-        pth = form_path_from_list(path)
-
-        if path_in_dict_exists(r, pth):
-            # move to the next bit
-            pass
-        else:
-            r = set_current_path_in_dict(r, path, list_or_dict(next_value))
-
-        return r
-
-    for k in lok:
-        i = 0
-        parcurs = []
-        if i >= len(k) - 1:
-            r[k[i]] = myd[k[i]]
-        while i < len(k) - 1:
-            parcurs.append(k[i])
-            e = k[i]
-            r = set_in_path(r, parcurs, k[i + 1], k)
-            if i == len(k) - 2:
-                if not isinstance(k[i + 1], int):
-                    parcurs.append(k[i + 1])
-                    pth = form_path_from_list(parcurs)
-                    exec_str = 'r' + pth + ' = ' + 'myd[form_myd_path(parcurs)]'
-                    exec exec_str in globals(), locals()
-                else:
-                    pth = form_path_from_list(parcurs)
-                    parcurs.append(k[i + 1])
-                    exec_str = 'r' + pth + '.append(myd[form_myd_path(parcurs)])'
-                    exec exec_str in globals(), locals()
-            i += 1
-
-    return r
-=======
 def _natural_keys(text):
     return [_int_or_str(c) for c in re.split('(\d+)', text)]
 
@@ -216,5 +108,4 @@
             key_in_list_format_scrubbed,
             val
         )
-    return parsed_data
->>>>>>> 130ab7b8
+    return parsed_data