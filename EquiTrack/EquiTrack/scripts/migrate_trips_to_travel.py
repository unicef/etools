#!/usr/bin/env python

"""
python manage.py runscript migrate_trips_to_travel.py --traceback -v2
"""
import itertools
from collections import OrderedDict
from operator import attrgetter

from django.db import transaction
from django.db import IntegrityError
from django.core.exceptions import ObjectDoesNotExist

from users.models import Country

from EquiTrack.util_scripts import set_country

from trips.models import Trip
from t2f.models import Travel
from t2f.models import TravelActivity
from t2f.models import ItineraryItem
from t2f.models import CostAssignment
from t2f.models import ActionPoint
from t2f.models import TravelAttachment
from publics.models import Grant
from publics.models import WBS
from publics.models import BusinessArea
from publics.models import BusinessRegion
from partners.models import Intervention

TRIPTRAVEL_FIELDS_MAP = OrderedDict({
    "supervisor": "supervisor",
    "status": "status",
    "owner": "traveler",
    "section": "section",
    "office": "office",
    "purpose_of_travel": "purpose",
    "from_date": "start_date",
    "to_date": "end_date",
    "ta_required": "ta_required",
    "international_travel": "international_travel",
})

TRAVEL_TYPE_MAP = {
        'programme_monitoring': 'Programmatic Visit',
        'spot_check': 'Spot Check',
        'advocacy': 'Advocacy',
        'technical_support': 'Technical Support',
        'meeting': 'Meeting',
        'duty_travel': 'Technical Support',
        'home_leave': 'Staff Entitlement',
        'family_visit': 'Staff Entitlement',
        'education_grant': 'Staff Entitlement',
        'staff_development': 'Staff Development',
        'staff_entitlement': 'Staff Entitlement',
}


def migrate_trips(country):
    set_country(country.name)
    trips = Trip.objects.all()
    failed_travel_attachments = []
    trips_with_gov_activities = []
    failed_reference = []
    failed_integrity = []
    biz_region, _ = BusinessRegion.objects.get_or_create(name='GlobalRegion', code='TK')
    try:
        for trip in trips:
            print 'trip: ', trip.reference()

            travel_payload = dict(zip(TRIPTRAVEL_FIELDS_MAP.values(),
                                      attrgetter(*TRIPTRAVEL_FIELDS_MAP.keys())(trip)))

            # TODO check that this formatting isnt horrible
            # TODO check that these should be \n rather than <br/>
            report_note = '\n'.join(itertools.ifilter(lambda s: isinstance(s, basestring),
                                                      [trip.main_observations, trip.constraints,
                                                       trip.lessons_learned, trip.opportunities]))

            travel_payload.update({"report_note": report_note})
            ref_number = trip.reference().split('-')[0]
            if len(trip.reference()) < 6 or trip.reference()[4] != "/":
                print "record has bbad ref number {} : id: {}".format(trip.reference(), trip.id)
                continue
            travel_payload.update({"reference_number": ref_number})

            # print 'payload', travel_payload
            with transaction.atomic():
                try:
                    travel = Travel(**travel_payload)
                    travel.save()
                except IndexError as e:
                    print('failed to generate reference number..')
                    failed_reference.append(trip.id)
                    continue
                except IntegrityError as e:
                    print('duplicate reference number {}'.format(travel_payload['reference_number']))
                    print('payload')
                    failed_integrity.append(trip.id)
                    continue

            if travel.additional_note is not None:
                travel.additional_note = travel.additional_note + 'TA Reference: ' + trip.ta_reference
            else:
                travel.additional_note = 'TA Reference: ' + trip.ta_reference

            try:
                # if we have a duplicate reference number, ignore
                travel.save()
            except IntegrityError:
                print('duplicate reference number, using exisitng Travel obj...')
                travel = Travel.objects.get(reference_number=trip.ta_reference)

            # kidus talked to Lebanon chief of ops, who wanted this stuff
            # stashed in additional_notes..
            try:
                additional_notes = {
                    "Travel Focal Point": trip.travel_assistant.get_full_name()
                    if trip.travel_assistant is not None else '',
                    "Security Clearance Required": trip.security_clearance_required
                    if trip.security_clearance_required is not None else '',
                    "Budget Owner": trip.budget_owner.get_full_name()
                    if trip.budget_owner is not None else '',
                    "Representative": trip.representative.get_full_name()
                    if trip.representative is not None else '',
                    "Certified by Human Resources": trip.approved_by_human_resources
                    if trip.approved_by_human_resources is not None else '',
                    "Approved by Supervisor": trip.approved_by_supervisor
                    if trip.approved_by_supervisor is not None else '',
                    "Approved by Budget Owner": trip.approved_by_budget_owner
                    if trip.approved_by_budget_owner is not None else '',
                    "Date Human Resources Approved": trip.date_human_resources_approved
                    if trip.date_human_resources_approved is not None else '',
                    "Representative Approval": trip.representative_approval
                    if trip.representative_approval is not None else '',
                    "Approved Date": trip.approved_date
                    if trip.approved_date is not None else '',
                    "Driver": trip.driver.get_full_name()
                    if trip.driver is not None else '',
                    "Transport Booked": trip.transport_booked
                    if trip.transport_booked is not None else '',
                    "Security Granted": trip.security_granted
                    if trip.security_granted is not None else '',
                    "TA drafted?": trip.ta_drafted
                    if trip.ta_drafted is not None else '',
                    "TA Drafted Date": trip.ta_drafted_date
                    if trip.ta_drafted_date is not None else '',
                    "TA Reference": trip.ta_reference
                    if trip.ta_reference is not None else '',
                    "Vision Approver": trip.vision_approver.get_full_name()
                    if trip.vision_approver is not None else '',
                }
            except ObjectDoesNotExist:
                additional_notes = {}

            lines = {label + ': ' + str(value) for label, value in additional_notes.items() if
                     str(value) not in ['', None]}
            if lines:
                blob = '\n'.join(lines)
                if travel.additional_note is not None:
                    travel.additional_note = travel.additional_note + blob
                else:
                    travel.additional_note = blob
                travel.save()

            for route in trip.travelroutes_set.all():
                # TODO do something with route.remarks?
                itinerary_payload = {
                    "travel": travel,
                    "origin": route.origin,
                    "destination": route.destination,
                    "departure_date": route.depart,
                    "arrival_date": route.arrive,
                }
<<<<<<< HEAD
                # TODO this goddamn model is misspelled
=======
>>>>>>> c4e11035
                itinerary_item = ItineraryItem(**itinerary_payload)
                itinerary_item.save()

            for funds in trip.tripfunds_set.all():
                with transaction.atomic():
                    try:
                        business_area = BusinessArea.objects.get(code=country.business_area_code)
                    except ObjectDoesNotExist:
                        # TODO using a fake `region` here. hopefully we'll find
                        # one in the `try` block above...
                        business_area = BusinessArea(code=country.business_area_code,
                                                     name=country.name,
                                                     region=biz_region)
                        business_area.save()

                    if not funds.wbs.wbs:
                        print "Skipping Fund {} since no wbs in result".format(funds.id)
                        continue

                    try:
                        # wbs.wbs? more like wtf.wtf
                        wbs = WBS.objects.get(name=funds.wbs.wbs)
                    except ObjectDoesNotExist:
                        try:
                            # TODO no idea if `name` would be the same...
                            # TODO or if this should just be `funds.grant`
                            grant = Grant.objects.get(name=funds.grant.name)
                        except ObjectDoesNotExist:
                            # TODO just making with `name`
                            grant = Grant(name=funds.grant.name)
                            grant.save()

                        wbs = WBS(name=funds.wbs.wbs,
                                  business_area=business_area)
                        wbs.save()
                        wbs.grants.add(grant)
                        wbs.save()

                        costassignment_payload = {
                            "travel": travel,
                            "wbs": wbs,
                            "grant": grant,
                            "share": funds.amount,
                        }
                        costassignment = CostAssignment(**costassignment_payload)
                        costassignment.save()

            for action in trip.actionpoint_set.all():
                with transaction.atomic():
                    actionpoint_payload = {
                        "travel": travel,
                        "description": action.description,
                        "due_date": action.due_date,
                        "person_responsible": action.person_responsible,
                        "actions_taken": action.actions_taken,
                        "follow_up": action.follow_up,
                        # TODO this can't be null, so using person_responsible
                        "assigned_by": action.person_responsible,
                    }

                    # 'closed' is now 'completed'
                    if action.status == 'closed':
                        actionpoint_payload.update({"status": "completed"})
                    else:
                        actionpoint_payload.update({"status": action.status})

                    actionpoint = ActionPoint(**actionpoint_payload)
                    actionpoint.save()

            for fileattachment in trip.files.all():
                with transaction.atomic():
                    travelattachment_payload = {
                        "travel": travel,
                        "type": fileattachment.type.name,
                        # TODO does caption make sense as name here?
                        "name": fileattachment.report.name[:100],
                        "file": fileattachment.report,
                    }
                    travelattachment = TravelAttachment(**travelattachment_payload)
                    try:
                        travelattachment.save()
                    except Exception as e:
                        # Some weird data error remember this problem
                        failed_travel_attachments.append(travel.id)
                        print 'EXception saving travel attachment {}'.format(travelattachment_payload)
                        continue

            # create TravelActivity objects
            linkedpartners_gov = trip.linkedgovernmentpartner_set.all()
            linkedpartners = trip.linkedpartner_set.all()
            travel_type = TRAVEL_TYPE_MAP[trip.travel_type]
            activities = False
            with transaction.atomic():
                if linkedpartners_gov.exists():
                    partners = linkedpartners_gov
                    for linked_partner in partners:
                        activities = True
                        activity_payload = {
                            "travel_type": travel_type,
                            "primary_traveler": trip.owner,
                            "partner": linked_partner.partner,
                            # TODO using `trip.from_date` because why not
                            "date": trip.from_date,
                        }
                        travel_activity = TravelActivity(**activity_payload)
                        travel_activity.save()
                        travel_activity.travels.add(travel)
                        for triplocation in trip.triplocation_set.all():
                            if not triplocation.location:
                                continue
                            travel_activity.locations.add(triplocation.location)
                        travel_activity.save()

                    if trip.status in [trip.COMPLETED, trip.APPROVED]:
                        trips_with_gov_activities.append(trip.id)
                        print("!!!GOV_PA|{} Please address this trip as government partner could not "
                              "be added to travel activity".format(trip.id))
                    print("Linked government partner not ported into T2F id: {}  Partners {} ".format(
                        trip.id, linkedpartners_gov.all()))

                if linkedpartners.exists():
                    partners = linkedpartners

                    for linked_partner in partners:
                        activities = True
                        try:
                            intervention = Intervention.objects.get(
                                number=linked_partner.intervention.number
                            )
                        except (AttributeError, Intervention.DoesNotExist):
                            intervention = None

                        activity_payload = {
                            "travel_type": travel_type,
                            "primary_traveler": trip.owner,
                            "partner": linked_partner.partner,
                            # TODO using `trip.from_date` because why not
                            "date": trip.from_date,
                        }

                        if intervention is not None:
                            activity_payload.update({"partnership": intervention})

                        travel_activity = TravelActivity(**activity_payload)
                        travel_activity.save()

                        travel_activity.travels.add(travel)

                        for triplocation in trip.triplocation_set.all():
                            if not triplocation.location:
                                continue
                            travel_activity.locations.add(triplocation.location)
                        travel_activity.save()
                # add at least one activity
                if not activities:
                    activity_payload = {
                        "travel_type": travel_type,
                        "primary_traveler": trip.owner,
                        # TODO using `trip.from_date` because why not
                        "date": trip.from_date,
                    }
                    travel_activity = TravelActivity(**activity_payload)
                    travel_activity.save()
                    travel_activity.travels.add(travel)
                    for triplocation in trip.triplocation_set.all():
                        if not triplocation.location:
                            continue
                        travel_activity.locations.add(triplocation.location)
                    travel_activity.save()

    except IntegrityError, e:
        print "BAM!: %s" % e
    print('#############################################################')
    print('failed reference', failed_reference)
    print('failed integrity', failed_integrity)
    print('gov act problems', trips_with_gov_activities)


def migrate_trips_all_countries():
    for country in Country.objects.order_by('name').all():
        if country.name in ["Global"]:
            continue
        print("Migrating trips for: '%s'" % country.name)
        migrate_trips(country)


def migrate_trips_for(country_name):

    country = Country.objects.get(name=country_name)

    print("Migrating trips for: '%s'" % country.name)
    migrate_trips(country)
<|MERGE_RESOLUTION|>--- conflicted
+++ resolved
@@ -1,370 +1,366 @@
-#!/usr/bin/env python
-
-"""
-python manage.py runscript migrate_trips_to_travel.py --traceback -v2
-"""
-import itertools
-from collections import OrderedDict
-from operator import attrgetter
-
-from django.db import transaction
-from django.db import IntegrityError
-from django.core.exceptions import ObjectDoesNotExist
-
-from users.models import Country
-
-from EquiTrack.util_scripts import set_country
-
-from trips.models import Trip
-from t2f.models import Travel
-from t2f.models import TravelActivity
-from t2f.models import ItineraryItem
-from t2f.models import CostAssignment
-from t2f.models import ActionPoint
-from t2f.models import TravelAttachment
-from publics.models import Grant
-from publics.models import WBS
-from publics.models import BusinessArea
-from publics.models import BusinessRegion
-from partners.models import Intervention
-
-TRIPTRAVEL_FIELDS_MAP = OrderedDict({
-    "supervisor": "supervisor",
-    "status": "status",
-    "owner": "traveler",
-    "section": "section",
-    "office": "office",
-    "purpose_of_travel": "purpose",
-    "from_date": "start_date",
-    "to_date": "end_date",
-    "ta_required": "ta_required",
-    "international_travel": "international_travel",
-})
-
-TRAVEL_TYPE_MAP = {
-        'programme_monitoring': 'Programmatic Visit',
-        'spot_check': 'Spot Check',
-        'advocacy': 'Advocacy',
-        'technical_support': 'Technical Support',
-        'meeting': 'Meeting',
-        'duty_travel': 'Technical Support',
-        'home_leave': 'Staff Entitlement',
-        'family_visit': 'Staff Entitlement',
-        'education_grant': 'Staff Entitlement',
-        'staff_development': 'Staff Development',
-        'staff_entitlement': 'Staff Entitlement',
-}
-
-
-def migrate_trips(country):
-    set_country(country.name)
-    trips = Trip.objects.all()
-    failed_travel_attachments = []
-    trips_with_gov_activities = []
-    failed_reference = []
-    failed_integrity = []
-    biz_region, _ = BusinessRegion.objects.get_or_create(name='GlobalRegion', code='TK')
-    try:
-        for trip in trips:
-            print 'trip: ', trip.reference()
-
-            travel_payload = dict(zip(TRIPTRAVEL_FIELDS_MAP.values(),
-                                      attrgetter(*TRIPTRAVEL_FIELDS_MAP.keys())(trip)))
-
-            # TODO check that this formatting isnt horrible
-            # TODO check that these should be \n rather than <br/>
-            report_note = '\n'.join(itertools.ifilter(lambda s: isinstance(s, basestring),
-                                                      [trip.main_observations, trip.constraints,
-                                                       trip.lessons_learned, trip.opportunities]))
-
-            travel_payload.update({"report_note": report_note})
-            ref_number = trip.reference().split('-')[0]
-            if len(trip.reference()) < 6 or trip.reference()[4] != "/":
-                print "record has bbad ref number {} : id: {}".format(trip.reference(), trip.id)
-                continue
-            travel_payload.update({"reference_number": ref_number})
-
-            # print 'payload', travel_payload
-            with transaction.atomic():
-                try:
-                    travel = Travel(**travel_payload)
-                    travel.save()
-                except IndexError as e:
-                    print('failed to generate reference number..')
-                    failed_reference.append(trip.id)
-                    continue
-                except IntegrityError as e:
-                    print('duplicate reference number {}'.format(travel_payload['reference_number']))
-                    print('payload')
-                    failed_integrity.append(trip.id)
-                    continue
-
-            if travel.additional_note is not None:
-                travel.additional_note = travel.additional_note + 'TA Reference: ' + trip.ta_reference
-            else:
-                travel.additional_note = 'TA Reference: ' + trip.ta_reference
-
-            try:
-                # if we have a duplicate reference number, ignore
-                travel.save()
-            except IntegrityError:
-                print('duplicate reference number, using exisitng Travel obj...')
-                travel = Travel.objects.get(reference_number=trip.ta_reference)
-
-            # kidus talked to Lebanon chief of ops, who wanted this stuff
-            # stashed in additional_notes..
-            try:
-                additional_notes = {
-                    "Travel Focal Point": trip.travel_assistant.get_full_name()
-                    if trip.travel_assistant is not None else '',
-                    "Security Clearance Required": trip.security_clearance_required
-                    if trip.security_clearance_required is not None else '',
-                    "Budget Owner": trip.budget_owner.get_full_name()
-                    if trip.budget_owner is not None else '',
-                    "Representative": trip.representative.get_full_name()
-                    if trip.representative is not None else '',
-                    "Certified by Human Resources": trip.approved_by_human_resources
-                    if trip.approved_by_human_resources is not None else '',
-                    "Approved by Supervisor": trip.approved_by_supervisor
-                    if trip.approved_by_supervisor is not None else '',
-                    "Approved by Budget Owner": trip.approved_by_budget_owner
-                    if trip.approved_by_budget_owner is not None else '',
-                    "Date Human Resources Approved": trip.date_human_resources_approved
-                    if trip.date_human_resources_approved is not None else '',
-                    "Representative Approval": trip.representative_approval
-                    if trip.representative_approval is not None else '',
-                    "Approved Date": trip.approved_date
-                    if trip.approved_date is not None else '',
-                    "Driver": trip.driver.get_full_name()
-                    if trip.driver is not None else '',
-                    "Transport Booked": trip.transport_booked
-                    if trip.transport_booked is not None else '',
-                    "Security Granted": trip.security_granted
-                    if trip.security_granted is not None else '',
-                    "TA drafted?": trip.ta_drafted
-                    if trip.ta_drafted is not None else '',
-                    "TA Drafted Date": trip.ta_drafted_date
-                    if trip.ta_drafted_date is not None else '',
-                    "TA Reference": trip.ta_reference
-                    if trip.ta_reference is not None else '',
-                    "Vision Approver": trip.vision_approver.get_full_name()
-                    if trip.vision_approver is not None else '',
-                }
-            except ObjectDoesNotExist:
-                additional_notes = {}
-
-            lines = {label + ': ' + str(value) for label, value in additional_notes.items() if
-                     str(value) not in ['', None]}
-            if lines:
-                blob = '\n'.join(lines)
-                if travel.additional_note is not None:
-                    travel.additional_note = travel.additional_note + blob
-                else:
-                    travel.additional_note = blob
-                travel.save()
-
-            for route in trip.travelroutes_set.all():
-                # TODO do something with route.remarks?
-                itinerary_payload = {
-                    "travel": travel,
-                    "origin": route.origin,
-                    "destination": route.destination,
-                    "departure_date": route.depart,
-                    "arrival_date": route.arrive,
-                }
-<<<<<<< HEAD
-                # TODO this goddamn model is misspelled
-=======
->>>>>>> c4e11035
-                itinerary_item = ItineraryItem(**itinerary_payload)
-                itinerary_item.save()
-
-            for funds in trip.tripfunds_set.all():
-                with transaction.atomic():
-                    try:
-                        business_area = BusinessArea.objects.get(code=country.business_area_code)
-                    except ObjectDoesNotExist:
-                        # TODO using a fake `region` here. hopefully we'll find
-                        # one in the `try` block above...
-                        business_area = BusinessArea(code=country.business_area_code,
-                                                     name=country.name,
-                                                     region=biz_region)
-                        business_area.save()
-
-                    if not funds.wbs.wbs:
-                        print "Skipping Fund {} since no wbs in result".format(funds.id)
-                        continue
-
-                    try:
-                        # wbs.wbs? more like wtf.wtf
-                        wbs = WBS.objects.get(name=funds.wbs.wbs)
-                    except ObjectDoesNotExist:
-                        try:
-                            # TODO no idea if `name` would be the same...
-                            # TODO or if this should just be `funds.grant`
-                            grant = Grant.objects.get(name=funds.grant.name)
-                        except ObjectDoesNotExist:
-                            # TODO just making with `name`
-                            grant = Grant(name=funds.grant.name)
-                            grant.save()
-
-                        wbs = WBS(name=funds.wbs.wbs,
-                                  business_area=business_area)
-                        wbs.save()
-                        wbs.grants.add(grant)
-                        wbs.save()
-
-                        costassignment_payload = {
-                            "travel": travel,
-                            "wbs": wbs,
-                            "grant": grant,
-                            "share": funds.amount,
-                        }
-                        costassignment = CostAssignment(**costassignment_payload)
-                        costassignment.save()
-
-            for action in trip.actionpoint_set.all():
-                with transaction.atomic():
-                    actionpoint_payload = {
-                        "travel": travel,
-                        "description": action.description,
-                        "due_date": action.due_date,
-                        "person_responsible": action.person_responsible,
-                        "actions_taken": action.actions_taken,
-                        "follow_up": action.follow_up,
-                        # TODO this can't be null, so using person_responsible
-                        "assigned_by": action.person_responsible,
-                    }
-
-                    # 'closed' is now 'completed'
-                    if action.status == 'closed':
-                        actionpoint_payload.update({"status": "completed"})
-                    else:
-                        actionpoint_payload.update({"status": action.status})
-
-                    actionpoint = ActionPoint(**actionpoint_payload)
-                    actionpoint.save()
-
-            for fileattachment in trip.files.all():
-                with transaction.atomic():
-                    travelattachment_payload = {
-                        "travel": travel,
-                        "type": fileattachment.type.name,
-                        # TODO does caption make sense as name here?
-                        "name": fileattachment.report.name[:100],
-                        "file": fileattachment.report,
-                    }
-                    travelattachment = TravelAttachment(**travelattachment_payload)
-                    try:
-                        travelattachment.save()
-                    except Exception as e:
-                        # Some weird data error remember this problem
-                        failed_travel_attachments.append(travel.id)
-                        print 'EXception saving travel attachment {}'.format(travelattachment_payload)
-                        continue
-
-            # create TravelActivity objects
-            linkedpartners_gov = trip.linkedgovernmentpartner_set.all()
-            linkedpartners = trip.linkedpartner_set.all()
-            travel_type = TRAVEL_TYPE_MAP[trip.travel_type]
-            activities = False
-            with transaction.atomic():
-                if linkedpartners_gov.exists():
-                    partners = linkedpartners_gov
-                    for linked_partner in partners:
-                        activities = True
-                        activity_payload = {
-                            "travel_type": travel_type,
-                            "primary_traveler": trip.owner,
-                            "partner": linked_partner.partner,
-                            # TODO using `trip.from_date` because why not
-                            "date": trip.from_date,
-                        }
-                        travel_activity = TravelActivity(**activity_payload)
-                        travel_activity.save()
-                        travel_activity.travels.add(travel)
-                        for triplocation in trip.triplocation_set.all():
-                            if not triplocation.location:
-                                continue
-                            travel_activity.locations.add(triplocation.location)
-                        travel_activity.save()
-
-                    if trip.status in [trip.COMPLETED, trip.APPROVED]:
-                        trips_with_gov_activities.append(trip.id)
-                        print("!!!GOV_PA|{} Please address this trip as government partner could not "
-                              "be added to travel activity".format(trip.id))
-                    print("Linked government partner not ported into T2F id: {}  Partners {} ".format(
-                        trip.id, linkedpartners_gov.all()))
-
-                if linkedpartners.exists():
-                    partners = linkedpartners
-
-                    for linked_partner in partners:
-                        activities = True
-                        try:
-                            intervention = Intervention.objects.get(
-                                number=linked_partner.intervention.number
-                            )
-                        except (AttributeError, Intervention.DoesNotExist):
-                            intervention = None
-
-                        activity_payload = {
-                            "travel_type": travel_type,
-                            "primary_traveler": trip.owner,
-                            "partner": linked_partner.partner,
-                            # TODO using `trip.from_date` because why not
-                            "date": trip.from_date,
-                        }
-
-                        if intervention is not None:
-                            activity_payload.update({"partnership": intervention})
-
-                        travel_activity = TravelActivity(**activity_payload)
-                        travel_activity.save()
-
-                        travel_activity.travels.add(travel)
-
-                        for triplocation in trip.triplocation_set.all():
-                            if not triplocation.location:
-                                continue
-                            travel_activity.locations.add(triplocation.location)
-                        travel_activity.save()
-                # add at least one activity
-                if not activities:
-                    activity_payload = {
-                        "travel_type": travel_type,
-                        "primary_traveler": trip.owner,
-                        # TODO using `trip.from_date` because why not
-                        "date": trip.from_date,
-                    }
-                    travel_activity = TravelActivity(**activity_payload)
-                    travel_activity.save()
-                    travel_activity.travels.add(travel)
-                    for triplocation in trip.triplocation_set.all():
-                        if not triplocation.location:
-                            continue
-                        travel_activity.locations.add(triplocation.location)
-                    travel_activity.save()
-
-    except IntegrityError, e:
-        print "BAM!: %s" % e
-    print('#############################################################')
-    print('failed reference', failed_reference)
-    print('failed integrity', failed_integrity)
-    print('gov act problems', trips_with_gov_activities)
-
-
-def migrate_trips_all_countries():
-    for country in Country.objects.order_by('name').all():
-        if country.name in ["Global"]:
-            continue
-        print("Migrating trips for: '%s'" % country.name)
-        migrate_trips(country)
-
-
-def migrate_trips_for(country_name):
-
-    country = Country.objects.get(name=country_name)
-
-    print("Migrating trips for: '%s'" % country.name)
-    migrate_trips(country)
+#!/usr/bin/env python
+
+"""
+python manage.py runscript migrate_trips_to_travel.py --traceback -v2
+"""
+import itertools
+from collections import OrderedDict
+from operator import attrgetter
+
+from django.db import transaction
+from django.db import IntegrityError
+from django.core.exceptions import ObjectDoesNotExist
+
+from users.models import Country
+
+from EquiTrack.util_scripts import set_country
+
+from trips.models import Trip
+from t2f.models import Travel
+from t2f.models import TravelActivity
+from t2f.models import ItineraryItem
+from t2f.models import CostAssignment
+from t2f.models import ActionPoint
+from t2f.models import TravelAttachment
+from publics.models import Grant
+from publics.models import WBS
+from publics.models import BusinessArea
+from publics.models import BusinessRegion
+from partners.models import Intervention
+
+TRIPTRAVEL_FIELDS_MAP = OrderedDict({
+    "supervisor": "supervisor",
+    "status": "status",
+    "owner": "traveler",
+    "section": "section",
+    "office": "office",
+    "purpose_of_travel": "purpose",
+    "from_date": "start_date",
+    "to_date": "end_date",
+    "ta_required": "ta_required",
+    "international_travel": "international_travel",
+})
+
+TRAVEL_TYPE_MAP = {
+        'programme_monitoring': 'Programmatic Visit',
+        'spot_check': 'Spot Check',
+        'advocacy': 'Advocacy',
+        'technical_support': 'Technical Support',
+        'meeting': 'Meeting',
+        'duty_travel': 'Technical Support',
+        'home_leave': 'Staff Entitlement',
+        'family_visit': 'Staff Entitlement',
+        'education_grant': 'Staff Entitlement',
+        'staff_development': 'Staff Development',
+        'staff_entitlement': 'Staff Entitlement',
+}
+
+
+def migrate_trips(country):
+    set_country(country.name)
+    trips = Trip.objects.all()
+    failed_travel_attachments = []
+    trips_with_gov_activities = []
+    failed_reference = []
+    failed_integrity = []
+    biz_region, _ = BusinessRegion.objects.get_or_create(name='GlobalRegion', code='TK')
+    try:
+        for trip in trips:
+            print 'trip: ', trip.reference()
+
+            travel_payload = dict(zip(TRIPTRAVEL_FIELDS_MAP.values(),
+                                      attrgetter(*TRIPTRAVEL_FIELDS_MAP.keys())(trip)))
+
+            # TODO check that this formatting isnt horrible
+            # TODO check that these should be \n rather than <br/>
+            report_note = '\n'.join(itertools.ifilter(lambda s: isinstance(s, basestring),
+                                                      [trip.main_observations, trip.constraints,
+                                                       trip.lessons_learned, trip.opportunities]))
+
+            travel_payload.update({"report_note": report_note})
+            ref_number = trip.reference().split('-')[0]
+            if len(trip.reference()) < 6 or trip.reference()[4] != "/":
+                print "record has bbad ref number {} : id: {}".format(trip.reference(), trip.id)
+                continue
+            travel_payload.update({"reference_number": ref_number})
+
+            # print 'payload', travel_payload
+            with transaction.atomic():
+                try:
+                    travel = Travel(**travel_payload)
+                    travel.save()
+                except IndexError as e:
+                    print('failed to generate reference number..')
+                    failed_reference.append(trip.id)
+                    continue
+                except IntegrityError as e:
+                    print('duplicate reference number {}'.format(travel_payload['reference_number']))
+                    print('payload')
+                    failed_integrity.append(trip.id)
+                    continue
+
+            if travel.additional_note is not None:
+                travel.additional_note = travel.additional_note + 'TA Reference: ' + trip.ta_reference
+            else:
+                travel.additional_note = 'TA Reference: ' + trip.ta_reference
+
+            try:
+                # if we have a duplicate reference number, ignore
+                travel.save()
+            except IntegrityError:
+                print('duplicate reference number, using exisitng Travel obj...')
+                travel = Travel.objects.get(reference_number=trip.ta_reference)
+
+            # kidus talked to Lebanon chief of ops, who wanted this stuff
+            # stashed in additional_notes..
+            try:
+                additional_notes = {
+                    "Travel Focal Point": trip.travel_assistant.get_full_name()
+                    if trip.travel_assistant is not None else '',
+                    "Security Clearance Required": trip.security_clearance_required
+                    if trip.security_clearance_required is not None else '',
+                    "Budget Owner": trip.budget_owner.get_full_name()
+                    if trip.budget_owner is not None else '',
+                    "Representative": trip.representative.get_full_name()
+                    if trip.representative is not None else '',
+                    "Certified by Human Resources": trip.approved_by_human_resources
+                    if trip.approved_by_human_resources is not None else '',
+                    "Approved by Supervisor": trip.approved_by_supervisor
+                    if trip.approved_by_supervisor is not None else '',
+                    "Approved by Budget Owner": trip.approved_by_budget_owner
+                    if trip.approved_by_budget_owner is not None else '',
+                    "Date Human Resources Approved": trip.date_human_resources_approved
+                    if trip.date_human_resources_approved is not None else '',
+                    "Representative Approval": trip.representative_approval
+                    if trip.representative_approval is not None else '',
+                    "Approved Date": trip.approved_date
+                    if trip.approved_date is not None else '',
+                    "Driver": trip.driver.get_full_name()
+                    if trip.driver is not None else '',
+                    "Transport Booked": trip.transport_booked
+                    if trip.transport_booked is not None else '',
+                    "Security Granted": trip.security_granted
+                    if trip.security_granted is not None else '',
+                    "TA drafted?": trip.ta_drafted
+                    if trip.ta_drafted is not None else '',
+                    "TA Drafted Date": trip.ta_drafted_date
+                    if trip.ta_drafted_date is not None else '',
+                    "TA Reference": trip.ta_reference
+                    if trip.ta_reference is not None else '',
+                    "Vision Approver": trip.vision_approver.get_full_name()
+                    if trip.vision_approver is not None else '',
+                }
+            except ObjectDoesNotExist:
+                additional_notes = {}
+
+            lines = {label + ': ' + str(value) for label, value in additional_notes.items() if
+                     str(value) not in ['', None]}
+            if lines:
+                blob = '\n'.join(lines)
+                if travel.additional_note is not None:
+                    travel.additional_note = travel.additional_note + blob
+                else:
+                    travel.additional_note = blob
+                travel.save()
+
+            for route in trip.travelroutes_set.all():
+                # TODO do something with route.remarks?
+                itinerary_payload = {
+                    "travel": travel,
+                    "origin": route.origin,
+                    "destination": route.destination,
+                    "departure_date": route.depart,
+                    "arrival_date": route.arrive,
+                }
+                itinerary_item = ItineraryItem(**itinerary_payload)
+                itinerary_item.save()
+
+            for funds in trip.tripfunds_set.all():
+                with transaction.atomic():
+                    try:
+                        business_area = BusinessArea.objects.get(code=country.business_area_code)
+                    except ObjectDoesNotExist:
+                        # TODO using a fake `region` here. hopefully we'll find
+                        # one in the `try` block above...
+                        business_area = BusinessArea(code=country.business_area_code,
+                                                     name=country.name,
+                                                     region=biz_region)
+                        business_area.save()
+
+                    if not funds.wbs.wbs:
+                        print "Skipping Fund {} since no wbs in result".format(funds.id)
+                        continue
+
+                    try:
+                        # wbs.wbs? more like wtf.wtf
+                        wbs = WBS.objects.get(name=funds.wbs.wbs)
+                    except ObjectDoesNotExist:
+                        try:
+                            # TODO no idea if `name` would be the same...
+                            # TODO or if this should just be `funds.grant`
+                            grant = Grant.objects.get(name=funds.grant.name)
+                        except ObjectDoesNotExist:
+                            # TODO just making with `name`
+                            grant = Grant(name=funds.grant.name)
+                            grant.save()
+
+                        wbs = WBS(name=funds.wbs.wbs,
+                                  business_area=business_area)
+                        wbs.save()
+                        wbs.grants.add(grant)
+                        wbs.save()
+
+                        costassignment_payload = {
+                            "travel": travel,
+                            "wbs": wbs,
+                            "grant": grant,
+                            "share": funds.amount,
+                        }
+                        costassignment = CostAssignment(**costassignment_payload)
+                        costassignment.save()
+
+            for action in trip.actionpoint_set.all():
+                with transaction.atomic():
+                    actionpoint_payload = {
+                        "travel": travel,
+                        "description": action.description,
+                        "due_date": action.due_date,
+                        "person_responsible": action.person_responsible,
+                        "actions_taken": action.actions_taken,
+                        "follow_up": action.follow_up,
+                        # TODO this can't be null, so using person_responsible
+                        "assigned_by": action.person_responsible,
+                    }
+
+                    # 'closed' is now 'completed'
+                    if action.status == 'closed':
+                        actionpoint_payload.update({"status": "completed"})
+                    else:
+                        actionpoint_payload.update({"status": action.status})
+
+                    actionpoint = ActionPoint(**actionpoint_payload)
+                    actionpoint.save()
+
+            for fileattachment in trip.files.all():
+                with transaction.atomic():
+                    travelattachment_payload = {
+                        "travel": travel,
+                        "type": fileattachment.type.name,
+                        # TODO does caption make sense as name here?
+                        "name": fileattachment.report.name[:100],
+                        "file": fileattachment.report,
+                    }
+                    travelattachment = TravelAttachment(**travelattachment_payload)
+                    try:
+                        travelattachment.save()
+                    except Exception as e:
+                        # Some weird data error remember this problem
+                        failed_travel_attachments.append(travel.id)
+                        print 'EXception saving travel attachment {}'.format(travelattachment_payload)
+                        continue
+
+            # create TravelActivity objects
+            linkedpartners_gov = trip.linkedgovernmentpartner_set.all()
+            linkedpartners = trip.linkedpartner_set.all()
+            travel_type = TRAVEL_TYPE_MAP[trip.travel_type]
+            activities = False
+            with transaction.atomic():
+                if linkedpartners_gov.exists():
+                    partners = linkedpartners_gov
+                    for linked_partner in partners:
+                        activities = True
+                        activity_payload = {
+                            "travel_type": travel_type,
+                            "primary_traveler": trip.owner,
+                            "partner": linked_partner.partner,
+                            # TODO using `trip.from_date` because why not
+                            "date": trip.from_date,
+                        }
+                        travel_activity = TravelActivity(**activity_payload)
+                        travel_activity.save()
+                        travel_activity.travels.add(travel)
+                        for triplocation in trip.triplocation_set.all():
+                            if not triplocation.location:
+                                continue
+                            travel_activity.locations.add(triplocation.location)
+                        travel_activity.save()
+
+                    if trip.status in [trip.COMPLETED, trip.APPROVED]:
+                        trips_with_gov_activities.append(trip.id)
+                        print("!!!GOV_PA|{} Please address this trip as government partner could not "
+                              "be added to travel activity".format(trip.id))
+                    print("Linked government partner not ported into T2F id: {}  Partners {} ".format(
+                        trip.id, linkedpartners_gov.all()))
+
+                if linkedpartners.exists():
+                    partners = linkedpartners
+
+                    for linked_partner in partners:
+                        activities = True
+                        try:
+                            intervention = Intervention.objects.get(
+                                number=linked_partner.intervention.number
+                            )
+                        except (AttributeError, Intervention.DoesNotExist):
+                            intervention = None
+
+                        activity_payload = {
+                            "travel_type": travel_type,
+                            "primary_traveler": trip.owner,
+                            "partner": linked_partner.partner,
+                            # TODO using `trip.from_date` because why not
+                            "date": trip.from_date,
+                        }
+
+                        if intervention is not None:
+                            activity_payload.update({"partnership": intervention})
+
+                        travel_activity = TravelActivity(**activity_payload)
+                        travel_activity.save()
+
+                        travel_activity.travels.add(travel)
+
+                        for triplocation in trip.triplocation_set.all():
+                            if not triplocation.location:
+                                continue
+                            travel_activity.locations.add(triplocation.location)
+                        travel_activity.save()
+                # add at least one activity
+                if not activities:
+                    activity_payload = {
+                        "travel_type": travel_type,
+                        "primary_traveler": trip.owner,
+                        # TODO using `trip.from_date` because why not
+                        "date": trip.from_date,
+                    }
+                    travel_activity = TravelActivity(**activity_payload)
+                    travel_activity.save()
+                    travel_activity.travels.add(travel)
+                    for triplocation in trip.triplocation_set.all():
+                        if not triplocation.location:
+                            continue
+                        travel_activity.locations.add(triplocation.location)
+                    travel_activity.save()
+
+    except IntegrityError, e:
+        print "BAM!: %s" % e
+    print('#############################################################')
+    print('failed reference', failed_reference)
+    print('failed integrity', failed_integrity)
+    print('gov act problems', trips_with_gov_activities)
+
+
+def migrate_trips_all_countries():
+    for country in Country.objects.order_by('name').all():
+        if country.name in ["Global"]:
+            continue
+        print("Migrating trips for: '%s'" % country.name)
+        migrate_trips(country)
+
+
+def migrate_trips_for(country_name):
+
+    country = Country.objects.get(name=country_name)
+
+    print("Migrating trips for: '%s'" % country.name)
+    migrate_trips(country)