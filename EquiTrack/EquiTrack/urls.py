--- conflicted
+++ resolved
@@ -83,14 +83,11 @@
     url(r'^api/prp/v1/', include('partners.prp_urls', namespace='prp_api_v1')),
     url(r'^api/v2/users/', include('users.urls_v2', namespace='users_v2')),
     url(r'^api/v2/funds/', include('funds.urls', namespace='funds')),
-<<<<<<< HEAD
     url(
         r'^api/v2/activity/',
         include('snapshot.urls', namespace='snapshot_api')
     ),
-=======
     url(r'^api/v2/environment/', include('environment.urls_v2', namespace='environment')),
->>>>>>> 5c107565
 
 
     # ***************  API version 3  ******************
