from __future__ import absolute_import

from django.conf import settings
from django.conf.urls import patterns, include, url
from django.contrib.auth.decorators import login_required, user_passes_test
from django.contrib.auth import REDIRECT_FIELD_NAME

from autocomplete_light import shortcuts as autocomplete_light
# import every app/autocomplete_light_registry.py
autocomplete_light.autodiscover()

from rest_framework_swagger.views import get_swagger_view

from rest_framework_nested import routers

# Uncomment the next two lines to enable the admin:
from django.contrib import admin
admin.autodiscover()

from .utils import staff_required
from .views import (
    MainView,
    MapView,
    DashboardView,
    UserDashboardView,
    CmtDashboardView,
    HACTDashboardView,
    PartnershipsView,
    OutdatedBrowserView
)
from locations.views import (
    LocationTypesViewSet,
    LocationsViewSet,
    LocationsLightViewSet,
)
from trips.views import TripsViewSet, TripFileViewSet, TripActionPointViewSet
from partners.views import PartnerOrganizationsViewSet, AgreementViewSet, PartnerStaffMembersViewSet, FileTypeViewSet
from users.views import UserViewSet, GroupViewSet, OfficeViewSet, SectionViewSet
from funds.views import DonorViewSet, GrantViewSet
from reports.views import (
    ResultStructureViewSet,
    ResultTypeViewSet,
    SectorViewSet,
    # GoalViewSet,
    IndicatorViewSet,
    MilestoneViewSet,
    ResultViewSet,
    UnitViewSet
)

from partners.urls import (
    simple_interventions_api,
    interventions_api,
    results_api,
    simple_results_api,
    intervention_reports_api,
    bulk_reports_api,
    pcasectors_api,
    pcabudgets_api,
    pcafiles_api,
    pcaamendments_api,
    pcalocations_api,
    pcagrants_api,
    partners_api,
    staffm_api,
    agreement_api,
    simple_agreements_api,
)

from workplan.views import (
    CommentViewSet,
    WorkplanViewSet,
    WorkplanProjectViewSet,
    LabelViewSet,
)

schema_view = get_swagger_view(title='eTools API')

api = routers.SimpleRouter()

trips_api = routers.SimpleRouter()
trips_api.register(r'trips', TripsViewSet, base_name='trips')

tripsfiles_api = routers.NestedSimpleRouter(trips_api, r'trips', lookup='trips')
tripsfiles_api.register(r'files', TripFileViewSet, base_name='files')

actionpoint_api = routers.NestedSimpleRouter(trips_api, r'trips', lookup='trips')
actionpoint_api.register(r'actionpoints', TripActionPointViewSet, base_name='actionpoints')

api.register(r'partners/file-types', FileTypeViewSet, base_name='filetypes')

api.register(r'users', UserViewSet, base_name='users')
api.register(r'groups', GroupViewSet, base_name='groups')
api.register(r'offices', OfficeViewSet, base_name='offices')
api.register(r'sections', SectionViewSet, base_name='sections')

api.register(r'funds/donors', DonorViewSet, base_name='donors')
api.register(r'funds/grants', GrantViewSet, base_name='grants')

api.register(r'reports/result-structures', ResultStructureViewSet, base_name='resultstructures')
api.register(r'reports/result-types', ResultTypeViewSet, base_name='resulttypes')
api.register(r'reports/sectors', SectorViewSet, base_name='sectors')
api.register(r'reports/indicators', IndicatorViewSet, base_name='indicators')
api.register(r'reports/milestones', MilestoneViewSet, base_name='milestones')
api.register(r'reports/results', ResultViewSet, base_name='results')
api.register(r'reports/units', UnitViewSet, base_name='units')

api.register(r'locations', LocationsViewSet, base_name='locations')
api.register(r'locations-light', LocationsLightViewSet, base_name='locations-light')
api.register(r'locations-types', LocationTypesViewSet, base_name='locationtypes')

api.register(r'comments', CommentViewSet, base_name='comments')
api.register(r'workplans', WorkplanViewSet, base_name='workplans')
api.register(r'workplan_projects', WorkplanProjectViewSet, base_name='workplan_projects')
api.register(r'labels', LabelViewSet, base_name='labels')


urlpatterns = patterns(
    '',
    # TODO: overload login_required to staff_required to automatically re-route partners to the parter portal
    url(r'^$', staff_required(UserDashboardView.as_view()), name='dashboard'),
    url(r'^login/$', MainView.as_view(), name='main'),
    url(r'^indicators', login_required(DashboardView.as_view()), name='indicator_dashboard'),
    url(r'^partnerships', login_required(PartnershipsView.as_view()), name='partnerships_dashboard'),
    url(r'^map/$', login_required(MapView.as_view()), name='map'),
    url(r'^cmt/$', login_required(CmtDashboardView.as_view()), name='cmt'),
    url(r'^hact/$', login_required(HACTDashboardView.as_view()), name='hact_dashboard'),

    url(r'^locations/', include('locations.urls')),
    url(r'^management/', include('management.urls')),
    url(r'^partners/', include('partners.urls')),
    url(r'^trips/', include('trips.urls')),
    url(r'^users/', include('users.urls')),
    url(r'^supplies/', include('supplies.urls')),

    url(r'^api/', include(api.urls)),
    url(r'^api/', include(partners_api.urls)),
    url(r'^api/', include(staffm_api.urls)),
    url(r'^api/', include(agreement_api.urls)),
    url(r'^api/', include(simple_agreements_api.urls)),
    url(r'^api/', include(interventions_api.urls)),
    url(r'^api/', include(simple_interventions_api.urls)),
    url(r'^api/', include(simple_results_api.urls)),
    url(r'^api/', include(results_api.urls)),
    url(r'^api/', include(pcasectors_api.urls)),
    url(r'^api/', include(pcabudgets_api.urls)),
    url(r'^api/', include(pcafiles_api.urls)),
    url(r'^api/', include(pcagrants_api.urls)),
    url(r'^api/', include(pcaamendments_api.urls)),
    url(r'^api/', include(pcalocations_api.urls)),
    url(r'^api/', include(intervention_reports_api.urls)),
    url(r'^api/', include(bulk_reports_api.urls)),
    url(r'^api/', include(trips_api.urls)),
    url(r'^api/', include(tripsfiles_api.urls)),
    url(r'^api/', include(actionpoint_api.urls)),
<<<<<<< HEAD
    url(r'^api/locations/pcode/(?P<p_code>\w+)/$', LocationsViewSet.as_view({'get': 'retrieve'}), name='locations_detail_pcode'),
    url(r'^api/docs/', include('rest_framework_swagger.urls')),
=======
    url(r'^api/docs/', schema_view),
>>>>>>> 1a43903f

    # Uncomment the next line to enable the admin:
    url(r'^admin/', include(admin.site.urls)),
    # Uncomment the admin/doc line below to enable admin documentation:
    # url(r'^admin/doc/', include('django.contrib.admindocs.urls')),

    # helper urls
    url(r'^accounts/', include('allauth.urls')),
    url(r'^saml2/', include('djangosaml2.urls')),
    url(r'^chaining/', include('smart_selects.urls')),
    url(r'^autocomplete/', include('autocomplete_light.urls')),
    url(r'^login/token-auth/', 'rest_framework_jwt.views.obtain_jwt_token'),
    url(r'^api-token-auth/', 'rest_framework_jwt.views.obtain_jwt_token'),  # TODO: remove this when eTrips is deployed needed
    url(r'^outdated_browser', OutdatedBrowserView.as_view(), name='outdated_browser')
)


if settings.DEBUG:
    import debug_toolbar

    urlpatterns += patterns(
        '',
        url(r'^__debug__/', include(debug_toolbar.urls)),
        url(r'^test/', 'djangosaml2.views.echo_attributes'),
    )<|MERGE_RESOLUTION|>--- conflicted
+++ resolved
@@ -153,12 +153,8 @@
     url(r'^api/', include(trips_api.urls)),
     url(r'^api/', include(tripsfiles_api.urls)),
     url(r'^api/', include(actionpoint_api.urls)),
-<<<<<<< HEAD
     url(r'^api/locations/pcode/(?P<p_code>\w+)/$', LocationsViewSet.as_view({'get': 'retrieve'}), name='locations_detail_pcode'),
-    url(r'^api/docs/', include('rest_framework_swagger.urls')),
-=======
     url(r'^api/docs/', schema_view),
->>>>>>> 1a43903f
 
     # Uncomment the next line to enable the admin:
     url(r'^admin/', include(admin.site.urls)),
