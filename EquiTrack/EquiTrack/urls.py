from __future__ import absolute_import

# Django imports
from django.conf import settings
from django.conf.urls import include, url
from django.views.generic import TemplateView
from django.views.generic.base import RedirectView
# Uncomment the line below to enable the admin:
from django.contrib import admin

# 3rd party imports
from rest_framework_swagger.views import get_swagger_view
import rest_framework_jwt.views
from rest_framework_nested import routers
import djangosaml2.views

# Project imports
from publics.views import StaticDataView
from .stream_feed.feeds import JSONActivityFeedWithCustomData
from .views import (
    MainView,
    OutdatedBrowserView
)
from locations.views import (
    LocationTypesViewSet,
    LocationsViewSet,
    LocationsLightViewSet,
)
from trips.views import TripsViewSet, TripFileViewSet, TripActionPointViewSet

from partners.views.v1 import (
    FileTypeViewSet,
)
from users.views import UserViewSet, GroupViewSet, OfficeViewSet, SectionViewSet
from reports.views.v1 import (
    ResultTypeViewSet,
    SectorViewSet,
    # GoalViewSet,
    IndicatorViewSet,
    ResultViewSet,
    UnitViewSet
)

from partners.urls import (
    # interventions_api,
    # results_api,
    # simple_results_api,
    # intervention_reports_api,
    # pcasectors_api,
    # pcabudgets_api,
    # pcafiles_api,
    # pcaamendments_api,
    # pcalocations_api,
    # pcagrants_api,
    staffm_api,
    # agreement_api,
    # simple_agreements_api,
)

from management.urls import urlpatterns as management_urls

from workplan.views import (
    CommentViewSet,
    WorkplanViewSet,
    WorkplanProjectViewSet,
    LabelViewSet,
    MilestoneViewSet
)

from t2f.urls import urlpatterns as t2f_patterns
from publics import urls as publics_patterns

schema_view = get_swagger_view(title='eTools API')

api = routers.SimpleRouter()

# ******************  API version 1 - not used ******************************

<<<<<<< HEAD
# from funds.views import DonorViewSet, GrantViewSet
# api.register(r'funds/donors', DonorViewSet, base_name='donors')
# api.register(r'funds/grants', GrantViewSet, base_name='grants')
=======
>>>>>>> 2b444f3f
trips_api = routers.SimpleRouter()
trips_api.register(r'trips', TripsViewSet, base_name='trips')
tripsfiles_api = routers.NestedSimpleRouter(trips_api, r'trips', lookup='trips')
tripsfiles_api.register(r'files', TripFileViewSet, base_name='files')
actionpoint_api = routers.NestedSimpleRouter(trips_api, r'trips', lookup='trips')
actionpoint_api.register(r'actionpoints', TripActionPointViewSet, base_name='actionpoints')
# from reports.views.v1 import ResultStructureViewSet
# api.register(r'reports/result-structures', ResultStructureViewSet, base_name='resultstructures')

# ******************  API version 1  ******************************
api.register(r'partners/file-types', FileTypeViewSet, base_name='filetypes')

api.register(r'users', UserViewSet, base_name='users')
api.register(r'groups', GroupViewSet, base_name='groups')
api.register(r'offices', OfficeViewSet, base_name='offices')
api.register(r'sections', SectionViewSet, base_name='sections')

api.register(r'reports/result-types', ResultTypeViewSet, base_name='resulttypes')
api.register(r'reports/sectors', SectorViewSet, base_name='sectors')
api.register(r'reports/indicators', IndicatorViewSet, base_name='indicators')
api.register(r'reports/results', ResultViewSet, base_name='results')
api.register(r'reports/units', UnitViewSet, base_name='units')

api.register(r'locations', LocationsViewSet, base_name='locations')
api.register(r'locations-light', LocationsLightViewSet, base_name='locations-light')
api.register(r'locations-types', LocationTypesViewSet, base_name='locationtypes')

api.register(r'comments', CommentViewSet, base_name='comments')
api.register(r'workplans', WorkplanViewSet, base_name='workplans')
api.register(r'workplans/milestones', MilestoneViewSet, base_name='milestones')
api.register(r'workplan_projects', WorkplanProjectViewSet, base_name='workplan_projects')
api.register(r'labels', LabelViewSet, base_name='labels')

# from django.contrib.auth.decorators import login_required
# from .utils import staff_required
urlpatterns = [
    # TODO: overload login_required to staff_required to automatically re-route partners to the parter portal

    # Used for admin and dashboard pages in django
    url(r'^$', RedirectView.as_view(url='/dash/', permanent=False), name='dashboard'),
    url(r'^login/$', MainView.as_view(), name='main'),

<<<<<<< HEAD
    # url(r'^indicators', login_required(DashboardView.as_view()), name='indicator_dashboard'),
    # url(r'^partnerships', login_required(PartnershipsView.as_view()), name='partnerships_dashboard'),
    # url(r'^map/$', login_required(MapView.as_view()), name='map'),
    # url(r'^cmt/$', login_required(CmtDashboardView.as_view()), name='cmt'),
    # url(r'^hact/$', login_required(HACTDashboardView.as_view()), name='hact_dashboard'),
=======
>>>>>>> 2b444f3f

    url(r'^api/static_data/$', StaticDataView.as_view({'get': 'list'}), name='public_static'),

    # ***************  API version 1  ********************
    url(r'^locations/', include('locations.urls')),
    url(r'^users/', include('users.urls')),
    url(r'^supplies/', include('supplies.urls')),
    url(r'^api/management/', include(management_urls, namespace='management')),
    url(r'^api/', include(api.urls)),
    url(r'^api/', include(staffm_api.urls)),
    url(r'^api/', include(publics_patterns, namespace='public')),


    # url(r'^trips/', include('trips.urls')),
    url(r'^api/', include(trips_api.urls)),
    url(r'^api/', include(tripsfiles_api.urls)),
    url(r'^api/', include(actionpoint_api.urls)),

    # ***************  API version 2  ******************
    url(r'^api/locations/pcode/(?P<p_code>\w+)/$',
        LocationsViewSet.as_view({'get': 'retrieve'}),
        name='locations_detail_pcode'),
    url(r'^api/t2f/', include(t2f_patterns)),
    url(r'^api/v2/', include('reports.urls_v2')),
    url(r'^api/v2/', include('partners.urls_v2', namespace='partners_api')),
    url(r'^api/v2/users/', include('users.urls_v2')),
    url(r'^api/v2/funds/', include('funds.urls', namespace='funds')),


    url(r'^api/docs/', schema_view),
    # Uncomment the next line to enable the admin:
    url(r'^admin/', include(admin.site.urls)),
    # Uncomment the admin/doc line below to enable admin documentation:
    # url(r'^admin/doc/', include('django.contrib.admindocs.urls')),

    # helper urls
    url(r'^accounts/', include('allauth.urls')),
    url(r'^saml2/', include('djangosaml2.urls')),
    url(r'^chaining/', include('smart_selects.urls')),
    url(r'^login/token-auth/', rest_framework_jwt.views.obtain_jwt_token),
    # TODO: remove this when eTrips is deployed needed
    url(r'^api-token-auth/', rest_framework_jwt.views.obtain_jwt_token),
    url(r'^outdated_browser', OutdatedBrowserView.as_view(), name='outdated_browser'),
    url(r'^workspace_inactive/$', TemplateView.as_view(template_name='removed_workspace.html'),
        name='workspace-inactive'),

    # Activity stream
    url(r'^activity/(?P<model_name>\w+)/json/$',
        JSONActivityFeedWithCustomData.as_view(name='custom_data_model_stream'),
        name='custom_data_model_stream'),
    url(r'^activity/(?P<model_name>\w+)/(?P<obj_id>\d+)/json/$',
        JSONActivityFeedWithCustomData.as_view(name='custom_data_model_detail_stream'),
        name='custom_data_model_detail_stream'),
    url('^activity/', include('actstream.urls')),
]


if settings.DEBUG:
    import debug_toolbar

    urlpatterns += [
        url(r'^__debug__/', include(debug_toolbar.urls)),
        url(r'^test/', djangosaml2.views.echo_attributes),
    ]<|MERGE_RESOLUTION|>--- conflicted
+++ resolved
@@ -76,12 +76,6 @@
 
 # ******************  API version 1 - not used ******************************
 
-<<<<<<< HEAD
-# from funds.views import DonorViewSet, GrantViewSet
-# api.register(r'funds/donors', DonorViewSet, base_name='donors')
-# api.register(r'funds/grants', GrantViewSet, base_name='grants')
-=======
->>>>>>> 2b444f3f
 trips_api = routers.SimpleRouter()
 trips_api.register(r'trips', TripsViewSet, base_name='trips')
 tripsfiles_api = routers.NestedSimpleRouter(trips_api, r'trips', lookup='trips')
@@ -124,22 +118,13 @@
     url(r'^$', RedirectView.as_view(url='/dash/', permanent=False), name='dashboard'),
     url(r'^login/$', MainView.as_view(), name='main'),
 
-<<<<<<< HEAD
-    # url(r'^indicators', login_required(DashboardView.as_view()), name='indicator_dashboard'),
-    # url(r'^partnerships', login_required(PartnershipsView.as_view()), name='partnerships_dashboard'),
-    # url(r'^map/$', login_required(MapView.as_view()), name='map'),
-    # url(r'^cmt/$', login_required(CmtDashboardView.as_view()), name='cmt'),
-    # url(r'^hact/$', login_required(HACTDashboardView.as_view()), name='hact_dashboard'),
-=======
->>>>>>> 2b444f3f
-
     url(r'^api/static_data/$', StaticDataView.as_view({'get': 'list'}), name='public_static'),
 
     # ***************  API version 1  ********************
     url(r'^locations/', include('locations.urls')),
     url(r'^users/', include('users.urls')),
     url(r'^supplies/', include('supplies.urls')),
-    url(r'^api/management/', include(management_urls, namespace='management')),
+    url(r'^api/management/', include(management_urls)),
     url(r'^api/', include(api.urls)),
     url(r'^api/', include(staffm_api.urls)),
     url(r'^api/', include(publics_patterns, namespace='public')),
