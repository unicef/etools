--- conflicted
+++ resolved
@@ -164,13 +164,10 @@
     url(r'^api/', include(trips_api.urls)),
     url(r'^api/', include(tripsfiles_api.urls)),
     url(r'^api/', include(actionpoint_api.urls)),
-<<<<<<< HEAD
     url(r'^api/locations/pcode/(?P<p_code>\w+)/$', LocationsViewSet.as_view({'get': 'retrieve'}), name='locations_detail_pcode'),
-=======
     url(r'^api/t2f/', include(et2f_patterns, namespace='t2f')),
     url(r'^api/v2/', include('reports.urls_v2')),
     url(r'^api/v2/', include('partners.urls_v2')),
->>>>>>> 7240b702
     url(r'^api/docs/', schema_view),
 
     # Uncomment the next line to enable the admin:
