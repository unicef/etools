from __future__ import absolute_import

# Django imports
from django.conf import settings
from django.conf.urls import include, url
from django.views.generic import TemplateView
from django.contrib import admin

# 3rd party imports
from rest_framework_swagger.views import get_swagger_view
from rest_framework_swagger.renderers import OpenAPIRenderer
from rest_framework.schemas import get_schema_view
import rest_framework_jwt.views
from rest_framework_nested import routers
import djangosaml2.views

# Project imports
from EquiTrack.stream_feed.feeds import JSONActivityFeedWithCustomData
from EquiTrack.views import (
    MainView,
    OutdatedBrowserView
)
from locations.views import (
    LocationTypesViewSet,
    LocationsViewSet,
    LocationsLightViewSet,
)
from management.urls import urlpatterns as management_urls
from partners.views.v1 import (
    FileTypeViewSet,
)
from publics import urls as publics_patterns
from publics.views import StaticDataView
from reports.views.v1 import (
    ResultTypeViewSet,
    SectorViewSet,
    IndicatorViewSet,
    ResultViewSet,
    UnitViewSet
)
from t2f.urls import urlpatterns as t2f_patterns
from users.views import UserViewSet, GroupViewSet, OfficeViewSet, SectionViewSet, ModuleRedirectView
<<<<<<< HEAD
from workplan.views import (
    CommentViewSet,
    WorkplanViewSet,
    WorkplanProjectViewSet,
    LabelViewSet,
    MilestoneViewSet
)
from security.urls import urlpatterns as security_patterns
=======
>>>>>>> 130ab7b8


# ******************  API docs and schemas  ******************************
schema_view = get_swagger_view(title='eTools API')

# coreapi+json (http://www.coreapi.org/)
schema_view_json_coreapi = get_schema_view(title="eTools API")
# openapi+json (https://openapis.org/ aka swagger 2.0)
schema_view_json_openapi = get_schema_view(title="eTools API",
                                           renderer_classes=[OpenAPIRenderer])

api = routers.SimpleRouter()

# ******************  API version 1  ******************************
api.register(r'partners/file-types', FileTypeViewSet, base_name='filetypes')

api.register(r'users', UserViewSet, base_name='users')
api.register(r'groups', GroupViewSet, base_name='groups')
api.register(r'offices', OfficeViewSet, base_name='offices')
api.register(r'sections', SectionViewSet, base_name='sections')

api.register(r'reports/result-types', ResultTypeViewSet, base_name='resulttypes')
api.register(r'reports/sectors', SectorViewSet, base_name='sectors')
api.register(r'reports/indicators', IndicatorViewSet, base_name='indicators')
api.register(r'reports/results', ResultViewSet, base_name='results')
api.register(r'reports/units', UnitViewSet, base_name='units')

api.register(r'locations', LocationsViewSet, base_name='locations')
api.register(r'locations-light', LocationsLightViewSet, base_name='locations-light')
api.register(r'locations-types', LocationTypesViewSet, base_name='locationtypes')

urlpatterns = [
    # Used for admin and dashboard pages in django
    url(r'^$', ModuleRedirectView.as_view(), name='dashboard'),
    url(r'^login/$', MainView.as_view(), name='main'),
    url(r'^security/', include(security_patterns, namespace='security')),

    url(r'^api/static_data/$', StaticDataView.as_view({'get': 'list'}), name='public_static'),

    # ***************  API version 1  ********************
    url(r'^locations/', include('locations.urls')),
    url(r'^users/', include('users.urls')),
    url(r'^api/management/', include(management_urls)),
    url(r'^api/', include(api.urls)),
    url(r'^api/', include(publics_patterns, namespace='public')),

    # ***************  API version 2  ******************
    url(r'^api/locations/pcode/(?P<p_code>\w+)/$',
        LocationsViewSet.as_view({'get': 'retrieve'}),
        name='locations_detail_pcode'),
    url(r'^api/t2f/', include(t2f_patterns)),
    url(r'^api/audit/', include('audit.urls', namespace='audit')),
    url(r'^api/v2/', include('reports.urls_v2')),
    url(r'^api/v2/', include('partners.urls_v2', namespace='partners_api')),
    url(r'^api/v2/hact/', include('hact.urls', namespace='hact_api')),
    url(r'^api/v2/users/', include('users.urls_v2', namespace='users_v2')),
    url(r'^api/v2/funds/', include('funds.urls', namespace='funds')),
    url(r'^api/v2/environment/', include('environment.urls_v2', namespace='environment')),


    # ***************  API version 3  ******************
    url(r'^api/v3/users/', include('users.urls_v3', namespace='users_v3')),


    url(r'^api/docs/', schema_view),
    url(r'^api/schema/coreapi', schema_view_json_coreapi),
    url(r'^api/schema/openapi', schema_view_json_openapi),
    url(r'^admin/', include(admin.site.urls)),

    # helper urls
    url(r'^accounts/', include('allauth.urls')),
    url(r'^saml2/', include('djangosaml2.urls')),
    url(r'^chaining/', include('smart_selects.urls')),
    url(r'^login/token-auth/', rest_framework_jwt.views.obtain_jwt_token),
    # TODO: remove this when eTrips is deployed needed
    url(r'^api-token-auth/', rest_framework_jwt.views.obtain_jwt_token),
    url(r'^outdated_browser', OutdatedBrowserView.as_view(), name='outdated_browser'),
    url(r'^workspace_inactive/$', TemplateView.as_view(template_name='removed_workspace.html'),
        name='workspace-inactive'),

    # Activity stream
    url(r'^activity/(?P<model_name>\w+)/json/$',
        JSONActivityFeedWithCustomData.as_view(name='custom_data_model_stream'),
        name='custom_data_model_stream'),
    url(r'^activity/(?P<model_name>\w+)/(?P<obj_id>\d+)/json/$',
        JSONActivityFeedWithCustomData.as_view(name='custom_data_model_detail_stream'),
        name='custom_data_model_detail_stream'),
    url('^activity/', include('actstream.urls')),
    url('^monitoring/', include('monitoring.urls')),
]


if settings.DEBUG:
    import debug_toolbar

    urlpatterns += [
        url(r'^__debug__/', include(debug_toolbar.urls)),
        url(r'^test/', djangosaml2.views.echo_attributes),
    ]<|MERGE_RESOLUTION|>--- conflicted
+++ resolved
@@ -40,18 +40,7 @@
 )
 from t2f.urls import urlpatterns as t2f_patterns
 from users.views import UserViewSet, GroupViewSet, OfficeViewSet, SectionViewSet, ModuleRedirectView
-<<<<<<< HEAD
-from workplan.views import (
-    CommentViewSet,
-    WorkplanViewSet,
-    WorkplanProjectViewSet,
-    LabelViewSet,
-    MilestoneViewSet
-)
 from security.urls import urlpatterns as security_patterns
-=======
->>>>>>> 130ab7b8
-
 
 # ******************  API docs and schemas  ******************************
 schema_view = get_swagger_view(title='eTools API')
