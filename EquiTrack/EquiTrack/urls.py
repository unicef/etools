from django.conf.urls import patterns, include, url
from django.views.generic import TemplateView
from django.contrib.auth.decorators import login_required

import autocomplete_light
# import every app/autocomplete_light_registry.py
autocomplete_light.autodiscover()

# Uncomment the next two lines to enable the admin:
from django.contrib import admin
admin.autodiscover()

urlpatterns = patterns(
    '',
    url(r'^$', login_required(TemplateView.as_view(template_name='base.html'))),
    (r'^login/$', 'django.contrib.auth.views.login', {'template_name': 'admin/login.html'}),

<<<<<<< HEAD
    url(r'partners/', include('partners.urls')),
=======
    url(r'', include('partners.urls')),
>>>>>>> 490a8af8

    # Uncomment the admin/doc line below to enable admin documentation:
    # url(r'^admin/doc/', include('django.contrib.admindocs.urls')),

    # Uncomment the next line to enable the admin:
    url(r'^admin/', include(admin.site.urls)),

    url(r'^chaining/', include('smart_selects.urls')),
    url(r'^autocomplete/', include('autocomplete_light.urls')),
    url(r'^api-auth/', include('rest_framework.urls', namespace='rest_framework')),
)<|MERGE_RESOLUTION|>--- conflicted
+++ resolved
@@ -15,11 +15,7 @@
     url(r'^$', login_required(TemplateView.as_view(template_name='base.html'))),
     (r'^login/$', 'django.contrib.auth.views.login', {'template_name': 'admin/login.html'}),
 
-<<<<<<< HEAD
-    url(r'partners/', include('partners.urls')),
-=======
     url(r'', include('partners.urls')),
->>>>>>> 490a8af8
 
     # Uncomment the admin/doc line below to enable admin documentation:
     # url(r'^admin/doc/', include('django.contrib.admindocs.urls')),
