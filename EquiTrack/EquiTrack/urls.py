from __future__ import absolute_import

from django.conf import settings
from django.conf.urls import patterns, include, url
from django.contrib.auth.decorators import login_required, user_passes_test
from django.contrib.auth import REDIRECT_FIELD_NAME

from autocomplete_light import shortcuts as autocomplete_light
# import every app/autocomplete_light_registry.py
autocomplete_light.autodiscover()

from rest_framework_swagger.views import get_swagger_view

from rest_framework_nested import routers

# Uncomment the next two lines to enable the admin:
from django.contrib import admin
admin.autodiscover()

from .utils import staff_required
from .views import (
    MainView,
    MapView,
    DashboardView,
    UserDashboardView,
    CmtDashboardView,
    HACTDashboardView,
    PartnershipsView,
    OutdatedBrowserView
)
from locations.views import (
    LocationTypesViewSet,
    LocationsViewSet
)
from trips.views import TripsViewSet, TripFileViewSet, TripActionPointViewSet
<<<<<<< HEAD
=======

>>>>>>> 959ad742
from partners.views.v1 import (
    PartnerOrganizationsViewSet,
    AgreementViewSet,
    PartnerStaffMembersViewSet,
    FileTypeViewSet,
)
from users.views import UserViewSet, GroupViewSet, OfficeViewSet, SectionViewSet
from funds.views import DonorViewSet, GrantViewSet
from reports.views import (
    ResultStructureViewSet,
    ResultTypeViewSet,
    SectorViewSet,
    # GoalViewSet,
    IndicatorViewSet,
    ResultViewSet,
    UnitViewSet
)

from partners.urls import (
    simple_interventions_api,
    interventions_api,
    government_interventions_api,
    simple_government_interventions_api,
    # results_api,
    # simple_results_api,
    # intervention_reports_api,
    bulk_reports_api,
    pcasectors_api,
    pcabudgets_api,
    pcafiles_api,
    pcaamendments_api,
    pcalocations_api,
    pcagrants_api,
    partners_api,
    staffm_api,
    agreement_api,
    simple_agreements_api,
)

from workplan.views import (
    CommentViewSet,
    WorkplanViewSet,
    WorkplanProjectViewSet,
    LabelViewSet,
    MilestoneViewSet
)

from t2f.urls import urlpatterns as et2f_patterns

schema_view = get_swagger_view(title='eTools API')

api = routers.SimpleRouter()

trips_api = routers.SimpleRouter()
trips_api.register(r'trips', TripsViewSet, base_name='trips')

tripsfiles_api = routers.NestedSimpleRouter(trips_api, r'trips', lookup='trips')
tripsfiles_api.register(r'files', TripFileViewSet, base_name='files')

actionpoint_api = routers.NestedSimpleRouter(trips_api, r'trips', lookup='trips')
actionpoint_api.register(r'actionpoints', TripActionPointViewSet, base_name='actionpoints')

api.register(r'partners/file-types', FileTypeViewSet, base_name='filetypes')

api.register(r'users', UserViewSet, base_name='users')
api.register(r'groups', GroupViewSet, base_name='groups')
api.register(r'offices', OfficeViewSet, base_name='offices')
api.register(r'sections', SectionViewSet, base_name='sections')

api.register(r'funds/donors', DonorViewSet, base_name='donors')
api.register(r'funds/grants', GrantViewSet, base_name='grants')

api.register(r'reports/result-structures', ResultStructureViewSet, base_name='resultstructures')
api.register(r'reports/result-types', ResultTypeViewSet, base_name='resulttypes')
api.register(r'reports/sectors', SectorViewSet, base_name='sectors')
api.register(r'reports/indicators', IndicatorViewSet, base_name='indicators')
api.register(r'reports/results', ResultViewSet, base_name='results')
api.register(r'reports/units', UnitViewSet, base_name='units')

api.register(r'locations', LocationsViewSet, base_name='locations')
api.register(r'locations-types', LocationTypesViewSet, base_name='locationtypes')

api.register(r'comments', CommentViewSet, base_name='comments')
api.register(r'workplans', WorkplanViewSet, base_name='workplans')
api.register(r'workplans/milestones', MilestoneViewSet, base_name='milestones')
api.register(r'workplan_projects', WorkplanProjectViewSet, base_name='workplan_projects')
api.register(r'labels', LabelViewSet, base_name='labels')


urlpatterns = patterns(
    '',
    # TODO: overload login_required to staff_required to automatically re-route partners to the parter portal
    url(r'^$', staff_required(UserDashboardView.as_view()), name='dashboard'),
    url(r'^login/$', MainView.as_view(), name='main'),
    url(r'^indicators', login_required(DashboardView.as_view()), name='indicator_dashboard'),
    url(r'^partnerships', login_required(PartnershipsView.as_view()), name='partnerships_dashboard'),
    url(r'^map/$', login_required(MapView.as_view()), name='map'),
    url(r'^cmt/$', login_required(CmtDashboardView.as_view()), name='cmt'),
    url(r'^hact/$', login_required(HACTDashboardView.as_view()), name='hact_dashboard'),

    url(r'^locations/', include('locations.urls')),
    url(r'^management/', include('management.urls')),
    url(r'^partners/', include('partners.urls')),
    url(r'^trips/', include('trips.urls')),
    url(r'^users/', include('users.urls')),
    url(r'^supplies/', include('supplies.urls')),

    # API v2 urls
    url(r'^api/v2/', include('partners.urls_v2')),

    url(r'^api/', include(api.urls)),
    url(r'^api/', include(partners_api.urls)),
    url(r'^api/', include(staffm_api.urls)),
    url(r'^api/', include(agreement_api.urls)),
    url(r'^api/', include(simple_agreements_api.urls)),
    url(r'^api/', include(interventions_api.urls)),
    url(r'^api/', include(government_interventions_api.urls)),
    url(r'^api/', include(simple_government_interventions_api.urls)),
    url(r'^api/', include(simple_interventions_api.urls)),
    # url(r'^api/', include(simple_results_api.urls)),
    # url(r'^api/', include(results_api.urls)),
    url(r'^api/', include(pcasectors_api.urls)),
    url(r'^api/', include(pcabudgets_api.urls)),
    url(r'^api/', include(pcafiles_api.urls)),
    url(r'^api/', include(pcagrants_api.urls)),
    url(r'^api/', include(pcaamendments_api.urls)),
    url(r'^api/', include(pcalocations_api.urls)),
    # url(r'^api/', include(intervention_reports_api.urls)),
    url(r'^api/', include(bulk_reports_api.urls)),
    url(r'^api/', include(trips_api.urls)),
    url(r'^api/', include(tripsfiles_api.urls)),
    url(r'^api/', include(actionpoint_api.urls)),
    url(r'^api/t2f/', include(et2f_patterns, namespace='t2f')),
    url(r'^api/v2/', include('reports.urls_v2')),
    url(r'^api/v2/', include('partners.urls_v2')),
    url(r'^api/docs/', schema_view),

    # Uncomment the next line to enable the admin:
    url(r'^admin/', include(admin.site.urls)),
    # Uncomment the admin/doc line below to enable admin documentation:
    # url(r'^admin/doc/', include('django.contrib.admindocs.urls')),

    # helper urls
    url(r'^accounts/', include('allauth.urls')),
    url(r'^saml2/', include('djangosaml2.urls')),
    url(r'^chaining/', include('smart_selects.urls')),
    url(r'^autocomplete/', include('autocomplete_light.urls')),
    url(r'^login/token-auth/', 'rest_framework_jwt.views.obtain_jwt_token'),
    url(r'^api-token-auth/', 'rest_framework_jwt.views.obtain_jwt_token'),  # TODO: remove this when eTrips is deployed needed
    url(r'^outdated_browser', OutdatedBrowserView.as_view(), name='outdated_browser')
)


if settings.DEBUG:
    import debug_toolbar

    urlpatterns += patterns(
        '',
        url(r'^__debug__/', include(debug_toolbar.urls)),
        url(r'^test/', 'djangosaml2.views.echo_attributes'),
    )<|MERGE_RESOLUTION|>--- conflicted
+++ resolved
@@ -33,10 +33,7 @@
     LocationsViewSet
 )
 from trips.views import TripsViewSet, TripFileViewSet, TripActionPointViewSet
-<<<<<<< HEAD
-=======
 
->>>>>>> 959ad742
 from partners.views.v1 import (
     PartnerOrganizationsViewSet,
     AgreementViewSet,
@@ -144,9 +141,6 @@
     url(r'^users/', include('users.urls')),
     url(r'^supplies/', include('supplies.urls')),
 
-    # API v2 urls
-    url(r'^api/v2/', include('partners.urls_v2')),
-
     url(r'^api/', include(api.urls)),
     url(r'^api/', include(partners_api.urls)),
     url(r'^api/', include(staffm_api.urls)),
