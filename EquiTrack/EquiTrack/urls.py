from __future__ import absolute_import

# Django imports
from django.conf import settings
from django.conf.urls import include, url
from django.views.generic import TemplateView
from django.views.generic.base import RedirectView
# Uncomment the line below to enable the admin:
from django.contrib import admin

# 3rd party imports
from rest_framework_swagger.views import get_swagger_view
import rest_framework_jwt.views
from rest_framework_nested import routers
import djangosaml2.views

# Project imports
from publics.views import StaticDataView
from .stream_feed.feeds import JSONActivityFeedWithCustomData
from .views import (
    MainView,
    OutdatedBrowserView
)
from locations.views import (
    LocationTypesViewSet,
    LocationsViewSet,
    LocationsLightViewSet,
)
from trips.views import TripsViewSet, TripFileViewSet, TripActionPointViewSet
from partners.views.v1 import (
    FileTypeViewSet,
)
<<<<<<< HEAD
from users.views import GroupViewSet, OfficeViewSet, SectionViewSet
=======
from users.views import UserViewSet, GroupViewSet, OfficeViewSet, SectionViewSet
>>>>>>> 9052a53f
from reports.views.v1 import (
    ResultTypeViewSet,
    SectorViewSet,
    IndicatorViewSet,
    ResultViewSet,
    UnitViewSet
)

from partners.urls import (
    # interventions_api,
    # results_api,
    # simple_results_api,
    # intervention_reports_api,
    # pcasectors_api,
    # pcabudgets_api,
    # pcafiles_api,
    # pcaamendments_api,
    # pcalocations_api,
    # pcagrants_api,
    staffm_api,
    # agreement_api,
    # simple_agreements_api,
)

from management.urls import urlpatterns as management_urls

from workplan.views import (
    CommentViewSet,
    WorkplanViewSet,
    WorkplanProjectViewSet,
    LabelViewSet,
    MilestoneViewSet
)

from t2f.urls import urlpatterns as t2f_patterns
from publics import urls as publics_patterns

schema_view = get_swagger_view(title='eTools API')

api = routers.SimpleRouter()

# ******************  API version 1 - not used ******************************

trips_api = routers.SimpleRouter()
trips_api.register(r'trips', TripsViewSet, base_name='trips')
tripsfiles_api = routers.NestedSimpleRouter(trips_api, r'trips', lookup='trips')
tripsfiles_api.register(r'files', TripFileViewSet, base_name='files')
actionpoint_api = routers.NestedSimpleRouter(trips_api, r'trips', lookup='trips')
actionpoint_api.register(r'actionpoints', TripActionPointViewSet, base_name='actionpoints')
# from reports.views.v1 import ResultStructureViewSet
# api.register(r'reports/result-structures', ResultStructureViewSet, base_name='resultstructures')

# ******************  API version 1  ******************************
api.register(r'partners/file-types', FileTypeViewSet, base_name='filetypes')

# api.register(r'users', UserViewSet, base_name='users')
api.register(r'groups', GroupViewSet, base_name='groups')
api.register(r'offices', OfficeViewSet, base_name='offices')
api.register(r'sections', SectionViewSet, base_name='sections')

api.register(r'reports/result-types', ResultTypeViewSet, base_name='resulttypes')
api.register(r'reports/sectors', SectorViewSet, base_name='sectors')
api.register(r'reports/indicators', IndicatorViewSet, base_name='indicators')
api.register(r'reports/results', ResultViewSet, base_name='results')
api.register(r'reports/units', UnitViewSet, base_name='units')

api.register(r'locations', LocationsViewSet, base_name='locations')
api.register(r'locations-light', LocationsLightViewSet, base_name='locations-light')
api.register(r'locations-types', LocationTypesViewSet, base_name='locationtypes')

api.register(r'comments', CommentViewSet, base_name='comments')
api.register(r'workplans', WorkplanViewSet, base_name='workplans')
api.register(r'workplans/milestones', MilestoneViewSet, base_name='milestones')
api.register(r'workplan_projects', WorkplanProjectViewSet, base_name='workplan_projects')
api.register(r'labels', LabelViewSet, base_name='labels')

# from django.contrib.auth.decorators import login_required
# from .utils import staff_required
urlpatterns = [
    # TODO: overload login_required to staff_required to automatically re-route partners to the parter portal

    # Used for admin and dashboard pages in django
    url(r'^$', RedirectView.as_view(url='/dash/', permanent=False), name='dashboard'),
    url(r'^login/$', MainView.as_view(), name='main'),

    url(r'^api/static_data/$', StaticDataView.as_view({'get': 'list'}), name='public_static'),

    # ***************  API version 1  ********************
    url(r'^locations/', include('locations.urls')),
    # url(r'^users/', include('users.urls')), removing old version
    url(r'^supplies/', include('supplies.urls')),
    url(r'^api/management/', include(management_urls)),
    url(r'^api/', include(api.urls)),
    url(r'^api/', include(staffm_api.urls)),
    url(r'^api/', include(publics_patterns, namespace='public')),


    # url(r'^trips/', include('trips.urls')),
    url(r'^api/', include(trips_api.urls)),
    url(r'^api/', include(tripsfiles_api.urls)),
    url(r'^api/', include(actionpoint_api.urls)),

    # ***************  API version 2  ******************
    url(r'^api/locations/pcode/(?P<p_code>\w+)/$',
        LocationsViewSet.as_view({'get': 'retrieve'}),
        name='locations_detail_pcode'),
    url(r'^api/t2f/', include(t2f_patterns)),
    url(r'^api/v2/', include('reports.urls_v2')),
    url(r'^api/v2/', include('partners.urls_v2', namespace='partners_api')),
    url(r'^api/v2/users/', include('users.urls_v2')),
    url(r'^api/v2/funds/', include('funds.urls', namespace='funds')),

    url(r'^api/docs/', schema_view),
    # Uncomment the next line to enable the admin:
    url(r'^admin/', include(admin.site.urls)),
    # Uncomment the admin/doc line below to enable admin documentation:
    # url(r'^admin/doc/', include('django.contrib.admindocs.urls')),

    # helper urls
    url(r'^accounts/', include('allauth.urls')),
    url(r'^saml2/', include('djangosaml2.urls')),
    url(r'^chaining/', include('smart_selects.urls')),
    url(r'^login/token-auth/', rest_framework_jwt.views.obtain_jwt_token),
    # TODO: remove this when eTrips is deployed needed
    url(r'^api-token-auth/', rest_framework_jwt.views.obtain_jwt_token),
    url(r'^outdated_browser', OutdatedBrowserView.as_view(), name='outdated_browser'),
    url(r'^workspace_inactive/$', TemplateView.as_view(template_name='removed_workspace.html'),
        name='workspace-inactive'),

    # Activity stream
    url(r'^activity/(?P<model_name>\w+)/json/$',
        JSONActivityFeedWithCustomData.as_view(name='custom_data_model_stream'),
        name='custom_data_model_stream'),
    url(r'^activity/(?P<model_name>\w+)/(?P<obj_id>\d+)/json/$',
        JSONActivityFeedWithCustomData.as_view(name='custom_data_model_detail_stream'),
        name='custom_data_model_detail_stream'),
    url('^activity/', include('actstream.urls')),
]


if settings.DEBUG:
    import debug_toolbar

    urlpatterns += [
        url(r'^__debug__/', include(debug_toolbar.urls)),
        url(r'^test/', djangosaml2.views.echo_attributes),
    ]<|MERGE_RESOLUTION|>--- conflicted
+++ resolved
@@ -27,17 +27,15 @@
     LocationsLightViewSet,
 )
 from trips.views import TripsViewSet, TripFileViewSet, TripActionPointViewSet
+
 from partners.views.v1 import (
     FileTypeViewSet,
 )
-<<<<<<< HEAD
-from users.views import GroupViewSet, OfficeViewSet, SectionViewSet
-=======
 from users.views import UserViewSet, GroupViewSet, OfficeViewSet, SectionViewSet
->>>>>>> 9052a53f
 from reports.views.v1 import (
     ResultTypeViewSet,
     SectorViewSet,
+    # GoalViewSet,
     IndicatorViewSet,
     ResultViewSet,
     UnitViewSet
@@ -90,7 +88,7 @@
 # ******************  API version 1  ******************************
 api.register(r'partners/file-types', FileTypeViewSet, base_name='filetypes')
 
-# api.register(r'users', UserViewSet, base_name='users')
+api.register(r'users', UserViewSet, base_name='users')
 api.register(r'groups', GroupViewSet, base_name='groups')
 api.register(r'offices', OfficeViewSet, base_name='offices')
 api.register(r'sections', SectionViewSet, base_name='sections')
@@ -124,7 +122,7 @@
 
     # ***************  API version 1  ********************
     url(r'^locations/', include('locations.urls')),
-    # url(r'^users/', include('users.urls')), removing old version
+    url(r'^users/', include('users.urls')),
     url(r'^supplies/', include('supplies.urls')),
     url(r'^api/management/', include(management_urls)),
     url(r'^api/', include(api.urls)),
@@ -146,6 +144,7 @@
     url(r'^api/v2/', include('partners.urls_v2', namespace='partners_api')),
     url(r'^api/v2/users/', include('users.urls_v2')),
     url(r'^api/v2/funds/', include('funds.urls', namespace='funds')),
+
 
     url(r'^api/docs/', schema_view),
     # Uncomment the next line to enable the admin:
