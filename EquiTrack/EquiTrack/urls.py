--- conflicted
+++ resolved
@@ -73,11 +73,8 @@
     url(r'^api/audit/', include('audit.urls', namespace='audit')),
     url(r'^api/v2/', include('reports.urls_v2')),
     url(r'^api/v2/', include('partners.urls_v2', namespace='partners_api')),
-<<<<<<< HEAD
     url(r'^api/prp/v1/', include('partners.prp_urls', namespace='prp_api_v1')),
-=======
     url(r'^api/v2/hact/', include('hact.urls', namespace='hact_api')),
->>>>>>> 130ab7b8
     url(r'^api/v2/users/', include('users.urls_v2', namespace='users_v2')),
     url(r'^api/v2/funds/', include('funds.urls', namespace='funds')),
     url(
