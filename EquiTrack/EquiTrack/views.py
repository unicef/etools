__author__ = 'jcranwellward'

from django.views.generic import TemplateView

from partners.models import PCA, PartnerOrganization, PCASectorOutput
from reports.models import Sector, ResultStructure, Indicator
from locations.models import CartoDBTable, GatewayType, Governorate, Region
from funds.models import Donor
<<<<<<< HEAD
from django.shortcuts import render_to_response
from django.http import HttpResponse
from django.core import serializers
=======

>>>>>>> d371f5ae

class DashboardView(TemplateView):

    template_name = 'dashboard.html'

    def get_context_data(self, **kwargs):

        sectors = {}
        sructure = self.request.GET.get('structure', 1)
        try:
            current_structure = ResultStructure.objects.get(id=sructure)
        except ResultStructure.DoesNotExist:
            current_structure = None
        for sector in Sector.objects.all():
            indicators = sector.indicator_set.filter(
                view_on_dashboard=True,
            )
            if current_structure:
                indicators = indicators.filter(
                    result_structure=current_structure
                )
            if not indicators:
                continue

            sectors[sector.name] = []
            for indicator in indicators:
                programmed = indicator.programmed(
                    result_structure=current_structure
                )
                sectors[sector.name].append(
                    {
                        'indicator': indicator,
                        'programmed': programmed
                    }
                )

        return {
            'sectors': sectors,
            'current_structure': current_structure,
            'structures': ResultStructure.objects.all(),
            'pcas': {
                'active': PCA.objects.filter(
                    status=PCA.ACTIVE,
                    amendment_number=0,
                ).count(),
                'implemented': PCA.objects.filter(
                    status=PCA.IMPLEMENTED,
                    amendment_number=0,
                ).count(),
                'in_process': PCA.objects.filter(
                    status=PCA.IN_PROCESS,
                ).count(),
                'cancelled': PCA.objects.filter(
                    status=PCA.CANCELLED,
                    amendment_number=0,
                ).count(),
            }
        }


class MapView(TemplateView):

    template_name = 'map.html'

    def get_context_data(self, **kwargs):
        return {
            'tables': CartoDBTable.objects.all(),
            'gateway_list': GatewayType.objects.all(),
            'governorate_list': Governorate.objects.all(),
            'sectors_list': Sector.objects.all(),
            'result_structure_list': ResultStructure.objects.all(),
            'region_list': Region.objects.all(),
            'partner_list': PartnerOrganization.objects.all(),
            'indicator_list': Indicator.objects.all(),
            'output_list': PCASectorOutput.objects.all(),
            'donor_list': Donor.objects.all()
<<<<<<< HEAD
        }


class NikMapView(TemplateView):

    template_name = 'map_nik.html'

    def get_context_data(self, **kwargs):
        return {'gateway_list': GatewayType.objects.all(),
                'governorate_list': Governorate.objects.all(),
                'tables': CartoDBTable.objects.all()
                }


def all_json_governorates(request, gateway):
    current_gateway = GatewayType.objects.get(id=gateway)
    gs = Governorate.objects.all().filter(gateway=current_gateway)
    json_gs = serializers.serialize("json", gs)
    return HttpResponse(json_gs, mimetype="application/javascript")
=======
        }
>>>>>>> d371f5ae
<|MERGE_RESOLUTION|>--- conflicted
+++ resolved
@@ -6,13 +6,7 @@
 from reports.models import Sector, ResultStructure, Indicator
 from locations.models import CartoDBTable, GatewayType, Governorate, Region
 from funds.models import Donor
-<<<<<<< HEAD
-from django.shortcuts import render_to_response
-from django.http import HttpResponse
-from django.core import serializers
-=======
 
->>>>>>> d371f5ae
 
 class DashboardView(TemplateView):
 
@@ -89,26 +83,4 @@
             'indicator_list': Indicator.objects.all(),
             'output_list': PCASectorOutput.objects.all(),
             'donor_list': Donor.objects.all()
-<<<<<<< HEAD
-        }
-
-
-class NikMapView(TemplateView):
-
-    template_name = 'map_nik.html'
-
-    def get_context_data(self, **kwargs):
-        return {'gateway_list': GatewayType.objects.all(),
-                'governorate_list': Governorate.objects.all(),
-                'tables': CartoDBTable.objects.all()
-                }
-
-
-def all_json_governorates(request, gateway):
-    current_gateway = GatewayType.objects.get(id=gateway)
-    gs = Governorate.objects.all().filter(gateway=current_gateway)
-    json_gs = serializers.serialize("json", gs)
-    return HttpResponse(json_gs, mimetype="application/javascript")
-=======
-        }
->>>>>>> d371f5ae
+        }