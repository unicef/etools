--- conflicted
+++ resolved
@@ -68,7 +68,7 @@
 }
 
 LOGIN_URL = '/login/'
-LOGIN_REDIRECT_URL = '/'
+LOGIN_REDIRECT_URL = '/dash/'
 AUTH_USER_MODEL = 'auth.User'
 AUTH_PROFILE_MODULE = 'users.UserProfile'
 
@@ -111,7 +111,7 @@
         'rest_framework.renderers.JSONRenderer',
         'rest_framework_csv.renderers.CSVRenderer',
         'rest_framework_xml.renderers.XMLRenderer',
-    ),
+    )
 }
 
 CORS_ORIGIN_ALLOW_ALL = True
@@ -301,14 +301,9 @@
             normpath(join(SITE_ROOT, 'templates')),
             normpath(join(SITE_ROOT, 'templates', 'frontend'))
         ],
-        # 'APP_DIRS': True,
+        'APP_DIRS': True,
         'OPTIONS': {
             'debug': DEBUG,  # TEMPLATE_DEBUG was deprecated
-            'loaders': [
-                'django.template.loaders.filesystem.Loader',
-                'django.template.loaders.app_directories.Loader',
-                'utils.mail.loaders.EmailTemplateLoader',
-            ],
             'context_processors': [
                 # Already defined Django-related contexts here
 
@@ -402,11 +397,6 @@
     'analytical',
     'mptt',
     'easy_pdf',
-<<<<<<< HEAD
-    'django_hstore',
-    'ordered_model',
-=======
->>>>>>> edb44b3f
 
     'vision',
     'management',
@@ -414,11 +404,6 @@
     # you must list the app where your tenant model resides in
     'users',
     'notification',
-    'django_filters',
-    'utils.common',
-    'utils.mail',
-    'utils.writable_serializers',
-    'utils.permissions',
 )
 
 MPTT_ADMIN_LEVEL_INDENT = 20
@@ -433,14 +418,11 @@
     'reports',
     'partners',
     'trips',
+    'tpm',
     'supplies',
     't2f',
     'workplan',
     'actstream',
-    'attachments',
-    'tpm',
-    'audit',
-    'firms',
 )
 
 
