--- conflicted
+++ resolved
@@ -402,11 +402,7 @@
     'analytical',
     'mptt',
     'easy_pdf',
-<<<<<<< HEAD
-    'django_hstore',
     'ordered_model',
-=======
->>>>>>> d166b0f9
 
     'vision',
     'management',
