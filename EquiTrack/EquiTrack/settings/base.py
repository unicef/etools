--- conflicted
+++ resolved
@@ -185,12 +185,9 @@
     'utils.mail',
     'utils.writable_serializers',
     'utils.permissions',
-<<<<<<< HEAD
-    'permissions2',
-=======
     'waffle',
     'email_auth',
->>>>>>> 002129d4
+    'permissions2',
 )
 TENANT_APPS = (
     'django_fsm',
