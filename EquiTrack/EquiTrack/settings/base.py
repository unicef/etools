"""Common settings and globals."""
from __future__ import absolute_import

import os
from os.path import abspath, basename, dirname, join, normpath
from sys import path
import datetime
from cryptography.x509 import load_pem_x509_certificate
from cryptography.hazmat.backends import default_backend

import dj_database_url
import saml2
from saml2 import saml
from kombu import Exchange, Queue


########## PATH CONFIGURATION
# Absolute filesystem path to the Django project directory:
DJANGO_ROOT = dirname(dirname(abspath(__file__)))

# Absolute filesystem path to the top-level project folder:
SITE_ROOT = dirname(DJANGO_ROOT)

# for Django 1.6
BASE_DIR = dirname(SITE_ROOT)

HOST = os.environ.get('DJANGO_ALLOWED_HOST', 'localhost:8000')
ENVIRONMENT = os.environ.get('ENVIRONMENT', '')

# Site name:
SITE_NAME = basename(DJANGO_ROOT)
SUIT_CONFIG = {
    'ADMIN_NAME': 'eTools',
    'SEARCH_URL': '/admin/partners/pca/',
    'CONFIRM_UNSAVED_CHANGES': False,

    'MENU': (

        {'app': 'auth', 'label': 'Users', 'icon': 'icon-user'},

        {'label': 'Dashboard', 'icon': 'icon-globe', 'url': 'dashboard'},

        {'label': 'Partnerships', 'icon': 'icon-pencil', 'models': [
            {'model': 'partners.partnerorganization', 'label': 'Partners'},
            {'model': 'partners.agreement'},
            {'model': 'partners.intervention'},
            {'model': 'partners.governmentintervention', 'label': 'Government'},
        ]},

        {'app': 'trips', 'icon': 'icon-road', 'models': [
            {'model': 'trips.trip'},
            {'model': 'trips.actionpoint'},
        ]},

        {'app': 'funds', 'icon': 'icon-briefcase'},

        {'label': 'Result Structures', 'app': 'reports', 'icon': 'icon-info-sign', 'models': [
            {'model': 'reports.resultstructure'},
            {'model': 'reports.sector'},
            {'model': 'reports.result'},
            {'model': 'reports.indicator'},
            {'model': 'reports.goal'},
        ]},

        #{'app': 'activityinfo', 'label': 'ActivityInfo'},

        {'app': 'locations', 'icon': 'icon-map-marker'},

        {'app': 'tpm', 'label': 'TPM Portal', 'icon': 'icon-calendar'},
    )
}

LOGIN_URL = '/login/'
LOGIN_REDIRECT_URL = '/'
AUTH_USER_MODEL = 'auth.User'
AUTH_PROFILE_MODULE = 'users.UserProfile'

########## EMAIL CONFIGURATION
# See: https://docs.djangoproject.com/en/dev/ref/settings/#email-backend
DEFAULT_FROM_EMAIL = "no-reply@unicef.org"
POST_OFFICE = {
    'DEFAULT_PRIORITY': 'now',
    'BACKENDS': {
        # Will ensure email is sent async
        'default': 'djcelery_email.backends.CeleryEmailBackend'
    }
}
EMAIL_BACKEND = 'post_office.EmailBackend'  # Will send email via our template system
CELERY_EMAIL_BACKEND = os.environ.get('EMAIL_BACKEND', 'django.core.mail.backends.smtp.EmailBackend')
EMAIL_HOST = os.environ.get('EMAIL_HOST', '')
EMAIL_HOST_USER = os.environ.get('EMAIL_HOST_USER', '')
EMAIL_HOST_PASSWORD = os.environ.get('EMAIL_HOST_PASSWORD', '')
EMAIL_PORT = os.environ.get('EMAIL_HOST_PORT', 587)
EMAIL_USE_TLS = os.environ.get('EMAIL_USE_TLS', False) #set True if using TLS
########## END EMAIL CONFIGURATION

REST_FRAMEWORK = {
    # this setting fixes the bug where user can be logged in as AnonymousUser
    'EXCEPTION_HANDLER': 'rest_framework.views.exception_handler',
    'DEFAULT_PERMISSION_CLASSES': (
        'rest_framework.permissions.IsAuthenticated',
    ),
    'DEFAULT_RENDERER_CLASSES': (
        'rest_framework.renderers.JSONRenderer',
        'rest_framework_csv.renderers.CSVRenderer',
    ),
    'DEFAULT_AUTHENTICATION_CLASSES': (
        'rest_framework.authentication.SessionAuthentication',
        'EquiTrack.mixins.EToolsTenantJWTAuthentication',
        'EquiTrack.mixins.EtoolsTokenAuthentication',
    )
}

CORS_ORIGIN_ALLOW_ALL = True

SWAGGER_SETTINGS = {
    'is_authenticated': True,
    'is_superuser': True,
}

# Add our project to our pythonpath, this way we don't need to type our project
# name in our dotted import paths:
path.append(DJANGO_ROOT)
########## END PATH CONFIGURATION

########## DEBUG CONFIGURATION
# See: https://docs.djangoproject.com/en/dev/ref/settings/#debug
DEBUG = os.environ.get('DJANGO_DEBUG', False)

if isinstance(DEBUG, str):
    if DEBUG.lower() == "true":
        DEBUG = True
    else:
        DEBUG = False

########## END DEBUG CONFIGURATION

########## DATABASE CONFIGURATION #########
POSTGIS_VERSION = (2, 1)
db_config = dj_database_url.config(
    env="DATABASE_URL",
    default='postgis:///etools'
)
ORIGINAL_BACKEND = 'django.contrib.gis.db.backends.postgis'
db_config['ENGINE'] = 'tenant_schemas.postgresql_backend'
db_config['CONN_MAX_AGE'] = 0
DATABASES = {
    'default': db_config
}
DATABASE_ROUTERS = (
    'tenant_schemas.routers.TenantSyncRouter',
)

import djcelery
djcelery.setup_loader()
BROKER_URL = os.environ.get('REDIS_URL', 'redis://localhost:6379/0')
BROKER_VISIBILITY_VAR = os.environ.get('CELERY_VISIBILITY_TIMEOUT', 1800)
BROKER_TRANSPORT_OPTIONS = {'visibility_timeout': int(BROKER_VISIBILITY_VAR)}  # 5 hours

CELERY_RESULT_BACKEND = 'djcelery.backends.database:DatabaseBackend'
CELERYBEAT_SCHEDULER = 'djcelery.schedulers.DatabaseScheduler'


# Sensible settings for celery
CELERY_ALWAYS_EAGER = False
CELERY_ACKS_LATE = True
CELERY_TASK_PUBLISH_RETRY = True
CELERY_DISABLE_RATE_LIMITS = False

# By default we will ignore result
# If you want to see results and try out tasks interactively, change it to False
# Or change this setting on tasks level
CELERY_IGNORE_RESULT = True
CELERY_SEND_TASK_ERROR_EMAILS = False
CELERY_TASK_RESULT_EXPIRES = 600

# Don't use pickle as serializer, json is much safer
# CELERY_TASK_SERIALIZER = "json"
# CELERY_ACCEPT_CONTENT = ['application/json']

# CELERYD_HIJACK_ROOT_LOGGER = False
CELERYD_PREFETCH_MULTIPLIER = 1
# CELERYD_MAX_TASKS_PER_CHILD = 1000

SLACK_URL = os.environ.get('SLACK_URL')

COUCHBASE_URL = os.environ.get('COUCHBASE_URL')
COUCHBASE_USER = os.environ.get('COUCHBASE_USER')
COUCHBASE_PASS = os.environ.get('COUCHBASE_PASS')

MONGODB_URL = os.environ.get('MONGODB_URL', 'mongodb://localhost:27017')
MONGODB_DATABASE = os.environ.get('MONGODB_DATABASE', 'supplies')

# SESSION_ENGINE = 'redis_sessions_fork.session'
# SESSION_REDIS_URL = BROKER_URL
SESSION_SERIALIZER = 'django.contrib.sessions.serializers.JSONSerializer'
########## END DATABASE CONFIGURATION

VISION_URL = os.getenv('VISION_URL', 'invalid_vision_url')
VISION_USER = os.getenv('VISION_USER', 'invalid_vision_user')
VISION_PASSWORD = os.getenv('VISION_PASSWORD', 'invalid_vision_password')

USERVOICE_WIDGET_KEY = os.getenv('USERVOICE_KEY', '')
# ########## MANAGER CONFIGURATION
# # See: https://docs.djangoproject.com/en/dev/ref/settings/#admins
# ADMINS = (
#     ('James Cranwell-Ward', 'jcranwellward@unicef.org'),
# )
#
# # See: https://docs.djangoproject.com/en/dev/ref/settings/#managers
# MANAGERS = ADMINS
# ########## END MANAGER CONFIGURATION


########## GENERAL CONFIGURATION
# See: https://docs.djangoproject.com/en/dev/ref/settings/#time-zone
TIME_ZONE = 'EET'

# See: https://docs.djangoproject.com/en/dev/ref/settings/#language-code
LANGUAGE_CODE = 'en-us'

# See: https://docs.djangoproject.com/en/dev/ref/settings/#site-id
SITE_ID = 1

# See: https://docs.djangoproject.com/en/dev/ref/settings/#use-i18n
USE_I18N = True

# See: https://docs.djangoproject.com/en/dev/ref/settings/#use-l10n
USE_L10N = True

# See: https://docs.djangoproject.com/en/dev/ref/settings/#use-tz
USE_TZ = True
########## END GENERAL CONFIGURATION


########## ALLAUTH CONFIGURATION
SOCIALACCOUNT_PROVIDERS = \
    { 'google':
        { 'SCOPE': ['profile', 'email'],
          'AUTH_PARAMS': { 'access_type': 'online' } }}

SOCIALACCOUNT_ADAPTER = 'EquiTrack.mixins.CustomSocialAccountAdapter'
ACCOUNT_ADAPTER = 'EquiTrack.mixins.CustomAccountAdapter'

ACCOUNT_EMAIL_REQUIRED = True
ACCOUNT_AUTHENTICATION_METHOD = 'email'
ACCOUNT_UNIQUE_EMAIL = True
# ACCOUNT_USERNAME_REQUIRED = False

SOCIALACCOUNT_STORE_TOKENS = True
SOCIALACCOUNT_AUTO_SIGNUP = True
ACCOUNT_LOGOUT_REDIRECT_URL = "/login"
ACCOUNT_LOGOUT_ON_GET = True

ACCOUNT_EMAIL_VERIFICATION = "none"  # "optional", "mandatory" or "none"
########## END ALLAUTH CONFIGURATION

########## MEDIA CONFIGURATION
# See: https://docs.djangoproject.com/en/dev/ref/settings/#media-root
MEDIA_ROOT = normpath(join(SITE_ROOT, 'media'))

MEDIA_URL = '/media/'
STATIC_URL = '/static/'

########## END MEDIA CONFIGURATION

########## STATIC FILE CONFIGURATION
# See: https://docs.djangoproject.com/en/dev/ref/settings/#static-root
STATIC_ROOT = normpath(join(SITE_ROOT, 'static'))

# See: https://docs.djangoproject.com/en/dev/ref/contrib/staticfiles/#std:setting-STATICFILES_DIRS
STATICFILES_DIRS = (
    normpath(join(SITE_ROOT, 'assets')),
)

# See: https://docs.djangoproject.com/en/dev/ref/contrib/staticfiles/#staticfiles-finders
STATICFILES_FINDERS = (
    'django.contrib.staticfiles.finders.FileSystemFinder',
    'django.contrib.staticfiles.finders.AppDirectoriesFinder',
)
########## END STATIC FILE CONFIGURATION


########## SECRET CONFIGURATION
# See: https://docs.djangoproject.com/en/dev/ref/settings/#secret-key
# Note: This key should only be used for development and testing.
SECRET_KEY = r"j8%#f%3t@9)el9jh4f0ug4*mm346+wwwti#6(^@_ksf@&k^ob1"
########## END SECRET CONFIGURATION

RAPIDPRO_TOKEN = os.environ.get('RAPIDPRO_TOKEN')

########## FIXTURE CONFIGURATION
# See: https://docs.djangoproject.com/en/dev/ref/settings/#std:setting-FIXTURE_DIRS
FIXTURE_DIRS = (
    normpath(join(SITE_ROOT, 'EquiTrack/data')),
)
########## END FIXTURE CONFIGURATION


########## TEMPLATE CONFIGURATION
TEMPLATES = [
    {
        'BACKEND': 'django.template.backends.django.DjangoTemplates',
        'DIRS': [
            normpath(join(SITE_ROOT, 'templates')),
            normpath(join(SITE_ROOT, 'templates', 'frontend'))
        ],
        'APP_DIRS': True,
        'OPTIONS': {
            'debug': DEBUG,  # TEMPLATE_DEBUG was deprecated
            'context_processors': [
                # Already defined Django-related contexts here

                # `allauth` needs this from django
                'django.contrib.auth.context_processors.auth',
                'django.core.context_processors.request',
                'django.core.context_processors.debug',
                'django.core.context_processors.i18n',
                'django.core.context_processors.media',
                'django.core.context_processors.static',
                'django.core.context_processors.tz',
                'django.contrib.messages.context_processors.messages',
            ],
        },
    },
]
########## END TEMPLATE CONFIGURATION


########## MIDDLEWARE CONFIGURATION
# See: https://docs.djangoproject.com/en/dev/ref/settings/#middleware-classes
MIDDLEWARE_CLASSES = (
    # Default Django middleware.
    'django.contrib.sessions.middleware.SessionMiddleware',
    'django.contrib.auth.middleware.AuthenticationMiddleware',
    'django.middleware.common.CommonMiddleware',
    'django.middleware.csrf.CsrfViewMiddleware',
    'django.contrib.messages.middleware.MessageMiddleware',
    'django.middleware.clickjacking.XFrameOptionsMiddleware',
    'corsheaders.middleware.CorsMiddleware',
    'EquiTrack.mixins.EToolsTenantMiddleware',
    'EquiTrack.mixins.CSRFExemptMiddleware',
)
########## END MIDDLEWARE CONFIGURATION


########## URL CONFIGURATION
# See: https://docs.djangoproject.com/en/dev/ref/settings/#root-urlconf
ROOT_URLCONF = '%s.urls' % SITE_NAME
########## END URL CONFIGURATION


########## APP CONFIGURATION
SHARED_APPS = (
    # Default Django apps:
    'django.contrib.auth',
    'django.contrib.contenttypes',
    'django.contrib.sessions',
    'django.contrib.sites',
    'django.contrib.messages',
    'django.contrib.staticfiles',
    'dal',
    'dal_select2',
    'django.contrib.gis',
    'django.contrib.postgres',
    # Useful template tags:
    # 'django.contrib.humanize',
    'suit',
    'django.contrib.admin',
    # 'django.contrib.admindocs',
    'django.contrib.humanize',
    'mathfilters',

    'easy_thumbnails',
    'storages',
    'rest_framework',
    'rest_framework_swagger',
    'rest_framework.authtoken',
    'import_export',
    'smart_selects',
    'suit_ckeditor',
    'generic_links',
    'gunicorn',
    'post_office',
    'djrill',
    'djcelery',
    'djcelery_email',
    'datetimewidget',
    'leaflet',
    'djgeojson',
    'paintstore',
    'corsheaders',
    'djangosaml2',
    #allauth
    'allauth',
    'allauth.account',
    'allauth.socialaccount',
    # allauth providers you want to enable:
    #'allauth.socialaccount.providers.facebook',
    'allauth.socialaccount.providers.google',
    #'allauth.socialaccount.providers.twitter',
    'analytical',
    'mptt',
    'easy_pdf',
    'django_hstore',

    'vision',
    'management',
    # you must list the app where your tenant model resides in
    'users',
)

MPTT_ADMIN_LEVEL_INDENT = 20

# Apps specific for this project go here.
TENANT_APPS = (
    'django_fsm',
    'logentry_admin',
    'reversion',
    'funds',
    'locations',
    'activityinfo',
    'reports',
    'partners',
    'trips',
    'tpm',
    'supplies',
    't2f',
    'workplan',
<<<<<<< HEAD
    'notification',
=======
    'actstream',
>>>>>>> 7e6f82c8
)


LEAFLET_CONFIG = {
    'TILES':  'http://server.arcgisonline.com/ArcGIS/rest/services/World_Street_Map/MapServer/tile/{z}/{y}/{x}',
    'ATTRIBUTION_PREFIX': 'Tiles &copy; Esri &mdash; Source: Esri, DeLorme, NAVTEQ, USGS, Intermap, iPC, NRCAN, Esri Japan, METI, Esri China (Hong Kong), Esri (Thailand), TomTom, 2012',
    'MIN_ZOOM': 3,
    'MAX_ZOOM': 18,
}

ACTSTREAM_SETTINGS = {
    'FETCH_RELATIONS': True,
    'GFK_FETCH_DEPTH': 1,
    'USE_JSONFIELD': True
}

# See: https://docs.djangoproject.com/en/dev/ref/settings/#installed-apps
INSTALLED_APPS = SHARED_APPS + TENANT_APPS + ('tenant_schemas',)
TENANT_MODEL = "users.Country"  # app.Model
########## END APP CONFIGURATION


########## CACHE CONFIGURATION
# See: https://docs.djangoproject.com/en/dev/ref/settings/#caches
CACHES = {
    'default': {
        'BACKEND': 'django.core.cache.backends.locmem.LocMemCache',
    }
}
########## END CACHE CONFIGURATION


########## WSGI CONFIGURATION
# See: https://docs.djangoproject.com/en/dev/ref/settings/#wsgi-application
WSGI_APPLICATION = '%s.wsgi.application' % SITE_NAME
########## END WSGI CONFIGURATION

LOGGING = {
    'version': 1,
    'disable_existing_loggers': True,
    'handlers': {
        # Send all messages to console
        'console': {
            'class': 'logging.StreamHandler',
            'level': 'INFO'
        },
    },
    'django.security.DisallowedHost': {
        'handlers': ['null'],
        'propagate': False,
    },
    'root': {
        'handlers': ['console', ],
        'level': 'INFO'
    },
}<|MERGE_RESOLUTION|>--- conflicted
+++ resolved
@@ -427,11 +427,8 @@
     'supplies',
     't2f',
     'workplan',
-<<<<<<< HEAD
+    'actstream',
     'notification',
-=======
-    'actstream',
->>>>>>> 7e6f82c8
 )
 
 
