"""
Django settings for UNICEF eTools project.

* Common or default settings are included in this file (base.py).
* Production settings are in production.py.
* Local developer and testing settings are in local.py.
* Custom developer settings are optionally in custom.py (See custom.example.py for docs)

For more information on this file, see
https://docs.djangoproject.com/en/1.9/topics/settings/

For the full list of settings and their values, see
https://docs.djangoproject.com/en/1.9/ref/settings/
"""
from __future__ import absolute_import

import os
from os.path import abspath, basename, dirname, join, normpath
import datetime

import djcelery
import dj_database_url
import saml2
from saml2 import saml


# Helper function to convert strings (i.e. environment variable values) to a Boolean
def str2bool(value):
    """
    Given a string 'value', return a Boolean which that string represents.

    This assumes that 'value' is one of a list of some common possible Truthy string values.
    """
    return str(value).lower() in ("yes", "true", "t", "1")


# Absolute filesystem path to the Django project directory:
DJANGO_ROOT = dirname(dirname(abspath(__file__)))

# Absolute filesystem path to the top-level project folder:
SITE_ROOT = dirname(DJANGO_ROOT)
SITE_NAME = basename(DJANGO_ROOT)

# DJANGO CORE SETTINGS ################################
# organized per https://docs.djangoproject.com/en/1.9/ref/settings/#core-settings-topical-index

# DJANGO: CACHE
CACHES = {
    'default': {
        'BACKEND': 'redis_cache.RedisCache',
        'LOCATION': os.environ.get('REDIS_URL', 'redis://localhost:6379/0')
    }
}

# DJANGO: DATABASE
db_config = dj_database_url.config(
    env="DATABASE_URL",
    default='postgis:///etools'
)
ORIGINAL_BACKEND = 'django.contrib.gis.db.backends.postgis'
db_config['ENGINE'] = 'tenant_schemas.postgresql_backend'
db_config['CONN_MAX_AGE'] = 0
DATABASES = {
    'default': db_config
}
DATABASE_ROUTERS = (
    'tenant_schemas.routers.TenantSyncRouter',
)

# DJANGO: DEBUGGING
DEBUG = str2bool(os.environ.get('DJANGO_DEBUG'))

# DJANGO: EMAIL
DEFAULT_FROM_EMAIL = "no-reply@unicef.org"
EMAIL_BACKEND = 'post_office.EmailBackend'  # Will send email via our template system
EMAIL_HOST = os.environ.get('EMAIL_HOST', '')
EMAIL_HOST_USER = os.environ.get('EMAIL_HOST_USER', '')
EMAIL_HOST_PASSWORD = os.environ.get('EMAIL_HOST_PASSWORD', '')
EMAIL_PORT = os.environ.get('EMAIL_HOST_PORT', 587)
EMAIL_USE_TLS = str2bool(os.environ.get('EMAIL_USE_TLS'))  # set True if using TLS

# DJANGO: ERROR REPORTING

# DJANGO: FILE UPLOADS
MEDIA_ROOT = normpath(join(SITE_ROOT, 'media'))
MEDIA_URL = '/media/'

# DJANGO: GLOBALIZATION (I18N/L10N)
LANGUAGE_CODE = 'en-us'
TIME_ZONE = 'UTC'
USE_I18N = True
USE_L10N = True
USE_TZ = True

# DJANGO: HTTP
MIDDLEWARE_CLASSES = (
    'django.contrib.sessions.middleware.SessionMiddleware',
    'django.contrib.auth.middleware.SessionAuthenticationMiddleware',
    'django.contrib.auth.middleware.AuthenticationMiddleware',
    'django.middleware.common.CommonMiddleware',
    'django.middleware.csrf.CsrfViewMiddleware',
    'django.contrib.messages.middleware.MessageMiddleware',
    'django.middleware.clickjacking.XFrameOptionsMiddleware',
    'corsheaders.middleware.CorsMiddleware',
    'EquiTrack.mixins.EToolsTenantMiddleware',
    'waffle.middleware.WaffleMiddleware',  # needs request.tenant from EToolsTenantMiddleware
    'security.auth.middleware.TokenAuthenticationMiddleware',
)
WSGI_APPLICATION = '%s.wsgi.application' % SITE_NAME

# DJANGO: LOGGING
LOGGING = {
    'version': 1,
    'disable_existing_loggers': str2bool(os.environ.get('DJANGO_DISABLE_EXISTING_LOGGERS', 'True')),
    'handlers': {
        # Send all messages to console
        'console': {
            'class': 'logging.StreamHandler',
            'level': 'INFO'
        },
    },
    'django.security.DisallowedHost': {
        'handlers': ['null'],
        'propagate': False,
    },
    'root': {
        'handlers': ['console', ],
        'level': 'INFO'
    },
}

# DJANGO: MODELS
FIXTURE_DIRS = (
    normpath(join(DJANGO_ROOT, 'data')),
)
SHARED_APPS = (
    'django.contrib.auth',
    'django.contrib.contenttypes',
    'django.contrib.sessions',
    'django.contrib.sites',
    'django.contrib.messages',
    'django.contrib.staticfiles',
    'dal',
    'dal_select2',
    'django.contrib.gis',
    'django.contrib.postgres',
    'django.contrib.admin',
    'django.contrib.humanize',
    'mathfilters',

    'easy_thumbnails',
    'storages',
    'rest_framework',
    'rest_framework_swagger',
    'rest_framework.authtoken',
    'import_export',
    'smart_selects',
    'generic_links',
    'gunicorn',
    'post_office',
    'djrill',
    'djcelery',
    'djcelery_email',
    'leaflet',
    'corsheaders',
    'djangosaml2',
    'allauth',
    'allauth.account',
    'allauth.socialaccount',
    # allauth providers you want to enable:
    # 'allauth.socialaccount.providers.facebook',
    'allauth.socialaccount.providers.google',
    # 'allauth.socialaccount.providers.twitter',
    'analytical',
    'mptt',
    'easy_pdf',
    'ordered_model',
    'vision',
    'publics',
    # you must list the app where your tenant model resides in
    'users',
    'notification',
    'django_filters',
    'environment',
<<<<<<< HEAD
    'audit.purchase_order',
=======
    'tpm.tpmpartners',
>>>>>>> a88b4fa0
    'utils.common',
    'utils.mail',
    'utils.writable_serializers',
    'utils.permissions',
    'waffle',
    'security',
)
TENANT_APPS = (
    'django_fsm',
    'logentry_admin',
    'funds',
    'locations',
    'reports',
    'partners',
    'hact',
    'trips',
    'supplies',
    'activities',
    't2f',
    'workplan',
    'actstream',
    'attachments',
    'tpm',
    'audit',
    'firms',
    'management',
)
INSTALLED_APPS = ('tenant_schemas',) + SHARED_APPS + TENANT_APPS

# DJANGO: SECURITY
ALLOWED_HOSTS = [
    os.environ.get('DJANGO_ALLOWED_HOST', '127.0.0.1'),
]
SECRET_KEY = r"j8%#f%3t@9)el9jh4f0ug4*mm346+wwwti#6(^@_ksf@&k^ob1"  # only used locally

# DJANGO: SERIALIZATION

# DJANGO: TEMPLATES
TEMPLATES = [
    {
        'BACKEND': 'django.template.backends.django.DjangoTemplates',
        'DIRS': [
            normpath(join(SITE_ROOT, 'templates')),
            normpath(join(SITE_ROOT, 'templates', 'frontend'))
        ],
        'APP_DIRS': False,  # False because we set loaders manually below
        'OPTIONS': {
            'debug': DEBUG,
            'loaders': [
                'django.template.loaders.filesystem.Loader',
                'django.template.loaders.app_directories.Loader',
                'utils.mail.loaders.EmailTemplateLoader',
            ],
            'context_processors': [
                # Already defined Django-related contexts here

                # `allauth` needs this from django
                'django.contrib.auth.context_processors.auth',
                'django.template.context_processors.request',
                'django.template.context_processors.debug',
                'django.template.context_processors.i18n',
                'django.template.context_processors.media',
                'django.template.context_processors.static',
                'django.template.context_processors.tz',
                'django.contrib.messages.context_processors.messages',
            ],
        },
    },
]

# DJANGO: TESTING
TEST_RUNNER = 'EquiTrack.tests.runners.TestRunner'

# DJANGO: URLS
ROOT_URLCONF = '%s.urls' % SITE_NAME


# Django Contrib Settings ################################

# CONTRIB: AUTH
AUTHENTICATION_BACKENDS = (
    'django.contrib.auth.backends.ModelBackend',
    'djangosaml2.backends.Saml2Backend',
    'allauth.account.auth_backends.AuthenticationBackend',
    'security.auth.backends.SecurityTokenAuthBackend',
)
AUTH_USER_MODEL = 'auth.User'
LOGIN_REDIRECT_URL = '/'
LOGIN_URL = '/login/'

# CONTRIB: GIS (GeoDjango)
POSTGIS_VERSION = (2, 1)

# CONTRIB: MESSAGES

# CONTRIB: SESSIONS
SESSION_SERIALIZER = 'django.contrib.sessions.serializers.JSONSerializer'

# CONTRIB: SITES
SITE_ID = 1

# CONTRIB: STATIC FILES
STATIC_ROOT = normpath(join(SITE_ROOT, 'static'))
STATIC_URL = '/static/'
STATICFILES_DIRS = (
    normpath(join(SITE_ROOT, 'assets')),
)
STATICFILES_FINDERS = (
    'django.contrib.staticfiles.finders.FileSystemFinder',
    'django.contrib.staticfiles.finders.AppDirectoriesFinder',
)


# Third party library settings ################################

# django-post_office: https://github.com/ui/django-post_office
POST_OFFICE = {
    'DEFAULT_PRIORITY': 'now',
    'BACKENDS': {
        # Will ensure email is sent async
        'default': 'djcelery_email.backends.CeleryEmailBackend'
    }
}

# django-celery: https://github.com/celery/django-celery
djcelery.setup_loader()

# celery: http://docs.celeryproject.org/en/3.1/configuration.html
BROKER_URL = os.environ.get('REDIS_URL', 'redis://localhost:6379/0')
BROKER_VISIBILITY_VAR = os.environ.get('CELERY_VISIBILITY_TIMEOUT', 1800)  # in seconds
BROKER_TRANSPORT_OPTIONS = {'visibility_timeout': int(BROKER_VISIBILITY_VAR)}
CELERY_RESULT_BACKEND = 'djcelery.backends.database:DatabaseBackend'
CELERYBEAT_SCHEDULER = 'djcelery.schedulers.DatabaseScheduler'
# Sensible settings for celery
CELERY_ALWAYS_EAGER = False
CELERY_ACKS_LATE = True
CELERY_TASK_PUBLISH_RETRY = True
CELERY_DISABLE_RATE_LIMITS = False
# By default we will ignore result
# If you want to see results and try out tasks interactively, change it to False
# Or change this setting on tasks level
CELERY_IGNORE_RESULT = True
CELERY_SEND_TASK_ERROR_EMAILS = False
CELERY_TASK_RESULT_EXPIRES = 600
CELERYD_PREFETCH_MULTIPLIER = 1

# django-celery-email: https://github.com/pmclanahan/django-celery-email
CELERY_EMAIL_BACKEND = os.environ.get('EMAIL_BACKEND', 'django.core.mail.backends.smtp.EmailBackend')
CELERY_ROUTES = {
    'vision.tasks.sync_handler': {'queue': 'vision_queue'}
}

# djangorestframework: http://www.django-rest-framework.org/api-guide/settings/
REST_FRAMEWORK = {
    # this setting fixes the bug where user can be logged in as AnonymousUser
    'EXCEPTION_HANDLER': 'rest_framework.views.exception_handler',
    'DEFAULT_PERMISSION_CLASSES': (
        'rest_framework.permissions.IsAuthenticated',
    ),
    'DEFAULT_RENDERER_CLASSES': (
        'rest_framework.renderers.JSONRenderer',
        'rest_framework_csv.renderers.CSVRenderer',
    ),
    'DEFAULT_AUTHENTICATION_CLASSES': (
        'rest_framework.authentication.SessionAuthentication',
        'EquiTrack.mixins.EToolsTenantJWTAuthentication',
        'EquiTrack.mixins.EtoolsTokenAuthentication',
    ),
    'TEST_REQUEST_RENDERER_CLASSES': (
        'rest_framework.renderers.JSONRenderer',
        'rest_framework_csv.renderers.CSVRenderer',
        'rest_framework_xml.renderers.XMLRenderer',
        'rest_framework.renderers.MultiPartRenderer',
    )
}

# django-cors-headers: https://github.com/ottoyiu/django-cors-headers
CORS_ORIGIN_ALLOW_ALL = False

# django-rest-swagger: http://django-rest-swagger.readthedocs.io/en/latest/settings/
SWAGGER_SETTINGS = {
    'is_authenticated': True,
    'is_superuser': True,
}

# django-analytical: https://pythonhosted.org/django-analytical/
USERVOICE_WIDGET_KEY = os.getenv('USERVOICE_KEY', '')

# django-allauth: https://github.com/pennersr/django-allauth
ACCOUNT_ADAPTER = 'EquiTrack.mixins.CustomAccountAdapter'
ACCOUNT_AUTHENTICATION_METHOD = 'email'
ACCOUNT_DEFAULT_HTTP_PROTOCOL = "https"
ACCOUNT_EMAIL_REQUIRED = True
ACCOUNT_EMAIL_VERIFICATION = "none"  # "optional", "mandatory" or "none"
ACCOUNT_LOGOUT_REDIRECT_URL = "/login"
ACCOUNT_LOGOUT_ON_GET = True
ACCOUNT_UNIQUE_EMAIL = True
SOCIALACCOUNT_AUTO_SIGNUP = True
SOCIALACCOUNT_ADAPTER = 'EquiTrack.mixins.CustomSocialAccountAdapter'
SOCIALACCOUNT_PROVIDERS = \
    {'google':
        {'SCOPE': ['profile', 'email'],
         'AUTH_PARAMS': {'access_type': 'online'}}}
SOCIALACCOUNT_STORE_TOKENS = True

# django-mptt: https://github.com/django-mptt/django-mptt
MPTT_ADMIN_LEVEL_INDENT = 20

# django-leaflet: django-leaflet
LEAFLET_CONFIG = {
    'TILES':  'http://server.arcgisonline.com/ArcGIS/rest/services/World_Street_Map/MapServer/tile/{z}/{y}/{x}',
    'ATTRIBUTION_PREFIX': 'Tiles &copy; Esri &mdash; Source: Esri, DeLorme, NAVTEQ, USGS, Intermap, iPC, NRCAN, Esri Japan, METI, Esri China (Hong Kong), Esri (Thailand), TomTom, 2012',  # noqa
    'MIN_ZOOM': 3,
    'MAX_ZOOM': 18,
}

# django-activity-stream: http://django-activity-stream.readthedocs.io/en/latest/configuration.html
ACTSTREAM_SETTINGS = {
    'FETCH_RELATIONS': True,
    'GFK_FETCH_DEPTH': 1,
    'USE_JSONFIELD': True,
    'MANAGER': 'EquiTrack.stream_feed.managers.CustomDataActionManager',
}

# django-tenant-schemas: https://github.com/bernardopires/django-tenant-schemas
TENANT_MODEL = "users.Country"  # app.Model

# django-saml2: https://github.com/robertavram/djangosaml2
HOST = os.environ.get('DJANGO_ALLOWED_HOST', 'localhost:8000')
SAML_ATTRIBUTE_MAPPING = {
    'upn': ('username',),
    'emailAddress': ('email',),
    'givenName': ('first_name',),
    'surname': ('last_name',),
}
SAML_DJANGO_USER_MAIN_ATTRIBUTE = 'email'
SAML_CREATE_UNKNOWN_USER = True
SAML_CONFIG = {
    # full path to the xmlsec1 binary programm
    'xmlsec_binary': '/usr/bin/xmlsec1',

    # your entity id, usually your subdomain plus the url to the metadata view
    'entityid': 'https://{}/saml2/metadata/'.format(HOST),

    # directory with attribute mapping
    'attribute_map_dir': join(DJANGO_ROOT, 'saml/attribute-maps'),

    # this block states what services we provide
    'service': {
        # we are just a lonely SP
        'sp': {
            'name': 'eTools',
            'name_id_format': saml.NAMEID_FORMAT_PERSISTENT,
            'endpoints': {
                # url and binding to the assetion consumer service view
                # do not change the binding or service name
                'assertion_consumer_service': [
                    ('https://{}/saml2/acs/'.format(HOST),
                     saml2.BINDING_HTTP_POST),
                ],
                # url and binding to the single logout service view
                # do not change the binding or service name
                'single_logout_service': [
                    ('https://{}/saml2/ls/'.format(HOST),
                     saml2.BINDING_HTTP_REDIRECT),
                    ('https://{}/saml2/ls/post'.format(HOST),
                     saml2.BINDING_HTTP_POST),
                ],

            },

            # attributes that this project needs to identify a user
            'required_attributes': ['upn', 'emailAddress'],
        },
    },
    # where the remote metadata is stored
    'metadata': {
        "local": [join(DJANGO_ROOT, 'saml/federationmetadata.xml')],
    },

    # set to 1 to output debugging information
    'debug': 1,

    # allow 300 seconds for time difference between adfs server and etools server
    'accepted_time_diff': 300,  # in seconds

    # certificate
    'key_file': join(DJANGO_ROOT, 'saml/certs/saml.key'),  # private part
    'cert_file': join(DJANGO_ROOT, 'saml/certs/sp.crt'),  # public part

    # own metadata settings
    'contact_person': [
        {'given_name': 'James',
         'sur_name': 'Cranwell-Ward',
         'company': 'UNICEF',
         'email_address': 'jcranwellward@unicef.org',
         'contact_type': 'technical'},
    ],
    # you can set multilanguage information here
    'organization': {
        'name': [('UNICEF', 'en')],
        'display_name': [('UNICEF', 'en')],
        'url': [('http://www.unicef.org', 'en')],
    },
    'valid_for': 24,  # how long is our metadata valid
}
SAML_SIGNED_LOGOUT = True

# django-rest-framework-jwt: http://getblimp.github.io/django-rest-framework-jwt/
JWT_AUTH = {
   'JWT_ENCODE_HANDLER':
   'rest_framework_jwt.utils.jwt_encode_handler',

   'JWT_DECODE_HANDLER':
   'rest_framework_jwt.utils.jwt_decode_handler',

   'JWT_PAYLOAD_HANDLER':
   'rest_framework_jwt.utils.jwt_payload_handler',

   'JWT_PAYLOAD_GET_USER_ID_HANDLER':
   'rest_framework_jwt.utils.jwt_get_user_id_from_payload_handler',

   'JWT_PAYLOAD_GET_USERNAME_HANDLER':
   'rest_framework_jwt.utils.jwt_get_username_from_payload_handler',

   'JWT_RESPONSE_PAYLOAD_HANDLER':
   'rest_framework_jwt.utils.jwt_response_payload_handler',

   'JWT_ALGORITHM': 'HS256',
   'JWT_VERIFY': True,
   'JWT_VERIFY_EXPIRATION': True,
   'JWT_LEEWAY': 30,
   'JWT_EXPIRATION_DELTA': datetime.timedelta(seconds=30000),
   'JWT_AUDIENCE': None,
   'JWT_ISSUER': None,

   'JWT_ALLOW_REFRESH': False,
   'JWT_REFRESH_EXPIRATION_DELTA': datetime.timedelta(days=7),

   'JWT_AUTH_HEADER_PREFIX': 'JWT',
}


# eTools settings ################################

COUCHBASE_URL = os.environ.get('COUCHBASE_URL')
COUCHBASE_USER = os.environ.get('COUCHBASE_USER')
COUCHBASE_PASS = os.environ.get('COUCHBASE_PASS')

DISABLE_INVOICING = str2bool(os.getenv('DISABLE_INVOICING'))

ENVIRONMENT = os.environ.get('ENVIRONMENT', '')
ETRIPS_VERSION = os.environ.get('ETRIPS_VERSION')

INACTIVE_BUSINESS_AREAS = os.environ.get('INACTIVE_BUSINESS_AREAS', '').split(',')

SLACK_URL = os.environ.get('SLACK_URL')

TASK_ADMIN_USER = os.environ.get('TASK_ADMIN_USER', 'etools_task_admin')

VISION_URL = os.getenv('VISION_URL', 'invalid_vision_url')
VISION_USER = os.getenv('VISION_USER', 'invalid_vision_user')
VISION_PASSWORD = os.getenv('VISION_PASSWORD', 'invalid_vision_password')

ISSUE_CHECKS = [
    'management.issues.project_checks.ActivePCANoSignedDocCheck',
    'management.issues.project_checks.PdOutputsWrongCheck',
    'management.issues.project_checks.InterventionsAssociatedSSFACheck',
    'management.issues.project_checks.InterventionsAreValidCheck',
    'management.issues.project_checks.PDAmendmentsMissingFilesCheck',
    'management.issues.project_checks.PCAAmendmentsMissingFilesCheck',
]

EMAIL_FOR_USER_RESPONSIBLE_FOR_INVESTIGATION_ESCALATIONS = os.getenv(
    'EMAIL_FOR_USER_RESPONSIBLE_FOR_INVESTIGATION_ESCALATIONS', 'integrity1@unicef.org'
)

SECURITY_TOKEN_NAME = os.getenv('SECURITY_TOKEN_NAME', 'url_auth_token')
SECURITY_TOKEN_LIFETIME = datetime.timedelta(days=1)<|MERGE_RESOLUTION|>--- conflicted
+++ resolved
@@ -182,11 +182,8 @@
     'notification',
     'django_filters',
     'environment',
-<<<<<<< HEAD
     'audit.purchase_order',
-=======
     'tpm.tpmpartners',
->>>>>>> a88b4fa0
     'utils.common',
     'utils.mail',
     'utils.writable_serializers',
