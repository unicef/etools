"""Common settings and globals."""
from __future__ import absolute_import

import os
from os.path import abspath, basename, dirname, join, normpath
from sys import path
<<<<<<< HEAD

import saml2
from saml2 import saml
=======
import datetime
>>>>>>> 3a6e7248

########## PATH CONFIGURATION
# Absolute filesystem path to the Django project directory:
DJANGO_ROOT = dirname(dirname(abspath(__file__)))

# Absolute filesystem path to the top-level project folder:
SITE_ROOT = dirname(DJANGO_ROOT)

# for Django 1.6
BASE_DIR = dirname(SITE_ROOT)

HOST = os.environ.get('DJANGO_ALLOWED_HOST', 'localhost:8000')

# Site name:
SITE_NAME = basename(DJANGO_ROOT)
SUIT_CONFIG = {
    'ADMIN_NAME': 'eTools',
    'SEARCH_URL': '/admin/partners/pca/',
    'CONFIRM_UNSAVED_CHANGES': False,

    'MENU': (

        {'app': 'auth', 'label': 'Users', 'icon': 'icon-user'},

        {'label': 'Dashboard', 'icon': 'icon-globe', 'url': 'dashboard'},

        {'label': 'Partnerships', 'icon': 'icon-pencil', 'models': [
            {'model': 'partners.partnerorganization', 'label': 'Partners'},
            {'model': 'partners.agreement'},
            {'model': 'partners.pca'},
        ]},

        {'app': 'trips', 'icon': 'icon-road', 'models': [
            {'model': 'trips.trip'},
            {'model': 'trips.actionpoint'},
            {'model': 'trips.office'},
        ]},

        {'app': 'funds', 'icon': 'icon-briefcase'},

        {'label': 'Result Structures', 'app': 'reports', 'icon': 'icon-info-sign', 'models': [
            {'model': 'reports.resultstructure'},
            {'model': 'reports.sector'},
            {'model': 'reports.result'},
            {'model': 'reports.indicator'},
            {'model': 'reports.goal'},
        ]},

        {'app': 'activityinfo', 'label': 'ActivityInfo'},

        {'app': 'locations', 'icon': 'icon-map-marker'},

        {'app': 'filer', 'label': 'Files', 'icon': 'icon-file'},

        {'app': 'tpm', 'label': 'TPM Portal', 'icon': 'icon-calendar'},
    )
}

LOGIN_URL = '/saml2/login/'
LOGIN_REDIRECT_URL = '/'
AUTH_USER_MODEL = 'auth.User'
AUTH_PROFILE_MODULE = 'users.UserProfile'

AUTHENTICATION_BACKENDS = (
    'django.contrib.auth.backends.ModelBackend',
    'djangosaml2.backends.Saml2Backend',
)

SAML_ATTRIBUTE_MAPPING = {
    'uid': ('username', ),
    'mail': ('email', ),
    'cn': ('first_name', ),
    'sn': ('last_name', ),
}
SAML_DJANGO_USER_MAIN_ATTRIBUTE = 'email'
SAML_CONFIG = {
    # full path to the xmlsec1 binary programm
    'xmlsec_binary': '/usr/local/bin/xmlsec1',

    # your entity id, usually your subdomain plus the url to the metadata view
    'entityid': 'https://{}/saml2/metadata/'.format(HOST),

    # directory with attribute mapping
    'attribute_map_dir': join(DJANGO_ROOT, 'saml/attribute-maps'),

    # this block states what services we provide
    'service': {
        # we are just a lonely SP
        'sp': {
            'name': 'eTools',
            'name_id_format': saml.NAMEID_FORMAT_PERSISTENT,
            'endpoints': {
                # url and binding to the assetion consumer service view
                # do not change the binding or service name
                'assertion_consumer_service': [
                    ('https://{}/saml2/acs/'.format(HOST),
                     saml2.BINDING_HTTP_POST),
                ],
                # url and binding to the single logout service view
                # do not change the binding or service name
                'single_logout_service': [
                    ('https://{}/saml2/ls/'.format(HOST),
                     saml2.BINDING_HTTP_REDIRECT),
                    ('https://{}/saml2/ls/post'.format(HOST),
                     saml2.BINDING_HTTP_POST),
                ],

            },

            # attributes that this project needs to identify a user
            'required_attributes': ['emailAddress'],

            # in this section the list of IdPs we talk to are defined
            'idp': {
                # we do not need a WAYF service since there is
                # only an IdP defined here. This IdP should be
                # present in our metadata

                # the keys of this dictionary are entity ids
                'https://sts.unicef.org': {
                    'single_sign_on_service': {
                        saml2.BINDING_HTTP_REDIRECT: 'https://sts.unicef.org/adfs/ls/',
                    },
                    'single_logout_service': {
                        saml2.BINDING_HTTP_REDIRECT: 'https://sts.unicef.org/adfs/ls/',
                    },
                },
            },
        },
    },  # where the remote metadata is stored
    'metadata': {
        'local': [join(DJANGO_ROOT, 'saml/FederationMetadata.xml')],
    },

    # set to 1 to output debugging information
    'debug': 1,

    # certificate
    'key_file': join(DJANGO_ROOT, 'saml/certs/saml.key'),  # private part
    'cert_file': join(DJANGO_ROOT, 'saml/certs/sp.crt'),  # public part

    # own metadata settings
    'contact_person': [
        {'given_name': 'James',
         'sur_name': 'Cranwell-Ward',
         'company': 'UNICEF',
         'email_address': 'jcranwellward@unicef.org',
         'contact_type': 'technical'},
    ],
    # you can set multilanguage information here
    'organization': {
        'name': [('UNICEF', 'en')],
        'display_name': [('UNICEF', 'en')],
        'url': [('http://www.unicef.org', 'en')],
    },
    'valid_for': 24,  # how long is our metadata valid
}

REGISTRATION_OPEN = True
ACCOUNT_ACTIVATION_DAYS = 7

########## EMAIL CONFIGURATION
# See: https://docs.djangoproject.com/en/dev/ref/settings/#email-backend
DEFAULT_FROM_EMAIL = "no-reply@unicef.org"
POST_OFFICE = {
    'DEFAULT_PRIORITY': 'now'
}
EMAIL_BACKEND = 'post_office.EmailBackend'  # Will send email via our template system
POST_OFFICE_BACKEND = 'djcelery_email.backends.CeleryEmailBackend'  # Will ensure email is sent async
CELERY_EMAIL_BACKEND = "djrill.mail.backends.djrill.DjrillBackend"  # Will send mail via mandrill service
MANDRILL_API_KEY = os.environ.get("MANDRILL_KEY", 'notarealkey')
########## END EMAIL CONFIGURATION

REST_FRAMEWORK = {
    # this setting fixes the bug where user can be logged in as AnonymousUser
    'EXCEPTION_HANDLER': 'rest_framework.views.exception_handler',
    'DEFAULT_PERMISSION_CLASSES': (
        'rest_framework.permissions.IsAuthenticated',
    ),
    'DEFAULT_RENDERER_CLASSES': (
        'rest_framework.renderers.JSONRenderer',
        'rest_framework_csv.renderers.CSVRenderer',
    ),
    'DEFAULT_AUTHENTICATION_CLASSES': (
        'rest_framework.authentication.SessionAuthentication',
        'rest_framework.authentication.BasicAuthentication',
        'rest_framework_jwt.authentication.JSONWebTokenAuthentication',
    )
}

########## JWT AUTH CONFIGURATION
JWT_AUTH = {
    'JWT_ENCODE_HANDLER':
    'rest_framework_jwt.utils.jwt_encode_handler',

    'JWT_DECODE_HANDLER':
    'rest_framework_jwt.utils.jwt_decode_handler',

    'JWT_PAYLOAD_HANDLER':
    'rest_framework_jwt.utils.jwt_payload_handler',

    'JWT_PAYLOAD_GET_USER_ID_HANDLER':
    'rest_framework_jwt.utils.jwt_get_user_id_from_payload_handler',

    'JWT_RESPONSE_PAYLOAD_HANDLER':
    'rest_framework_jwt.utils.jwt_response_payload_handler',

    # this is temporary secret key
    'JWT_SECRET_KEY': "secretkey123",
    'JWT_ALGORITHM': 'HS256',
    'JWT_VERIFY': True,
    'JWT_VERIFY_EXPIRATION': True,
    'JWT_LEEWAY': 0,
    'JWT_EXPIRATION_DELTA': datetime.timedelta(seconds=3000),
    'JWT_AUDIENCE': None,
    'JWT_ISSUER': None,

    'JWT_ALLOW_REFRESH': False,
    'JWT_REFRESH_EXPIRATION_DELTA': datetime.timedelta(days=7),

    'JWT_AUTH_HEADER_PREFIX': 'JWT',
}
######## END JWT AUTH CONFIGURATION

CORS_ORIGIN_ALLOW_ALL = True

# Add our project to our pythonpath, this way we don't need to type our project
# name in our dotted import paths:
path.append(DJANGO_ROOT)
########## END PATH CONFIGURATION

########## DEBUG CONFIGURATION
# See: https://docs.djangoproject.com/en/dev/ref/settings/#debug
DEBUG = os.environ.get('DJANGO_DEBUG', False)

if isinstance(DEBUG, str):
    if DEBUG.lower() == "true":
        DEBUG = True
    else:
        DEBUG = False

# See: https://docs.djangoproject.com/en/dev/ref/settings/#template-debug
TEMPLATE_DEBUG = DEBUG
########## END DEBUG CONFIGURATION

########## DATABASE CONFIGURATION #########
POSTGIS_VERSION = (2, 1)
import dj_database_url
DATABASES = {
    'default': dj_database_url.config(
        env="DATABASE_URL",
        default='postgis:///equitrack'
    )
}

import djcelery
djcelery.setup_loader()
BROKER_URL = os.environ.get('REDIS_URL', 'redis://localhost:6379/0')
CELERY_RESULT_BACKEND = 'djcelery.backends.database:DatabaseBackend'
CELERYBEAT_SCHEDULER = 'djcelery.schedulers.DatabaseScheduler'

SLACK_URL = os.environ.get('SLACK_URL')

COUCHBASE_URL = os.environ.get('COUCHBASE_URL')
COUCHBASE_USER = os.environ.get('COUCHBASE_USER')
COUCHBASE_PASS = os.environ.get('COUCHBASE_PASS')

MONGODB_URL = os.environ.get('MONGODB_URL', 'mongodb://localhost:27017')
MONGODB_DATABASE = os.environ.get('MONGODB_DATABASE', 'supplies')
########## END DATABASE CONFIGURATION

########## MANAGER CONFIGURATION
# See: https://docs.djangoproject.com/en/dev/ref/settings/#admins
ADMINS = (
    ('James Cranwell-Ward', 'jcranwellward@unicef.org'),
)

# See: https://docs.djangoproject.com/en/dev/ref/settings/#managers
MANAGERS = ADMINS
########## END MANAGER CONFIGURATION


########## GENERAL CONFIGURATION
# See: https://docs.djangoproject.com/en/dev/ref/settings/#time-zone
TIME_ZONE = 'EET'

# See: https://docs.djangoproject.com/en/dev/ref/settings/#language-code
LANGUAGE_CODE = 'en-us'

# See: https://docs.djangoproject.com/en/dev/ref/settings/#site-id
SITE_ID = 1

# See: https://docs.djangoproject.com/en/dev/ref/settings/#use-i18n
USE_I18N = True

# See: https://docs.djangoproject.com/en/dev/ref/settings/#use-l10n
USE_L10N = True

# See: https://docs.djangoproject.com/en/dev/ref/settings/#use-tz
USE_TZ = True
########## END GENERAL CONFIGURATION


########## MEDIA CONFIGURATION
# See: https://docs.djangoproject.com/en/dev/ref/settings/#media-root
MEDIA_ROOT = normpath(join(SITE_ROOT, 'media'))

FILER_ALLOW_REGULAR_USERS_TO_ADD_ROOT_FOLDERS = True
FILER_STORAGES = {
    'public': {
        'main': {
            'ENGINE': 'filer.storage.PublicFileSystemStorage',
            'OPTIONS': {
                'location': MEDIA_ROOT,
                'base_url': '/media/filer/',
            },
            'UPLOAD_TO': 'partners.utils.by_pca'
        },
    },
    'private': {
        'main': {
            'ENGINE': 'filer.storage.PrivateFileSystemStorage',
            'OPTIONS': {
                'location': MEDIA_ROOT,
                'base_url': '/media/filer/',
            },
            'UPLOAD_TO': 'partners.utils.by_pca'
        },
    },
}

MEDIA_URL = '/media/'
STATIC_URL = '/static/'

########## END MEDIA CONFIGURATION

########## STATIC FILE CONFIGURATION
# See: https://docs.djangoproject.com/en/dev/ref/settings/#static-root
STATIC_ROOT = normpath(join(SITE_ROOT, 'static'))

# See: https://docs.djangoproject.com/en/dev/ref/contrib/staticfiles/#std:setting-STATICFILES_DIRS
STATICFILES_DIRS = (
    normpath(join(SITE_ROOT, 'assets')),
)

# See: https://docs.djangoproject.com/en/dev/ref/contrib/staticfiles/#staticfiles-finders
STATICFILES_FINDERS = (
    'django.contrib.staticfiles.finders.FileSystemFinder',
    'django.contrib.staticfiles.finders.AppDirectoriesFinder',
)
########## END STATIC FILE CONFIGURATION


########## SECRET CONFIGURATION
# See: https://docs.djangoproject.com/en/dev/ref/settings/#secret-key
# Note: This key should only be used for development and testing.
SECRET_KEY = r"j8%#f%3t@9)el9jh4f0ug4*mm346+wwwti#6(^@_ksf@&k^ob1"
########## END SECRET CONFIGURATION

RAPIDPRO_TOKEN = os.environ.get('RAPIDPRO_TOKEN')

########## SITE CONFIGURATION
# Hosts/domain names that are valid for this site
# See https://docs.djangoproject.com/en/1.5/ref/settings/#allowed-hosts
ALLOWED_HOSTS = []
########## END SITE CONFIGURATION


########## FIXTURE CONFIGURATION
# See: https://docs.djangoproject.com/en/dev/ref/settings/#std:setting-FIXTURE_DIRS
FIXTURE_DIRS = (
    normpath(join(SITE_ROOT, 'fixtures')),
)
########## END FIXTURE CONFIGURATION


########## TEMPLATE CONFIGURATION
# See: https://docs.djangoproject.com/en/dev/ref/settings/#template-context-processors
TEMPLATE_CONTEXT_PROCESSORS = (
    'django.contrib.auth.context_processors.auth',
    'django.core.context_processors.debug',
    'django.core.context_processors.i18n',
    'django.core.context_processors.media',
    'django.core.context_processors.static',
    'django.core.context_processors.tz',
    'django.contrib.messages.context_processors.messages',
    'django.core.context_processors.request',
)

# See: https://docs.djangoproject.com/en/dev/ref/settings/#template-loaders
TEMPLATE_LOADERS = (
    'django.template.loaders.filesystem.Loader',
    'django.template.loaders.app_directories.Loader',
)

# See: https://docs.djangoproject.com/en/dev/ref/settings/#template-dirs
TEMPLATE_DIRS = (
    normpath(join(SITE_ROOT, 'templates')),
)
########## END TEMPLATE CONFIGURATION


########## MIDDLEWARE CONFIGURATION
# See: https://docs.djangoproject.com/en/dev/ref/settings/#middleware-classes
MIDDLEWARE_CLASSES = (
    # Default Django middleware.
    'django.middleware.common.CommonMiddleware',
    'django.contrib.sessions.middleware.SessionMiddleware',
    'django.middleware.csrf.CsrfViewMiddleware',
    'django.contrib.auth.middleware.AuthenticationMiddleware',
    'django.contrib.messages.middleware.MessageMiddleware',
    'django.middleware.clickjacking.XFrameOptionsMiddleware',
    'corsheaders.middleware.CorsMiddleware',
)
########## END MIDDLEWARE CONFIGURATION


########## URL CONFIGURATION
# See: https://docs.djangoproject.com/en/dev/ref/settings/#root-urlconf
ROOT_URLCONF = '%s.urls' % SITE_NAME
########## END URL CONFIGURATION


########## APP CONFIGURATION
DJANGO_APPS = (
    # Default Django apps:
    'django.contrib.auth',
    'django.contrib.contenttypes',
    'django.contrib.sessions',
    'django.contrib.sites',
    'django.contrib.messages',
    'django.contrib.staticfiles',
    'django.contrib.gis',
    # Useful template tags:
    # 'django.contrib.humanize',

    # Admin panel and documentation:
    'autocomplete_light',
    'suit',
    'django.contrib.admin',
    # 'django.contrib.admindocs',
    'django.contrib.humanize',
    'mathfilters'
)

THIRD_PARTY_APPS = (
    # Database migration helpers:
    'south',
    'easy_thumbnails',
    'filer',
    'storages',
    'reversion',
    'rest_framework',
    'import_export',
    'smart_selects',
    'suit_ckeditor',
    'generic_links',
    'gunicorn',
    'post_office',
    'djrill',
    'djcelery',
    'djcelery_email',
    'datetimewidget',
    'logentry_admin',
    'leaflet',
    'djgeojson',
    'paintstore',
    'messages_extends',
    'corsheaders',
    'djangosaml2',
)

# Apps specific for this project go here.
LOCAL_APPS = (
    'funds',
    'locations',
    'activityinfo',
    'reports',
    'partners',
    'trips',
    'users',
    'registration',
    'tpm',
    'supplies',
)

MESSAGE_STORAGE = 'messages_extends.storages.FallbackStorage'

LEAFLET_CONFIG = {
    'TILES':  'http://otile1.mqcdn.com/tiles/1.0.0/map/{z}/{x}/{y}.jpg',
    'ATTRIBUTION_PREFIX': 'Tiles Courtesy of <a href="http://www.mapquest.com/" target="_blank">MapQuest</a> <img src="http://developer.mapquest.com/content/osm/mq_logo.png">',
    'DEFAULT_CENTER': (os.environ.get('MAP_LAT', 33.9), os.environ.get('MAP_LONG', 36)),
    'DEFAULT_ZOOM': int(os.environ.get('MAP_ZOOM', 9)),
    'MIN_ZOOM': 3,
    'MAX_ZOOM': 18,
}

# See: https://docs.djangoproject.com/en/dev/ref/settings/#installed-apps
INSTALLED_APPS = DJANGO_APPS + THIRD_PARTY_APPS + LOCAL_APPS
########## END APP CONFIGURATION


########## CACHE CONFIGURATION
# See: https://docs.djangoproject.com/en/dev/ref/settings/#caches
CACHES = {
    'default': {
        'BACKEND': 'django.core.cache.backends.locmem.LocMemCache',
    }
}
########## END CACHE CONFIGURATION


########## WSGI CONFIGURATION
# See: https://docs.djangoproject.com/en/dev/ref/settings/#wsgi-application
WSGI_APPLICATION = '%s.wsgi.application' % SITE_NAME
########## END WSGI CONFIGURATION

LOGGING = {
    'version': 1,
    'disable_existing_loggers': True,
    'handlers': {
        # Send all messages to console
        'console': {
            'class': 'logging.StreamHandler',
            'level': 'DEBUG'
        },
    },
    'root': {
        'handlers': ['console', ],
        'level': 'INFO'
    },
}<|MERGE_RESOLUTION|>--- conflicted
+++ resolved
@@ -4,13 +4,10 @@
 import os
 from os.path import abspath, basename, dirname, join, normpath
 from sys import path
-<<<<<<< HEAD
+import datetime
 
 import saml2
 from saml2 import saml
-=======
-import datetime
->>>>>>> 3a6e7248
 
 ########## PATH CONFIGURATION
 # Absolute filesystem path to the Django project directory:
