--- conflicted
+++ resolved
@@ -130,12 +130,7 @@
 POSTGIS_VERSION = (2, 1)
 db_config = dj_database_url.config(
     env="DATABASE_URL",
-<<<<<<< HEAD
-    default='postgis://postgres:password@localhost:5432/postgres'
-    #default='postgis:///etools'
-=======
     default='postgis:///etools'
->>>>>>> fe306f48
 )
 ORIGINAL_BACKEND = 'django.contrib.gis.db.backends.postgis'
 db_config['ENGINE'] = 'tenant_schemas.postgresql_backend'
