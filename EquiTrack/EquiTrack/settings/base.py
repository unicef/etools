--- conflicted
+++ resolved
@@ -179,11 +179,8 @@
     'django_filters',
     'environment',
     'audit.purchase_order',
-<<<<<<< HEAD
+    'EquiTrack',
     'tpm.tpmpartners',
-=======
-    'EquiTrack',
->>>>>>> f8bf2dc7
     'utils.common',
     'utils.mail',
     'utils.writable_serializers',
