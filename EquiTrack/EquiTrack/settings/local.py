--- conflicted
+++ resolved
@@ -1,8 +1,4 @@
-<<<<<<< HEAD
-=======
-import datetime
 import logging
->>>>>>> 6d759f48
 import sys
 
 from EquiTrack.settings.base import *  # noqa: F403
