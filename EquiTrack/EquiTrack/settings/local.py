--- conflicted
+++ resolved
@@ -51,13 +51,8 @@
     TEST_NON_SERIALIZED_APPS = [
         # These apps contains test models that haven't been created by migration.
         # So on the serialization stage these models do not exist.
-<<<<<<< HEAD
         'rest_extra',
-=======
-        'utils.common',
-        'utils.writable_serializers',
         'permissions2',
->>>>>>> 98aa730a
     ]
 
     # Disable logging output during tests
