--- conflicted
+++ resolved
@@ -60,12 +60,6 @@
     }
 }
 
-<<<<<<< HEAD
-AUTHENTICATION_BACKENDS = (
-    'django.contrib.auth.backends.ModelBackend',
-    'allauth.account.auth_backends.AuthenticationBackend',
-)
-=======
 
 if 'test' in sys.argv:
     # Settings for automated tests
@@ -101,5 +95,4 @@
         'INTERCEPT_REDIRECTS': False,
         'SHOW_TEMPLATE_CONTEXT': True,
     }
-    # ######### END TOOLBAR CONFIGURATION
->>>>>>> edb44b3f
+    # ######### END TOOLBAR CONFIGURATION