from local import *

SOUTH_TESTS_MIGRATE = False
SKIP_SOUTH_TESTS = True

<<<<<<< HEAD
# This has to be set to this particular backend in order for django to grab emails and expose them in tests
=======
# This has to be set to this particular backend in order for django to grab email and expose in tests
>>>>>>> a1e37d1c
POST_OFFICE_BACKEND = 'django.core.mail.backends.locmem.EmailBackend'
<|MERGE_RESOLUTION|>--- conflicted
+++ resolved
@@ -3,9 +3,5 @@
 SOUTH_TESTS_MIGRATE = False
 SKIP_SOUTH_TESTS = True
 
-<<<<<<< HEAD
-# This has to be set to this particular backend in order for django to grab emails and expose them in tests
-=======
 # This has to be set to this particular backend in order for django to grab email and expose in tests
->>>>>>> a1e37d1c
 POST_OFFICE_BACKEND = 'django.core.mail.backends.locmem.EmailBackend'
