from __future__ import print_function

from datetime import datetime, timedelta
import json
import logging
import time
import re

from django.db import connection
from django.db.models import Count
from django.contrib.auth.models import User, Group

from users.models import Country, UserProfile
from reports.models import ResultType, Result, CountryProgramme, Indicator
from partners.models import FundingCommitment, PCA, InterventionPlannedVisits, AuthorizedOfficer, BankDetails, \
    AgreementAmendmentLog, AgreementAmendment, Intervention, AmendmentLog, InterventionAmendment, \
    InterventionResultLink, InterventionBudget, InterventionAttachment, PCAFile, Sector, \
    InterventionSectorLocationLink, SupplyPlan, DistributionPlan, Agreement, PartnerOrganization, PartnerStaffMember, \
    Assessment
from t2f.models import TravelActivity


def printtf(*args):
    print([arg for arg in args])
    f = open('mylogs.txt', 'a')
    print([arg for arg in args], file=f)
    f.close()


def log_to_file(file_name='fail_logs.txt', *args):
    print([arg for arg in args])
    f = open(file_name, 'a')
    print([arg for arg in args], file=f)
    f.close()


def set_country(name):
    connection.set_tenant(Country.objects.get(name=name))


def fix_duplicate_indicators(country_name):
    if not country_name:
        printtf("country name required /n")
    set_country(country_name)
    printtf("Fixing duplicate indicators for {}".format(country_name))
    fattrs = ["ramindicator_set"]

    def fix_indicator_code():
        printtf('cleaning codes of indicators for country ', country_name)
        indicators = Indicator.objects.filter(code__exact='').all()
        for ind in indicators:
            ind.code = None
            ind.save()
        time.sleep(3)
    fix_indicator_code()

    def relates_to_anything(cobj):
        for a in fattrs:
            if getattr(cobj, a).count():
                printtf(cobj.id, cobj, "relates to ", a)
                return True
        return False

    def update_relationships(dpres, keep):
        for a in fattrs:
            objs = getattr(dpres, a).all()
            if len(objs):
                for obj in objs:
                    obj.indicator = keep
                    obj.save()
                    printtf("saved obj.id={} obj {} with keepid{} keep {}".format(obj.id, obj, keep.id, keep))

    def _run_clean(dupes):
        printtf(len(dupes), dupes)
        for dup in dupes:
            dupresults = Indicator.objects.filter(code=dup['code'], result=dup['result']).all()
            delq = []
            keep = None
            for dpres in dupresults:
                if not keep:
                    keep = dpres
                    continue
                else:
                    error = False
                    if relates_to_anything(dpres):
                        try:
                            update_relationships(dpres, keep)
                        except Exception:
                            printtf('Cannot remove Object {}, id={}'.format(dpres, dpres.id))
                            error = True
                    if error:
                        printtf("ERROR OCCURED ON RECORD", dpres.id, dpres)
                        continue
                    delq.append(dpres)
            if not len(delq):
                printtf("Nothing is getting removed for {}".format(dupes))
            else:
                # delete everyting in the queue
                [i.delete() for i in delq]
                printtf("deleting: ", delq)

    dupes = Indicator.objects.values('code', 'result').order_by('code', 'result').annotate(Count('pk')).filter(
        pk__count__gt=1, ram_indicator=True).all()
    _run_clean(dupes)


def fix_duplicate_results(country_name):

    if not country_name:
        printtf("country name required /n")
    set_country(country_name)
    printtf("Fixing duplicate Results for {}".format(country_name))
    # foreign attributes
    fattrs = ["governmentinterventionresult_set",
              "indicator_set",
              "ramindicator_set",
              "resultchain_set",
              "tripfunds_set"]

    def fix_string_wbs():
        results = Result.objects.filter(wbs__exact='').all()
        for res in results:
            res.wbs = None
            res.save()
    fix_string_wbs()

    def reparent_children(current_object, new_parent):
        for child in current_object.get_children():
            child.parent = new_parent
            printtf("reparenting child", child.id, child, new_parent.id, new_parent)
            child.save()

    def relates_to_anything(cobj):
        for a in fattrs:
            if getattr(cobj, a).count():
                printtf(cobj.id, cobj, "relates to ", a)
                return True
        return False

    def update_relationships(dpres, keep):
        for a in fattrs:
            objs = getattr(dpres, a).all()
            if len(objs):
                for obj in objs:
                    if a == "tripfunds_set":
                        obj.wbs = keep
                    else:
                        obj.result = keep
                    obj.save()
                    printtf("saved obj.id={} obj {} with keepid{} keep {}".format(obj.id, obj, keep.id, keep))

    def _run_clean(prop, dupes):
        printtf(len(dupes), dupes)
        search_string = prop + '__exact'
        for dup in dupes:
            dupresults = Result.objects.prefetch_related('result_type').filter(**{search_string: dup[prop]}).all()
            delq = []
            keep = None
            for dpres in dupresults:
                if not keep:
                    keep = dpres
                    continue
                else:
                    error = False
                    if dpres.get_children():
                        try:
                            reparent_children(dpres, keep)
                        except Exception:
                            printtf('Cannot reparent from Object {}, id={}'.format(dpres, dpres.id))
                            error = True
                    if relates_to_anything(dpres):
                        try:
                            update_relationships(dpres, keep)
                        except Exception:
                            printtf('Cannot remove Object {}, id={}'.format(dpres, dpres.id))
                            error = True
                    if error:
                        printtf("ERROR OCCURED ON RECORD", dpres.id, dpres)
                        continue
                    delq.append(dpres)
            time.sleep(0.3)
            if not len(delq):
                printtf("Nothing is getting removed for {}".format(dupes))
            else:
                # delete everyting in the queue
                [i.delete() for i in delq]
                printtf("deleting: ", delq)
    # get all duplicates that have the same wbs
    dupes = Result.objects.values('wbs').annotate(Count('wbs')).order_by().filter(
        wbs__count__gt=1, wbs__isnull=False).exclude(wbs__exact='').all()
    dupes = sorted(dupes, key=lambda x: x['wbs'].count('/'), reverse=True)
    _run_clean('wbs', dupes)


def cp_fix(country_name):
    if not country_name:
        printtf("country name required /n")
    set_country(country_name)
    printtf("Fixing Country Programme for {}".format(country_name))

    def get_cpwbs(wbs):
        grp = wbs.split('/')
        return '/'.join(grp[:3])

    results = Result.objects.filter(wbs__isnull=False).exclude(wbs__exact='')
    locpwbs = []
    for res in results:
        cpwbs = get_cpwbs(res.wbs)
        if cpwbs not in locpwbs:
            locpwbs.append(cpwbs)

    today = datetime.now()
    for i in range(len(locpwbs)):
        today = today + timedelta(days=i)
        tomorrow = today + timedelta(days=365)
        cp, created = CountryProgramme.objects.get_or_create(
            wbs=locpwbs[i], name='Country Programme '+str(i), from_date=today, to_date=tomorrow)

    time.sleep(5)

    for res in results:
        cp = CountryProgramme.objects.get(wbs=get_cpwbs(res.wbs))
        res.country_programme = cp
        res.save()
        print(res.name)


def clean_result_types(country_name):
    if not country_name:
        printtf("country name required /n")
        set_country(country_name)
    if not country_name:
        printtf("country name required /n")

    set_country(country_name)
    printtf("Fixing duplicate Result Types for {}".format(country_name))
    fattrs = ["result_set"]

    def relates_to_anything(cobj):
        for a in fattrs:
            if getattr(cobj, a).count():
                printtf(cobj.id, cobj, "relates to ", a)
                return True
        return False

    def update_relationships(dpres, keep):
        for a in fattrs:
            objs = getattr(dpres, a).all()
            if len(objs):
                for obj in objs:
                    obj.result_type = keep
                    obj.save()
                    printtf("saved obj.id={} obj {} with keepid{} keep {}".format(obj.id, obj, keep.id, keep))

    def _run_clean(dupes):
        printtf(len(dupes), dupes)
        for dup in dupes:
            dupresults = ResultType.objects.filter(name=dup['name']).all()
            delq = []
            keep = None
            for dpres in dupresults:
                if not keep:
                    keep = dpres
                    continue
                else:
                    error = False
                    if relates_to_anything(dpres):
                        try:
                            update_relationships(dpres, keep)
                        except Exception:
                            printtf('Cannot remove Object {}, id={}'.format(dpres, dpres.id))
                            error = True
                    if error:
                        printtf("ERROR OCCURED ON RECORD", dpres.id, dpres)
                        continue
                    delq.append(dpres)
            if not len(delq):
                printtf("Nothing is getting removed for {}".format(dupes))
            else:
                # delete everyting in the queue
                [i.delete() for i in delq]
                printtf("deleting: ", delq)

    # get all duplicates that have the same wbs
    dupes = ResultType.objects.values('name').annotate(Count('name')).order_by().filter(name__count__gt=1).all()
    _run_clean(dupes)


def delete_all_fcs(country_name):
    if not country_name:
        printtf("country name required /n")
    set_country(country_name)
    printtf("Deleting all FCs for {}".format(country_name))
    fcs = FundingCommitment.objects.all()
    fcs.delete()


def dissasociate_result_structures(country_name):
    if not country_name:
        printtf("country name required /n")
    set_country(country_name)
    printtf("Dissasociating result structures for {}".format(country_name))
    results = Result.objects.all()
    for result in results:
        if result.wbs and result.result_structure:
            result.result_structure = None
            result.save()


def all_countries_do(function, name):
    printtf("CALLING {} for all countries".format(name))
    for cntry in Country.objects.order_by('name').all():
        if cntry.name in ['Global']:
            continue
        function(cntry.name)


def before_code_merge():
    # Clean results
    all_countries_do(fix_duplicate_results, 'Result Cleaning')

    # clean result types
    all_countries_do(clean_result_types, 'Result Types Cleaning')

    # Clean indicators
    all_countries_do(fix_duplicate_indicators, 'Indicators Cleaning')

    # Delete all fcs
    all_countries_do(delete_all_fcs, 'Deleting FCs')

    print('FINISHED WITH BEFORE MERGE')


def after_code_merge():  # and after migrations

    # set up country programme
    all_countries_do(cp_fix, 'Country Programme setup')

    # disassociate result structures
    all_countries_do(dissasociate_result_structures, 'Dissasociate Result Structure')

    print("don't forget to sync")


def populate_reference_numbers():
    for cntry in Country.objects.exclude(name__in=['Global']).order_by('name').all():
        set_country(cntry)
        pcas = PCA.objects.filter(number__isnull=True, signed_by_unicef_date__isnull=False).exclude(
            status=PCA.DRAFT)
        print(cntry.name)
        print(pcas)
        for pca in pcas:
            pca.number = pca.reference_number
            pca.save()

        agreements = Agreement.objects.filter(signed_by_unicef_date__isnull=False, agreement_number__isnull=True)
        for agr in agreements:
            agr.agreement_number = agr.reference_number
            agr.save()


# run this before migration partners_0005
def agreement_unique_reference_number():
    for cntry in Country.objects.exclude(name__in=['Global']).order_by('name').all():
        set_country(cntry)
        print(cntry.name)
        agreements = Agreement.objects.all()
        for agr in agreements:
            if agr.agreement_number == '':
                print(agr)
                agr.agreement_number = 'blk:{}'.format(agr.id)
                agr.save()
        dupes = Agreement.objects.values('agreement_number').annotate(
            Count('agreement_number')).order_by().filter(agreement_number__count__gt=1).all()
        for dup in dupes:
            cdupes = Agreement.objects.filter(agreement_number=dup['agreement_number'])
            for cdup in cdupes:
                cdup.agreement_number = '{}|{}'.format(cdup.agreement_number, cdup.id)
                print(cdup)
                cdup.save()


def pca_unique_reference_number():
    from django.db.models import signals
    signals.post_save.disconnect(receiver=PCA.send_changes, sender=PCA)
    for cntry in Country.objects.exclude(name__in=['Global']).order_by('name').all():
        set_country(cntry)
        print(cntry.name)
        pcas = PCA.objects.all()
        for pca in pcas:
            if not pca.number:
                print(pca)
                pca.number = 'blk:{}'.format(pca.id)
                pca.save()
        dupes = PCA.objects.values('number').annotate(
            Count('number')).order_by().filter(number__count__gt=1).all()
        for dup in dupes:
            cdupes = PCA.objects.filter(number=dup['number'])
            for cdup in cdupes:
                if len(cdup.number) > 40:
                    cdup.number = cdup.number[len(cdup.number)-40:]
                cdup.number = '{}|{}'.format(cdup.number, cdup.id)
                print(cdup)
                cdup.save()
    signals.post_save.connect(receiver=PCA.send_changes, sender=PCA)


# run this after migration partners_0006
def bank_details_to_partner():
    for cntry in Country.objects.exclude(name__in=['Global']).order_by('name').all():
        set_country(cntry)
        print(cntry.name)
        bds = BankDetails.objects.all()
        if bds.count() > 0:
            for bd in bds:
                if not bd.partner_organization:
                    bd.partner_organization = bd.agreement.partner
                    print(bd.partner_organization.name)
                    bd.save()

        # agreement model bank details
        # agreements = Agreement.objects.filter(bank_name__isnull=False).exclude(bank_name='')
        # if agreements.count() > 0:
        #     print("================ AGREEMENTS MODEL ================================")
        #     for agr in agreements:
        #         bd, created = BankDetails.objects.get_or_create(agreement=agr,
        #                                                         partner_organization=agr.partner,
        #                                                         bank_name=agr.bank_name,
        #                                                         bank_address= agr.bank_address,
        #                                                         account_title=agr.account_title,
        #                                                         account_number=agr.account_number,
        #                                                         routing_details=agr.routing_details,
        #                                                         bank_contact_person=agr.bank_contact_person)
        #         if created:
        #             print(bd.partner_organization)


# run this after migration partners_0007
def agreement_amendments_copy():
    for cntry in Country.objects.exclude(name__in=['Global']).order_by('name').all():
        set_country(cntry)
        print(cntry.name)
        agr_amds = AgreementAmendmentLog.objects.all()
        amd_type = ''
        for amd in agr_amds:
            if amd.type == 'Authorised Officers':
                amd_type = 'Change authorized officer'
            elif amd.type == 'Banking Info':
                amd_type = 'Change banking info'
            elif amd.type == 'Agreement Changes':
                amd_type = 'Amend existing clause'
            elif amd.type == 'Additional Clauses':
                amd_type = 'Additional clause'

            agr_amd, created = AgreementAmendment.objects.get_or_create(number=amd.amendment_number,
                                                                        agreement=amd.agreement,
                                                                        type=amd_type,
                                                                        signed_amendment=amd.signed_document,
                                                                        signed_date=amd.amended_at)
            if created:
                print('{}-{}'.format(agr_amd.number, agr_amd.agreement))


def copy_pca_fields_to_intervention():
    MAPPING = {
        'created_at': 'created',
        'updated_at': 'modified',
        'partnership_type': 'document_type',
        'number': 'number',
        'title': 'title',
        'status': 'status',
        'start_date': 'start',
        'end_date': 'end',
        'initiation_date': 'submission_date',
        'submission_date': 'submission_date_prc',
        'review_date': 'review_date_prc',
        'signed_by_unicef_date': 'signed_by_unicef_date',
        'signed_by_partner_date': 'signed_by_partner_date',
        'agreement': 'agreement',
        'result_structure': 'hrp',
        'partner_manager': 'partner_authorized_officer_signatory',
        'unicef_manager': 'unicef_signatory',
    }
    pca_attrs = ['created_at', 'updated_at', 'partnership_type', 'number', 'title', 'status', 'start_date', 'end_date',
                 'initiation_date', 'submission_date', 'review_date', 'signed_by_unicef_date', 'signed_by_partner_date',
                 'agreement', 'result_structure', 'partner_manager', 'unicef_manager']
    for cntry in Country.objects.exclude(name__in=['Global']).order_by('name').all():
        set_country(cntry)
        print(cntry)
        pcas = PCA.objects.all()
        interventions_to_save = []
        for pca in pcas:
            if pca.number == '-':
                print('-')
            if pca.partnership_type in [PCA.AWP, PCA.IC]:
                continue
            intervention = Intervention()
            for attr in pca_attrs:
                if attr == 'status' and pca.status == u'in_process':
                    setattr(intervention, 'status', u'draft')
                elif attr == 'agreement' and not getattr(pca, attr):
                    break
                else:
                    setattr(intervention, MAPPING[attr], getattr(pca, attr))
            if not intervention.document_type:
                continue
            try:
                if intervention.status in \
                        [intervention.ACTIVE, intervention.SUSPENDED,
                         intervention.TERMINATED, intervention.IMPLEMENTED] \
                        and \
                        not intervention.signed_by_unicef_date:
                    if intervention.start:
                        intervention.signed_by_unicef_date = intervention.start
                    elif intervention.signed_by_partner_date:
                        intervention.signed_by_unicef_date = intervention.signed_by_partner_date
                    else:
                        intervention.signed_by_unicef_date = intervention.created
                print('before', intervention, intervention.status, intervention.document_type)
                if not intervention.agreement:
                    continue
                interventions_to_save.append(intervention)
            except Exception as e:
                print(pca.number)
                print(intervention.number)
                raise e
            print('after', intervention, intervention.status, intervention.document_type)
        Intervention.objects.bulk_create(interventions_to_save)


def clean_interventions():
    for country in Country.objects.exclude(name='Global'):
        set_country(country)
        Intervention.objects.all().delete()


def copy_pca_amendments_to_intervention():

    for cntry in Country.objects.exclude(name__in=['Global']).order_by('name').all():
        set_country(cntry)
        print(cntry)
        amendments = AmendmentLog.objects.all()
        for amendment in amendments:
            amd_type = ''
            if amendment.type == 'No Cost':
                amd_type = InterventionAmendment.CTBLT20
            if amendment.type == 'Cost':
                amd_type = InterventionAmendment.CTBGT20
            if amendment.type == 'Activity':
                amd_type = InterventionAmendment.CABGT20
            if amendment.type == 'Other':
                amd_type = InterventionAmendment.CPR
            try:
                intervention = Intervention.objects.get(number=amendment.partnership.number)
            except Intervention.DoesNotExist:
                continue

            intr_amd, created = InterventionAmendment.objects.get_or_create(signed_date=amendment.amended_at,
                                                                            intervention=intervention,
                                                                            type=amd_type,
                                                                            amendment_number=amendment.amendment_number)
            if created:
                print('{}-{}'.format(intr_amd.amendment_number, intr_amd.intervention))


def export_old_pca_fields():
    pca_fields = {}
    for cntry in Country.objects.exclude(name__in=['Global']).order_by('name').all():
        set_country(cntry)
        pcas = PCA.objects.all()
        numbers = []
        for pca in pcas:
            if pca.fr_number or pca.planned_visits > 0:
                pca_numbers = {}
                pca_numbers['pca'] = pca.number
                pca_numbers['fr_number'] = pca.fr_number or 0
                pca_numbers['planned_visits'] = pca.planned_visits
                numbers.append(pca_numbers)
        print(numbers)
        if numbers.count > 0:
            pca_fields[cntry.name] = numbers
    print(pca_fields)

    with open('pca_numbers.json', 'w') as fp:
        json.dump(pca_fields, fp)


def import_planned_visits():
    with open('pca_numbers.json') as data_file:
        data = json.load(data_file)
        for country, array in data.items():
            if array:
                set_country(country)
                for row in array:
                    try:
                        intervention = Intervention.objects.get(number=row['pca'])
                    except Intervention.DoesNotExist:
                        continue
                    if intervention.planned_visits > 0 and intervention.start:
                        InterventionPlannedVisits.objects.get_or_create(intervention=intervention,
                                                                        year=intervention.start.year,
                                                                        programmatic=row['planned_visits'])


def import_fr_numbers():
    with open('pca_numbers.json') as data_file:
        data = json.load(data_file)
        for country, array in data.items():
            if array:
                set_country(country)
                for row in array:
                    try:
                        intervention = Intervention.objects.get(number=row['pca'])
                    except Intervention.DoesNotExist:
                        continue
                    intervention.fr_numbers = [row['fr_number']]
                    intervention.save()


def copy_pca_results_to_intervention():
    for cntry in Country.objects.exclude(name__in=['Global']).order_by('name').all():
        set_country(cntry)
        print(cntry)
        for pca in PCA.objects.all():
            result_ids = pca.indicators.order_by().values_list('result__id', flat=True).distinct()
            for result_id in result_ids:
                result = Result.objects.get(id=result_id)
                ram_inds = pca.indicators.filter(result=result)
                indicators = []
                for ram_ind in ram_inds:
                    if ram_ind.indicator:
                        indicators.append(ram_ind.indicator)
                try:
                    intervention = Intervention.objects.get(number=pca.number)
                except Intervention.DoesNotExist:
                    log_to_file('copy_pca_results_to_intervention: Indervention.DoesNotExist', pca.id, pca.number)
                    continue
                irl, created = InterventionResultLink.objects.get_or_create(intervention=intervention, cp_output=result)
                irl.ram_indicators.add(*indicators)


def copy_pca_budgets_to_intervention():
    for cntry in Country.objects.exclude(name__in=['Global']).order_by('name').all():
        set_country(cntry)
        print(cntry)
        for pca in PCA.objects.all():
            pb_years = pca.budget_log.values_list('year', flat=True).distinct()
            if not pb_years:
                continue
            try:
                intervention = Intervention.objects.get(number=pca.number)
            except Intervention.DoesNotExist:
                log_to_file('copy_pca_budgets_to_intervention: Indervention.DoesNotExist', pca.id, pca.number)
                continue
            print(pb_years)
            for pb_year in pb_years:
                if pb_year:
                    pb = pca.budget_log.filter(year=pb_year).order_by('-created').first()
                    InterventionBudget.objects.get_or_create(intervention=intervention,
                                                             partner_contribution=pb.partner_contribution,
                                                             unicef_cash=pb.unicef_cash,
                                                             in_kind_amount=pb.in_kind_amount,
                                                             year=pb.year)


def copy_pca_attachments_to_intervention():
    for cntry in Country.objects.exclude(name__in=['Global']).order_by('name').all():
        set_country(cntry)
        print(cntry)
        for pca_file in PCAFile.objects.all():
            try:
                intervention = Intervention.objects.get(number=pca_file.pca.number)
            except Intervention.DoesNotExist:
                print(pca_file.pca.number)
                continue
            InterventionAttachment.objects.get_or_create(intervention=intervention,
                                                         type=pca_file.type,
                                                         attachment=pca_file.attachment)


def copy_pca_sector_locations_to_intervention():
    for cntry in Country.objects.exclude(name__in=['Global']).order_by('name').all():
        set_country(cntry)
        print(cntry)
        for pca in PCA.objects.all():
            sector_ids = pca.locations.order_by().values_list('sector__id', flat=True).distinct()
            for sector_id in sector_ids:
                if not sector_id:
                    continue
                sector = Sector.objects.get(id=sector_id)
                gwpc_locations = pca.locations.filter(sector=sector).all()
                locations = []
                for gwpc_loc in gwpc_locations:
                    if gwpc_loc.location:
                        locations.append(gwpc_loc.location)
                try:
                    intervention = Intervention.objects.get(number=pca.number)
                except Intervention.DoesNotExist:
                    log_to_file('copy_pca_sector_locations_to_intervention: Indervention.DoesNotExist',
                                pca.id, pca.number)
                    continue
                isl, created = InterventionSectorLocationLink.objects.get_or_create(intervention=intervention,
                                                                                    sector=sector)
                isl.locations.add(*locations)


def copy_pca_supply_plan_to_intervention():
    for cntry in Country.objects.exclude(name__in=['Global']).order_by('name').all():
        set_country(cntry)
        print(cntry)
        for sp in SupplyPlan.objects.all():
            try:
                intervention = Intervention.objects.get(number=sp.partnership.number)
            except Intervention.DoesNotExist:
                log_to_file('copy_pca_supply_plan_to_intervention: Indervention.DoesNotExist',
                            sp.partnership.id, sp.partnership.number)
                continue
            sp.intervention = intervention
            sp.save()


def copy_pca_distribution_plan_to_intervention():
    for cntry in Country.objects.exclude(name__in=['Global']).order_by('name').all():
        set_country(cntry)
        print(cntry)
        for dp in DistributionPlan.objects.all():
            if SupplyPlan.objects.filter(intervention=dp.intervention, item=dp.item).count():
                try:
                    intervention = Intervention.objects.get(number=dp.partnership.number)
                except Intervention.DoesNotExist:
                    log_to_file('copy_pca_distribution_plan_to_intervention: Indervention.DoesNotExist',
                                dp.partnership.id,
                                dp.partnership.number)

                    continue
                dp.intervention = intervention
                dp.save()


def local_country_keep():
    set_country('Global')
    keeping = ['Global', 'UAT', 'Lebanon', 'Syria', 'Indonesia', 'Sudan', 'Syria Cross Border']
    Country.objects.exclude(name__in=keeping).all().delete()


def migrate_authorized_officers(country_name):
    """
    Migrates AuthorizedOfficer from schema  , cntryinstances back to the Agreement as a M2M field
    to PartnerStaffMember
    """
    if not country_name:
        logging.info("country name required")
    set_country(country_name)
    logging.info("Migrating authorized officers for {}".format(country_name))
    authorized_officers = AuthorizedOfficer.objects.all()
    for item in authorized_officers:
        agreement = item.agreement
        officer = item.officer
        agreement.authorized_officers.add(officer)
        agreement.save()


def change_partner_shared_women(country_name):
    if not country_name:
        logging.info("country name required")
    set_country(country_name)
    logging.info("Migrating UN Women for {}".format(country_name))
    partners = PartnerOrganization.objects.filter(shared_with__contains=['Women'])
    for partner in partners:
        partner.shared_with.remove('Women')
        partner.shared_with.append('UN Women')
        partner.save()
        logging.info('updating partner {}'.format(partner.id))


def change_partner_cso_type(country_name):
    if not country_name:
        logging.info("country name required")
    set_country(country_name)
    logging.info("Migrating cso_type for {}".format(country_name))
    partners = PartnerOrganization.objects.filter(cso_type__isnull=False)
    for partner in partners:
        if partner.cso_type == 'International NGO':
            partner.cso_type = 'International'
        if partner.cso_type == 'National NGO':
            partner.cso_type = 'National'
        if partner.cso_type in ['Community based organization', 'Community Based Organisation']:
            partner.cso_type = 'Community Based Organization'
        partner.save()


def after_partner_migration():
    copy_pca_fields_to_intervention()
    agreement_amendments_copy()
    copy_pca_results_to_intervention()
    copy_pca_attachments_to_intervention()
    #
    # # copy_pca_amendments_to_intervention() # this needs to be manual since we can't map type of amendment
    # copy_pca_budgets_to_intervention()
    # copy_pca_sector_locations_to_intervention()
    # copy_pca_supply_plan_to_intervention()
    # copy_pca_distribution_plan_to_intervention()

    # TODO:
    # all_countries_do(pca_intervention_fr_numbers)
    # planned_visits


def release_3_migrations():
    all_countries_do(migrate_authorized_officers, 'migrate authorized officers')
    all_countries_do(change_partner_shared_women, 'change Women to UN Women migrations')
    all_countries_do(change_partner_cso_type, 'change old partner cso types')


def migrate_to_good_partner(country_name, partner_list):
    if not country_name:
        logging.info("country name required")

    set_country(country_name)
    if not partner_list:
        logging.info("partner list of tuples required")

    for partner_tuple in partner_list:
        partner_old = PartnerOrganization.objects.get(id=partner_tuple[0])
        partner_new = PartnerOrganization.objects.get(id=partner_tuple[1])
        logging.info("old partner: {} --- new partner: {}".format(partner_old, partner_new))

        # agreements
        agreements = Agreement.objects.filter(partner=partner_old)
        for agreement in agreements:
            agreement.partner = partner_new
            agreement.save()
            logging.info("agreement: {}".format(agreement.reference_number))

        # staff members
        staff_members = PartnerStaffMember.objects.filter(partner=partner_old)
        for staff_member in staff_members:
            staff_member.partner = partner_new
            staff_member.save()
            logging.info("staff_member name: {}".format(staff_member.get_full_name()))

        # assesments
        assesments = Assessment.objects.filter(partner=partner_old)
        for assesment in assesments:
            assesment.partner = partner_new
            assesment.save()
            logging.info("assessment id: {}".format(assesment.id))

        # travel activities
        travel_activities = TravelActivity.objects.filter(partner=partner_old)
        for travel_activity in travel_activities:
            travel_activity.partner = partner_new
            travel_activity.save()
            logging.info("travel_activity id: {}".format(travel_activity.id))


def create_test_user(email, password):
    country = Country.objects.get(name='UAT')
    g = Group.objects.get(name='UNICEF User')

    if not re.match(r"[^@]+@[^@]+\.[^@]+", email):
        raise Exception("Not a valid email")

    u = User(username=email, email=email)
    u.first_name = email.split("@")[0]
    u.last_name = email.split("@")[0]
    u.set_password(password)
    u.is_superuser = False
    u.is_staff = True
    u.save()
    g.user_set.add(u)
    userp = UserProfile.objects.get(user=u)
    userp.countries_available = [1, 12, 2, 3, 4, 5, 6, 7, 8,
                                 9, 10, 11, 13, 14, 15, 16, 18,
                                 19, 20, 21, 22, 23, 24, 25, 26,
                                 27, 28, 29, 30, 31, 32, 34, 35,
                                 36, 37, 38, 39, 40, 42, 43, 44,
                                 45, 46, 47, 49, 50, 52, 53, 54, 55]
    userp.country = country
    userp.country_override = country
    userp.save()
    logging.info("user {} created".format(u.email))


class every_country:
    def __enter__(self):
        for c in Country.objects.exclude(name='Global').all():
            connection.set_tenant(c)
            yield c

    def __exit__(self, type, value, traceback):
        connection.set_tenant(Country.objects.get(name='Global'))


def run(function):
    with every_country() as c:
        for country in c:
            print(country.name)
            function()


def remediation_intervention_migration():
    from django.db import transaction
    from partners.validation.interventions import InterventionValid
    master_user = User.objects.get(username='etools_task_admin')
    active_interventions = Intervention.objects.filter(status='active')
    for intervention in active_interventions:
        validator = InterventionValid(intervention, user=master_user, disable_rigid_check=True)
        if not validator.is_valid:
            print('active intervention {} of type {} is invalid'.format(intervention.id, intervention.document_type))
            print(validator.errors)
            intervention.status = Intervention.DRAFT
            intervention.metadata = {'migrated': True,
                                     'old_status': Intervention.ACTIVE,
                                     'error_msg': validator.errors}
            intervention.save()
            # let it run through validation again, maybe it will auto-transition to signed
            with transaction.atomic():
                new_validator = InterventionValid(intervention, master_user, disable_rigid_check=True)
                if new_validator.is_valid:
                    if intervention.status == 'signed':
                        print('intervention moved to signed {}'.format(intervention.status))
                        intervention.metadata = {
                            'migrated': True,
                            'old_status': Intervention.DRAFT,
                        }
                        intervention.save()
                else:
                    print('draft invalid')
        else:
            print('intervention {} of type {} successfully ported as active'.
                  format(intervention.id, intervention.document_type))


def make_all_drafts_active():
    Intervention.objects.filter(status='draft').update(status='active')


def assert_interventions_valid():
    ints = Intervention.objects.prefetch_related('agreement').all()
    for i in ints:
        if i.document_type == i.SSFA:
            if not i.agreement.agreement_type == i.agreement.SSFA:
                print('NO WAY')
        elif i.document_type in [Intervention.PD, Intervention.SHPD]:
            if not i.agreement.agreement_type == i.agreement.PCA:
                print('NO WAY PCA')

def wow():
    c = Intervention.objects.filter(status='active').count()
    if c > 0:
        print(c)

<<<<<<< HEAD

=======
>>>>>>> a88107f1
def intervention_update_task():
    from partners.validation.interventions import InterventionValid
    master_user = User.objects.get(username='etools_task_admin')
    all_interventions = Intervention.objects.filter(status__in=['draft', 'signed', 'active', 'ended'])
    for intervention in all_interventions.all():
        old_status = intervention.status
        validator = InterventionValid(intervention, master_user)
        if not validator.is_valid:
            print('intervention {} of type {} is invalid: (Status:{})'.format(
                intervention.id, intervention.document_type, intervention.status))
            print(validator.errors)
        else:
            if old_status != intervention.status:
                intervention.save()
                print('intervention {} of type {} successfully updated from {} to {}'.
                      format(intervention.id, intervention.document_type, old_status, intervention.status))


def interventions_associated_ssfa():
    for c in Country.objects.exclude(name='Global').all():
        set_country(c.name)
        print(c.name)
        intervention_pds_ssfa = Intervention.objects.filter(
            agreement__agreement_type=Agreement.SSFA, document_type=Intervention.PD)
        intervention_ssfa_pca = Intervention.objects.filter(agreement__agreement_type=Agreement.PCA,
                                                            document_type=Intervention.SSFA)
        interventions = intervention_pds_ssfa | intervention_ssfa_pca
        for i in interventions:
<<<<<<< HEAD
            print('intervention {} type {} has agreement type {}'.format(
                i.id, i.document_type, i.agreement.agreement_type))
=======
            print('intervention {} type {} status {} has agreement type {}'.format(i.id, i.document_type, i.agreement.agreement_type, i.status))
>>>>>>> a88107f1
<|MERGE_RESOLUTION|>--- conflicted
+++ resolved
@@ -946,15 +946,13 @@
             if not i.agreement.agreement_type == i.agreement.PCA:
                 print('NO WAY PCA')
 
+
 def wow():
     c = Intervention.objects.filter(status='active').count()
     if c > 0:
         print(c)
 
-<<<<<<< HEAD
-
-=======
->>>>>>> a88107f1
+
 def intervention_update_task():
     from partners.validation.interventions import InterventionValid
     master_user = User.objects.get(username='etools_task_admin')
@@ -983,9 +981,5 @@
                                                             document_type=Intervention.SSFA)
         interventions = intervention_pds_ssfa | intervention_ssfa_pca
         for i in interventions:
-<<<<<<< HEAD
-            print('intervention {} type {} has agreement type {}'.format(
-                i.id, i.document_type, i.agreement.agreement_type))
-=======
-            print('intervention {} type {} status {} has agreement type {}'.format(i.id, i.document_type, i.agreement.agreement_type, i.status))
->>>>>>> a88107f1
+            print('intervention {} type {} status {} has agreement type {}'.format(
+                i.id, i.document_type, i.agreement.agreement_type, i.status))