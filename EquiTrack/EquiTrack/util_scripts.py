from __future__ import print_function
from string import translate
import json
import logging
import time
import re

from django.db import connection
from django.db.models import Count
from datetime import datetime, timedelta
from django.contrib.auth.models import User, Group
from users.models import Country, UserProfile
from reports.models import ResultType, Result, CountryProgramme, Indicator, LowerResult
from partners.models import FundingCommitment, PCA, InterventionPlannedVisits, AuthorizedOfficer, BankDetails, \
    AgreementAmendmentLog, AgreementAmendment, Intervention, AmendmentLog, InterventionAmendment, RAMIndicator, \
    InterventionResultLink, PartnershipBudget, InterventionBudget, InterventionAttachment, PCAFile, Sector, \
    InterventionSectorLocationLink, SupplyPlan, DistributionPlan, Agreement, PartnerOrganization, PartnerStaffMember, \
    Assessment
from t2f.models import TravelActivity

def printtf(*args):
    print([arg for arg in args])
<<<<<<< HEAD
    f = open('mylogs.txt','a')
    print('\n'.join([arg for arg in args]), file=f)
=======
    f = open('mylogs.txt', 'a')
    print([arg for arg in args], file=f)
>>>>>>> 9052a53f
    f.close()

def log_to_file(file_name='fail_logs.txt', *args):
    print([arg for arg in args])
    f = open(file_name, 'a')
    print([arg for arg in args], file=f)
    f.close()

def set_country(name):
    connection.set_tenant(Country.objects.get(name=name))


def fix_duplicate_indicators(country_name):
    if not country_name:
        printtf("country name required /n")
    set_country(country_name)
    printtf("Fixing duplicate indicators for {}".format(country_name))
    fattrs = ["ramindicator_set"]

    def fix_indicator_code():
        printtf('cleaning codes of indicators for country ', country_name)
        indicators = Indicator.objects.filter(code__exact='').all()
        for ind in indicators:
            ind.code = None
            ind.save()
        time.sleep(3)
    fix_indicator_code()


    def relates_to_anything(cobj):
        for a in fattrs:
            if getattr(cobj, a).count():
                printtf(cobj.id, cobj, "relates to ", a)
                return True
        return False
    def update_relationships(dpres, keep):
        for a in fattrs:
            objs = getattr(dpres, a).all()
            if len(objs):
                for obj in objs:
                    obj.indicator = keep
                    obj.save()
                    printtf("saved obj.id={} obj {} with keepid{} keep {}".format(obj.id, obj, keep.id, keep))

    def _run_clean(dupes):
        printtf(len(dupes), dupes)
        for dup in dupes:
            dupresults = Indicator.objects.filter(code=dup['code'], result=dup['result']).all()
            delq = []
            keep = None
            for dpres in dupresults:
                if not keep:
                    keep = dpres
                    continue
                else:
                    error = False
                    if relates_to_anything(dpres):
                        try:
                            update_relationships(dpres, keep)
                        except Exception as exp:
                            printtf('Cannot remove Object {}, id={}'.format(dpres, dpres.id))
                            error = True
                    if error:
                        printtf("ERROR OCCURED ON RECORD", dpres.id, dpres)
                        continue
                    delq.append(dpres)
            if not len(delq):
                printtf("Nothing is getting removed for {}".format(dupes))
            else:
                # delete everyting in the queue
                [i.delete() for i in delq]
                printtf("deleting: ", delq)

    dupes = Indicator.objects.values('code', 'result').order_by('code', 'result').annotate(Count('pk')).filter(pk__count__gt=1, ram_indicator=True).all()
    _run_clean(dupes)

def fix_duplicate_results(country_name):

    if not country_name:
        printtf("country name required /n")
    set_country(country_name)
    printtf("Fixing duplicate Results for {}".format(country_name))
    # foreign attributes
    fattrs = ["governmentinterventionresult_set",
            "indicator_set",
            "ramindicator_set",
            "resultchain_set",
            "tripfunds_set"]
    fattrs_mapping = {
        "governmentinterventionresult_set": "result",
        "indicator_set" : "result",
        "ramindicator_set": "result",
        "resultchain_set": "result",
        "tripfunds_set": "wbs"
    }
    def fix_string_wbs():
        results = Result.objects.filter(wbs__exact='').all()
        for res in results:
            res.wbs = None
            res.save()
    fix_string_wbs()

    def reparent_children(current_object, new_parent):
        for child in current_object.get_children():
            child.parent = new_parent
            printtf( "reparenting child", child.id, child, new_parent.id, new_parent)
            child.save()
    def relates_to_anything(cobj):
        for a in fattrs:
            if getattr(cobj, a).count():
                printtf(cobj.id, cobj, "relates to ", a)
                return True
        return False
    def update_relationships(dpres, keep):
        for a in fattrs:
            objs = getattr(dpres, a).all()
            if len(objs):
                for obj in objs:
                    if a == "tripfunds_set":
                        obj.wbs = keep
                    else:
                        obj.result = keep
                    obj.save()
                    printtf("saved obj.id={} obj {} with keepid{} keep {}".format(obj.id, obj, keep.id, keep))
    def _run_clean(prop, dupes):
        printtf(len(dupes), dupes)
        search_string = prop + '__exact'
        for dup in dupes:
            dupresults = Result.objects.prefetch_related('result_type').filter(**{search_string: dup[prop]}).all()
            delq = []
            keep = None
            for dpres in dupresults:
                if not keep:
                    keep = dpres
                    continue
                else:
                    error = False
                    if dpres.get_children():
                        try:
                            reparent_children(dpres, keep)
                        except Exception as exp:
                            printtf('Cannot reparent from Object {}, id={}'.format(dpres, dpres.id))
                            error = True
                    if relates_to_anything(dpres):
                        try:
                            update_relationships(dpres, keep)
                        except Exception as exp:
                            printtf('Cannot remove Object {}, id={}'.format(dpres, dpres.id))
                            error = True
                    if error:
                        printtf("ERROR OCCURED ON RECORD", dpres.id, dpres)
                        continue
                    delq.append(dpres)
            time.sleep(0.3)
            if not len(delq):
                printtf("Nothing is getting removed for {}".format(dupes))
            else:
                # delete everyting in the queue
                [i.delete() for i in delq]
                printtf("deleting: ", delq)
    # get all duplicates that have the same wbs
    dupes = Result.objects.values('wbs').annotate(Count('wbs')).order_by().filter(wbs__count__gt=1, wbs__isnull=False).exclude(wbs__exact='').all()
    dupes = sorted(dupes, key=lambda x: x['wbs'].count('/'), reverse=True)
    _run_clean('wbs', dupes)

def cp_fix(country_name):
    if not country_name:
        printtf("country name required /n")
    set_country(country_name)
    printtf("Fixing Country Programme for {}".format(country_name))
    def get_cpwbs(wbs):
        grp = wbs.split('/')
        return '/'.join(grp[:3])

    results = Result.objects.filter(wbs__isnull=False).exclude(wbs__exact='')
    locpwbs = []
    for res in results:
        cpwbs = get_cpwbs(res.wbs)
        if cpwbs not in locpwbs:
            locpwbs.append(cpwbs)

    today = datetime.now()
    for i in range(len(locpwbs)):
        today = today + timedelta(days=i)
        tomorrow = today + timedelta(days=365)
        cp, created = CountryProgramme.objects.get_or_create(wbs=locpwbs[i], name='Country Programme '+str(i), from_date=today, to_date=tomorrow)

    time.sleep(5)

    for res in results:
        cp = CountryProgramme.objects.get(wbs=get_cpwbs(res.wbs))
        res.country_programme = cp
        res.save()
        print(res.name)

def clean_result_types(country_name):
    if not country_name:
        printtf("country name required /n")
        set_country(country_name)
    if not country_name:
        printtf("country name required /n")

    set_country(country_name)
    printtf("Fixing duplicate Result Types for {}".format(country_name))
    fattrs = ["result_set"]

    def relates_to_anything(cobj):
        for a in fattrs:
            if getattr(cobj, a).count():
                printtf(cobj.id, cobj, "relates to ", a)
                return True
        return False

    def update_relationships(dpres, keep):
        for a in fattrs:
            objs = getattr(dpres, a).all()
            if len(objs):
                for obj in objs:
                    obj.result_type = keep
                    obj.save()
                    printtf("saved obj.id={} obj {} with keepid{} keep {}".format(obj.id, obj, keep.id, keep))

    def _run_clean(dupes):
        printtf(len(dupes), dupes)
        for dup in dupes:
            dupresults = ResultType.objects.filter(name=dup['name']).all()
            delq = []
            keep = None
            for dpres in dupresults:
                if not keep:
                    keep = dpres
                    continue
                else:
                    error = False
                    if relates_to_anything(dpres):
                        try:
                            update_relationships(dpres, keep)
                        except Exception as exp:
                            printtf('Cannot remove Object {}, id={}'.format(dpres, dpres.id))
                            error = True
                    if error:
                        printtf("ERROR OCCURED ON RECORD", dpres.id, dpres)
                        continue
                    delq.append(dpres)
            if not len(delq):
                printtf("Nothing is getting removed for {}".format(dupes))
            else:
                # delete everyting in the queue
                [i.delete() for i in delq]
                printtf("deleting: ", delq)

    # get all duplicates that have the same wbs
    dupes = ResultType.objects.values('name').annotate(Count('name')).order_by().filter(name__count__gt=1).all()
    _run_clean(dupes)


def delete_all_fcs(country_name):
    if not country_name:
        printtf("country name required /n")
    set_country(country_name)
    printtf("Deleting all FCs for {}".format(country_name))
    fcs = FundingCommitment.objects.all()
    fcs.delete()

def dissasociate_result_structures(country_name):
    if not country_name:
        printtf("country name required /n")
    set_country(country_name)
    printtf("Dissasociating result structures for {}".format(country_name))
    results = Result.objects.all()
    for result in results:
        if result.wbs and result.result_structure:
            result.result_structure = None
            result.save()


def all_countries_do(function, name):
    printtf("CALLING {} for all countries".format(name))
    for cntry in Country.objects.order_by('name').all():
        if cntry.name in ['Global']:
            continue
        function(cntry.name)


def before_code_merge():
    # Clean results
    all_countries_do(fix_duplicate_results, 'Result Cleaning')

    # Clean results structure
    all_countries_do(clean_result_structures, 'Result Structure Cleaning')

    # clean result types
    all_countries_do(clean_result_types, 'Result Types Cleaning')

    # Clean indicators
    all_countries_do(fix_duplicate_indicators, 'Indicators Cleaning')

    # Delete all fcs
    all_countries_do(delete_all_fcs, 'Deleting FCs')

    print('FINISHED WITH BEFORE MERGE')


def after_code_merge(): #and after migrations

    # set up country programme
    all_countries_do(cp_fix, 'Country Programme setup')

    # disassociate result structures
    all_countries_do(dissasociate_result_structures, 'Dissasociate Result Structure')

    print("don't forget to sync")


def populate_reference_numbers():
    for cntry in Country.objects.exclude(name__in=['Global']).order_by('name').all():
        set_country(cntry)
        pcas = PCA.objects.filter(number__isnull=True, signed_by_unicef_date__isnull=False).exclude(
            status=PCA.DRAFT)
        print(cntry.name)
        print(pcas)
        for pca in pcas:
            pca.number = pca.reference_number
            pca.save()

        agreements = Agreement.objects.filter(signed_by_unicef_date__isnull=False, agreement_number__isnull=True)
        for agr in agreements:
            agr.agreement_number = agr.reference_number
            agr.save()

# run this before migration partners_0005
def agreement_unique_reference_number():
    for cntry in Country.objects.exclude(name__in=['Global']).order_by('name').all():
        set_country(cntry)
        print(cntry.name)
        agreements = Agreement.objects.all()
        for agr in agreements:
            if agr.agreement_number == '':
                print(agr)
                agr.agreement_number = 'blk:{}'.format(agr.id)
                agr.save()
        dupes = Agreement.objects.values('agreement_number').annotate(Count('agreement_number')).order_by().filter(agreement_number__count__gt=1).all()
        for dup in dupes:
            cdupes = Agreement.objects.filter(agreement_number=dup['agreement_number'])
            for cdup in cdupes:
                cdup.agreement_number = '{}|{}'.format(cdup.agreement_number, cdup.id)
                print(cdup)
                cdup.save()

def pca_unique_reference_number():
    from django.db.models import signals
    signals.post_save.disconnect(receiver=PCA.send_changes, sender=PCA)
    for cntry in Country.objects.exclude(name__in=['Global']).order_by('name').all():
        set_country(cntry)
        print(cntry.name)
        pcas = PCA.objects.all()
        for pca in pcas:
            if not pca.number:
                print(pca)
                pca.number = 'blk:{}'.format(pca.id)
                pca.save()
        dupes = PCA.objects.values('number').annotate(
            Count('number')).order_by().filter(number__count__gt=1).all()
        for dup in dupes:
            cdupes = PCA.objects.filter(number=dup['number'])
            for cdup in cdupes:
                if len(cdup.number) > 40:
                    cdup.number = cdup.number[len(cdup.number)-40:]
                cdup.number = '{}|{}'.format(cdup.number, cdup.id)
                print(cdup)
                cdup.save()
    signals.post_save.connect(receiver=PCA.send_changes, sender=PCA)

#run this after migration partners_0006
def bank_details_to_partner():
    for cntry in Country.objects.exclude(name__in=['Global']).order_by('name').all():
        set_country(cntry)
        print(cntry.name)
        bds = BankDetails.objects.all()
        if bds.count() > 0:
            for bd in bds:
                if not bd.partner_organization:
                    bd.partner_organization = bd.agreement.partner
                    print(bd.partner_organization.name)
                    bd.save()

        # agreement model bank details
        # agreements = Agreement.objects.filter(bank_name__isnull=False).exclude(bank_name='')
        # if agreements.count() > 0:
        #     print("================ AGREEMENTS MODEL ================================")
        #     for agr in agreements:
        #         bd, created = BankDetails.objects.get_or_create(agreement=agr,
        #                                                         partner_organization=agr.partner,
        #                                                         bank_name=agr.bank_name,
        #                                                         bank_address= agr.bank_address,
        #                                                         account_title=agr.account_title,
        #                                                         account_number=agr.account_number,
        #                                                         routing_details=agr.routing_details,
        #                                                         bank_contact_person=agr.bank_contact_person)
        #         if created:
        #             print(bd.partner_organization)

#run this after migration partners_0007
def agreement_amendments_copy():
    for cntry in Country.objects.exclude(name__in=['Global']).order_by('name').all():
        set_country(cntry)
        print(cntry.name)
        agr_amds = AgreementAmendmentLog.objects.all()
        amd_type = ''
        for amd in agr_amds:
            if amd.type == 'Authorised Officers':
                amd_type = 'Change authorized officer'
            elif amd.type == 'Banking Info':
                amd_type = 'Change banking info'
            elif amd.type == 'Agreement Changes':
                amd_type = 'Amend existing clause'
            elif amd.type == 'Additional Clauses':
                amd_type = 'Additional clause'

            agr_amd, created = AgreementAmendment.objects.get_or_create(number=amd.amendment_number,
                                                                        agreement=amd.agreement,
                                                                        type=amd_type,
                                                                        signed_amendment=amd.signed_document,
                                                                        signed_date=amd.amended_at )
            if created:
                print('{}-{}'.format(agr_amd.number, agr_amd.agreement))


def copy_pca_fields_to_intervention():
    MAPPING = {
        'created_at': 'created',
        'updated_at': 'modified',
        'partnership_type': 'document_type',
        'number': 'number',
        'title': 'title',
        'status': 'status',
        'start_date': 'start',
        'end_date': 'end',
        'initiation_date': 'submission_date',
        'submission_date': 'submission_date_prc',
        'review_date': 'review_date_prc',
        'signed_by_unicef_date': 'signed_by_unicef_date',
        'signed_by_partner_date': 'signed_by_partner_date',
        'agreement': 'agreement',
        'result_structure': 'hrp',
        'partner_manager': 'partner_authorized_officer_signatory',
        'unicef_manager': 'unicef_signatory',
    }
    status_map = {
        'in_proccess': 'Draft'
    }
    pca_attrs = ['created_at', 'updated_at', 'partnership_type', 'number', 'title', 'status', 'start_date', 'end_date',
                 'initiation_date', 'submission_date', 'review_date', 'signed_by_unicef_date', 'signed_by_partner_date',
                 'agreement', 'result_structure', 'partner_manager', 'unicef_manager']
    for cntry in Country.objects.exclude(name__in=['Global']).order_by('name').all():
        set_country(cntry)
        print(cntry)
        pcas = PCA.objects.all()
        interventions_to_save = []
        for pca in pcas:
            if pca.number == '-':
                print('-')
            if pca.partnership_type in [PCA.AWP, PCA.IC]:
                continue
            intervention = Intervention()
            for attr in pca_attrs:
                if attr == 'status' and pca.status == u'in_process':
                    setattr(intervention, 'status', u'draft')
                elif attr == 'agreement' and not getattr(pca, attr):
                    break
                else:
                    setattr(intervention, MAPPING[attr], getattr(pca, attr))
            if not intervention.document_type:
                continue
            try:
                if intervention.status in \
                        [intervention.ACTIVE, intervention.SUSPENDED, intervention.TERMINATED, intervention.IMPLEMENTED] \
                        and \
                        not intervention.signed_by_unicef_date:
                    if intervention.start:
                        intervention.signed_by_unicef_date = intervention.start
                    elif intervention.signed_by_partner_date:
                        intervention.signed_by_unicef_date = intervention.signed_by_partner_date
                    else:
                        intervention.signed_by_unicef_date = intervention.created
                print('before', intervention, intervention.status, intervention.document_type)
                if not intervention.agreement:
                    continue
                interventions_to_save.append(intervention)
            except Exception as e:
                print(pca.number)
                print(intervention.number)
                raise e
            print('after', intervention, intervention.status, intervention.document_type)
        Intervention.objects.bulk_create(interventions_to_save)

def clean_interventions():
    for country in Country.objects.exclude(name='Global'):
        set_country(country)
        Intervention.objects.all().delete()


def copy_pca_amendments_to_intervention():

    for cntry in Country.objects.exclude(name__in=['Global']).order_by('name').all():
        set_country(cntry)
        print(cntry)
        amendments = AmendmentLog.objects.all()
        for amendment in amendments:
            amd_type = ''
            if amendment.type == 'No Cost':
                amd_type = InterventionAmendment.CTBLT20
            if amendment.type == 'Cost':
                amd_type = InterventionAmendment.CTBGT20
            if amendment.type == 'Activity':
                amd_type = InterventionAmendment.CABGT20
            if amendment.type == 'Other':
                amd_type = InterventionAmendment.CPR
            try:
                intervention = Intervention.objects.get(number=amendment.partnership.number)
            except Intervention.DoesNotExist:
                continue

            intr_amd, created = InterventionAmendment.objects.get_or_create(signed_date=amendment.amended_at,
                                                                        intervention=intervention,
                                                                        type=amd_type,
                                                                        amendment_number=amendment.amendment_number)
            if created:
                print('{}-{}'.format(intr_amd.amendment_number, intr_amd.intervention))


def export_old_pca_fields():
    pca_fields = {}
    for cntry in Country.objects.exclude(name__in=['Global']).order_by('name').all():
        set_country(cntry)
        pcas = PCA.objects.all()
        numbers = []
        for pca in pcas:
            if pca.fr_number or pca.planned_visits > 0:
                pca_numbers = {}
                pca_numbers['pca'] = pca.number
                pca_numbers['fr_number'] = pca.fr_number or 0
                pca_numbers['planned_visits'] = pca.planned_visits
                numbers.append(pca_numbers)
        print(numbers)
        if numbers.count > 0:
            pca_fields[cntry.name] = numbers
    print(pca_fields)

    with open('pca_numbers.json', 'w') as fp:
        json.dump(pca_fields, fp)


def import_planned_visits():
    with open('pca_numbers.json') as data_file:
        data = json.load(data_file)
        for country, array in data.items():
            if array:
                set_country(country)
                for row in array:
                    try:
                        intervention = Intervention.objects.get(number=row['pca'])
                    except Intervention.DoesNotExist:
                        continue
                    if intervention.planned_visits > 0 and intervention.start:
                        InterventionPlannedVisits.objects.get_or_create(intervention=intervention,
                                                            year=intervention.start.year,
                                                            programmatic=row['planned_visits'])

def import_fr_numbers():
    with open('pca_numbers.json') as data_file:
        data = json.load(data_file)
        for country, array in data.items():
            if array:
                set_country(country)
                for row in array:
                    try:
                        intervention = Intervention.objects.get(number=row['pca'])
                    except Intervention.DoesNotExist:
                        continue
                    intervention.fr_numbers = [row['fr_number']]
                    intervention.save()


def copy_pca_results_to_intervention():
    for cntry in Country.objects.exclude(name__in=['Global']).order_by('name').all():
        set_country(cntry)
        print(cntry)
        for pca in PCA.objects.all():
            result_ids = pca.indicators.order_by().values_list('result__id', flat=True).distinct()
            for result_id in result_ids:
                result = Result.objects.get(id=result_id)
                ram_inds = pca.indicators.filter(result=result)
                indicators = []
                for ram_ind in ram_inds:
                    if ram_ind.indicator:
                        indicators.append(ram_ind.indicator)
                try:
                    intervention = Intervention.objects.get(number=pca.number)
                except Intervention.DoesNotExist:
                    log_to_file('copy_pca_results_to_intervention: Indervention.DoesNotExist', pca.id, pca.number)
                    continue
                irl, created = InterventionResultLink.objects.get_or_create(intervention=intervention, cp_output=result)
                irl.ram_indicators.add(*indicators)


def copy_pca_budgets_to_intervention():
    for cntry in Country.objects.exclude(name__in=['Global']).order_by('name').all():
        set_country(cntry)
        print(cntry)
        for pca in PCA.objects.all():
            pb_years = pca.budget_log.values_list('year', flat=True).distinct()
            if not pb_years:
                continue
            try:
                intervention = Intervention.objects.get(number=pca.number)
            except Intervention.DoesNotExist:
                log_to_file('copy_pca_budgets_to_intervention: Indervention.DoesNotExist', pca.id, pca.number)
                continue
            print(pb_years)
            for pb_year in pb_years:
                if pb_year:
                    pb = pca.budget_log.filter(year=pb_year).order_by('-created').first()
                    InterventionBudget.objects.get_or_create(intervention=intervention,
                                                            partner_contribution=pb.partner_contribution,
                                                            unicef_cash=pb.unicef_cash,
                                                            in_kind_amount=pb.in_kind_amount,
                                                            year=pb.year)

def copy_pca_attachments_to_intervention():
    for cntry in Country.objects.exclude(name__in=['Global']).order_by('name').all():
        set_country(cntry)
        print(cntry)
        for pca_file in PCAFile.objects.all():
            try:
                intervention = Intervention.objects.get(number=pca_file.pca.number)
            except Intervention.DoesNotExist:
                print(pca_file.pca.number)
                continue
            InterventionAttachment.objects.get_or_create(intervention=intervention,
                                                         type=pca_file.type,
                                                         attachment=pca_file.attachment)

def copy_pca_sector_locations_to_intervention():
    for cntry in Country.objects.exclude(name__in=['Global']).order_by('name').all():
        set_country(cntry)
        print(cntry)
        for pca in PCA.objects.all():
            sector_ids = pca.locations.order_by().values_list('sector__id', flat=True).distinct()
            for sector_id in sector_ids:
                if not sector_id:
                    continue
                sector = Sector.objects.get(id=sector_id)
                gwpc_locations = pca.locations.filter(sector=sector).all()
                locations = []
                for gwpc_loc in gwpc_locations:
                    if gwpc_loc.location:
                        locations.append(gwpc_loc.location)
                try:
                    intervention = Intervention.objects.get(number=pca.number)
                except Intervention.DoesNotExist:
                    log_to_file('copy_pca_sector_locations_to_intervention: Indervention.DoesNotExist', pca.id, pca.number)
                    continue
                isl, created = InterventionSectorLocationLink.objects.get_or_create(intervention=intervention,
                                                                                    sector=sector)
                isl.locations.add(*locations)

def copy_pca_supply_plan_to_intervention():
    for cntry in Country.objects.exclude(name__in=['Global']).order_by('name').all():
        set_country(cntry)
        print(cntry)
        for sp in SupplyPlan.objects.all():
            try:
                intervention = Intervention.objects.get(number=sp.partnership.number)
            except Intervention.DoesNotExist:
                log_to_file('copy_pca_supply_plan_to_intervention: Indervention.DoesNotExist', sp.partnership.id, sp.partnership.number)
                continue
            sp.intervention = intervention
            sp.save()

def copy_pca_distribution_plan_to_intervention():
    for cntry in Country.objects.exclude(name__in=['Global']).order_by('name').all():
        set_country(cntry)
        print(cntry)
        for dp in DistributionPlan.objects.all():
            if SupplyPlan.objects.filter(intervention=dp.intervention, item=dp.item).count():
                try:
                    intervention = Intervention.objects.get(number=dp.partnership.number)
                except Intervention.DoesNotExist:
                    log_to_file('copy_pca_distribution_plan_to_intervention: Indervention.DoesNotExist', dp.partnership.id,
                                dp.partnership.number)

                    continue
                dp.intervention = intervention
                dp.save()


def local_country_keep():
    set_country('Global')
    keeping = ['Global', 'UAT', 'Lebanon', 'Syria', 'Indonesia', 'Sudan', 'Syria Cross Border']
    Country.objects.exclude(name__in=keeping).all().delete()

          
def migrate_authorized_officers(country_name):
    """
    Migrates AuthorizedOfficer from schema  , cntryinstances back to the Agreement as a M2M field
    to PartnerStaffMember
    """
    if not country_name:
        logging.info("country name required")
    set_country(country_name)
    logging.info("Migrating authorized officers for {}".format(country_name))
    authorized_officers = AuthorizedOfficer.objects.all()
    for item in authorized_officers:
        agreement = item.agreement
        officer = item.officer
        agreement.authorized_officers.add(officer)
        agreement.save()

def change_partner_shared_women(country_name):
    if not country_name:
        logging.info("country name required")
    set_country(country_name)
    logging.info("Migrating UN Women for {}".format(country_name))
    partners = PartnerOrganization.objects.filter(shared_with__contains=['Women'])
    for partner in partners:
        partner.shared_with.remove('Women')
        partner.shared_with.append('UN Women')
        partner.save()
        logging.info('updating partner {}'.format(partner.id))


def change_partner_cso_type(country_name):
    if not country_name:
        logging.info("country name required")
    set_country(country_name)
    logging.info("Migrating cso_type for {}".format(country_name))
    partners = PartnerOrganization.objects.filter(cso_type__isnull=False)
    for partner in partners:
        if partner.cso_type == 'International NGO':
            partner.cso_type = 'International'
        if partner.cso_type == 'National NGO':
            partner.cso_type = 'National'
        if partner.cso_type in ['Community based organization', 'Community Based Organisation']:
            partner.cso_type = 'Community Based Organization'
        partner.save()

def after_partner_migration():
    copy_pca_fields_to_intervention()
    agreement_amendments_copy()
    copy_pca_results_to_intervention()
    copy_pca_attachments_to_intervention()
    #
    # # copy_pca_amendments_to_intervention() # this needs to be manual since we can't map type of amendment
    # copy_pca_budgets_to_intervention()
    # copy_pca_sector_locations_to_intervention()
    # copy_pca_supply_plan_to_intervention()
    # copy_pca_distribution_plan_to_intervention()


    # TODO:
    # all_countries_do(pca_intervention_fr_numbers)
    # planned_visits

def release_3_migrations():
    all_countries_do(migrate_authorized_officers, 'migrate authorized officers')
    all_countries_do(change_partner_shared_women, 'change Women to UN Women migrations')
    all_countries_do(change_partner_cso_type, 'change old partner cso types')


def migrate_to_good_partner(country_name, partner_list):
    if not country_name:
        logging.info("country name required")

    set_country(country_name)
    if not partner_list:
        logging.info("partner list of tuples required")

    for partner_tuple in partner_list:
        partner_old = PartnerOrganization.objects.get(id=partner_tuple[0])
        partner_new = PartnerOrganization.objects.get(id=partner_tuple[1])
        logging.info("old partner: {} --- new partner: {}".format(partner_old, partner_new))

        #agreements
        agreements = Agreement.objects.filter(partner=partner_old)
        for agreement in agreements:
            agreement.partner = partner_new
            agreement.save()
            logging.info("agreement: {}".format(agreement.reference_number))

        #staff members
        staff_members = PartnerStaffMember.objects.filter(partner=partner_old)
        for staff_member in staff_members:
            staff_member.partner = partner_new
            staff_member.save()
            logging.info("staff_member name: {}".format(staff_member.get_full_name()))

        #assesments
        assesments = Assessment.objects.filter(partner=partner_old)
        for assesment in assesments:
            assesment.partner = partner_new
            assesment.save()
            logging.info("assessment id: {}".format(assesment.id))

        #travel activities
        travel_activities = TravelActivity.objects.filter(partner=partner_old)
        for travel_activity in travel_activities:
            travel_activity.partner = partner_new
            travel_activity.save()
            logging.info("travel_activity id: {}".format(travel_activity.id))


def create_test_user(email, password):
    country = Country.objects.get(name='UAT')
    g = Group.objects.get(name='UNICEF User')

    if not re.match(r"[^@]+@[^@]+\.[^@]+", email):
        raise Exception("Not a valid email")

    u = User(username=email, email=email)
    u.first_name = email.split("@")[0]
    u.last_name = email.split("@")[0]
    u.set_password(password)
    u.is_superuser = False
    u.is_staff = True
    u.save()
    g.user_set.add(u)
    userp = UserProfile.objects.get(user=u)
    userp.countries_available = [1, 12, 2, 3, 4, 5, 6, 7, 8,
                                 9, 10, 11, 13, 14, 15, 16, 18,
                                 19, 20, 21, 22, 23, 24, 25, 26,
                                 27, 28, 29, 30, 31, 32, 34, 35,
                                 36, 37, 38, 39, 40, 42, 43, 44,
                                 45, 46, 47, 49, 50, 52, 53, 54, 55]
    userp.country = country
    userp.country_override = country
    userp.save()
    logging.info("user {} created".format(u.email))

<<<<<<< HEAD

def stats():
    for c in Country.objects.exclude(name='Global').all():
        set_country(c.name)
        printtf(c.name)
        # Total Number of PDs per workspace (for active status only)
        int_active_count = Intervention.objects.filter(status=Intervention.ACTIVE).count()
        printtf("Total Number of PDs: {}".format(int_active_count))

        # Total Number of PCA (agreement) amendments per workspace (for active status only)
        agr_amd_active_count = AgreementAmendment.objects.filter(agreement__status=Agreement.ACTIVE).count()
        printtf("Total Number of PCA (agreement) amendments: {}".format(agr_amd_active_count))

        # total Number of PD (intervention) amendments per workspace (for active status only)
        int_amd_active_count = InterventionAmendment.objects.filter(intervention__status=Intervention.ACTIVE).count()
        printtf("total Number of PD (intervention) amendments {}:".format(int_amd_active_count))

        # Total number of PDs per workspace that have multi-currency budgets (for active status only)
        int_budgets = InterventionBudget.objects.filter(intervention__status=Intervention.ACTIVE,
                                                        unicef_cash__gt=0,
                                                        unicef_cash_local__gt=0).distinct('intervention').count()
        printtf("Total number of PDs per workspace that have multi-currency budgets {}:".format(int_budgets))

        # Total number of PDs per workspace that have only USD budgets
        int_budgets_usd = InterventionBudget.objects.filter(intervention__status=Intervention.ACTIVE,
                                                            unicef_cash__gt=0,
                                                            unicef_cash_local=0).distinct('intervention').count()
        printtf("Total number of PDs per workspace that have only USD budgets {}:".format(int_budgets_usd))

        # Total number of PDs per workspace that have only local currency budgets
        int_budgets_local = InterventionBudget.objects.filter(intervention__status=Intervention.ACTIVE, unicef_cash=0, unicef_cash_local__gt=0).distinct('intervention').count()
        printtf("Total number of PDs per workspace that have only local currency budgets {}:".format(int_budgets_local))

        # Total number of PDs per workspace that have no budgets
        int_budgets_zero = InterventionBudget.objects.filter(intervention__status=Intervention.ACTIVE, unicef_cash=0, unicef_cash_local=0).distinct('intervention').count()
        printtf("Total number of PDs per workspace that have no budgets {}:".format(int_budgets_zero))

        # Total number of PDs that contain an FR per workspace
        int_frs = Intervention.objects.filter(status=Intervention.ACTIVE, fr_numbers__isnull=False).count()
        printtf("Total number of PDs that contain an FR {}:".format(int_frs))
=======
class every_country:
    def __enter__(self):
        for c in Country.objects.exclude(name='Global').all():
            connection.set_tenant(c)
            yield c
    def __exit__(self, type, value, traceback):
        connection.set_tenant(Country.objects.get(name='Global'))

def run(function):
    with every_country() as c:
        for country in c:
            print(country.name)
            function()

def remediation_intervention_migration():
    from django.db import transaction
    from partners.validation.interventions import InterventionValid
    master_user = User.objects.get(username='etools_task_admin')
    active_interventions = Intervention.objects.filter(status='active')
    for intervention in active_interventions.all():
        validator = InterventionValid(intervention, user=master_user, disable_rigid_check=True)
        if not validator.is_valid:
            print('active intervention {} of type {} is invalid'.format(intervention.id, intervention.document_type))
            print(validator.errors)
            intervention.status = Intervention.DRAFT
            intervention.metadata = {'migrated': True,
                                     'old_status': Intervention.ACTIVE}
            intervention.save()
            # let it run through validation again, maybe it will auto-transition to signed
            with transaction.atomic():
                new_validator = InterventionValid(intervention, master_user, disable_rigid_check=True)
                if new_validator.is_valid:
                    if intervention.status == 'signed':
                        print('intervention moved to signed {}'.format(intervention.status))
                        intervention.save()
                else:
                    print('draft invalid')
        else:
            print('intervention {} of type {} successfully ported as active'.
                  format(intervention.id, intervention.document_type))


def make_all_drafts_active():
    Intervention.objects.filter(status='draft').update(status='active')

def assert_interventions_valid():
    ints = Intervention.objects.prefetch_related('agreement').all()
    for i in ints:
        if i.document_type == i.SSFA:
            if not i.agreement.agreement_type == i.agreement.SSFA:
                print('NO WAY')
        elif i.document_type in [Intervention.PD, Intervention.SHPD]:
            if not i.agreement.agreement_type == i.agreement.PCA:
                print('NO WAY PCA')


def wow():
    c = Intervention.objects.filter(status='active').count()
    if c>0:
        print(c)



def intervention_update_task():
    from django.db import transaction
    from partners.validation.interventions import InterventionValid
    master_user = User.objects.get(username='etools_task_admin')
    all_interventions = Intervention.objects.filter(status__in=['draft', 'signed', 'active', 'ended'])
    for intervention in all_interventions.all():
        old_status = intervention.status
        validator = InterventionValid(intervention, master_user)
        if not validator.is_valid:
            print('intervention {} of type {} is invalid: (Status:{})'.format(intervention.id, intervention.document_type, intervention.status))
            print(validator.errors)
        else:
            if old_status != intervention.status:
                intervention.save()
                print('intervention {} of type {} successfully updated from {} to {}'.
                      format(intervention.id, intervention.document_type, old_status, intervention.status))
>>>>>>> 9052a53f
<|MERGE_RESOLUTION|>--- conflicted
+++ resolved
@@ -20,13 +20,8 @@
 
 def printtf(*args):
     print([arg for arg in args])
-<<<<<<< HEAD
-    f = open('mylogs.txt','a')
-    print('\n'.join([arg for arg in args]), file=f)
-=======
     f = open('mylogs.txt', 'a')
     print([arg for arg in args], file=f)
->>>>>>> 9052a53f
     f.close()
 
 def log_to_file(file_name='fail_logs.txt', *args):
@@ -866,48 +861,6 @@
     userp.save()
     logging.info("user {} created".format(u.email))
 
-<<<<<<< HEAD
-
-def stats():
-    for c in Country.objects.exclude(name='Global').all():
-        set_country(c.name)
-        printtf(c.name)
-        # Total Number of PDs per workspace (for active status only)
-        int_active_count = Intervention.objects.filter(status=Intervention.ACTIVE).count()
-        printtf("Total Number of PDs: {}".format(int_active_count))
-
-        # Total Number of PCA (agreement) amendments per workspace (for active status only)
-        agr_amd_active_count = AgreementAmendment.objects.filter(agreement__status=Agreement.ACTIVE).count()
-        printtf("Total Number of PCA (agreement) amendments: {}".format(agr_amd_active_count))
-
-        # total Number of PD (intervention) amendments per workspace (for active status only)
-        int_amd_active_count = InterventionAmendment.objects.filter(intervention__status=Intervention.ACTIVE).count()
-        printtf("total Number of PD (intervention) amendments {}:".format(int_amd_active_count))
-
-        # Total number of PDs per workspace that have multi-currency budgets (for active status only)
-        int_budgets = InterventionBudget.objects.filter(intervention__status=Intervention.ACTIVE,
-                                                        unicef_cash__gt=0,
-                                                        unicef_cash_local__gt=0).distinct('intervention').count()
-        printtf("Total number of PDs per workspace that have multi-currency budgets {}:".format(int_budgets))
-
-        # Total number of PDs per workspace that have only USD budgets
-        int_budgets_usd = InterventionBudget.objects.filter(intervention__status=Intervention.ACTIVE,
-                                                            unicef_cash__gt=0,
-                                                            unicef_cash_local=0).distinct('intervention').count()
-        printtf("Total number of PDs per workspace that have only USD budgets {}:".format(int_budgets_usd))
-
-        # Total number of PDs per workspace that have only local currency budgets
-        int_budgets_local = InterventionBudget.objects.filter(intervention__status=Intervention.ACTIVE, unicef_cash=0, unicef_cash_local__gt=0).distinct('intervention').count()
-        printtf("Total number of PDs per workspace that have only local currency budgets {}:".format(int_budgets_local))
-
-        # Total number of PDs per workspace that have no budgets
-        int_budgets_zero = InterventionBudget.objects.filter(intervention__status=Intervention.ACTIVE, unicef_cash=0, unicef_cash_local=0).distinct('intervention').count()
-        printtf("Total number of PDs per workspace that have no budgets {}:".format(int_budgets_zero))
-
-        # Total number of PDs that contain an FR per workspace
-        int_frs = Intervention.objects.filter(status=Intervention.ACTIVE, fr_numbers__isnull=False).count()
-        printtf("Total number of PDs that contain an FR {}:".format(int_frs))
-=======
 class every_country:
     def __enter__(self):
         for c in Country.objects.exclude(name='Global').all():
@@ -986,5 +939,4 @@
             if old_status != intervention.status:
                 intervention.save()
                 print('intervention {} of type {} successfully updated from {} to {}'.
-                      format(intervention.id, intervention.document_type, old_status, intervention.status))
->>>>>>> 9052a53f
+                      format(intervention.id, intervention.document_type, old_status, intervention.status))