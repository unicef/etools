from __future__ import print_function

from datetime import datetime, timedelta
import json
import logging
import time
import re

from django.db import connection
from django.db.models import Count
from django.contrib.auth.models import User, Group

from users.models import Country, UserProfile
from reports.models import ResultType, Result, CountryProgramme, Indicator
from partners.models import FundingCommitment, PCA, InterventionPlannedVisits, AuthorizedOfficer, BankDetails, \
    AgreementAmendmentLog, AgreementAmendment, Intervention, AmendmentLog, InterventionAmendment, \
<<<<<<< HEAD
    InterventionResultLink, InterventionBudget, InterventionAttachment, PCAFile, \
    SupplyPlan, DistributionPlan, Agreement, PartnerOrganization, PartnerStaffMember, \
=======
    InterventionResultLink, InterventionBudget, InterventionAttachment, PCAFile, Sector, \
    InterventionSectorLocationLink, Agreement, PartnerOrganization, PartnerStaffMember, \
>>>>>>> d6807450
    Assessment
from t2f.models import TravelActivity


def printtf(*args):
    print([arg for arg in args])
    f = open('mylogs.txt', 'a')
    print([arg for arg in args], file=f)
    f.close()


def log_to_file(file_name='fail_logs.txt', *args):
    print([arg for arg in args])
    f = open(file_name, 'a')
    print([arg for arg in args], file=f)
    f.close()


def set_country(name):
    connection.set_tenant(Country.objects.get(name=name))


def fix_duplicate_indicators(country_name):
    if not country_name:
        printtf("country name required /n")
    set_country(country_name)
    printtf("Fixing duplicate indicators for {}".format(country_name))
    fattrs = ["ramindicator_set"]

    def fix_indicator_code():
        printtf('cleaning codes of indicators for country ', country_name)
        indicators = Indicator.objects.filter(code__exact='').all()
        for ind in indicators:
            ind.code = None
            ind.save()
        time.sleep(3)
    fix_indicator_code()

    def relates_to_anything(cobj):
        for a in fattrs:
            if getattr(cobj, a).count():
                printtf(cobj.id, cobj, "relates to ", a)
                return True
        return False

    def update_relationships(dpres, keep):
        for a in fattrs:
            objs = getattr(dpres, a).all()
            if len(objs):
                for obj in objs:
                    obj.indicator = keep
                    obj.save()
                    printtf("saved obj.id={} obj {} with keepid{} keep {}".format(obj.id, obj, keep.id, keep))

    def _run_clean(dupes):
        printtf(len(dupes), dupes)
        for dup in dupes:
            dupresults = Indicator.objects.filter(code=dup['code'], result=dup['result']).all()
            delq = []
            keep = None
            for dpres in dupresults:
                if not keep:
                    keep = dpres
                    continue
                else:
                    error = False
                    if relates_to_anything(dpres):
                        try:
                            update_relationships(dpres, keep)
                        except Exception:
                            printtf('Cannot remove Object {}, id={}'.format(dpres, dpres.id))
                            error = True
                    if error:
                        printtf("ERROR OCCURED ON RECORD", dpres.id, dpres)
                        continue
                    delq.append(dpres)
            if not len(delq):
                printtf("Nothing is getting removed for {}".format(dupes))
            else:
                # delete everyting in the queue
                [i.delete() for i in delq]
                printtf("deleting: ", delq)

    dupes = Indicator.objects.values('code', 'result').order_by('code', 'result').annotate(Count('pk')).filter(
        pk__count__gt=1, ram_indicator=True).all()
    _run_clean(dupes)


def fix_duplicate_results(country_name):

    if not country_name:
        printtf("country name required /n")
    set_country(country_name)
    printtf("Fixing duplicate Results for {}".format(country_name))
    # foreign attributes
    fattrs = ["governmentinterventionresult_set",
              "indicator_set",
              "ramindicator_set",
              "resultchain_set",
              "tripfunds_set"]

    def fix_string_wbs():
        results = Result.objects.filter(wbs__exact='').all()
        for res in results:
            res.wbs = None
            res.save()
    fix_string_wbs()

    def reparent_children(current_object, new_parent):
        for child in current_object.get_children():
            child.parent = new_parent
            printtf("reparenting child", child.id, child, new_parent.id, new_parent)
            child.save()

    def relates_to_anything(cobj):
        for a in fattrs:
            if getattr(cobj, a).count():
                printtf(cobj.id, cobj, "relates to ", a)
                return True
        return False

    def update_relationships(dpres, keep):
        for a in fattrs:
            objs = getattr(dpres, a).all()
            if len(objs):
                for obj in objs:
                    if a == "tripfunds_set":
                        obj.wbs = keep
                    else:
                        obj.result = keep
                    obj.save()
                    printtf("saved obj.id={} obj {} with keepid{} keep {}".format(obj.id, obj, keep.id, keep))

    def _run_clean(prop, dupes):
        printtf(len(dupes), dupes)
        search_string = prop + '__exact'
        for dup in dupes:
            dupresults = Result.objects.prefetch_related('result_type').filter(**{search_string: dup[prop]}).all()
            delq = []
            keep = None
            for dpres in dupresults:
                if not keep:
                    keep = dpres
                    continue
                else:
                    error = False
                    if dpres.get_children():
                        try:
                            reparent_children(dpres, keep)
                        except Exception:
                            printtf('Cannot reparent from Object {}, id={}'.format(dpres, dpres.id))
                            error = True
                    if relates_to_anything(dpres):
                        try:
                            update_relationships(dpres, keep)
                        except Exception:
                            printtf('Cannot remove Object {}, id={}'.format(dpres, dpres.id))
                            error = True
                    if error:
                        printtf("ERROR OCCURED ON RECORD", dpres.id, dpres)
                        continue
                    delq.append(dpres)
            time.sleep(0.3)
            if not len(delq):
                printtf("Nothing is getting removed for {}".format(dupes))
            else:
                # delete everyting in the queue
                [i.delete() for i in delq]
                printtf("deleting: ", delq)
    # get all duplicates that have the same wbs
    dupes = Result.objects.values('wbs').annotate(Count('wbs')).order_by().filter(
        wbs__count__gt=1, wbs__isnull=False).exclude(wbs__exact='').all()
    dupes = sorted(dupes, key=lambda x: x['wbs'].count('/'), reverse=True)
    _run_clean('wbs', dupes)


def cp_fix(country_name):
    if not country_name:
        printtf("country name required /n")
    set_country(country_name)
    printtf("Fixing Country Programme for {}".format(country_name))

    def get_cpwbs(wbs):
        grp = wbs.split('/')
        return '/'.join(grp[:3])

    results = Result.objects.filter(wbs__isnull=False).exclude(wbs__exact='')
    locpwbs = []
    for res in results:
        cpwbs = get_cpwbs(res.wbs)
        if cpwbs not in locpwbs:
            locpwbs.append(cpwbs)

    today = datetime.now()
    for i in range(len(locpwbs)):
        today = today + timedelta(days=i)
        tomorrow = today + timedelta(days=365)
        cp, created = CountryProgramme.objects.get_or_create(
            wbs=locpwbs[i], name='Country Programme '+str(i), from_date=today, to_date=tomorrow)

    time.sleep(5)

    for res in results:
        cp = CountryProgramme.objects.get(wbs=get_cpwbs(res.wbs))
        res.country_programme = cp
        res.save()
        print(res.name)


def clean_result_types(country_name):
    if not country_name:
        printtf("country name required /n")
        set_country(country_name)
    if not country_name:
        printtf("country name required /n")

    set_country(country_name)
    printtf("Fixing duplicate Result Types for {}".format(country_name))
    fattrs = ["result_set"]

    def relates_to_anything(cobj):
        for a in fattrs:
            if getattr(cobj, a).count():
                printtf(cobj.id, cobj, "relates to ", a)
                return True
        return False

    def update_relationships(dpres, keep):
        for a in fattrs:
            objs = getattr(dpres, a).all()
            if len(objs):
                for obj in objs:
                    obj.result_type = keep
                    obj.save()
                    printtf("saved obj.id={} obj {} with keepid{} keep {}".format(obj.id, obj, keep.id, keep))

    def _run_clean(dupes):
        printtf(len(dupes), dupes)
        for dup in dupes:
            dupresults = ResultType.objects.filter(name=dup['name']).all()
            delq = []
            keep = None
            for dpres in dupresults:
                if not keep:
                    keep = dpres
                    continue
                else:
                    error = False
                    if relates_to_anything(dpres):
                        try:
                            update_relationships(dpres, keep)
                        except Exception:
                            printtf('Cannot remove Object {}, id={}'.format(dpres, dpres.id))
                            error = True
                    if error:
                        printtf("ERROR OCCURED ON RECORD", dpres.id, dpres)
                        continue
                    delq.append(dpres)
            if not len(delq):
                printtf("Nothing is getting removed for {}".format(dupes))
            else:
                # delete everyting in the queue
                [i.delete() for i in delq]
                printtf("deleting: ", delq)

    # get all duplicates that have the same wbs
    dupes = ResultType.objects.values('name').annotate(Count('name')).order_by().filter(name__count__gt=1).all()
    _run_clean(dupes)


def delete_all_fcs(country_name):
    if not country_name:
        printtf("country name required /n")
    set_country(country_name)
    printtf("Deleting all FCs for {}".format(country_name))
    fcs = FundingCommitment.objects.all()
    fcs.delete()


def dissasociate_result_structures(country_name):
    if not country_name:
        printtf("country name required /n")
    set_country(country_name)
    printtf("Dissasociating result structures for {}".format(country_name))
    results = Result.objects.all()
    for result in results:
        if result.wbs and result.result_structure:
            result.result_structure = None
            result.save()


def all_countries_do(function, name):
    printtf("CALLING {} for all countries".format(name))
    for cntry in Country.objects.order_by('name').all():
        if cntry.name in ['Global']:
            continue
        function(cntry.name)


def before_code_merge():
    # Clean results
    all_countries_do(fix_duplicate_results, 'Result Cleaning')

    # clean result types
    all_countries_do(clean_result_types, 'Result Types Cleaning')

    # Clean indicators
    all_countries_do(fix_duplicate_indicators, 'Indicators Cleaning')

    # Delete all fcs
    all_countries_do(delete_all_fcs, 'Deleting FCs')

    print('FINISHED WITH BEFORE MERGE')


def after_code_merge():  # and after migrations

    # set up country programme
    all_countries_do(cp_fix, 'Country Programme setup')

    # disassociate result structures
    all_countries_do(dissasociate_result_structures, 'Dissasociate Result Structure')

    print("don't forget to sync")


def populate_reference_numbers():
    for cntry in Country.objects.exclude(name__in=['Global']).order_by('name').all():
        set_country(cntry)
        pcas = PCA.objects.filter(number__isnull=True, signed_by_unicef_date__isnull=False).exclude(
            status=PCA.DRAFT)
        print(cntry.name)
        print(pcas)
        for pca in pcas:
            pca.number = pca.reference_number
            pca.save()

        agreements = Agreement.objects.filter(signed_by_unicef_date__isnull=False, agreement_number__isnull=True)
        for agr in agreements:
            agr.agreement_number = agr.reference_number
            agr.save()


# run this before migration partners_0005
def agreement_unique_reference_number():
    for cntry in Country.objects.exclude(name__in=['Global']).order_by('name').all():
        set_country(cntry)
        print(cntry.name)
        agreements = Agreement.objects.all()
        for agr in agreements:
            if agr.agreement_number == '':
                print(agr)
                agr.agreement_number = 'blk:{}'.format(agr.id)
                agr.save()
        dupes = Agreement.objects.values('agreement_number').annotate(
            Count('agreement_number')).order_by().filter(agreement_number__count__gt=1).all()
        for dup in dupes:
            cdupes = Agreement.objects.filter(agreement_number=dup['agreement_number'])
            for cdup in cdupes:
                cdup.agreement_number = '{}|{}'.format(cdup.agreement_number, cdup.id)
                print(cdup)
                cdup.save()


def pca_unique_reference_number():
    from django.db.models import signals
    signals.post_save.disconnect(receiver=PCA.send_changes, sender=PCA)
    for cntry in Country.objects.exclude(name__in=['Global']).order_by('name').all():
        set_country(cntry)
        print(cntry.name)
        pcas = PCA.objects.all()
        for pca in pcas:
            if not pca.number:
                print(pca)
                pca.number = 'blk:{}'.format(pca.id)
                pca.save()
        dupes = PCA.objects.values('number').annotate(
            Count('number')).order_by().filter(number__count__gt=1).all()
        for dup in dupes:
            cdupes = PCA.objects.filter(number=dup['number'])
            for cdup in cdupes:
                if len(cdup.number) > 40:
                    cdup.number = cdup.number[len(cdup.number)-40:]
                cdup.number = '{}|{}'.format(cdup.number, cdup.id)
                print(cdup)
                cdup.save()
    signals.post_save.connect(receiver=PCA.send_changes, sender=PCA)


# run this after migration partners_0006
def bank_details_to_partner():
    for cntry in Country.objects.exclude(name__in=['Global']).order_by('name').all():
        set_country(cntry)
        print(cntry.name)
        bds = BankDetails.objects.all()
        if bds.count() > 0:
            for bd in bds:
                if not bd.partner_organization:
                    bd.partner_organization = bd.agreement.partner
                    print(bd.partner_organization.name)
                    bd.save()

        # agreement model bank details
        # agreements = Agreement.objects.filter(bank_name__isnull=False).exclude(bank_name='')
        # if agreements.count() > 0:
        #     print("================ AGREEMENTS MODEL ================================")
        #     for agr in agreements:
        #         bd, created = BankDetails.objects.get_or_create(agreement=agr,
        #                                                         partner_organization=agr.partner,
        #                                                         bank_name=agr.bank_name,
        #                                                         bank_address= agr.bank_address,
        #                                                         account_title=agr.account_title,
        #                                                         account_number=agr.account_number,
        #                                                         routing_details=agr.routing_details,
        #                                                         bank_contact_person=agr.bank_contact_person)
        #         if created:
        #             print(bd.partner_organization)


# run this after migration partners_0007
def agreement_amendments_copy():
    for cntry in Country.objects.exclude(name__in=['Global']).order_by('name').all():
        set_country(cntry)
        print(cntry.name)
        agr_amds = AgreementAmendmentLog.objects.all()
        amd_type = ''
        for amd in agr_amds:
            if amd.type == 'Authorised Officers':
                amd_type = 'Change authorized officer'
            elif amd.type == 'Banking Info':
                amd_type = 'Change banking info'
            elif amd.type == 'Agreement Changes':
                amd_type = 'Amend existing clause'
            elif amd.type == 'Additional Clauses':
                amd_type = 'Additional clause'

            agr_amd, created = AgreementAmendment.objects.get_or_create(number=amd.amendment_number,
                                                                        agreement=amd.agreement,
                                                                        type=amd_type,
                                                                        signed_amendment=amd.signed_document,
                                                                        signed_date=amd.amended_at)
            if created:
                print('{}-{}'.format(agr_amd.number, agr_amd.agreement))


def copy_pca_fields_to_intervention():
    MAPPING = {
        'created_at': 'created',
        'updated_at': 'modified',
        'partnership_type': 'document_type',
        'number': 'number',
        'title': 'title',
        'status': 'status',
        'start_date': 'start',
        'end_date': 'end',
        'initiation_date': 'submission_date',
        'submission_date': 'submission_date_prc',
        'review_date': 'review_date_prc',
        'signed_by_unicef_date': 'signed_by_unicef_date',
        'signed_by_partner_date': 'signed_by_partner_date',
        'agreement': 'agreement',
        'result_structure': 'hrp',
        'partner_manager': 'partner_authorized_officer_signatory',
        'unicef_manager': 'unicef_signatory',
    }
    pca_attrs = ['created_at', 'updated_at', 'partnership_type', 'number', 'title', 'status', 'start_date', 'end_date',
                 'initiation_date', 'submission_date', 'review_date', 'signed_by_unicef_date', 'signed_by_partner_date',
                 'agreement', 'result_structure', 'partner_manager', 'unicef_manager']
    for cntry in Country.objects.exclude(name__in=['Global']).order_by('name').all():
        set_country(cntry)
        print(cntry)
        pcas = PCA.objects.all()
        interventions_to_save = []
        for pca in pcas:
            if pca.number == '-':
                print('-')
            if pca.partnership_type in [PCA.AWP, PCA.IC]:
                continue
            intervention = Intervention()
            for attr in pca_attrs:
                if attr == 'status' and pca.status == u'in_process':
                    setattr(intervention, 'status', u'draft')
                elif attr == 'agreement' and not getattr(pca, attr):
                    break
                else:
                    setattr(intervention, MAPPING[attr], getattr(pca, attr))
            if not intervention.document_type:
                continue
            try:
                if intervention.status in \
                        [intervention.ACTIVE, intervention.SUSPENDED,
                         intervention.TERMINATED, intervention.IMPLEMENTED] \
                        and \
                        not intervention.signed_by_unicef_date:
                    if intervention.start:
                        intervention.signed_by_unicef_date = intervention.start
                    elif intervention.signed_by_partner_date:
                        intervention.signed_by_unicef_date = intervention.signed_by_partner_date
                    else:
                        intervention.signed_by_unicef_date = intervention.created
                print('before', intervention, intervention.status, intervention.document_type)
                if not intervention.agreement:
                    continue
                interventions_to_save.append(intervention)
            except Exception as e:
                print(pca.number)
                print(intervention.number)
                raise e
            print('after', intervention, intervention.status, intervention.document_type)
        Intervention.objects.bulk_create(interventions_to_save)


def clean_interventions():
    for country in Country.objects.exclude(name='Global'):
        set_country(country)
        Intervention.objects.all().delete()


def copy_pca_amendments_to_intervention():

    for cntry in Country.objects.exclude(name__in=['Global']).order_by('name').all():
        set_country(cntry)
        print(cntry)
        amendments = AmendmentLog.objects.all()
        for amendment in amendments:
            amd_type = ''
            if amendment.type == 'No Cost':
                amd_type = InterventionAmendment.CTBLT20
            if amendment.type == 'Cost':
                amd_type = InterventionAmendment.CTBGT20
            if amendment.type == 'Activity':
                amd_type = InterventionAmendment.CABGT20
            if amendment.type == 'Other':
                amd_type = InterventionAmendment.CPR
            try:
                intervention = Intervention.objects.get(number=amendment.partnership.number)
            except Intervention.DoesNotExist:
                continue

            intr_amd, created = InterventionAmendment.objects.get_or_create(signed_date=amendment.amended_at,
                                                                            intervention=intervention,
                                                                            type=amd_type,
                                                                            amendment_number=amendment.amendment_number)
            if created:
                print('{}-{}'.format(intr_amd.amendment_number, intr_amd.intervention))


def export_old_pca_fields():
    pca_fields = {}
    for cntry in Country.objects.exclude(name__in=['Global']).order_by('name').all():
        set_country(cntry)
        pcas = PCA.objects.all()
        numbers = []
        for pca in pcas:
            if pca.fr_number or pca.planned_visits > 0:
                pca_numbers = {}
                pca_numbers['pca'] = pca.number
                pca_numbers['fr_number'] = pca.fr_number or 0
                pca_numbers['planned_visits'] = pca.planned_visits
                numbers.append(pca_numbers)
        print(numbers)
        if numbers.count > 0:
            pca_fields[cntry.name] = numbers
    print(pca_fields)

    with open('pca_numbers.json', 'w') as fp:
        json.dump(pca_fields, fp)


def import_planned_visits():
    with open('pca_numbers.json') as data_file:
        data = json.load(data_file)
        for country, array in data.items():
            if array:
                set_country(country)
                for row in array:
                    try:
                        intervention = Intervention.objects.get(number=row['pca'])
                    except Intervention.DoesNotExist:
                        continue
                    if intervention.planned_visits > 0 and intervention.start:
                        InterventionPlannedVisits.objects.get_or_create(intervention=intervention,
                                                                        year=intervention.start.year,
                                                                        programmatic=row['planned_visits'])


def import_fr_numbers():
    with open('pca_numbers.json') as data_file:
        data = json.load(data_file)
        for country, array in data.items():
            if array:
                set_country(country)
                for row in array:
                    try:
                        intervention = Intervention.objects.get(number=row['pca'])
                    except Intervention.DoesNotExist:
                        continue
                    intervention.fr_numbers = [row['fr_number']]
                    intervention.save()


def copy_pca_results_to_intervention():
    for cntry in Country.objects.exclude(name__in=['Global']).order_by('name').all():
        set_country(cntry)
        print(cntry)
        for pca in PCA.objects.all():
            result_ids = pca.indicators.order_by().values_list('result__id', flat=True).distinct()
            for result_id in result_ids:
                result = Result.objects.get(id=result_id)
                ram_inds = pca.indicators.filter(result=result)
                indicators = []
                for ram_ind in ram_inds:
                    if ram_ind.indicator:
                        indicators.append(ram_ind.indicator)
                try:
                    intervention = Intervention.objects.get(number=pca.number)
                except Intervention.DoesNotExist:
                    log_to_file('copy_pca_results_to_intervention: Indervention.DoesNotExist', pca.id, pca.number)
                    continue
                irl, created = InterventionResultLink.objects.get_or_create(intervention=intervention, cp_output=result)
                irl.ram_indicators.add(*indicators)


def copy_pca_budgets_to_intervention():
    for cntry in Country.objects.exclude(name__in=['Global']).order_by('name').all():
        set_country(cntry)
        print(cntry)
        for pca in PCA.objects.all():
            pb_years = pca.budget_log.values_list('year', flat=True).distinct()
            if not pb_years:
                continue
            try:
                intervention = Intervention.objects.get(number=pca.number)
            except Intervention.DoesNotExist:
                log_to_file('copy_pca_budgets_to_intervention: Indervention.DoesNotExist', pca.id, pca.number)
                continue
            print(pb_years)
            for pb_year in pb_years:
                if pb_year:
                    pb = pca.budget_log.filter(year=pb_year).order_by('-created').first()
                    InterventionBudget.objects.get_or_create(intervention=intervention,
                                                             partner_contribution=pb.partner_contribution,
                                                             unicef_cash=pb.unicef_cash,
                                                             in_kind_amount=pb.in_kind_amount,
                                                             year=pb.year)


def copy_pca_attachments_to_intervention():
    for cntry in Country.objects.exclude(name__in=['Global']).order_by('name').all():
        set_country(cntry)
        print(cntry)
        for pca_file in PCAFile.objects.all():
            try:
                intervention = Intervention.objects.get(number=pca_file.pca.number)
            except Intervention.DoesNotExist:
                print(pca_file.pca.number)
                continue
            InterventionAttachment.objects.get_or_create(intervention=intervention,
                                                         type=pca_file.type,
                                                         attachment=pca_file.attachment)


<<<<<<< HEAD
def copy_pca_supply_plan_to_intervention():
    for cntry in Country.objects.exclude(name__in=['Global']).order_by('name').all():
        set_country(cntry)
        print(cntry)
        for sp in SupplyPlan.objects.all():
            try:
                intervention = Intervention.objects.get(number=sp.partnership.number)
            except Intervention.DoesNotExist:
                log_to_file('copy_pca_supply_plan_to_intervention: Indervention.DoesNotExist',
                            sp.partnership.id, sp.partnership.number)
                continue
            sp.intervention = intervention
            sp.save()


def copy_pca_distribution_plan_to_intervention():
    for cntry in Country.objects.exclude(name__in=['Global']).order_by('name').all():
        set_country(cntry)
        print(cntry)
        for dp in DistributionPlan.objects.all():
            if SupplyPlan.objects.filter(intervention=dp.intervention, item=dp.item).count():
                try:
                    intervention = Intervention.objects.get(number=dp.partnership.number)
                except Intervention.DoesNotExist:
                    log_to_file('copy_pca_distribution_plan_to_intervention: Indervention.DoesNotExist',
                                dp.partnership.id,
                                dp.partnership.number)

                    continue
                dp.intervention = intervention
                dp.save()
=======
def copy_pca_sector_locations_to_intervention():
    for cntry in Country.objects.exclude(name__in=['Global']).order_by('name').all():
        set_country(cntry)
        print(cntry)
        for pca in PCA.objects.all():
            sector_ids = pca.locations.order_by().values_list('sector__id', flat=True).distinct()
            for sector_id in sector_ids:
                if not sector_id:
                    continue
                sector = Sector.objects.get(id=sector_id)
                gwpc_locations = pca.locations.filter(sector=sector).all()
                locations = []
                for gwpc_loc in gwpc_locations:
                    if gwpc_loc.location:
                        locations.append(gwpc_loc.location)
                try:
                    intervention = Intervention.objects.get(number=pca.number)
                except Intervention.DoesNotExist:
                    log_to_file('copy_pca_sector_locations_to_intervention: Indervention.DoesNotExist',
                                pca.id, pca.number)
                    continue
                isl, created = InterventionSectorLocationLink.objects.get_or_create(intervention=intervention,
                                                                                    sector=sector)
                isl.locations.add(*locations)
>>>>>>> d6807450


def local_country_keep():
    set_country('Global')
    keeping = ['Global', 'UAT', 'Lebanon', 'Syria', 'Indonesia', 'Sudan', 'Syria Cross Border']
    Country.objects.exclude(name__in=keeping).all().delete()


def migrate_authorized_officers(country_name):
    """
    Migrates AuthorizedOfficer from schema  , cntryinstances back to the Agreement as a M2M field
    to PartnerStaffMember
    """
    if not country_name:
        logging.info("country name required")
    set_country(country_name)
    logging.info("Migrating authorized officers for {}".format(country_name))
    authorized_officers = AuthorizedOfficer.objects.all()
    for item in authorized_officers:
        agreement = item.agreement
        officer = item.officer
        agreement.authorized_officers.add(officer)
        agreement.save()


def change_partner_shared_women(country_name):
    if not country_name:
        logging.info("country name required")
    set_country(country_name)
    logging.info("Migrating UN Women for {}".format(country_name))
    partners = PartnerOrganization.objects.filter(shared_with__contains=['Women'])
    for partner in partners:
        partner.shared_with.remove('Women')
        partner.shared_with.append('UN Women')
        partner.save()
        logging.info('updating partner {}'.format(partner.id))


def change_partner_cso_type(country_name):
    if not country_name:
        logging.info("country name required")
    set_country(country_name)
    logging.info("Migrating cso_type for {}".format(country_name))
    partners = PartnerOrganization.objects.filter(cso_type__isnull=False)
    for partner in partners:
        if partner.cso_type == 'International NGO':
            partner.cso_type = 'International'
        if partner.cso_type == 'National NGO':
            partner.cso_type = 'National'
        if partner.cso_type in ['Community based organization', 'Community Based Organisation']:
            partner.cso_type = 'Community Based Organization'
        partner.save()


def after_partner_migration():
    copy_pca_fields_to_intervention()
    agreement_amendments_copy()
    copy_pca_results_to_intervention()
    copy_pca_attachments_to_intervention()
    #
    # # copy_pca_amendments_to_intervention() # this needs to be manual since we can't map type of amendment
    # copy_pca_budgets_to_intervention()
    # copy_pca_supply_plan_to_intervention()
    # copy_pca_distribution_plan_to_intervention()

    # TODO:
    # all_countries_do(pca_intervention_fr_numbers)
    # planned_visits


def release_3_migrations():
    all_countries_do(migrate_authorized_officers, 'migrate authorized officers')
    all_countries_do(change_partner_shared_women, 'change Women to UN Women migrations')
    all_countries_do(change_partner_cso_type, 'change old partner cso types')


def migrate_to_good_partner(country_name, partner_list):
    if not country_name:
        logging.info("country name required")

    set_country(country_name)
    if not partner_list:
        logging.info("partner list of tuples required")

    for partner_tuple in partner_list:
        partner_old = PartnerOrganization.objects.get(id=partner_tuple[0])
        partner_new = PartnerOrganization.objects.get(id=partner_tuple[1])
        logging.info("old partner: {} --- new partner: {}".format(partner_old, partner_new))

        # agreements
        agreements = Agreement.objects.filter(partner=partner_old)
        for agreement in agreements:
            agreement.partner = partner_new
            agreement.save()
            logging.info("agreement: {}".format(agreement.reference_number))

        # staff members
        staff_members = PartnerStaffMember.objects.filter(partner=partner_old)
        for staff_member in staff_members:
            staff_member.partner = partner_new
            staff_member.save()
            logging.info("staff_member name: {}".format(staff_member.get_full_name()))

        # assesments
        assesments = Assessment.objects.filter(partner=partner_old)
        for assesment in assesments:
            assesment.partner = partner_new
            assesment.save()
            logging.info("assessment id: {}".format(assesment.id))

        # travel activities
        travel_activities = TravelActivity.objects.filter(partner=partner_old)
        for travel_activity in travel_activities:
            travel_activity.partner = partner_new
            travel_activity.save()
            logging.info("travel_activity id: {}".format(travel_activity.id))


def create_test_user(email, password):
    country = Country.objects.get(name='UAT')
    g = Group.objects.get(name='UNICEF User')

    if not re.match(r"[^@]+@[^@]+\.[^@]+", email):
        raise Exception("Not a valid email")

    u = User(username=email, email=email)
    u.first_name = email.split("@")[0]
    u.last_name = email.split("@")[0]
    u.set_password(password)
    u.is_superuser = False
    u.is_staff = True
    u.save()
    g.user_set.add(u)
    userp = UserProfile.objects.get(user=u)
    userp.countries_available = [1, 12, 2, 3, 4, 5, 6, 7, 8,
                                 9, 10, 11, 13, 14, 15, 16, 18,
                                 19, 20, 21, 22, 23, 24, 25, 26,
                                 27, 28, 29, 30, 31, 32, 34, 35,
                                 36, 37, 38, 39, 40, 42, 43, 44,
                                 45, 46, 47, 49, 50, 52, 53, 54, 55]
    userp.country = country
    userp.country_override = country
    userp.save()
    logging.info("user {} created".format(u.email))


class every_country:
    def __enter__(self):
        for c in Country.objects.exclude(name='Global').all():
            connection.set_tenant(c)
            yield c

    def __exit__(self, type, value, traceback):
        connection.set_tenant(Country.objects.get(name='Global'))


def run(function):
    with every_country() as c:
        for country in c:
            print(country.name)
            function()


def remediation_intervention_migration():
    from django.db import transaction
    from partners.validation.interventions import InterventionValid
    master_user = User.objects.get(username='etools_task_admin')
    active_interventions = Intervention.objects.filter(status='active')
    for intervention in active_interventions:
        validator = InterventionValid(intervention, user=master_user, disable_rigid_check=True)
        if not validator.is_valid:
            print('active intervention {} of type {} is invalid'.format(intervention.id, intervention.document_type))
            print(validator.errors)
            intervention.status = Intervention.DRAFT
            intervention.metadata = {'migrated': True,
                                     'old_status': Intervention.ACTIVE,
                                     'error_msg': validator.errors}
            intervention.save()
            # let it run through validation again, maybe it will auto-transition to signed
            with transaction.atomic():
                new_validator = InterventionValid(intervention, master_user, disable_rigid_check=True)
                if new_validator.is_valid:
                    if intervention.status == 'signed':
                        print('intervention moved to signed {}'.format(intervention.status))
                        intervention.metadata = {
                            'migrated': True,
                            'old_status': Intervention.DRAFT,
                        }
                        intervention.save()
                else:
                    print('draft invalid')
        else:
            print('intervention {} of type {} successfully ported as active'.
                  format(intervention.id, intervention.document_type))


def make_all_drafts_active():
    Intervention.objects.filter(status='draft').update(status='active')


def assert_interventions_valid():
    ints = Intervention.objects.prefetch_related('agreement').all()
    for i in ints:
        if i.document_type == i.SSFA:
            if not i.agreement.agreement_type == i.agreement.SSFA:
                print('NO WAY')
        elif i.document_type in [Intervention.PD, Intervention.SHPD]:
            if not i.agreement.agreement_type == i.agreement.PCA:
                print('NO WAY PCA')


def wow():
    c = Intervention.objects.filter(status='active').count()
    if c > 0:
        print(c)


def intervention_update_task():
    from partners.validation.interventions import InterventionValid
    master_user = User.objects.get(username='etools_task_admin')
    all_interventions = Intervention.objects.filter(status__in=['draft', 'signed', 'active', 'ended'])
    for intervention in all_interventions.all():
        old_status = intervention.status
        validator = InterventionValid(intervention, master_user)
        if not validator.is_valid:
            print('intervention {} of type {} is invalid: (Status:{})'.format(
                intervention.id, intervention.document_type, intervention.status))
            print(validator.errors)
        else:
            if old_status != intervention.status:
                intervention.save()
                print('intervention {} of type {} successfully updated from {} to {}'.
                      format(intervention.id, intervention.document_type, old_status, intervention.status))


def interventions_associated_ssfa():
    for c in Country.objects.exclude(name='Global').all():
        set_country(c.name)
        print(c.name)
        intervention_pds_ssfa = Intervention.objects.filter(
            agreement__agreement_type=Agreement.SSFA, document_type=Intervention.PD)
        intervention_ssfa_pca = Intervention.objects.filter(agreement__agreement_type=Agreement.PCA,
                                                            document_type=Intervention.SSFA)
        interventions = intervention_pds_ssfa | intervention_ssfa_pca
        for i in interventions:
            print('intervention {} type {} status {} has agreement type {}'.format(
                i.id, i.document_type, i.agreement.agreement_type, i.status))<|MERGE_RESOLUTION|>--- conflicted
+++ resolved
@@ -14,13 +14,8 @@
 from reports.models import ResultType, Result, CountryProgramme, Indicator
 from partners.models import FundingCommitment, PCA, InterventionPlannedVisits, AuthorizedOfficer, BankDetails, \
     AgreementAmendmentLog, AgreementAmendment, Intervention, AmendmentLog, InterventionAmendment, \
-<<<<<<< HEAD
-    InterventionResultLink, InterventionBudget, InterventionAttachment, PCAFile, \
-    SupplyPlan, DistributionPlan, Agreement, PartnerOrganization, PartnerStaffMember, \
-=======
     InterventionResultLink, InterventionBudget, InterventionAttachment, PCAFile, Sector, \
-    InterventionSectorLocationLink, Agreement, PartnerOrganization, PartnerStaffMember, \
->>>>>>> d6807450
+    Agreement, PartnerOrganization, PartnerStaffMember, \
     Assessment
 from t2f.models import TravelActivity
 
@@ -683,66 +678,6 @@
                                                          attachment=pca_file.attachment)
 
 
-<<<<<<< HEAD
-def copy_pca_supply_plan_to_intervention():
-    for cntry in Country.objects.exclude(name__in=['Global']).order_by('name').all():
-        set_country(cntry)
-        print(cntry)
-        for sp in SupplyPlan.objects.all():
-            try:
-                intervention = Intervention.objects.get(number=sp.partnership.number)
-            except Intervention.DoesNotExist:
-                log_to_file('copy_pca_supply_plan_to_intervention: Indervention.DoesNotExist',
-                            sp.partnership.id, sp.partnership.number)
-                continue
-            sp.intervention = intervention
-            sp.save()
-
-
-def copy_pca_distribution_plan_to_intervention():
-    for cntry in Country.objects.exclude(name__in=['Global']).order_by('name').all():
-        set_country(cntry)
-        print(cntry)
-        for dp in DistributionPlan.objects.all():
-            if SupplyPlan.objects.filter(intervention=dp.intervention, item=dp.item).count():
-                try:
-                    intervention = Intervention.objects.get(number=dp.partnership.number)
-                except Intervention.DoesNotExist:
-                    log_to_file('copy_pca_distribution_plan_to_intervention: Indervention.DoesNotExist',
-                                dp.partnership.id,
-                                dp.partnership.number)
-
-                    continue
-                dp.intervention = intervention
-                dp.save()
-=======
-def copy_pca_sector_locations_to_intervention():
-    for cntry in Country.objects.exclude(name__in=['Global']).order_by('name').all():
-        set_country(cntry)
-        print(cntry)
-        for pca in PCA.objects.all():
-            sector_ids = pca.locations.order_by().values_list('sector__id', flat=True).distinct()
-            for sector_id in sector_ids:
-                if not sector_id:
-                    continue
-                sector = Sector.objects.get(id=sector_id)
-                gwpc_locations = pca.locations.filter(sector=sector).all()
-                locations = []
-                for gwpc_loc in gwpc_locations:
-                    if gwpc_loc.location:
-                        locations.append(gwpc_loc.location)
-                try:
-                    intervention = Intervention.objects.get(number=pca.number)
-                except Intervention.DoesNotExist:
-                    log_to_file('copy_pca_sector_locations_to_intervention: Indervention.DoesNotExist',
-                                pca.id, pca.number)
-                    continue
-                isl, created = InterventionSectorLocationLink.objects.get_or_create(intervention=intervention,
-                                                                                    sector=sector)
-                isl.locations.add(*locations)
->>>>>>> d6807450
-
-
 def local_country_keep():
     set_country('Global')
     keeping = ['Global', 'UAT', 'Lebanon', 'Syria', 'Indonesia', 'Sudan', 'Syria Cross Border']
