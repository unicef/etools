--- conflicted
+++ resolved
@@ -5,13 +5,8 @@
 import time
 from datetime import datetime, timedelta
 from users.models import Country
-<<<<<<< HEAD
-from reports.models import ResultType, Result, CountryProgramme, Indicator, ResultStructure
-from partners.models import FundingCommitment, PCA
-=======
 from reports.models import ResultType, Result, CountryProgramme, Indicator, ResultStructure, LowerResult
-from partners.models import FundingCommitment, ResultChain
->>>>>>> 79f92a60
+from partners.models import FundingCommitment
 
 def printtf(*args):
     print([arg for arg in args])
@@ -388,7 +383,6 @@
     print("don't forget to sync")
 
 
-<<<<<<< HEAD
 def normalize_fr_numbers():
     for cntry in Country.objects.exclude(name__in=['Global']).order_by('name').all():
         set_country(cntry)
@@ -405,6 +399,4 @@
 
 
         # pca.fr_number = fr_number_array
-        # pca.save()
-=======
->>>>>>> 79f92a60
+        # pca.save()