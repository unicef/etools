--- conflicted
+++ resolved
@@ -1,11 +1,16 @@
 from __future__ import print_function
+from string import translate
+import json
 from django.db import connection
 from django.db.models import Count
 import time
 from datetime import datetime, timedelta
 from users.models import Country
 from reports.models import ResultType, Result, CountryProgramme, Indicator, ResultStructure, LowerResult
-from partners.models import FundingCommitment, ResultChain
+from partners.models import FundingCommitment, PCA, InterventionPlannedVisits, AuthorizedOfficer, BankDetails, \
+    AgreementAmendmentLog, AgreementAmendment, Intervention, AmendmentLog, InterventionAmendment, RAMIndicator, \
+    InterventionResultLink, PartnershipBudget, InterventionBudget, InterventionAttachment, PCAFile, Sector, \
+    InterventionSectorLocationLink, SupplyPlan, DistributionPlan
 
 def printtf(*args):
     print([arg for arg in args])
@@ -32,6 +37,7 @@
             ind.save()
         time.sleep(3)
     fix_indicator_code()
+
 
     def relates_to_anything(cobj):
         for a in fattrs:
@@ -352,7 +358,6 @@
         function(cntry.name)
 
 
-
 def before_code_merge():
     # Clean results
     all_countries_do(fix_duplicate_results, 'Result Cleaning')
@@ -371,6 +376,7 @@
 
     print('FINISHED WITH BEFORE MERGE')
 
+
 def after_code_merge(): #and after migrations
 
     # set up country programme
@@ -381,8 +387,6 @@
 
     print("don't forget to sync")
 
-<<<<<<< HEAD
-=======
 def migrate_authorized_officers():
     """
     Migrates AuthorizedOfficer from schema  , cntryinstances back to the Agreement as a M2M field
@@ -771,37 +775,20 @@
     for cntry in Country.objects.exclude(name__in=['Global']).order_by('name').all():
         set_country(cntry)
         print(cntry)
+        if cntry == 'Nigeria':
+            print('Debug')
+
         for dp in DistributionPlan.objects.all():
-            if SupplyPlan.objects.filter(intervention=dp.intervention, item=dp.item).count():
-                try:
-                    intervention = Intervention.objects.get(number=dp.partnership.number)
-                except Intervention.DoesNotExist:
-                    print(dp.partnership.number)
-                    continue
-                dp.intervention = intervention
-                dp.save()
+            try:
+                intervention = Intervention.objects.get(number=dp.partnership.number)
+            except Intervention.DoesNotExist:
+                print(dp.partnership.number)
+                continue
+            dp.intervention = intervention
+            dp.save()
 
 
 def local_country_keep():
     set_country('Global')
     keeping = ['Global', 'UAT', 'Lebanon', 'Syria', 'Indonesia', 'Sudan', 'Syria Cross Border']
-    Country.objects.exclude(name__in=keeping).all().delete()
-
-
-from partners.models import GovernmentIntervention
-def gov_int_copy_rs_to_cp():
-    for gi in GovernmentIntervention:
-        try:
-            gi.country_programme = CountryProgramme.encapsulates(gi.result_structure.from_date, gi.result_structure.to_date)
-            gi.save()
-        except:
-            pass
-
-
-def after_partner_migration():
-    copy_pca_fields_to_intervention()
-    agreement_amendments_copy()
-    copy_pca_results_to_intervention()
-    copy_pca_attachments_to_intervention()
->>>>>>> dd94363b
-
+    Country.objects.exclude(name__in=keeping).all().delete()