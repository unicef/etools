from __future__ import print_function
from string import translate
import json
from django.db import connection
from django.db.models import Count
import time
from datetime import datetime, timedelta
from users.models import Country
<<<<<<< HEAD
from reports.models import ResultType, Result, CountryProgramme, Indicator, ResultStructure
from partners.models import FundingCommitment, PCA, InterventionPlannedVisits, Agreement, AuthorizedOfficer
=======
from reports.models import ResultType, Result, CountryProgramme, Indicator, ResultStructure, LowerResult
from partners.models import FundingCommitment
>>>>>>> cf43cea0

def printtf(*args):
    print([arg for arg in args])
    f = open('mylogs.txt','a')
    print([arg for arg in args], file=f)
    f.close()

def set_country(name):
    connection.set_tenant(Country.objects.get(name=name))


def fix_duplicate_indicators(country_name):
    if not country_name:
        printtf("country name required /n")
    set_country(country_name)
    printtf("Fixing duplicate indicators for {}".format(country_name))
    fattrs = ["ramindicator_set"]

    def fix_indicator_code():
        printtf('cleaning codes of indicators for country ', country_name)
        indicators = Indicator.objects.filter(code__exact='').all()
        for ind in indicators:
            ind.code = None
            ind.save()
        time.sleep(3)
    fix_indicator_code()

    def relates_to_anything(cobj):
        for a in fattrs:
            if getattr(cobj, a).count():
                printtf(cobj.id, cobj, "relates to ", a)
                return True
        return False
    def update_relationships(dpres, keep):
        for a in fattrs:
            objs = getattr(dpres, a).all()
            if len(objs):
                for obj in objs:
                    obj.indicator = keep
                    obj.save()
                    printtf("saved obj.id={} obj {} with keepid{} keep {}".format(obj.id, obj, keep.id, keep))

    def _run_clean(dupes):
        printtf(len(dupes), dupes)
        for dup in dupes:
            dupresults = Indicator.objects.filter(code=dup['code'], result=dup['result']).all()
            delq = []
            keep = None
            for dpres in dupresults:
                if not keep:
                    keep = dpres
                    continue
                else:
                    error = False
                    if relates_to_anything(dpres):
                        try:
                            update_relationships(dpres, keep)
                        except Exception as exp:
                            printtf('Cannot remove Object {}, id={}'.format(dpres, dpres.id))
                            error = True
                    if error:
                        printtf("ERROR OCCURED ON RECORD", dpres.id, dpres)
                        continue
                    delq.append(dpres)
            if not len(delq):
                printtf("Nothing is getting removed for {}".format(dupes))
            else:
                # delete everyting in the queue
                [i.delete() for i in delq]
                printtf("deleting: ", delq)

    dupes = Indicator.objects.values('code', 'result').order_by('code', 'result').annotate(Count('pk')).filter(pk__count__gt=1, ram_indicator=True).all()
    _run_clean(dupes)

def fix_duplicate_results(country_name):

    if not country_name:
        printtf("country name required /n")
    set_country(country_name)
    printtf("Fixing duplicate Results for {}".format(country_name))
    # foreign attributes
    fattrs = ["governmentinterventionresult_set",
            "indicator_set",
            "ramindicator_set",
            "resultchain_set",
            "tripfunds_set"]
    fattrs_mapping = {
        "governmentinterventionresult_set": "result",
        "indicator_set" : "result",
        "ramindicator_set": "result",
        "resultchain_set": "result",
        "tripfunds_set": "wbs"
    }
    def fix_string_wbs():
        results = Result.objects.filter(wbs__exact='').all()
        for res in results:
            res.wbs = None
            res.save()
    fix_string_wbs()

    def reparent_children(current_object, new_parent):
        for child in current_object.get_children():
            child.parent = new_parent
            printtf( "reparenting child", child.id, child, new_parent.id, new_parent)
            child.save()
    def relates_to_anything(cobj):
        for a in fattrs:
            if getattr(cobj, a).count():
                printtf(cobj.id, cobj, "relates to ", a)
                return True
        return False
    def update_relationships(dpres, keep):
        for a in fattrs:
            objs = getattr(dpres, a).all()
            if len(objs):
                for obj in objs:
                    if a == "tripfunds_set":
                        obj.wbs = keep
                    else:
                        obj.result = keep
                    obj.save()
                    printtf("saved obj.id={} obj {} with keepid{} keep {}".format(obj.id, obj, keep.id, keep))
    def _run_clean(prop, dupes):
        printtf(len(dupes), dupes)
        search_string = prop + '__exact'
        for dup in dupes:
            dupresults = Result.objects.prefetch_related('result_type').filter(**{search_string: dup[prop]}).all()
            delq = []
            keep = None
            for dpres in dupresults:
                if not keep:
                    keep = dpres
                    continue
                else:
                    error = False
                    if dpres.get_children():
                        try:
                            reparent_children(dpres, keep)
                        except Exception as exp:
                            printtf('Cannot reparent from Object {}, id={}'.format(dpres, dpres.id))
                            error = True
                    if relates_to_anything(dpres):
                        try:
                            update_relationships(dpres, keep)
                        except Exception as exp:
                            printtf('Cannot remove Object {}, id={}'.format(dpres, dpres.id))
                            error = True
                    if error:
                        printtf("ERROR OCCURED ON RECORD", dpres.id, dpres)
                        continue
                    delq.append(dpres)
            time.sleep(0.3)
            if not len(delq):
                printtf("Nothing is getting removed for {}".format(dupes))
            else:
                # delete everyting in the queue
                [i.delete() for i in delq]
                printtf("deleting: ", delq)
    # get all duplicates that have the same wbs
    dupes = Result.objects.values('wbs').annotate(Count('wbs')).order_by().filter(wbs__count__gt=1, wbs__isnull=False).exclude(wbs__exact='').all()
    dupes = sorted(dupes, key=lambda x: x['wbs'].count('/'), reverse=True)
    _run_clean('wbs', dupes)

def cp_fix(country_name):
    if not country_name:
        printtf("country name required /n")
    set_country(country_name)
    printtf("Fixing Country Programme for {}".format(country_name))
    def get_cpwbs(wbs):
        grp = wbs.split('/')
        return '/'.join(grp[:3])

    results = Result.objects.filter(wbs__isnull=False).exclude(wbs__exact='')
    locpwbs = []
    for res in results:
        cpwbs = get_cpwbs(res.wbs)
        if cpwbs not in locpwbs:
            locpwbs.append(cpwbs)

    today = datetime.now()
    for i in range(len(locpwbs)):
        today = today + timedelta(days=i)
        tomorrow = today + timedelta(days=365)
        cp, created = CountryProgramme.objects.get_or_create(wbs=locpwbs[i], name='Country Programme '+str(i), from_date=today, to_date=tomorrow)

    time.sleep(5)

    for res in results:
        cp = CountryProgramme.objects.get(wbs=get_cpwbs(res.wbs))
        res.country_programme = cp
        res.save()
        print(res.name)

def clean_result_types(country_name):
    if not country_name:
        printtf("country name required /n")
        set_country(country_name)
    if not country_name:
        printtf("country name required /n")

    set_country(country_name)
    printtf("Fixing duplicate Result Types for {}".format(country_name))
    fattrs = ["result_set"]

    def relates_to_anything(cobj):
        for a in fattrs:
            if getattr(cobj, a).count():
                printtf(cobj.id, cobj, "relates to ", a)
                return True
        return False

    def update_relationships(dpres, keep):
        for a in fattrs:
            objs = getattr(dpres, a).all()
            if len(objs):
                for obj in objs:
                    obj.result_type = keep
                    obj.save()
                    printtf("saved obj.id={} obj {} with keepid{} keep {}".format(obj.id, obj, keep.id, keep))

    def _run_clean(dupes):
        printtf(len(dupes), dupes)
        for dup in dupes:
            dupresults = ResultType.objects.filter(name=dup['name']).all()
            delq = []
            keep = None
            for dpres in dupresults:
                if not keep:
                    keep = dpres
                    continue
                else:
                    error = False
                    if relates_to_anything(dpres):
                        try:
                            update_relationships(dpres, keep)
                        except Exception as exp:
                            printtf('Cannot remove Object {}, id={}'.format(dpres, dpres.id))
                            error = True
                    if error:
                        printtf("ERROR OCCURED ON RECORD", dpres.id, dpres)
                        continue
                    delq.append(dpres)
            if not len(delq):
                printtf("Nothing is getting removed for {}".format(dupes))
            else:
                # delete everyting in the queue
                [i.delete() for i in delq]
                printtf("deleting: ", delq)

    # get all duplicates that have the same wbs
    dupes = ResultType.objects.values('name').annotate(Count('name')).order_by().filter(name__count__gt=1).all()
    _run_clean(dupes)

def clean_result_structures(country_name):
    if not country_name:
        printtf("country name required /n")
        set_country(country_name)
    if not country_name:
        printtf("country name required /n")

    set_country(country_name)
    printtf("Fixing duplicate Result Structures for {}".format(country_name))
    fattrs = ["result_set",
              "indicator_set",
              "goal_set",
              "pca_set",
              "governmentintervention_set", ]

    def relates_to_anything(cobj):
        for a in fattrs:
            if getattr(cobj, a).count():
                printtf(cobj.id, cobj, "relates to ", a)
                return True
        return False

    def update_relationships(dpres, keep):
        for a in fattrs:
            objs = getattr(dpres, a).all()
            if len(objs):
                for obj in objs:
                    obj.result_structure = keep
                    obj.save()
                    printtf("saved obj.id={} obj {} with keepid{} keep {}".format(obj.id, obj, keep.id, keep))

    def _run_clean(dupes):
        printtf(len(dupes), dupes)
        for dup in dupes:
            dupresults = ResultStructure.objects.filter(name=dup['name']).all()
            delq = []
            keep = None
            for dpres in dupresults:
                if not keep:
                    keep = dpres
                    continue
                else:
                    error = False
                    if relates_to_anything(dpres):
                        try:
                            update_relationships(dpres, keep)
                        except Exception as exp:
                            printtf('Cannot remove Object {}, id={}'.format(dpres, dpres.id))
                            error = True
                    if error:
                        printtf("ERROR OCCURED ON RECORD", dpres.id, dpres)
                        continue
                    delq.append(dpres)
            if not len(delq):
                printtf("Nothing is getting removed for {}".format(dupes))
            else:
                # delete everyting in the queue
                [i.delete() for i in delq]
                printtf("deleting: ", delq)

    # get all duplicates that have the same name
    dupes = ResultStructure.objects.values('name', 'from_date', 'to_date').order_by('name', 'from_date', 'to_date').annotate(Count('pk')).filter(pk__count__gt=1).all()
    _run_clean(dupes)


def delete_all_fcs(country_name):
    if not country_name:
        printtf("country name required /n")
    set_country(country_name)
    printtf("Deleting all FCs for {}".format(country_name))
    fcs = FundingCommitment.objects.all()
    fcs.delete()

def dissasociate_result_structures(country_name):
    if not country_name:
        printtf("country name required /n")
    set_country(country_name)
    printtf("Dissasociating result structures for {}".format(country_name))
    results = Result.objects.all()
    for result in results:
        if result.wbs and result.result_structure:
            result.result_structure = None
            result.save()


def all_countries_do(function, name):
    for cntry in Country.objects.order_by('name').all():
        if cntry.name in ['Global']:
            continue
        printtf("CALLING {} for all countries".format(name))
        function(cntry.name)


def before_code_merge():
    # Clean results
    all_countries_do(fix_duplicate_results, 'Result Cleaning')

    # Clean results structure
    all_countries_do(clean_result_structures, 'Result Structure Cleaning')

    # clean result types
    all_countries_do(clean_result_types, 'Result Types Cleaning')

    # Clean indicators
    all_countries_do(fix_duplicate_indicators, 'Indicators Cleaning')

    # Delete all fcs
    all_countries_do(delete_all_fcs, 'Deleting FCs')

    print('FINISHED WITH BEFORE MERGE')


def after_code_merge(): #and after migrations

    # set up country programme
    all_countries_do(cp_fix, 'Country Programme setup')

    # disassociate result structures
    all_countries_do(dissasociate_result_structures, 'Dissasociate Result Structure')

    print("don't forget to sync")

<<<<<<< HEAD
def migrate_authorized_officers():
    """
    Migrates AuthorizedOfficer from schema  , cntryinstances back to the Agreement as a M2M field
    to PartnerStaffMember
    """
    for cntry in Country.objects.order_by('name').exclude(name='Global'):
        set_country(cntry.name)
        authorized_officers = AuthorizedOfficer.objects.all()
        for item in authorized_officers:
            agreement = item.agreement
            officer = item.officer
            agreement.authorized_officers.add(officer)
            agreement.save()


def export_old_pca_fields():
    pca_fields = {}
    for cntry in Country.objects.exclude(name__in=['Global']).order_by('name').all():
        set_country(cntry)
        pcas = PCA.objects.all()
        numbers = []
        for pca in pcas:
            if pca.fr_number or pca.planned_visits > 0:
                pca_numbers = {}
                pca_numbers['pca'] = pca.id
                pca_numbers['fr_number'] = pca.fr_number or 0
                pca_numbers['planned_visits'] = pca.planned_visits
                numbers.append(pca_numbers)
        print(numbers)
        if numbers.count > 0:
            pca_fields[cntry.name] = numbers
    print(pca_fields)

    with open('pca_numbers.json', 'w') as fp:
        json.dump(pca_fields, fp)


def import_fr_numbers():
    with open('pca_numbers.json') as data_file:
        data = json.load(data_file)
        for country, array in data.items():
            if array:
                set_country(country)
                for row in array:
                    pca = PCA.objects.get(id=row['pca'])
                    pca.fr_numbers = [row['fr_number']]
                    pca.save()


def import_planned_visits():
    with open('pca_numbers.json') as data_file:
        data = json.load(data_file)
        for country, array in data.items():
            if array:
                set_country(country)
                for row in array:
                    pca = PCA.objects.get(id=row['pca'])
                    if pca.planned_visits > 0 and pca.start_date:
                        InterventionPlannedVisits.objects.get_or_create(intervention=pca,
                                                            year=pca.start_date.year,
                                                            programmatic=row['planned_visits'])


def populate_reference_numbers():
    for cntry in Country.objects.exclude(name__in=['Global']).order_by('name').all():
        set_country(cntry)
        pcas = PCA.objects.filter(number__isnull=True, signed_by_unicef_date__isnull=False).exclude(
            status=PCA.DRAFT)
        print(cntry.name)
        print(pcas)
        for pca in pcas:
            pca.number = pca.reference_number
            pca.save()

        agreements = Agreement.objects.filter(signed_by_unicef_date__isnull=False, agreement_number__isnull=True)
        for agr in agreements:
            agr.agreement_number = agr.reference_number
            agr.save()
=======

from partners.models import Agreement
>>>>>>> cf43cea0

def agreement_unique_reference_number():
    for cntry in Country.objects.exclude(name__in=['Global']).order_by('name').all():
        set_country(cntry)
        print(cntry.name)
        agreements = Agreement.objects.all()
        for agr in agreements:
<<<<<<< HEAD
            if agr.number == '':
                print(agr)
                agr.agreement_number = None
=======
            if agr.agreement_number == '':
                print(agr)
                agr.agreement_number = 'blk:{}'.format(agr.id)
>>>>>>> cf43cea0
                agr.save()<|MERGE_RESOLUTION|>--- conflicted
+++ resolved
@@ -6,13 +6,8 @@
 import time
 from datetime import datetime, timedelta
 from users.models import Country
-<<<<<<< HEAD
-from reports.models import ResultType, Result, CountryProgramme, Indicator, ResultStructure
+from reports.models import ResultType, Result, CountryProgramme, Indicator, ResultStructure, LowerResult
 from partners.models import FundingCommitment, PCA, InterventionPlannedVisits, Agreement, AuthorizedOfficer
-=======
-from reports.models import ResultType, Result, CountryProgramme, Indicator, ResultStructure, LowerResult
-from partners.models import FundingCommitment
->>>>>>> cf43cea0
 
 def printtf(*args):
     print([arg for arg in args])
@@ -388,7 +383,6 @@
 
     print("don't forget to sync")
 
-<<<<<<< HEAD
 def migrate_authorized_officers():
     """
     Migrates AuthorizedOfficer from schema  , cntryinstances back to the Agreement as a M2M field
@@ -403,6 +397,7 @@
             agreement.authorized_officers.add(officer)
             agreement.save()
 
+from partners.models import Agreement
 
 def export_old_pca_fields():
     pca_fields = {}
@@ -467,10 +462,6 @@
         for agr in agreements:
             agr.agreement_number = agr.reference_number
             agr.save()
-=======
-
-from partners.models import Agreement
->>>>>>> cf43cea0
 
 def agreement_unique_reference_number():
     for cntry in Country.objects.exclude(name__in=['Global']).order_by('name').all():
@@ -478,13 +469,18 @@
         print(cntry.name)
         agreements = Agreement.objects.all()
         for agr in agreements:
-<<<<<<< HEAD
             if agr.number == '':
                 print(agr)
                 agr.agreement_number = None
-=======
+                agr.save()
+
+def agreement_unique_reference_number():
+    for cntry in Country.objects.exclude(name__in=['Global']).order_by('name').all():
+        set_country(cntry)
+        print(cntry.name)
+        agreements = Agreement.objects.all()
+        for agr in agreements:
             if agr.agreement_number == '':
                 print(agr)
                 agr.agreement_number = 'blk:{}'.format(agr.id)
->>>>>>> cf43cea0
                 agr.save()