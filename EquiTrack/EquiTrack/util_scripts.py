--- conflicted
+++ resolved
@@ -4,7 +4,7 @@
 import time
 from datetime import datetime, timedelta
 from users.models import Country
-from reports.models import ResultType, Result, Indicator, ResultStructure
+from reports.models import ResultType, Result, CountryProgramme, Indicator
 from partners.models import FundingCommitment
 
 
@@ -414,11 +414,7 @@
 def before_code_merge():
     # Clean results
     # Clean results structure
-<<<<<<< HEAD
     # clean result types
-=======
-    # Clean resulttypes
->>>>>>> c627cde1
     # Clean indicators
     # Delete all fcs
     pass
@@ -428,7 +424,4 @@
     # sync
     pass
 
-<<<<<<< HEAD
-
-=======
->>>>>>> c627cde1
+
