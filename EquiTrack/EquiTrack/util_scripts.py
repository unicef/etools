--- conflicted
+++ resolved
@@ -786,7 +786,7 @@
     Country.objects.exclude(name__in=keeping).all().delete()
 
 
-<<<<<<< HEAD
+
 from partners.models import GovernmentIntervention
 def gov_int_copy_rs_to_cp():
     for gi in GovernmentIntervention.objects.all():
@@ -795,7 +795,7 @@
             gi.save()
         except:
             pass
-=======
+          
 def migrate_authorized_officers(country_name):
     """
     Migrates AuthorizedOfficer from schema  , cntryinstances back to the Agreement as a M2M field
@@ -839,8 +839,6 @@
         if partner.cso_type in ['Community based organization', 'Community Based Organisation']:
             partner.cso_type = 'Community Based Organization'
         partner.save()
->>>>>>> 5393f76d
-
 
 def after_partner_migration():
     copy_pca_fields_to_intervention()
