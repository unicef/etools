--- conflicted
+++ resolved
@@ -12,16 +12,8 @@
 
 from users.models import Country, UserProfile
 from reports.models import ResultType, Result, CountryProgramme, Indicator
-<<<<<<< HEAD
-from partners.models import FundingCommitment, PCA, InterventionPlannedVisits, AuthorizedOfficer, BankDetails, \
-    AgreementAmendmentLog, AgreementAmendment, Intervention, AmendmentLog, InterventionAmendment, \
-    InterventionResultLink, InterventionBudget, InterventionAttachment, PCAFile, \
-    Agreement, PartnerOrganization, PartnerStaffMember, \
-    Assessment
-=======
 from partners.models import FundingCommitment, InterventionPlannedVisits, Assessment, \
     Intervention, Agreement, PartnerOrganization, PartnerStaffMember
->>>>>>> 5906f071
 from t2f.models import TravelActivity
 from utils.common.utils import every_country
 
@@ -407,70 +399,6 @@
                     intervention.save()
 
 
-<<<<<<< HEAD
-def copy_pca_results_to_intervention():
-    for cntry in Country.objects.exclude(name__in=['Global']).order_by('name').all():
-        set_country(cntry)
-        print(cntry)
-        for pca in PCA.objects.all():
-            result_ids = pca.indicators.order_by().values_list('result__id', flat=True).distinct()
-            for result_id in result_ids:
-                result = Result.objects.get(id=result_id)
-                ram_inds = pca.indicators.filter(result=result)
-                indicators = []
-                for ram_ind in ram_inds:
-                    if ram_ind.indicator:
-                        indicators.append(ram_ind.indicator)
-                try:
-                    intervention = Intervention.objects.get(number=pca.number)
-                except Intervention.DoesNotExist:
-                    log_to_file('copy_pca_results_to_intervention: Indervention.DoesNotExist', pca.id, pca.number)
-                    continue
-                irl, created = InterventionResultLink.objects.get_or_create(intervention=intervention, cp_output=result)
-                irl.ram_indicators.add(*indicators)
-
-
-def copy_pca_budgets_to_intervention():
-    for cntry in Country.objects.exclude(name__in=['Global']).order_by('name').all():
-        set_country(cntry)
-        print(cntry)
-        for pca in PCA.objects.all():
-            pb_years = pca.budget_log.values_list('year', flat=True).distinct()
-            if not pb_years:
-                continue
-            try:
-                intervention = Intervention.objects.get(number=pca.number)
-            except Intervention.DoesNotExist:
-                log_to_file('copy_pca_budgets_to_intervention: Indervention.DoesNotExist', pca.id, pca.number)
-                continue
-            print(pb_years)
-            for pb_year in pb_years:
-                if pb_year:
-                    pb = pca.budget_log.filter(year=pb_year).order_by('-created').first()
-                    InterventionBudget.objects.get_or_create(intervention=intervention,
-                                                             partner_contribution=pb.partner_contribution,
-                                                             unicef_cash=pb.unicef_cash,
-                                                             in_kind_amount=pb.in_kind_amount,
-                                                             year=pb.year)
-
-
-def copy_pca_attachments_to_intervention():
-    for cntry in Country.objects.exclude(name__in=['Global']).order_by('name').all():
-        set_country(cntry)
-        print(cntry)
-        for pca_file in PCAFile.objects.all():
-            try:
-                intervention = Intervention.objects.get(number=pca_file.pca.number)
-            except Intervention.DoesNotExist:
-                print(pca_file.pca.number)
-                continue
-            InterventionAttachment.objects.get_or_create(intervention=intervention,
-                                                         type=pca_file.type,
-                                                         attachment=pca_file.attachment)
-
-
-=======
->>>>>>> 5906f071
 def local_country_keep():
     set_country('Global')
     keeping = ['Global', 'UAT', 'Lebanon', 'Syria', 'Indonesia', 'Sudan', 'Syria Cross Border']
@@ -506,25 +434,6 @@
         partner.save()
 
 
-<<<<<<< HEAD
-def after_partner_migration():
-    copy_pca_fields_to_intervention()
-    agreement_amendments_copy()
-    copy_pca_results_to_intervention()
-    copy_pca_attachments_to_intervention()
-    #
-    # # copy_pca_amendments_to_intervention() # this needs to be manual since we can't map type of amendment
-    # copy_pca_budgets_to_intervention()
-    # copy_pca_supply_plan_to_intervention()
-    # copy_pca_distribution_plan_to_intervention()
-
-    # TODO:
-    # all_countries_do(pca_intervention_fr_numbers)
-    # planned_visits
-
-
-=======
->>>>>>> 5906f071
 def release_3_migrations():
     all_countries_do(change_partner_shared_women, 'change Women to UN Women migrations')
     all_countries_do(change_partner_cso_type, 'change old partner cso types')
