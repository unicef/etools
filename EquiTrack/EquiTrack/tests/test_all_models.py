from __future__ import absolute_import
from __future__ import division
from __future__ import print_function
from __future__ import unicode_literals

import inspect
import sys
from unittest import skipIf, TestCase

from django.apps import apps

# EXCLUDED_PACKAGES are the packages we want to exclude from testing for Python-3 compatible __str__() implementations.
# If a 3rd party app model fails in TestStrMethods, feel free to add the package to this list. We aren't interested in
# testing 3rd party packages. If an eTools model fails in TestStrMethods, it needs to be fixed.
EXCLUDED_PACKAGES = (
    'actstream',
    'allauth',
    'corsheaders',
    'django',
    'djcelery',
    'easy_thumbnails',
    'rest_framework',
    'generic_links',
    'post_office',
    'reversion',

    # These are the eTools packages that aren't yet using @python_2_unicode_compatible and therefore aren't yet
    # Python 3-compatible. As they're fixed one by one, they'll be removed from this list.
    'attachments',
    'audit',
    'partners',
<<<<<<< HEAD
    'publics',
=======
    'reports',
>>>>>>> e11bb195
    'reversion',
    'supplies',
    'trips',
    't2f',
    'users',
    'vision',
    'workplan',
    )


@skipIf(sys.version_info.major == 3, "This test can be deleted under Python 3")
class TestStrMethods(TestCase):
    '''Ensure all models in this project that implement __str__() or __unicode__() use the Django decorator
    python_2_unicode_compatible. Models from non-eTools packages are excluded; we're not interested in
    testing them.

    This works on a whitelist concept; all models are tested unless their package is in EXCLUDED_PACKAGES. This
    ensures that if any new packages or models are added to eTools, they'll be caught by this test.
    '''
    FAILURE_MESSAGE = "Model {} should use Django's @python_2_unicode_compatible decorator"

    def test_for_python_3_incompatible_methods(self):
        models = apps.get_models()
        for model in models:
            # model.__module__ is the module name (a string), not an actual module instance. It's something like
            # 'funds.models' or 'django.contrib.auth.models'.
            package_hierarchy = model.__module__.split('.')
            if (package_hierarchy[0] in EXCLUDED_PACKAGES) or ('tests' in package_hierarchy):
                # Skip this model. It's in a 3rd party package or a model that's only used in test.
                pass
            else:
                # An eTools model can be in one of 5 categories --
                #   1. Has the @python_2_unicode_compatible decorator. These models are guaranteed to have both
                #      __str__() and __unicode__() methods.
                #   2. Does not have the decorator; implements __str__()
                #   3. Does not have the decorator; implements __unicode__()
                #   4. Does not have the decorator; implements __str__() and __unicode__()
                #   5. Does not have the decorator; implements neither __str__() nor __unicode__()
                #
                # Category 1 is what we want most models to fall into. Those models pass this test.
                #
                # Categories 2, 3, and 4 models are failures from this test's perspective. All eTools models that
                # implement __str__() or __unicode__() must use @python_2_unicode_compatible decorator.
                #
                # Category 5 models pass this test because they're already compatible with Python 3.
                #
                # I can tell which category a model is in by comparing the results of inspect.getmodule(model.__str__)
                # and inspect.getmodule(model.__unicode__). Models in categories 2 and 5 don't have a __unicode__()
                # method at all (i.e. hasattr(model, '__unicode__') == False).
                #
                #  Category |   inspect.getmodule(model.__str__)   | inspect.getmodule(model.__unicode__) |
                #  ---------+--------------------------------------+--------------------------------------|
                #     1     |        django's six.py               |        the model's module            |
                #     2     |       the model's module             |                NA                    |
                #     3     |        django's base.py              |        the model's module            |
                #     4     |       the model's module             |        the model's module            |
                #     5     |        django's base.py              |                NA                    |

                # inspect.getmodule() returns an actual module instance. The module name is something like
                # 'django.utils.six', 'django.db.models.base', or 'partners.models'. I don't assume too much about
                # the location of Django's base or six in case they move in some future Django version.
                str_module_path = inspect.getmodule(model.__str__).__name__.split('.')
                if str_module_path[0] == 'django' and str_module_path[-1] == 'six':
                    # Category 1 -- you get a gold star!
                    pass
                else:
                    # This model falls into category 2, 3, 4, or 5.
                    if hasattr(model, '__unicode__'):
                        # Category 3 or 4.
                        raise AssertionError(self.FAILURE_MESSAGE.format(model))
                    else:
                        # Category 2 or 5.
                        if str_module_path[0] == 'django' and str_module_path[-1] == 'base':
                            # This is category 5. Good enough!
                            pass
                        else:
                            # This is category 2.
                            raise AssertionError(self.FAILURE_MESSAGE.format(model))<|MERGE_RESOLUTION|>--- conflicted
+++ resolved
@@ -26,15 +26,8 @@
 
     # These are the eTools packages that aren't yet using @python_2_unicode_compatible and therefore aren't yet
     # Python 3-compatible. As they're fixed one by one, they'll be removed from this list.
-    'attachments',
     'audit',
     'partners',
-<<<<<<< HEAD
-    'publics',
-=======
-    'reports',
->>>>>>> e11bb195
-    'reversion',
     'supplies',
     'trips',
     't2f',
