--- conflicted
+++ resolved
@@ -28,14 +28,6 @@
     # Python 3-compatible. As they're fixed one by one, they'll be removed from this list.
     'audit',
     'partners',
-<<<<<<< HEAD
-    'publics',
-    'reports',
-    'reversion',
-    'supplies',
-=======
-    'trips',
->>>>>>> 8587d01f
     't2f',
     'users',
     'vision',
