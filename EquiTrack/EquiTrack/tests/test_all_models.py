from __future__ import absolute_import
from __future__ import division
from __future__ import print_function
from __future__ import unicode_literals

import inspect
import sys
from unittest import skipIf, TestCase

from django.apps import apps

# EXCLUDED_PACKAGES are the packages we want to exclude from testing for Python-3 compatible __str__() implementations.
# If a 3rd party app model fails in TestStrMethods, feel free to add the package to this list. We aren't interested in
# testing 3rd party packages. If an eTools model fails in TestStrMethods, it needs to be fixed.
EXCLUDED_PACKAGES = (
    'actstream',
    'allauth',
    'corsheaders',
    'django',
    'djcelery',
    'easy_thumbnails',
    'rest_framework',
    'generic_links',
    'post_office',
    'reversion',

    # These are the eTools packages that aren't yet using @python_2_unicode_compatible and therefore aren't yet
    # Python 3-compatible. As they're fixed one by one, they'll be removed from this list.
    'audit',
    'partners',
<<<<<<< HEAD
    'reports',
    'reversion',
=======
    'supplies',
>>>>>>> 5f1f51fd
    'trips',
    't2f',
    'users',
    'vision',
    'workplan',
    )


@skipIf(sys.version_info.major == 3, "This test can be deleted under Python 3")
class TestStrMethods(TestCase):
    '''Ensure all models in this project that implement __str__() or __unicode__() use the Django decorator
    python_2_unicode_compatible. Models from non-eTools packages are excluded; we're not interested in
    testing them.

    This works on a whitelist concept; all models are tested unless their package is in EXCLUDED_PACKAGES. This
    ensures that if any new packages or models are added to eTools, they'll be caught by this test.
    '''
    FAILURE_MESSAGE = "Model {} should use Django's @python_2_unicode_compatible decorator"

    def test_for_python_3_incompatible_methods(self):
        models = apps.get_models()
        for model in models:
            # model.__module__ is the module name (a string), not an actual module instance. It's something like
            # 'funds.models' or 'django.contrib.auth.models'.
            package_hierarchy = model.__module__.split('.')
            if (package_hierarchy[0] in EXCLUDED_PACKAGES) or ('tests' in package_hierarchy):
                # Skip this model. It's in a 3rd party package or a model that's only used in test.
                pass
            else:
                # An eTools model can be in one of 5 categories --
                #   1. Has the @python_2_unicode_compatible decorator. These models are guaranteed to have both
                #      __str__() and __unicode__() methods.
                #   2. Does not have the decorator; implements __str__()
                #   3. Does not have the decorator; implements __unicode__()
                #   4. Does not have the decorator; implements __str__() and __unicode__()
                #   5. Does not have the decorator; implements neither __str__() nor __unicode__()
                #
                # Category 1 is what we want most models to fall into. Those models pass this test.
                #
                # Categories 2, 3, and 4 models are failures from this test's perspective. All eTools models that
                # implement __str__() or __unicode__() must use @python_2_unicode_compatible decorator.
                #
                # Category 5 models pass this test because they're already compatible with Python 3.
                #
                # I can tell which category a model is in by comparing the results of inspect.getmodule(model.__str__)
                # and inspect.getmodule(model.__unicode__). Models in categories 2 and 5 don't have a __unicode__()
                # method at all (i.e. hasattr(model, '__unicode__') == False).
                #
                #  Category |   inspect.getmodule(model.__str__)   | inspect.getmodule(model.__unicode__) |
                #  ---------+--------------------------------------+--------------------------------------|
                #     1     |        django's six.py               |        the model's module            |
                #     2     |       the model's module             |                NA                    |
                #     3     |        django's base.py              |        the model's module            |
                #     4     |       the model's module             |        the model's module            |
                #     5     |        django's base.py              |                NA                    |

                # inspect.getmodule() returns an actual module instance. The module name is something like
                # 'django.utils.six', 'django.db.models.base', or 'partners.models'. I don't assume too much about
                # the location of Django's base or six in case they move in some future Django version.
                str_module_path = inspect.getmodule(model.__str__).__name__.split('.')
                if str_module_path[0] == 'django' and str_module_path[-1] == 'six':
                    # Category 1 -- you get a gold star!
                    pass
                else:
                    # This model falls into category 2, 3, 4, or 5.
                    if hasattr(model, '__unicode__'):
                        # Category 3 or 4.
                        raise AssertionError(self.FAILURE_MESSAGE.format(model))
                    else:
                        # Category 2 or 5.
                        if str_module_path[0] == 'django' and str_module_path[-1] == 'base':
                            # This is category 5. Good enough!
                            pass
                        else:
                            # This is category 2.
                            raise AssertionError(self.FAILURE_MESSAGE.format(model))<|MERGE_RESOLUTION|>--- conflicted
+++ resolved
@@ -28,12 +28,6 @@
     # Python 3-compatible. As they're fixed one by one, they'll be removed from this list.
     'audit',
     'partners',
-<<<<<<< HEAD
-    'reports',
-    'reversion',
-=======
-    'supplies',
->>>>>>> 5f1f51fd
     'trips',
     't2f',
     'users',
