--- conflicted
+++ resolved
@@ -4,14 +4,11 @@
 import json
 from datetime import datetime
 
-<<<<<<< HEAD
 import mock
 from django.contrib.auth import get_user_model
 from django.contrib.auth.models import Group, Permission
 from django.core.serializers.json import DjangoJSONEncoder
-=======
 from django.test import SimpleTestCase
->>>>>>> e625f812
 from freezegun import freeze_time
 
 from EquiTrack.tests.cases import BaseTenantTestCase
