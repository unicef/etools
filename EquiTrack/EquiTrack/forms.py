--- conflicted
+++ resolved
@@ -29,32 +29,6 @@
         return super(ParentInlineAdminFormSet, self)._construct_form(i, **kwargs)
 
 
-<<<<<<< HEAD
-class RequireOneFormSet(ParentInlineAdminFormSet):
-    """
-    Require at least one form in the formset to be completed.
-    """
-    required = True
-
-    def clean(self):
-        """Check that at least one form has been completed."""
-        super(RequireOneFormSet, self).clean()
-        for error in self.errors:
-            if error:
-                return
-        completed = 0
-        for cleaned_data in self.cleaned_data:
-            # form has data and we aren't deleting it.
-            if cleaned_data and not cleaned_data.get('DELETE', False):
-                completed += 1
-
-        if completed < 1 and self.required:
-            raise forms.ValidationError("At least one %s is required." %
-                                        self.model._meta.object_name.lower())
-
-
-=======
->>>>>>> c4e11035
 class UserGroupForm(forms.ModelForm):
     """
     A form that will mask a user field to a certain group.
