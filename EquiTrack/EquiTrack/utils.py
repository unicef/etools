"""
Project wide base classes and utility functions for apps
"""
__author__ = 'jcranwellward'

import tablib
import traceback

from django.db import connection
from django.conf import settings
from django.core.urlresolvers import reverse
from django.contrib.sites.models import Site
from collections import OrderedDict as SortedDict
from django.contrib.auth.decorators import user_passes_test
from django.contrib.staticfiles.templatetags.staticfiles import static

from import_export.resources import ModelResource
from post_office.models import EmailTemplate
from post_office import mail


def send_mail(sender, template, variables, *recipients):
    """
    Single mail send hook that is reused across the project
    """
    try:
        mail.send(
            [recp for recp in recipients],
            sender,
            template=template,
            context=variables,
        )
    except Exception as exp:
        print exp.message
        print traceback.format_exc()


class BaseEmail(object):
    """
    Base class for providing email templates in code
    that can be overridden in the django admin
    """
    template_name = None
    description = None
    subject = None
    content = None

    def __init__(self, object):
        self.object = object

    @classmethod
    def get_environment(cls):
        return settings.ENVIRONMENT

    @classmethod
    def get_current_site(cls):
        return Site.objects.get_current()

    @classmethod
    def get_email_template(cls):
        if cls.template_name is None:
            raise NotImplemented()
        try:
            template = EmailTemplate.objects.get(
                name=cls.template_name
            )
        except EmailTemplate.DoesNotExist:
            template = EmailTemplate.objects.create(
                name=cls.template_name,
                description=cls.description,
                subject=cls.subject,
                content=cls.content
            )
        return template

    def get_context(self):
        """
        Provides context variables for the email template.
        Must be implemented in inheriting class
        """
        raise NotImplemented()

    def send(self, sender, *recipients):

        send_mail(
            sender,
            self.get_email_template(),
            self.get_context(),
            *recipients
        )


def get_changeform_link(model, link_name='View', action='change'):
    """
    Returns a html button to view the passed in model in the django admin
    """
    from .mixins import AdminURLMixin

    if model.id:
        url_name = AdminURLMixin.admin_url_name.format(
            app_label=model._meta.app_label,
            model_name=model._meta.model_name,
            action=action
        )
        changeform_url = reverse(url_name, args=(model.id,))
        return u'<a class="btn btn-primary default" ' \
               u'href="{}" target="_blank">{}</a>'.format(changeform_url, link_name)
    return u''


def get_staticfile_link(file_path):
    """
    Returns the full URL to a file in static files

    :param file_path: path to file relative to static files root
    :return: fully qualified URL to file
    """
    return static(file_path)


class BaseExportResource(ModelResource):

    headers = []

    def insert_column(self, row, field_name, value):
        """
        Inserts a column into a row with a given value
        or sets a default value of empty string if none
        """
        row[field_name] = value

    def insert_columns_inplace(self, row, fields, after_column):
        """
        Inserts fields with values into a row inplace
        and after a specific named column
        """
        keys = row.keys()
        before_column = None
        if after_column in row:
            index = keys.index(after_column)
            offset = index + 1
            if offset < len(row):
                before_column = keys[offset]

        for key, value in fields.items():
            if before_column:
                row.insert(offset, key, value)
                offset += 1
            else:
                row[key] = value

    def fill_row(self, resource, fields):
        """
        This performs the actual work of translating
        a model into a fields dictionary for exporting.
        Inheriting classes must implement this.
        """
        return NotImplementedError()

    def export(self, queryset=None):
        """
        Exports a resource.
        """

        #TODO quickly patched.. this whole code needs to be rewritten to for performance (streaming)



        if queryset is None:
            queryset = self.get_queryset()

<<<<<<< HEAD
        if getattr(self, 'up_queryset', None):
=======
        if getattr(self, 'up_queryset'):
            print "prefetching related"
>>>>>>> c44b4f83
            queryset = self.up_queryset(queryset)


        fields = SortedDict()

        data = tablib.Dataset(headers=fields.keys())


        for model in queryset.iterator():
            # first pass creates table shape
            self.fill_row(model, fields)
            # run only once for the headers
            break

        self.headers = fields

        # Iterate without the queryset cache, to avoid wasting memory when
        # exporting large datasets.

        for model in queryset.all():
            # second pass creates rows from the known table shape
            row = fields.copy()
            self.fill_row(model, row)
            data.append(row.values())

        return data


def staff_test(u):
    if u.is_authenticated and u.email.endswith("unicef.org"):
        return True
    return False


def staff_required(function, home_url="/partners/", redirect_field_name=None):
    actual_decorator = user_passes_test(staff_test, home_url, redirect_field_name)
    return actual_decorator(function)


def set_country(user, request):

    request.tenant = user.profile.country or user.profile.country_override
    connection.set_tenant(request.tenant)


<|MERGE_RESOLUTION|>--- conflicted
+++ resolved
@@ -161,45 +161,33 @@
         """
         Exports a resource.
         """
-
-        #TODO quickly patched.. this whole code needs to be rewritten to for performance (streaming)
-
-
+        rows = []
 
         if queryset is None:
             queryset = self.get_queryset()
 
-<<<<<<< HEAD
-        if getattr(self, 'up_queryset', None):
-=======
-        if getattr(self, 'up_queryset'):
-            print "prefetching related"
->>>>>>> c44b4f83
-            queryset = self.up_queryset(queryset)
-
-
         fields = SortedDict()
-
-        data = tablib.Dataset(headers=fields.keys())
-
 
         for model in queryset.iterator():
             # first pass creates table shape
             self.fill_row(model, fields)
-            # run only once for the headers
-            break
 
         self.headers = fields
 
         # Iterate without the queryset cache, to avoid wasting memory when
         # exporting large datasets.
-
-        for model in queryset.all():
+        #TODO: review this and check performance
+        for model in queryset.iterator():
             # second pass creates rows from the known table shape
             row = fields.copy()
+
             self.fill_row(model, row)
+
+            rows.append(row)
+
+        data = tablib.Dataset(headers=fields.keys())
+        for row in rows:
             data.append(row.values())
-
         return data
 
 
