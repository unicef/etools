"""
Project wide base classes and utility functions for apps
"""
import csv
<<<<<<< HEAD
from collections import OrderedDict as SortedDict
=======
>>>>>>> c4e11035
from functools import wraps
import json
import requests
import uuid

from django.conf import settings
from django.core.cache import cache
from django.core.urlresolvers import reverse
from django.contrib.sites.models import Site
from django.db import connection
from django.utils.cache import patch_cache_control
<<<<<<< HEAD
from import_export.resources import ModelResource
=======
>>>>>>> c4e11035
from rest_framework import status
from rest_framework.response import Response


def get_environment():
    return settings.ENVIRONMENT


def get_current_site():
    return Site.objects.get_current()


def get_changeform_link(model, link_name='View', action='change'):
    """
    Returns a html button to view the passed in model in the django admin
    """
    from .mixins import AdminURLMixin

    if model.id:
        url_name = AdminURLMixin.admin_url_name.format(
            app_label=model._meta.app_label,
            model_name=model._meta.model_name,
            action=action
        )
        changeform_url = reverse(url_name, args=(model.id,))
        return u'<a class="btn btn-primary default" ' \
               u'href="{}" target="_blank">{}</a>'.format(changeform_url, link_name)
    return u''


<<<<<<< HEAD
def get_staticfile_link(file_path):
    """
    Returns the full URL to a file in static files

    :param file_path: path to file relative to static files root
    :return: fully qualified URL to file
    """
    return static(file_path)


class BaseExportResource(ModelResource):

    headers = []

    def insert_column(self, row, field_name, value):
        """
        Inserts a column into a row with a given value
        or sets a default value of empty string if none
        """
        row[field_name] = value

    def insert_columns_inplace(self, row, fields, after_column):
        """
        Inserts fields with values into a row inplace
        and after a specific named column
        """
        keys = row.keys()
        before_column = None
        if after_column in row:
            index = keys.index(after_column)
            offset = index + 1
            if offset < len(row):
                before_column = keys[offset]

        for key, value in fields.items():
            if before_column:
                row.insert(offset, key, value)
                offset += 1
            else:
                row[key] = value

    def fill_row(self, resource, fields):
        """
        This performs the actual work of translating
        a model into a fields dictionary for exporting.
        Inheriting classes must implement this.
        """
        return NotImplementedError()

    def export(self, queryset=None):
        """
        Exports a resource.
        """

        # TODO quickly patched.. this whole code needs to be rewritten to for performance (streaming)

        if queryset is None:
            queryset = self.get_queryset()

        if getattr(self, 'up_queryset', None):
            queryset = self.up_queryset(queryset)

        fields = SortedDict()
        data = tablib.Dataset(headers=fields.keys())

        for model in queryset.iterator():
            # first pass creates table shape
            self.fill_row(model, fields)
            data.append(fields.keys())
            # run only once for the headers
            break

        self.headers = fields

        # Iterate without the queryset cache, to avoid wasting memory when
        # exporting large datasets.

        for model in queryset.all():
            # second pass creates rows from the known table shape
            row = fields.copy()
            self.fill_row(model, row)
            data.append(row.values())

        return data


def staff_test(u):
    if u.is_authenticated and u.email.endswith("unicef.org"):
        return True
    return False


def staff_required(function, home_url="/partners/", redirect_field_name=None):
    actual_decorator = user_passes_test(staff_test, home_url, redirect_field_name)
    return actual_decorator(function)


=======
>>>>>>> c4e11035
def set_country(user, request):

    request.tenant = user.profile.country or user.profile.country_override
    connection.set_tenant(request.tenant)


def get_data_from_insight(endpoint, data={}):
    url = '{}/{}'.format(
        settings.VISION_URL,
        endpoint
    ).format(**data)

    response = requests.get(
        url,
        headers={'Content-Type': 'application/json'},
        auth=(settings.VISION_USER, settings.VISION_PASSWORD),
        verify=False
    )
    if response.status_code != 200:
        return False, 'Loading data from Vision Failed, status {}'.format(response.status_code)
    try:
        result = json.loads(response.json())
    except ValueError:
        return False, 'Loading data from Vision Failed, no valid response returned for data: {}'.format(data)
    return True, result


def etag_cached(cache_key, public_cache=False):
    """
    Returns list of instances only if there's a new ETag, and it does not
    match the one sent along with the request.
    Otherwise it returns 304 NOT MODIFIED.
    """
    assert isinstance(cache_key, (str, unicode)), 'Cache key has to be a string'

    def make_cache_key():
        if public_cache:
            schema_name = 'public'
        else:
            schema_name = connection.schema_name

        return '{}-{}-etag'.format(schema_name, cache_key)

    def decorator(func):
        @wraps(func)
        def wrapper(self, *args, **kwargs):

            cache_etag = cache.get(make_cache_key())
            request_etag = self.request.META.get("HTTP_IF_NONE_MATCH", None)

            local_etag = cache_etag if cache_etag else '"{}"'.format(uuid.uuid4().hex)

            if cache_etag and request_etag and cache_etag == request_etag:
                response = Response(status=status.HTTP_304_NOT_MODIFIED)
            else:
                response = func(self, *args, **kwargs)
                response["ETag"] = local_etag

            if not cache_etag:
                cache.set(make_cache_key(), local_etag)

            patch_cache_control(response, private=True, must_revalidate=True)
            return response

        def invalidate():
            cache.delete(make_cache_key())

        wrapper.invalidate = invalidate
        return wrapper
    return decorator


class Vividict(dict):
    def __missing__(self, key):
        value = self[key] = type(self)()
        return value


class HashableDict(dict):
    def __hash__(self):
        return hash(frozenset(self.items()))


def proccess_permissions(permission_dict):
    '''
    :param permission_dict: the csv field read as a dictionary where the header contains the following keys:
    'Group' - the Django Group the user should belong to - field may be blank.
    'Condition' - the condition that should be required to satisfy.
    'Status' - the status of the model (represents state)
    'Field' - the field we are targetting (eg: start_date) this needs to be spelled exactly as it is on the model
    'Action' - One of the following values: 'view', 'edit', 'required'
    'Allowed' - the boolean 'TRUE' or 'FALSE' if the action should be allowed if the: group match, stastus match and
    condition match are all valid

    *** note that in order for the system to know what the default behaviour should be on a specified field for a
    specific action, only the conditions opposite to the default should be defined.

    :return:
     a nested dictionary where the first key is the field targeted, the following nested key is the action possible,
     and the last nested key is the action parameter
     eg:
     {'start_date': {'edit': {'false': [{'condition': 'condition2',
                                         'group': 'UNICEF USER',
                                         'status': 'Active'}]},
                     'required': {'true': [{'condition': '',
                                            'group': 'UNICEF USER',
                                            'status': 'Active'},
                                           {'condition': '',
                                            'group': 'UNICEF USER',
                                            'status': 'Signed'}]},
                     'view': {'true': [{'condition': 'condition1',
                                        'group': 'PM',
                                        'status': 'Active'}]}}}
    '''

    result = Vividict()
    possible_actions = ['edit', 'required', 'view']

    for row in permission_dict:
        field = row['Field Name']
        action = row['Action'].lower()
        allowed = row['Allowed'].lower()
        assert action in possible_actions

        if isinstance(result[field][action][allowed], dict):
            result[field][action][allowed] = []

        # this action should not have been defined with any other allowed param
        assert result[field][action].keys() == [allowed], 'There cannot be two types of "allowed" defined on the same '\
                                                          'field with the same action as the system will not  be able' \
                                                          ' to have a default behaviour'

        result[field][action][allowed].append({
            'group': row['Group'],
            'condition': row['Condition'],
            'status': row['Status'].lower()
        })
    return result


def import_permissions(model_name):
    permission_file_map = {
        'Intervention': settings.SITE_ROOT + '/assets/partner/intervention_permissions.csv',
        'Agreement': settings.SITE_ROOT + '/assets/partner/agreement_permissions.csv'
    }

    def process_file():
        with open(permission_file_map[model_name], 'rb') as csvfile:
            sheet = csv.DictReader(csvfile, delimiter=',', quotechar='|')
            result = proccess_permissions(sheet)
        return result

    cache_key = "public-{}-permissions".format(model_name.lower())
    # cache.delete(cache_key)
    response = cache.get_or_set(cache_key, process_file, 60*60*24)

    return response<|MERGE_RESOLUTION|>--- conflicted
+++ resolved
@@ -2,10 +2,6 @@
 Project wide base classes and utility functions for apps
 """
 import csv
-<<<<<<< HEAD
-from collections import OrderedDict as SortedDict
-=======
->>>>>>> c4e11035
 from functools import wraps
 import json
 import requests
@@ -17,10 +13,6 @@
 from django.contrib.sites.models import Site
 from django.db import connection
 from django.utils.cache import patch_cache_control
-<<<<<<< HEAD
-from import_export.resources import ModelResource
-=======
->>>>>>> c4e11035
 from rest_framework import status
 from rest_framework.response import Response
 
@@ -51,106 +43,6 @@
     return u''
 
 
-<<<<<<< HEAD
-def get_staticfile_link(file_path):
-    """
-    Returns the full URL to a file in static files
-
-    :param file_path: path to file relative to static files root
-    :return: fully qualified URL to file
-    """
-    return static(file_path)
-
-
-class BaseExportResource(ModelResource):
-
-    headers = []
-
-    def insert_column(self, row, field_name, value):
-        """
-        Inserts a column into a row with a given value
-        or sets a default value of empty string if none
-        """
-        row[field_name] = value
-
-    def insert_columns_inplace(self, row, fields, after_column):
-        """
-        Inserts fields with values into a row inplace
-        and after a specific named column
-        """
-        keys = row.keys()
-        before_column = None
-        if after_column in row:
-            index = keys.index(after_column)
-            offset = index + 1
-            if offset < len(row):
-                before_column = keys[offset]
-
-        for key, value in fields.items():
-            if before_column:
-                row.insert(offset, key, value)
-                offset += 1
-            else:
-                row[key] = value
-
-    def fill_row(self, resource, fields):
-        """
-        This performs the actual work of translating
-        a model into a fields dictionary for exporting.
-        Inheriting classes must implement this.
-        """
-        return NotImplementedError()
-
-    def export(self, queryset=None):
-        """
-        Exports a resource.
-        """
-
-        # TODO quickly patched.. this whole code needs to be rewritten to for performance (streaming)
-
-        if queryset is None:
-            queryset = self.get_queryset()
-
-        if getattr(self, 'up_queryset', None):
-            queryset = self.up_queryset(queryset)
-
-        fields = SortedDict()
-        data = tablib.Dataset(headers=fields.keys())
-
-        for model in queryset.iterator():
-            # first pass creates table shape
-            self.fill_row(model, fields)
-            data.append(fields.keys())
-            # run only once for the headers
-            break
-
-        self.headers = fields
-
-        # Iterate without the queryset cache, to avoid wasting memory when
-        # exporting large datasets.
-
-        for model in queryset.all():
-            # second pass creates rows from the known table shape
-            row = fields.copy()
-            self.fill_row(model, row)
-            data.append(row.values())
-
-        return data
-
-
-def staff_test(u):
-    if u.is_authenticated and u.email.endswith("unicef.org"):
-        return True
-    return False
-
-
-def staff_required(function, home_url="/partners/", redirect_field_name=None):
-    actual_decorator = user_passes_test(staff_test, home_url, redirect_field_name)
-    return actual_decorator(function)
-
-
-=======
->>>>>>> c4e11035
 def set_country(user, request):
 
     request.tenant = user.profile.country or user.profile.country_override
