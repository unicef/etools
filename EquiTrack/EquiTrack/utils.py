--- conflicted
+++ resolved
@@ -12,11 +12,7 @@
 from django.contrib.sites.models import Site
 from django.core import serializers
 from django.core.cache import cache
-<<<<<<< HEAD
 from django.db import connection, models
-=======
-from django.db import connection
->>>>>>> 24890a61
 from django.utils import six
 from django.utils.cache import patch_cache_control
 
