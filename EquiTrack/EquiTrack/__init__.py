--- conflicted
+++ resolved
@@ -6,9 +6,5 @@
 
 
 __title__ = 'eTools Platform'
-<<<<<<< HEAD
-__version__ = '2.0.0'
-=======
 __version__ = '2.0.1'
->>>>>>> 9bb733ae
 __license__ = 'GNU AGPL v3'