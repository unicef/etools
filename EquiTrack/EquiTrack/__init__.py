<<<<<<< HEAD
=======
from __future__ import absolute_import

# This will make sure the app is always imported when
# Django starts so that shared_task will use this app.
from .celery import app as celery_app
>>>>>>> cc8b88fd
<|MERGE_RESOLUTION|>--- conflicted
+++ resolved
@@ -1,8 +1,5 @@
-<<<<<<< HEAD
-=======
 from __future__ import absolute_import
 
 # This will make sure the app is always imported when
 # Django starts so that shared_task will use this app.
-from .celery import app as celery_app
->>>>>>> cc8b88fd
+from .celery import app as celery_app