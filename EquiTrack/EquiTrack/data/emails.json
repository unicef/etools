[
    {
        "model": "post_office.emailtemplate",
        "fields": {
            "name": "base",
            "description": "Base template for emails.",
            "created": "2017-05-02T15:31:00.403Z",
            "last_updated": "2017-05-06T09:17:34.849Z",
            "subject": "",
            "content": "",
            "html_content": "{% load static %}\r\n<!DOCTYPE html>\r\n<html>\r\n  <head>\r\n    <meta name=\"viewport\" content=\"width=device-width\">\r\n    <meta http-equiv=\"Content-Type\" content=\"text/html; charset=UTF-8\">\r\n    <title>{% block title %}{% endblock %}</title>\r\n    <style type=\"text/css\">\r\n      /* -------------------------------------\r\n          RESPONSIVE AND MOBILE FRIENDLY STYLES\r\n      ------------------------------------- */\r\n      @media only screen and (max-width: 620px) {\r\n        table[class=body] p,\r\n        table[class=body] ul,\r\n        table[class=body] ol,\r\n        table[class=body] td,\r\n        table[class=body] span,\r\n        table[class=body] a {}\r\n        table[class=body] .wrapper,\r\n        table[class=body] .article {\r\n          padding: 16px !important; }\r\n        table[class=body] .content {\r\n          padding: 10px !important; }\r\n        table[class=body] .container {\r\n          padding: 0 !important;\r\n          width: 100% !important; }\r\n        table[class=body] .main {\r\n          border-left-width: 0 !important;\r\n          border-radius: 0 !important;\r\n          border-right-width: 0 !important; }\r\n        table[class=body] .header,\r\n        table[class=body] .footer {\r\n          padding-left: 16px !important;\r\n          padding-right: 16px !important; }\r\n        table[class=body] .footer td {\r\n          vertical-align: bottom !important; }\r\n        table[class=body] .footer .links .br {\r\n          display: inline !important; }\r\n        table[class=body] .img-responsive {\r\n          height: auto !important;\r\n          max-width: 100% !important;\r\n          width: auto !important; }\r\n      }\r\n      @media only screen and (max-width: 480px) {\r\n        table[class=data-table] {\r\n          margin: 0 !important;\r\n          background-color: #F2F2F2;\r\n        }\r\n        table[class=data-table] .dt,\r\n        table[class=data-table] .df {\r\n          display: block !important;\r\n          width: 100% !important; }\r\n        table[class=data-table] .dt {\r\n          font-size: 12px !important;\r\n          padding: 8px 8px 4px !important;\r\n          background-color: transparent !important;\r\n          border-bottom: 0 !important; }\r\n        table[class=data-table] .df {\r\n          font-size: 14px !important;\r\n          padding: 0 8px 6px !important; }\r\n      }\r\n      @media only screen and (max-width: 320px) {\r\n        table[class=body] h1 {\r\n          font-size: 18px !important; }\r\n        table[class=body] .btn table {\r\n          width: 100% !important; }\r\n        table[class=body] .btn a {\r\n          width: 100% !important; }\r\n        table[class=data-table] .dt {\r\n          font-size: 11px !important; }\r\n        table[class=data-table] .df {\r\n          font-size: 13px !important; }\r\n      }\r\n      /* -------------------------------------\r\n          PRESERVE THESE STYLES IN THE HEAD\r\n      ------------------------------------- */\r\n      @media all {\r\n        .ExternalClass {\r\n          width: 100%; }\r\n        .ExternalClass,\r\n        .ExternalClass p,\r\n        .ExternalClass span,\r\n        .ExternalClass font,\r\n        .ExternalClass td,\r\n        .ExternalClass div {\r\n          line-height: 100%; }\r\n        .apple-link a {\r\n          color: inherit !important;\r\n          font-family: inherit !important;\r\n          font-size: inherit !important;\r\n          font-weight: inherit !important;\r\n          line-height: inherit !important;\r\n          text-decoration: none !important; }\r\n        .btn-primary table td:hover {\r\n          background-color: #0099FF !important; }\r\n        .btn-primary a:hover {\r\n          background-color: #0099FF !important;\r\n          border-color: #0099FF !important; }\r\n      }\r\n    </style>\r\n  </head>\r\n  <body style=\"background-color:#EEEEEE;font-family:sans-serif;-webkit-font-smoothing:antialiased;font-size:14px;line-height:1.4;margin:0;padding:0;-ms-text-size-adjust:100%;-webkit-text-size-adjust:100%;\">\r\n    <table border=\"0\" cellpadding=\"0\" cellspacing=\"0\" class=\"body\" style=\"border-collapse:separate;mso-table-lspace:0pt;mso-table-rspace:0pt;background-color:#EEEEEE;width:100%;\">\r\n      <tr>\r\n        <td style=\"font-family:sans-serif;font-size:14px;vertical-align:top;\">&nbsp;</td>\r\n        <td class=\"container\" style=\"font-family:sans-serif;font-size:14px;vertical-align:top;display:block;max-width:580px;padding:10px;width:580px;margin:0 auto !important;width:auto !important;\">\r\n          <!-- START CENTERED WHITE CONTAINER -->\r\n          <div class=\"content\" style=\"box-sizing:border-box;display:block;margin:0 auto;max-width:580px;padding:10px 0;\">\r\n            <!--\r\n            <span class=\"preheader\">This is preheader text. Some clients will show this text as a preview.</span>\r\n            -->\r\n            <!-- START MAIN CONTENT AREA -->\r\n            <table border=\"0\" cellpadding=\"0\" cellspacing=\"0\" class=\"main\" style=\"border-collapse:separate;mso-table-lspace:0pt;mso-table-rspace:0pt;background:#FFFFFF;border-radius:3px;width:100%;box-shadow:0 0 2px rgba(0,0,0,.12), 0 2px 2px rgba(0,0,0,.24);\">\r\n              <!-- START HEADER -->\r\n              <tr>\r\n                <td class=\"header\" style=\"font-family:sans-serif;font-size:14px;vertical-align:top;box-sizing:border-box;width:100%;max-height:56px;margin:0;padding:16px 20px 12px;overflow:hidden;background-color:#233944;border-radius:3px 3px 0 0;\">\r\n                  <table border=\"0\" cellpadding=\"0\" cellspacing=\"0\" style=\"border-collapse:separate;mso-table-lspace:0pt;mso-table-rspace:0pt;width:100%;\">\r\n                    <tr>\r\n                      <td style=\"font-family:sans-serif;font-size:14px;vertical-align:top;\">\r\n                        <!-- TODO: update image link with global -->\r\n                        <a href=\"http://etools.unicef.org\" target=\"_blank\" style=\"color:#0099FF;text-decoration:none;\">\r\n                          <span style=\"color: white;text-decoration: none;\">eTools</span>\r\n                        </a>\r\n                      </td>\r\n                    </tr>\r\n                  </table>\r\n                </td>\r\n              </tr>\r\n              <!-- END HEADER -->\r\n              <!-- START CONTENT -->\r\n  <tr>\r\n    <td class=\"wrapper\" style=\"font-family:sans-serif;font-size:14px;vertical-align:top;box-sizing:border-box;padding:20px;\">\r\n      <table border=\"0\" cellpadding=\"0\" cellspacing=\"0\" style=\"border-collapse:separate;mso-table-lspace:0pt;mso-table-rspace:0pt;width:100%;\">\r\n        <tr>\r\n          <td style=\"font-family:sans-serif;font-size:14px;vertical-align:top;\">\r\n\r\n              {% block content %}\r\n              {% endblock %}\r\n          </td>\r\n        </tr>\r\n      </table>\r\n    </td>\r\n  </tr>\r\n              <!-- END CONTENT -->\r\n              <tr>\r\n                <td class=\"footer\" style=\"font-family:sans-serif;font-size:14px;vertical-align:top;box-sizing:border-box;width:100%;max-height:56px;padding:14px 20px 14px;overflow:hidden;background-color:#E5F4FF;border-radius:0 0 3px 3px;\">\r\n                  <table border=\"0\" cellpadding=\"0\" cellspacing=\"0\" style=\"border-collapse:separate;mso-table-lspace:0pt;mso-table-rspace:0pt;width:100%;\">\r\n                    <tr>\r\n                      <td style=\"font-family:sans-serif;font-size:14px;vertical-align:top;\">\r\n                        <!-- TODO: update image link with global -->\r\n                        <a href=\"http://unicef.org\" target=\"_blank\" style=\"color:#0099FF;text-decoration:underline;\"><img src='http://etools.unicef.org/static/img/UNICEF_logo_Cyan.png' alt=\"Unicef\" class=\"logo-unicef\" width=\"101\" height=\"24\" style=\"border:none;-ms-interpolation-mode:bicubic;max-width:100%;display:block;margin:0;padding:0;width:101px;height:24px;\"/></a>\r\n                      </td>\r\n                      <td class=\"links\" style=\"font-family:sans-serif;font-size:14px;vertical-align:top;text-align:right;\">\r\n                        <!-- TODO: add links -->\r\n                        <!-- <a href=\"#\" target=\"_blank\" style=\"color:#0099FF;text-decoration:underline;display:inline-block;margin:0;padding:4px;margin-left:10px;font-size:12px;text-decoration:none;\">Contact</a><span class=\"br\" style=\"display:none;\"><br/></span>\r\n                        <a href=\"#\" target=\"_blank\" style=\"color:#0099FF;text-decoration:underline;display:inline-block;margin:0;padding:4px;margin-left:10px;font-size:12px;text-decoration:none;\">Disclaimer</a><span class=\"br\" style=\"display:none;\"><br/></span>\r\n                        <a href=\"#\" target=\"_blank\" style=\"color:#0099FF;text-decoration:underline;display:inline-block;margin:0;padding:4px;margin-left:10px;font-size:12px;text-decoration:none;\">Privacy Policy</a><span class=\"br\" style=\"display:none;\"><br/></span> -->\r\n                      </td>\r\n                    </tr>\r\n                  </table>\r\n                </td>\r\n              </tr>\r\n              <!-- START FOOTER -->\r\n              <!-- END FOOTER -->\r\n            </table>\r\n            <!-- END MAIN CONTENT AREA -->\r\n          </div>\r\n          <!-- END CENTERED WHITE CONTAINER -->\r\n        </td>\r\n        <td style=\"font-family:sans-serif;font-size:14px;vertical-align:top;\">&nbsp;</td>\r\n      </tr>\r\n    </table>\r\n  </body>\r\n</html>",
            "language": "",
            "default_template": null
        }
    },
    {
        "model": "post_office.emailtemplate",
        "fields": {
            "name": "organisations/staff_member/set_password",
            "description": "The email that is sent to partner staff member when he have been registered in the system.",
            "created": "2017-04-26T16:08:40.404Z",
            "last_updated": "2017-05-04T09:39:09.127Z",
            "subject": "eTools {% if environment %}{{ environment }} {% endif %}- Invitation",
            "content": "Dear Colleague,\r\n\r\nYou have been invited to the eTools. To get access to our system follow link and set password.\r\n\r\n{{ set_password_url }}\r\n\r\neTools Team",
            "html_content": "{% extends \"email-templates/base\" %}\r\n\r\n{% block title %}eTools {% if environment %}{{ environment }} {% endif %}- Invitation{% endblock %}\r\n\r\n{% block content %}\r\n<p>Dear Colleague,</p>\r\n\r\n<p>You have been invited to the <b>eTools</b>. To get access to our system follow <a href=\"{{ set_password_url }}\">link</a> and set password.</p>\r\n\r\n<p style=\"text-align:right\">eTools Team</p>\r\n{% endblock %}",
            "language": "",
            "default_template": null
        }
    },
    {
        "model": "post_office.emailtemplate",
        "fields": {
            "name": "audit/engagement/submit_to_auditor",
            "description": "Email that send to auditor when engagement have been created.",
            "created": "2017-05-05T13:47:34.937Z",
            "last_updated": "2017-05-06T10:56:17.261Z",
            "subject": "[Auditor Portal] ACCESS GRANTED for {{ engagement.get_engagement_type_display }}, {{ engagement.unique_id }}",
            "content": "Dear {{ staff_member.user.get_full_name }},\r\n\r\nUNICEF is granting access to the auditor portal for a {{ engagement.get_engagement_type_display }}. Please refer below for additional information.\r\n\r\nEngagement Type: {{ engagement.get_engagement_type_display }}\r\nPartner: {{ engagement.partner }}\r\n\r\nPlease click this link to complete the report: {{ engagement_url }}\r\n\r\nThank you.",
            "html_content": "{% extends \"email-templates/base\" %}\r\n\r\n{% block content %}\r\nDear {{ staff_member.user.get_full_name }},<br/><br/>\r\n\r\nUNICEF is granting access to the auditor portal for a {{ engagement.get_engagement_type_display }}. Please refer below for additional information.<br/><br/>\r\n\r\nEngagement Type: {{ engagement.get_engagement_type_display }}<br/>\r\nPartner: {{ engagement.partner }}<br/><br/>\r\n\r\nPlease click this link to complete the report: {{ engagement_url }}<br/><br/>\r\n\r\nThank you.\r\n{% endblock %}",
            "language": "",
            "default_template": null
        }
    },
    {
        "model": "post_office.emailtemplate",
        "fields": {
            "name": "audit/engagement/reported_by_auditor",
            "description": "Email that send when auditor fill engagement's report.",
            "created": "2017-05-05T13:47:34.945Z",
            "last_updated": "2017-05-06T10:56:04.170Z",
            "subject": "{{ engagement.agreement.auditor_firm }} has completed the final report for {{ engagement.get_engagement_type_display }}, {{ engagement.unique_id }}",
            "content": "Dear {{ focal_point.get_full_name }},\r\n\r\n{{ engagement.agreement.auditor_firm }} has completed the final report for {{ engagement.get_engagement_type_display }}. Please refer below for additional information.\r\n\r\nEngagement Type: {{ engagement.get_engagement_type_display }}\r\nPartner: {{ engagement.partner }}\r\n\r\nPlease click this link to view the final report: {{ engagement.get_object_url }}\r\n\r\nThank you.",
            "html_content": "{% extends \"email-templates/base\" %}\r\n\r\n{% block content %}\r\nDear {{ focal_point.get_full_name }},<br/><br/>\r\n\r\n{{ engagement.agreement.auditor_firm }} has completed the final report for {{ engagement.get_engagement_type_display }}. Please refer below for additional information.<br/><br/>\r\n\r\nEngagement Type: {{ engagement.get_engagement_type_display }}<br/>\r\nPartner: {{ engagement.partner }}<br/><br/>\r\n\r\nPlease click this link to view the final report: {{ engagement.get_object_url }}<br/><br/>\r\n\r\nThank you.\r\n{% endblock %}",
            "language": "",
            "default_template": null
        }
    },
    {
        "model": "post_office.emailtemplate",
        "fields": {
            "name": "audit/engagement/action_point_assigned",
            "description": "",
            "created": "2017-07-19T10:08:23.360Z",
            "last_updated": "2017-07-19T10:40:35.831Z",
            "subject": "[eTools] ACTION POINT ASSIGNED to {{ action_point.person_responsible }}",
            "content": "Dear {{ action_point.person_responsible }},\r\n\r\n{{ action_point.author }} has assigned you an action point. \r\n\r\nEngagement ID: {{ engagement.unique_id }}\r\nDescription: {{ action_point.description }}\r\nDue Date: {{ action_point.due_date}}\r\nLink: {{ engagement.get_object_url }} \r\n\r\nThank you.",
            "html_content": "{% extends \"email-templates/base\" %}\r\n\r\n{% block content %}\r\nDear {{ action_point.person_responsible }},<br/><br/>\r\n\r\n{{ action_point.author }} has assigned you an action point. <br/><br/>\r\n\r\nEngagement ID: {{ engagement.unique_id }}<br/>\r\nDescription: {{ action_point.description }}<br/>\r\nDue Date: {{ action_point.due_date}}<br/>\r\nLink: {{ engagement.get_object_url }} <br/><br/>\r\n\r\nThank you.\r\n{% endblock %}",
            "language": "",
            "default_template": null
        }
    },
<<<<<<< HEAD
  {
    "model": "post_office.emailtemplate",
    "fields": {
      "name": "tpm/visit/assign",
      "description": "Visit assigned. TPM should be notified.",
      "created": "2017-09-01T10:08:23.360Z",
      "last_updated": "2017-09-01T12:01:46.417Z",
      "subject": "{{ visit.reference_number }} visit was assigned.",
      "content": "{{ visit.tpm_partner.name }} will visit several implementing partners:\r\n\r\n{% for activity in visit.tpm_activities.all %}\r\n{{ activity.implementing_partner.name }} at {{ activity.date }} in the following locations: {{ activity.locations.all|join:', ' }} in the framework of their partnership with UNICEF {{ activity.partnership.title }}\r\n{% endfor %}\r\n\r\nVisit ID: {{ visit.reference_number }}\r\nPlease click this link to see more info: {{ visit.get_object_url }}",
      "html_content": "{% extends \"email-templates/base\" %}\r\n\r\n{% block content %}\r\n{{ visit.tpm_partner.name }} will visit several partners:<br/>\r\n<br/>\r\n{% for activity in visit.tpm_activities.all %}\r\n    {{ activity.implementing_partner.name }} at {{ activity.date }} in the following locations: {{ activity.locations.all|join:', ' }} in the framework of their partnership with UNICEF {{ activity.partnership.title }}<br/>\r\n{% endfor %}\r\n<br/>\r\n<br/>\r\nVisit ID: {{ visit.reference_number }}<br/>\r\nPlease click this link to see more info: {{ visit.get_object_url }}<br/>\r\n{% endblock %}",
      "language": "",
      "default_template": null
    }
  },
  {
    "model": "post_office.emailtemplate",
    "fields": {
      "name": "tpm/visit/reject",
      "description": "TPM rejected visit. Notify focal points & PME.",
      "created": "2017-09-01T10:08:23.360Z",
      "last_updated": "2017-09-01T12:02:04.758Z",
      "subject": "{{ visit.reference_number }} visit was rejected by tpm.",
      "content": "{{ visit.tpm_partner.name }} rejected visit {{ visit.reference_number }}.\r\n\r\nReason: {{ visit.reject_comment }}\r\nVisit ID: {{ visit.reference_number }}\r\nPlease click this link to see more info: {{ visit.get_object_url }}",
      "html_content": "{% extends \"email-templates/base\" %}\r\n\r\n{% block content %}\r\n{{ visit.tpm_partner.name }} rejected  \r\nvisit {{ visit.reference_number }}.<br/>\r\n<br/>\r\nReason: {{ visit.reject_comment }}<br/>\r\nVisit ID: {{ visit.reference_number }}<br/>\r\nPlease click this link to see more info: {{ visit.get_object_url }}\r\n{%endblock %}",
      "language": "",
      "default_template": null
    }
  },
  {
    "model": "post_office.emailtemplate",
    "fields": {
      "name": "tpm/visit/accept",
      "description": "TPM accepted visit. Notify focal points & PME.",
      "created": "2017-09-01T10:08:23.360Z",
      "last_updated": "2017-09-01T12:06:51.683Z",
      "subject": "{{ visit.reference_number }} visit was accepted by {{ visit.tpm_partner.name }}.",
      "content": "{{ visit.tpm_partner.name }} accepted visit {{ visit.reference_number }}.\r\n\r\nVisit ID: {{ visit.reference_number }}\r\nPlease click this link to see more info: {{ visit.get_object_url }}",
      "html_content": "{% extends \"email-templates/base\" %}\r\n\r\n{% block content %}\r\n{{ visit.tpm_partner.name }} accepted visit.<br/>\r\n<br/>\r\nVisit ID: {{ visit.reference_number }}<br/>\r\nPlease click this link to see more info: {{ visit.get_object_url }}\r\n{%endblock %}",
      "language": "",
      "default_template": null
    }
  },
  {
    "model": "post_office.emailtemplate",
    "fields": {
      "name": "tpm/visit/report",
      "description": "TPM finished with visit report.  Notify PME & focal points.",
      "created": "2017-09-01T10:08:23.360Z",
      "last_updated": "2017-09-01T12:03:33.094Z",
      "subject": "TPM submitted report for {{ visit.reference_number }} visit.",
      "content": "{{ visit.tpm_partner.name }} submitted report for visit.\r\n\r\nVisit ID: {{ visit.reference_number }}\r\nPlease click this link to see more info: {{ visit.get_object_url }}",
      "html_content": "{% extends \"email-templates/base\" %}\r\n\r\n{% block content %}\r\n{{ visit.tpm_partner.name }} submitted report for visit.<br/>\r\n<br/>\r\nVisit ID: {{ visit.reference_number }}<br/>\r\nPlease click this link to see more info: {{ visit.get_object_url }}\r\n{%endblock %}",
      "language": "",
      "default_template": null
    }
  },
  {
    "model": "post_office.emailtemplate",
    "fields": {
      "name": "tpm/visit/report_rejected",
      "description": "Report was rejected. Notify TPM.",
      "created": "2017-09-01T10:08:23.360Z",
      "last_updated": "2017-09-01T12:04:48.165Z",
      "subject": "Report was rejected for {{ visit.reference_number }} visit.",
      "content": "Report was rejected for visit.\r\n\r\nVisit ID: {{ visit.reference_number }}\r\nPlease click this link to see more info: {{ visit.get_object_url }}",
      "html_content": "{% extends \"email-templates/base\" %}\r\n\r\n{% block content %}\r\nReport was rejected for visit.<br/>\r\n<br/>\r\nVisit ID: {{ visit.reference_number }}<br/>\r\nPlease click this link to see more info: {{ visit.get_object_url }}\r\n{%endblock %}",
      "language": "",
      "default_template": null
    }
  },
  {
    "model": "post_office.emailtemplate",
    "fields": {
      "name": "tpm/visit/approve_report",
      "description": "Report was approved. Notify UNICEF focal points.",
      "created": "2017-09-01T10:08:23.360Z",
      "last_updated": "2017-09-01T12:06:23.344Z",
      "subject": "Report for {{ visit.reference_number }} visit was approved.",
      "content": "Visit report was approved.\r\n\r\nVisit ID: {{ visit.reference_number }}\r\nPlease click this link to see more info: {{ visit.get_object_url }}",
      "html_content": "{% extends \"email-templates/base\" %}\r\n\r\n{% block content %}\r\nVisit report was approved.<br/>\r\n<br/>\r\nVisit ID: {{ visit.reference_number }}<br/>\r\nPlease click this link to see more info: {{ visit.get_object_url }}\r\n{%endblock %}",
      "language": "",
      "default_template": null
    }
  },
  {
    "model": "post_office.emailtemplate",
    "fields": {
      "name": "tpm/visit/approve_report_tpm",
      "description": "Report was approved. Notify TPM.",
      "created": "2017-09-01T10:08:23.360Z",
      "last_updated": "2017-09-01T12:19:45.420Z",
      "subject": "Report for {{ visit.reference_number }} visit was approved.",
      "content": "Visit report was approved.\r\n\r\nVisit ID: {{ visit.reference_number }}\r\nPlease click this link to see more info: {{ visit.get_object_url }}",
      "html_content": "{% extends \"email-templates/base\" %}\r\n\r\n{% block content %}\r\nVisit report was approved.<br/>\r\n<br/>\r\nVisit ID: {{ visit.reference_number }}<br/>\r\nPlease click this link to see more info: {{ visit.get_object_url }}\r\n{%endblock %}",
      "language": "",
      "default_template": null
    }
  },
  {
    "model": "post_office.emailtemplate",
    "fields": {
      "name": "tpm/visit/assign",
      "description": "Visit assigned. TPM should be notified.",
      "created": "2017-09-01T10:08:23.360Z",
      "last_updated": "2017-09-28T09:08:55.557Z",
      "subject": "[TPM Portal] TPM Visit Request for {{ implementing_partners|join:', ' }}; {{ visit.reference_number }}",
      "content": "Dear {{ visit.tpm_partner.name }},\r\n\r\nUNICEF is requesting a Monitoring/Verification Visit for {{ implementing_partners|join:', ' }}. Please refer below for additional information.\r\n{% for activity in visit.tpm_activities.all %}\r\nPD/SSFA/ToR: {{ activity.partnership.title }}\r\nCP Output {{ activity.cp_output }}, {{ activity.locations.all|join:', ' }}\r\n\r\n{% endfor %}\r\nPlease click this link for additional information and documents relatied to the visit: {{ visit.get_object_url }}\r\n\r\nThank you.",
      "html_content": "{% extends \"email-templates/base\" %}\r\n\r\n{% block content %}\r\nDear {{ visit.tpm_partner.name }},<br/>\r\n<br/>\r\nUNICEF is requesting a Monitoring/Verification Visit for <b>{{ implementing_partners|join:', ' }}</b>. <br/><br/>\r\nPlease refer below for additional information.<br/><br/>\r\n{% for activity in visit.tpm_activities.all %}\r\n<b>PD/SSFA/ToR</b>: {{ activity.partnership.title }}<br/>\r\n<b>CP Output</b> {{ activity.cp_output|default:\"unassigned\" }}<br/>\r\n<b>Locations</b>: {{ activity.locations.all|join:', ' }}</br>\r\n<b>Section</b>: {{ activity.section.name }}<br/><br/>\r\n{% endfor %}\r\n<br/>\r\nPlease click this link for additional information and documents relatied to the visit: <a href=\"{{ visit.get_object_url }}\">{{ visit.get_object_url }}</a><br/>\r\n<br/>\r\nThank you.\r\n{% endblock %}",
      "language": "",
      "default_template": null
    }
  },
  {
    "model": "post_office.emailtemplate",
    "fields": {
      "name": "tpm/visit/reject",
      "description": "TPM rejected visit. Notify focal points.",
      "created": "2017-09-01T10:08:23.360Z",
      "last_updated": "2017-09-28T09:08:42.349Z",
      "subject": "{{ visit.tpm_partner.name }} has rejected the Monitoring/Verification Visit Request {{ visit.reference_number }}",
      "content": "Dear {{ recipient.get_full_name }},\r\n\r\nTPM {{ visit.tpm_partner.name }} has rejected your request for a Monitorin/Verifcation visit to Implementing Partner{% if visit.tpm_activities.count > 1 %}s{% endif %} {{ implementing_partners|join:', ' }}\r\n\r\nPlease click this link for additional information and reason for rejection {{ visit.get_object_url }}\r\n\r\nThank you.",
      "html_content": "{% extends \"email-templates/base\" %}\r\n\r\n{% block content %}\r\nDear {{ recipient.first_name }},<br/>\r\n<br/>\r\nTPM <b>{{ visit.tpm_partner.name }}</b> has rejected your request for a Monitorin/Verifcation visit to Implementing Partner{% if visit.tpm_activities.count > 1 %}s{% endif %} <b>{{ implementing_partners|join:', ' }}</b>.<br/>\r\n<br/>\r\nPlease click this link for additional information and reason for rejection<a href=\"{{ visit.get_object_url }}\">{{ visit.get_object_url }}</a><br/>\r\n<br/>\r\nThank you.\r\n{%endblock %}",
      "language": "",
      "default_template": null
    }
  },
  {
    "model": "post_office.emailtemplate",
    "fields": {
      "name": "tpm/visit/accept",
      "description": "TPM accepted visit. Notify focal points & PME.",
      "created": "2017-09-01T10:08:23.360Z",
      "last_updated": "2017-09-27T14:28:05.014Z",
      "subject": "{{ visit.tpm_partner.name }} has accepted the Monitoring/Verification Visit Request {{ visit.reference_number }}",
      "content": "Dear {{ recipient.get_full_name }},\r\n\r\nTPM {{ visit.tpm_partner.name }} has accepted your request for a Monitorin/Verifcation visit to Implementing Partner{% if visit.tpm_activities.count > 1 %}s{% endif %} {{ implementing_partners|join:', ' }}\r\n\r\nPlease click this link for additional information {{ visit.get_object_url }}\r\n\r\nThank you.",
      "html_content": "{% extends \"email-templates/base\" %}\r\n\r\n{% block content %}\r\nDear {{ recipient.first_name }},<br/>\r\n<br/>\r\nTPM <b>{{ visit.tpm_partner.name }}</b> has accepted your request for a Monitorin/Verifcation visit to Implementing Partner{% if visit.tpm_activities.count > 1 %}s{% endif %} <b>{{ implementing_partners|join:', ' }}</b>.<br/>\r\n<br/>\r\nPlease click this link for additional information <a href=\"{{ visit.get_object_url }}\">{{ visit.get_object_url }}</a><br/>\r\n<br/>\r\nThank you.\r\n{%endblock %}",
      "language": "",
      "default_template": null
    }
  },
  {
    "model": "post_office.emailtemplate",
    "fields": {
      "name": "tpm/visit/report",
      "description": "TPM finished with visit report.  Notify PME & focal points.",
      "created": "2017-09-01T10:08:23.360Z",
      "last_updated": "2017-09-28T09:08:20.475Z",
      "subject": "{{ visit.tpm_partner.name }} has submited the final report for {{ visit.reference_number }}",
      "content": "Dear {{ recipient.first_name }},\r\n\r\n{{ visit.tpm_partner.name }} has submited the final report for the Monitoring/Verification visit{% if partnerships %} requested for {{ partnerships|join:', ' }}{% endif %}.\r\nPlease refer below for additional information.\r\n\r\n{% for activity in visit.tpm_activities.all %}\r\nPD/SSFA/ToR: {{ activity.partnership.title}}\r\nCP Output: {{ activity.cp_output }}\r\nLocation: {{ activity.locations.all|join:', ' }}\r\nSection: {{ activity.section.name }}\r\n{% endfor %}\r\n\r\nPlease click this link to view the final report: {{ visit.get_object_url }} and take the appropriate action {Accept/Request for more information}\r\nThank you.",
      "html_content": "{% extends \"email-templates/base\" %}\r\n\r\n{% block content %}\r\nDear {{ recipient.first_name }},<br/>\r\n<br/>\r\n<b>{{ visit.tpm_partner.name }}</b> has submited the final report for the Monitoring/Verification visit{% if partnerships %} requested for <b>{{ partnerships|join:', ' }}</b>{% endif %}.<br/>\r\nPlease refer below for additional information.<br/>\r\n<br/>\r\n{% for activity in visit.tpm_activities.all %}\r\n<b>PD/SSFA/ToR</b>: {{ activity.partnership.title }}<br/>\r\n<b>CP Output</b> {{ activity.cp_output|default:\"unassigned\" }}<br/>\r\n<b>Locations</b>: {{ activity.locations.all|join:', ' }}</br>\r\n<b>Section</b>: {{ activity.section.name }}<br/><br/>\r\n{% endfor %}\r\n<br/>\r\nPlease click this link to view the final report: <a href=\"{{ visit.get_object_url }}\">{{ visit.get_object_url }}</a> and take the appropriate action {Accept/Request for more information}<br/><br/>\r\nThank you.\r\n{%endblock %}",
      "language": "",
      "default_template": null
    }
  },
  {
    "model": "post_office.emailtemplate",
    "fields": {
      "name": "tpm/visit/report_rejected",
      "description": "Report was rejected. Notify TPM.",
      "created": "2017-09-01T10:08:23.360Z",
      "last_updated": "2017-09-28T09:08:01.190Z",
      "subject": "Request for more information on the Final report for the Monitoring/Verification Visit {{ visit.reference_number }}",
      "content": "UNICEF has requested additional information on  the final report submited for the Monitoring/Verification visit to Implementing Partner{% if visit.tpm_activities.count > 1 %}s{% endif %} {{ implementing_partners|join:', ' }}.\r\nPlease refer below for additional information.\r\n\r\n{% for activity in visit.tpm_activities.all %}\r\nPD/SSFA/ToR: {{ activity.partnership.title}}\r\nCP Output: {{ activity.cp_output }}\r\nLocation: {{ activity.locations.all|join:', ' }}\r\nSection: {{ activity.section.name }}\r\n\r\n{% endfor %}\r\n\r\nPlease click this link to view the additional information/clarifications requested: {{ visit.get_object_url }}\r\nThank you.",
      "html_content": "{% extends \"email-templates/base\" %}\r\n\r\n{% block content %}\r\nDear {{ recipient.first_name }},<br/>\r\n<br/>\r\nUNICEF has requested additional information on  the final report submited for the Monitoring/Verification visit to Implementing Partner{% if visit.tpm_activities.count > 1 %}s{% endif %} <b>{{ implementing_partners|join:', ' }}</b>.<br/>\r\nPlease refer below for additional information.<br/>\r\n<br/>\r\n{% for activity in visit.tpm_activities.all %}\r\n<b>PD/SSFA/ToR</b>: {{ activity.partnership.title }}<br/>\r\n<b>CP Output</b> {{ activity.cp_output|default:\"unassigned\" }}<br/>\r\n<b>Locations</b>: {{ activity.locations.all|join:', ' }}</br>\r\n<b>Section</b>: {{ activity.section.name }}<br/><br/>\r\n{% endfor %}\r\n<br/>\r\nPlease click this link to view the additional information/clarifications requested: <a href=\"{{ visit.get_object_url }}\">{{ visit.get_object_url }}</a><br/><br/>\r\nThank you.\r\n{%endblock %}",
      "language": "",
      "default_template": null
    }
  },
  {
    "model": "post_office.emailtemplate",
    "fields": {
      "name": "tpm/visit/approve_report_tpm",
      "description": "Report was approved. Notify TPM.",
      "created": "2017-09-01T10:08:23.360Z",
      "last_updated": "2017-09-28T09:07:39.525Z",
      "subject": "UNICEF approved Final report for the Monitoring/Verification Visit {{ visit.reference_number }}",
      "content": "UNICEF approved final report submited for the Monitoring/Verification visit to Implementing Partner{% if visit.tpm_activities.count > 1 %}s{% endif %} {{ implementing_partners|join:', ' }}.\r\nPlease refer below for additional information.\r\n\r\n{% for activity in visit.tpm_activities.all %}\r\nPD/SSFA/ToR: {{ activity.partnership.title}}\r\nCP Output: {{ activity.cp_output }}\r\nLocation: {{ activity.locations.all|join:', ' }}\r\nSection: {{ activity.section.name }}\r\n\r\n{% endfor %}\r\n\r\nPlease click this link for additional information: {{ visit.get_object_url }}\r\nThank you.",
      "html_content": "{% extends \"email-templates/base\" %}\r\n\r\n{% block content %}\r\nDear {{ recipient.first_name }},<br/>\r\n<br/>\r\nUNICEF approved final report submited for the Monitoring/Verification visit to Implementing Partner{% if visit.tpm_activities.count > 1 %}s{% endif %} <b>{{ implementing_partners|join:', ' }}</b>.<br/>\r\nPlease refer below for additional information.<br/>\r\n<br/>\r\n{% for activity in visit.tpm_activities.all %}\r\n<b>PD/SSFA/ToR</b>: {{ activity.partnership.title }}<br/>\r\n<b>CP Output</b> {{ activity.cp_output|default:\"unassigned\" }}<br/>\r\n<b>Locations</b>: {{ activity.locations.all|join:', ' }}</br>\r\n<b>Section</b>: {{ activity.section.name }}<br/><br/>\r\n{% endfor %}\r\n<br/>\r\nPlease click this link for additional information: <a href=\"{{ visit.get_object_url }}\">{{ visit.get_object_url }}</a><br/><br/>\r\nThank you.\r\n{%endblock %}",
      "language": "",
      "default_template": null
    }
  },
  {
    "model": "post_office.emailtemplate",
    "fields": {
      "name": "tpm/visit/approve_report",
      "description": "Report was approved. Notify UNICEF focal points.",
      "created": "2017-09-01T10:08:23.360Z",
      "last_updated": "2017-09-28T09:07:19.977Z",
      "subject": "UNICEF approved Final report for the Monitoring/Verification Visit {{ visit.reference_number }}",
      "content": "UNICEF approved final report submited for the Monitoring/Verification visit to Implementing Partner{% if visit.tpm_activities.count > 1 %}s{% endif %} {{ implementing_partners|join:', ' }}.\r\nPlease refer below for additional information.\r\n\r\n{% for activity in visit.tpm_activities.all %}\r\nPD/SSFA/ToR: {{ activity.partnership.title}}\r\nCP Output: {{ activity.cp_output }}\r\nLocation: {{ activity.locations.all|join:', ' }}\r\nSection: {{ activity.section.name }}\r\n{% endfor %}\r\n\r\nPlease click this link for additional information: {{ visit.get_object_url }}\r\nThank you.",
      "html_content": "{% extends \"email-templates/base\" %}\r\n\r\n{% block content %}\r\nDear {{ recipient.first_name }},<br/>\r\n<br/>\r\nUNICEF approved final report submited for the Monitoring/Verification visit to Implementing Partner{% if visit.tpm_activities.count > 1 %}s{% endif %} <b>{{ implementing_partners|join:', ' }}</b>.<br/>\r\nPlease refer below for additional information.<br/>\r\n<br/>\r\n{% for activity in visit.tpm_activities.all %}\r\n<b>PD/SSFA/ToR</b>: {{ activity.partnership.title }}<br/>\r\n<b>CP Output</b> {{ activity.cp_output|default:\"unassigned\" }}<br/>\r\n<b>Locations</b>: {{ activity.locations.all|join:', ' }}</br>\r\n<b>Section</b>: {{ activity.section.name }}<br/><br/>\r\n{% endfor %}\r\n<br/>\r\nPlease click this link for additional information: <a href=\"{{ visit.get_object_url }}\">{{ visit.get_object_url }}</a><br/><br/>\r\nThank you.\r\n{%endblock %}",
      "language": "",
      "default_template": null
    }
  },
  {
    "model": "post_office.emailtemplate",
    "fields": {
      "name": "tpm/visit/action_point_assigned",
      "description": "Action point assigned to visit. Person responsible should be notified.",
      "created": "2017-09-26T14:20:05.725Z",
      "last_updated": "2017-09-28T09:18:39.978Z",
      "subject": "[eTools] ACTION POINT ASSIGNED to {{ action_point.person_responsible.email }}",
      "content": "Dear {{ action_point.person_responsible.first_name }},\r\n\r\n{{ action_point.author.get_full_name }} has assigned you an action point related to Monitoring/Verification Visit {{ visit.reference_number }}.\r\nImplementing Partner{% if visit.tpm_activities.count > 1 %}s{% endif %} {{ implementing_partners|join:', ' }}.\r\nPlease refer below for additional information.\r\n\r\n{% for activity in visit.tpm_activities.all %}\r\nPD/SSFA/ToR: {{ activity.partnership.title}}\r\nCP Output: {{ activity.cp_output }}\r\nLocation: {{ activity.locations.all|join:', ' }}\r\nSection: {{ activity.section.name }}\r\n{% endfor %}\r\n\r\nPlease click this link for additional information: {{ visit.get_object_url }}\r\nThank you.",
      "html_content": "{% extends \"email-templates/base\" %}\r\n\r\n{% block content %}\r\nDear {{ action_point.person_responsible.first_name }},<br/>\r\n<br/>\r\n<b>{{ action_point.author.get_full_name }}</b> has assigned you an action point related to Monitoring/Verification Visit {{ visit.reference_number }}.<br/>\r\nImplementing Partner{% if visit.tpm_activities.count > 1 %}s{% endif %} <b>{{ implementing_partners|join:', ' }}</b>.<br/>\r\nPlease refer below for additional information.<br/>\r\n<br/>\r\n{% for activity in visit.tpm_activities.all %}\r\n<b>PD/SSFA/ToR</b>: {{ activity.partnership.title }}<br/>\r\n<b>CP Output</b> {{ activity.cp_output|default:\"unassigned\" }}<br/>\r\n<b>Locations</b>: {{ activity.locations.all|join:', ' }}</br>\r\n<b>Section</b>: {{ activity.section.name }}<br/><br/>\r\n{% endfor %}\r\n\r\nPlease click this link for additional information: <a href=\"{{ visit.get_object_url }}\">{{ visit.get_object_url }}</a><br/><br/>\r\nThank you.\r\n{%endblock %}",
      "language": "",
      "default_template": null
=======
    {
        "model": "post_office.emailtemplate",
        "fields": {
            "name": "security/token/login",
            "description": "The email that is sent to user to login without password.",
            "created": "2017-12-06T14:28:40.404Z",
            "last_updated": "2017-12-06T14:28:40.404Z",
            "subject": "eTools Access Token",
            "content": "Dear {{ recipient.get_full_name }},\r\n\r\nPlease click on this link to sign in to eTools portal: \r\n\r\n{{ login_link }}\r\n\r\nThank you.",
            "html_content": "{% extends \"email-templates/base\" %}\r\n\r\n{% block title %}eTools Access Token{% endblock %}\r\n\r\n{% block content %}\r\n<p>Dear {{ recipient.get_full_name }},</p>\r\n\r\n<p>Please click on <a href=\"{{ login_link }}\">this link</a> to sign in to eTools portal.</p>\r\n\r\n<p>Thank you.</p>\r\n{% endblock %}",
            "language": "",
            "default_template": null
        }
>>>>>>> 3a743934
    }
  }
]<|MERGE_RESOLUTION|>--- conflicted
+++ resolved
@@ -69,7 +69,20 @@
             "default_template": null
         }
     },
-<<<<<<< HEAD
+    {
+        "model": "post_office.emailtemplate",
+        "fields": {
+            "name": "security/token/login",
+            "description": "The email that is sent to user to login without password.",
+            "created": "2017-12-06T14:28:40.404Z",
+            "last_updated": "2017-12-06T14:28:40.404Z",
+            "subject": "eTools Access Token",
+            "content": "Dear {{ recipient.get_full_name }},\r\n\r\nPlease click on this link to sign in to eTools portal: \r\n\r\n{{ login_link }}\r\n\r\nThank you.",
+            "html_content": "{% extends \"email-templates/base\" %}\r\n\r\n{% block title %}eTools Access Token{% endblock %}\r\n\r\n{% block content %}\r\n<p>Dear {{ recipient.get_full_name }},</p>\r\n\r\n<p>Please click on <a href=\"{{ login_link }}\">this link</a> to sign in to eTools portal.</p>\r\n\r\n<p>Thank you.</p>\r\n{% endblock %}",
+            "language": "",
+            "default_template": null
+        }
+    },
   {
     "model": "post_office.emailtemplate",
     "fields": {
@@ -278,21 +291,6 @@
       "html_content": "{% extends \"email-templates/base\" %}\r\n\r\n{% block content %}\r\nDear {{ action_point.person_responsible.first_name }},<br/>\r\n<br/>\r\n<b>{{ action_point.author.get_full_name }}</b> has assigned you an action point related to Monitoring/Verification Visit {{ visit.reference_number }}.<br/>\r\nImplementing Partner{% if visit.tpm_activities.count > 1 %}s{% endif %} <b>{{ implementing_partners|join:', ' }}</b>.<br/>\r\nPlease refer below for additional information.<br/>\r\n<br/>\r\n{% for activity in visit.tpm_activities.all %}\r\n<b>PD/SSFA/ToR</b>: {{ activity.partnership.title }}<br/>\r\n<b>CP Output</b> {{ activity.cp_output|default:\"unassigned\" }}<br/>\r\n<b>Locations</b>: {{ activity.locations.all|join:', ' }}</br>\r\n<b>Section</b>: {{ activity.section.name }}<br/><br/>\r\n{% endfor %}\r\n\r\nPlease click this link for additional information: <a href=\"{{ visit.get_object_url }}\">{{ visit.get_object_url }}</a><br/><br/>\r\nThank you.\r\n{%endblock %}",
       "language": "",
       "default_template": null
-=======
-    {
-        "model": "post_office.emailtemplate",
-        "fields": {
-            "name": "security/token/login",
-            "description": "The email that is sent to user to login without password.",
-            "created": "2017-12-06T14:28:40.404Z",
-            "last_updated": "2017-12-06T14:28:40.404Z",
-            "subject": "eTools Access Token",
-            "content": "Dear {{ recipient.get_full_name }},\r\n\r\nPlease click on this link to sign in to eTools portal: \r\n\r\n{{ login_link }}\r\n\r\nThank you.",
-            "html_content": "{% extends \"email-templates/base\" %}\r\n\r\n{% block title %}eTools Access Token{% endblock %}\r\n\r\n{% block content %}\r\n<p>Dear {{ recipient.get_full_name }},</p>\r\n\r\n<p>Please click on <a href=\"{{ login_link }}\">this link</a> to sign in to eTools portal.</p>\r\n\r\n<p>Thank you.</p>\r\n{% endblock %}",
-            "language": "",
-            "default_template": null
-        }
->>>>>>> 3a743934
     }
   }
 ]