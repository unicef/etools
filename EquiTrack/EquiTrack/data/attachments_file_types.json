--- conflicted
+++ resolved
@@ -4,12 +4,8 @@
         "pk": 1,
         "fields": {
             "order": 0,
-<<<<<<< HEAD
-            "name": "FACE",
-=======
-            "label": "Programme Document",
+            "label": "FACE",
             "name": "programme_document",
->>>>>>> 2773a7de
             "code": "tpm"
         }
     },
@@ -18,12 +14,8 @@
         "pk": 2,
         "fields": {
             "order": 1,
-<<<<<<< HEAD
-            "name": "Progress report",
-=======
-            "label": "Supply Manual List",
+            "label": "Progress report",
             "name": "supply_manual_list",
->>>>>>> 2773a7de
             "code": "tpm"
         }
     },
@@ -32,12 +24,8 @@
         "pk": 3,
         "fields": {
             "order": 2,
-<<<<<<< HEAD
-            "name": "Partnership review",
-=======
-            "label": "UNICEF Trip Report/Action Point Report",
+            "label": "Partnership review",
             "name": "unicef_trip_report_action_point_report",
->>>>>>> 2773a7de
             "code": "tpm"
         }
     },
@@ -46,12 +34,8 @@
         "pk": 4,
         "fields": {
             "order": 3,
-<<<<<<< HEAD
-            "name": "Final Partnership Review",
-=======
-            "label": "Partner Report",
+            "label": "Final Partnership Review",
             "name": "partner_report",
->>>>>>> 2773a7de
             "code": "tpm"
         }
     },
@@ -60,12 +44,8 @@
         "pk": 5,
         "fields": {
             "order": 4,
-<<<<<<< HEAD
-            "name": "Correspondence",
-=======
-            "label": "Previous Trip Reports",
+            "label": "Correspondence",
             "name": "previous_trip_reports",
->>>>>>> 2773a7de
             "code": "tpm"
         }
     },
@@ -74,12 +54,8 @@
         "pk": 6,
         "fields": {
             "order": 5,
-<<<<<<< HEAD
-            "name": "Supply/Distribution Plan",
-=======
-            "label": "Training materials",
+            "label": "Supply/Distribution Plan",
             "name": "training_materials",
->>>>>>> 2773a7de
             "code": "tpm"
         }
     },
@@ -88,12 +64,8 @@
         "pk": 7,
         "fields": {
             "order": 6,
-<<<<<<< HEAD
-            "name": "Workplan",
-=======
-            "label": "ToRs",
+            "label": "Workplan",
             "name": "tors",
->>>>>>> 2773a7de
             "code": "tpm"
         }
     },
