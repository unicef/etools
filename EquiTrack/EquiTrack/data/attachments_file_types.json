[
    {
        "model": "attachments.filetype",
        "pk": 1,
        "fields": {
            "order": 0,
            "name": "Programme Document",
            "code": "tpm"
        }
    },
    {
        "model": "attachments.filetype",
        "pk": 2,
        "fields": {
            "order": 1,
            "name": "Supply Manual List",
            "code": "tpm"
        }
    },
    {
        "model": "attachments.filetype",
        "pk": 3,
        "fields": {
            "order": 2,
            "name": "UNICEF Trip Report/Action Point Report",
            "code": "tpm"
        }
    },
    {
        "model": "attachments.filetype",
        "pk": 4,
        "fields": {
            "order": 3,
            "name": "Partner Report",
            "code": "tpm"
        }
    },
    {
        "model": "attachments.filetype",
        "pk": 5,
        "fields": {
            "order": 4,
            "name": "Previous Trip Reports",
            "code": "tpm"
        }
    },
    {
        "model": "attachments.filetype",
        "pk": 6,
        "fields": {
            "order": 5,
            "name": "Training materials",
            "code": "tpm"
        }
    },
    {
        "model": "attachments.filetype",
        "pk": 7,
        "fields": {
            "order": 6,
            "name": "ToRs",
            "code": "tpm"
        }
    },
    {
        "model": "attachments.filetype",
        "pk": 8,
        "fields": {
            "order": 4,
            "name": "ICE form",
            "code": "audit_engagement"
        }
    },
    {
        "model": "attachments.filetype",
        "pk": 9,
        "fields": {
            "order": 3,
            "name": "FACE form",
            "code": "audit_engagement"
        }
    },
    {
        "model": "attachments.filetype",
        "pk": 10,
        "fields": {
            "order": 5,
            "name": "Other",
            "code": "audit_engagement"
        }
    },
    {
        "model": "attachments.filetype",
        "pk": 11,
        "fields": {
<<<<<<< HEAD
            "order": 2,
            "name": "Report",
            "code": "audit_report"
        }
    },
    {
        "model": "attachments.filetype",
        "pk": 12,
        "fields": {
            "order": 0,
            "name": "ICE form",
            "code": "audit_report"
        }
    },
    {
        "model": "attachments.filetype",
        "pk": 13,
        "fields": {
            "order": 1,
            "name": "FACE form",
=======
            "order": 0,
            "name": "Report",
>>>>>>> 7ba6c3a7
            "code": "audit_report"
        }
    },
    {
        "model": "attachments.filetype",
        "pk": 14,
        "fields": {
            "order": 1,
            "name": "Other",
            "code": "audit_report"
        }
    },
    {
        "model": "attachments.filetype",
        "pk": 15,
        "fields": {
            "order": 0,
            "name": "PCA",
            "code": "audit_engagement"
        },
        "model": "attachments.filetype"
    },
    {
        "pk": 16,
        "fields": {
            "order": 1,
            "name": "PD",
            "code": "audit_engagement"
        },
        "model": "attachments.filetype"
    },
    {
        "pk": 17,
        "fields": {
            "order": 2,
            "name": "Workplan",
            "code": "audit_engagement"
        },
        "model": "attachments.filetype"
    },
    {
        "model": "attachments.filetype",
        "pk": 18,
        "fields": {
            "order": 7,
            "name": "Other",
            "code": "tpm"
        }
    },
    {
        "model": "attachments.filetype",
        "pk": 19,
        "fields": {
            "order": 8,
            "name": "Report",
            "code": "tpm_report"
        }
    }
]<|MERGE_RESOLUTION|>--- conflicted
+++ resolved
@@ -1,137 +1,113 @@
 [
     {
-        "model": "attachments.filetype",
         "pk": 1,
         "fields": {
             "order": 0,
             "name": "Programme Document",
             "code": "tpm"
-        }
+        },
+        "model": "attachments.filetype"
     },
     {
-        "model": "attachments.filetype",
         "pk": 2,
         "fields": {
             "order": 1,
             "name": "Supply Manual List",
             "code": "tpm"
-        }
+        },
+        "model": "attachments.filetype"
     },
     {
-        "model": "attachments.filetype",
         "pk": 3,
         "fields": {
             "order": 2,
             "name": "UNICEF Trip Report/Action Point Report",
             "code": "tpm"
-        }
+        },
+        "model": "attachments.filetype"
     },
     {
-        "model": "attachments.filetype",
         "pk": 4,
         "fields": {
             "order": 3,
             "name": "Partner Report",
             "code": "tpm"
-        }
+        },
+        "model": "attachments.filetype"
     },
     {
-        "model": "attachments.filetype",
         "pk": 5,
         "fields": {
             "order": 4,
             "name": "Previous Trip Reports",
             "code": "tpm"
-        }
+        },
+        "model": "attachments.filetype"
     },
     {
-        "model": "attachments.filetype",
         "pk": 6,
         "fields": {
             "order": 5,
             "name": "Training materials",
             "code": "tpm"
-        }
+        },
+        "model": "attachments.filetype"
     },
     {
-        "model": "attachments.filetype",
         "pk": 7,
         "fields": {
             "order": 6,
             "name": "ToRs",
             "code": "tpm"
-        }
+        },
+        "model": "attachments.filetype"
     },
     {
-        "model": "attachments.filetype",
         "pk": 8,
         "fields": {
             "order": 4,
             "name": "ICE form",
             "code": "audit_engagement"
-        }
+        },
+        "model": "attachments.filetype"
     },
     {
-        "model": "attachments.filetype",
         "pk": 9,
         "fields": {
             "order": 3,
             "name": "FACE form",
             "code": "audit_engagement"
-        }
+        },
+        "model": "attachments.filetype"
     },
     {
-        "model": "attachments.filetype",
         "pk": 10,
         "fields": {
             "order": 5,
             "name": "Other",
             "code": "audit_engagement"
-        }
+        },
+        "model": "attachments.filetype"
     },
     {
-        "model": "attachments.filetype",
         "pk": 11,
         "fields": {
-<<<<<<< HEAD
-            "order": 2,
+            "order": 0,
             "name": "Report",
             "code": "audit_report"
-        }
+        },
+        "model": "attachments.filetype"
     },
     {
-        "model": "attachments.filetype",
-        "pk": 12,
-        "fields": {
-            "order": 0,
-            "name": "ICE form",
-            "code": "audit_report"
-        }
-    },
-    {
-        "model": "attachments.filetype",
-        "pk": 13,
-        "fields": {
-            "order": 1,
-            "name": "FACE form",
-=======
-            "order": 0,
-            "name": "Report",
->>>>>>> 7ba6c3a7
-            "code": "audit_report"
-        }
-    },
-    {
-        "model": "attachments.filetype",
         "pk": 14,
         "fields": {
             "order": 1,
             "name": "Other",
             "code": "audit_report"
-        }
+        },
+        "model": "attachments.filetype"
     },
     {
-        "model": "attachments.filetype",
         "pk": 15,
         "fields": {
             "order": 0,
