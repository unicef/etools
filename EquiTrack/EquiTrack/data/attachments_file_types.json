--- conflicted
+++ resolved
@@ -123,7 +123,6 @@
             "order": 3,
             "name": "Other",
             "code": "audit_report"
-<<<<<<< HEAD
         }
     },
     {
@@ -143,12 +142,9 @@
             "name": "Report",
             "code": "tpm_report"
         }
-=======
-        },
-        "model": "attachments.filetype"
     },
     {
-        "pk": 15,
+        "pk": 17,
         "fields": {
             "order": 3,
             "name": "PCA",
@@ -157,7 +153,7 @@
         "model": "attachments.filetype"
     },
     {
-        "pk": 16,
+        "pk": 18,
         "fields": {
             "order": 4,
             "name": "PD",
@@ -166,13 +162,12 @@
         "model": "attachments.filetype"
     },
     {
-        "pk": 17,
+        "pk": 19,
         "fields": {
             "order": 5,
             "name": "Workplan",
             "code": "audit_engagement"
         },
         "model": "attachments.filetype"
->>>>>>> 80b6d083
     }
 ]