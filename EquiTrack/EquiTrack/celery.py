from __future__ import absolute_import

import os

from celery import Celery
from celery.schedules import crontab

from django.conf import settings

# set the default Django settings module for the 'celery' program.
os.environ.setdefault('DJANGO_SETTINGS_MODULE', 'EquiTrack.settings.production')

app = Celery('EquiTrack')

# Using a string here means the worker will not have to
# pickle the object when using Windows.
app.config_from_object('django.conf:settings')
app.autodiscover_tasks(lambda: settings.INSTALLED_APPS)

<<<<<<< HEAD

@app.task(bind=True)
def debug_task(self):
    print('Request: {0!r}'.format(self.request))
=======
CELERYBEAT_SCHEDULE = {
    # Executes every Monday morning at 7:30 A.M
    'every-monday-morning-trips': {
        'task': 'trips.tasks.process_trips',
        'schedule': crontab(hour=7, minute=30, day_of_week=1),
    },
}
>>>>>>> cc8b88fd
<|MERGE_RESOLUTION|>--- conflicted
+++ resolved
@@ -17,17 +17,10 @@
 app.config_from_object('django.conf:settings')
 app.autodiscover_tasks(lambda: settings.INSTALLED_APPS)
 
-<<<<<<< HEAD
-
-@app.task(bind=True)
-def debug_task(self):
-    print('Request: {0!r}'.format(self.request))
-=======
 CELERYBEAT_SCHEDULE = {
     # Executes every Monday morning at 7:30 A.M
     'every-monday-morning-trips': {
         'task': 'trips.tasks.process_trips',
         'schedule': crontab(hour=7, minute=30, day_of_week=1),
     },
-}
->>>>>>> cc8b88fd
+}