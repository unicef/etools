--- conflicted
+++ resolved
@@ -1,6 +1,7 @@
 import copy
 import logging
-
+from django_fsm import can_proceed, has_transition_perm, get_all_FIELD_transitions
+from rest_framework.exceptions import ValidationError
 from django.apps import apps
 from django.utils.functional import cached_property
 
@@ -24,12 +25,8 @@
 
 
 class ValidatorViewMixin(object):
-<<<<<<< HEAD
-    def up_related_field(self, mother_obj, field, fieldClass, fieldSerializer, rel_prop_name, reverse_name, partial=False):
-=======
     def up_related_field(self, mother_obj, field, fieldClass, fieldSerializer, rel_prop_name, reverse_name,
                          partial=False, nested_related_names=None):
->>>>>>> b64829d8
         if not field:
             return
         for item in field:
@@ -84,12 +81,7 @@
 
         return main_serializer
 
-<<<<<<< HEAD
-    def my_update(self, request, related_f, snapshot=None, **kwargs):
-=======
-    def my_update(self, request, related_f, nested_related_names=None, snapshot=None, snapshot_class=None, **kwargs):
-
->>>>>>> b64829d8
+    def my_update(self, request, related_f, snapshot=None, nested_related_names=None, **kwargs):
         partial = kwargs.pop('partial', False)
         my_relations = {}
         for f in related_f:
