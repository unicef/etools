from __future__ import unicode_literals
<<<<<<< HEAD

=======
from __future__ import absolute_import
>>>>>>> bbea807a
import copy
import logging

from django.apps import apps
from django.db.models import ObjectDoesNotExist
from django.db.models.fields.files import FieldFile
from django.utils.encoding import python_2_unicode_compatible
from django.utils.functional import cached_property
from django_fsm import (
    can_proceed, has_transition_perm,
    get_all_FIELD_transitions
)
from rest_framework.exceptions import ValidationError

from EquiTrack.stream_feed.actions import create_snapshot_activity_stream
from EquiTrack.parsers import parse_multipart_data
from utils.common.utils import get_all_field_names


def check_editable_fields(obj, fields):
    if not getattr(obj, 'old_instance', None):
        return False, fields
    for field in fields:
        old_instance = obj.old_instance
        if getattr(obj, field) != getattr(old_instance, field):
            return False, field
    return True, None


def check_required_fields(obj, fields):
    error_fields = []
    for f_name in fields:
        try:
            field = getattr(obj, f_name)
        except ObjectDoesNotExist:
            return False, f_name
        try:
            response = field.filter().count() > 0
        except AttributeError:
            if isinstance(field, FieldFile):
                response = getattr(field, 'name', None) or False
            else:
                response = field is not None
        if response is False:
            error_fields.append(f_name)

    if error_fields:
        return False, error_fields
    return True, None


def field_comparison(f1, f2):
    if isinstance(f1, FieldFile):
        new_file = getattr(f1, 'name', None)
        old_file = getattr(f2, 'name', None)
        if new_file != old_file:
            return False
    elif f1 != f2:
        return False
    return True


def check_rigid_related(obj, related):
    current_related = list(getattr(obj, related).filter())
    old_related = getattr(obj.old_instance, '{}_old'.format(related), None)
    if old_related is None:
        # if old related was not set as an attribute on the object, assuming no changes
        return True
    if len(current_related) != len(old_related):
        return False
    if len(current_related) == 0:
        return True

    field_names = get_all_field_names(current_related[0])
    current_related.sort(key=lambda x: x.id)
    old_related.sort(key=lambda x: x.id)
    comparison_map = zip(current_related, old_related)
    # check if any field on the related model was changed
    for i in comparison_map:
        for field in field_names:
            try:
                new_value = getattr(i[0], field)
            except ObjectDoesNotExist:
                new_value = None
            try:
                old_value = getattr(i[1], field)
            except ObjectDoesNotExist:
                old_value = None
            if not field_comparison(new_value, old_value):
                return False
    return True


def check_rigid_fields(obj, fields, old_instance=None, related=False):
    if not old_instance and not getattr(obj, 'old_instance', None):
        # since no old version of the object was passed in, we assume there were no changes
        return True, None
    for f_name in fields:
        old_instance = old_instance or obj.old_instance
        try:
            new_field = getattr(obj, f_name)
        except ObjectDoesNotExist:
            new_field = None
        try:
            old_field = getattr(old_instance, f_name)
        except ObjectDoesNotExist:
            # in case it's OneToOne related field
            old_field = None
        if hasattr(new_field, 'all'):
            # this could be a related field, unfortunately i can't figure out a isinstance check
            if related:
                if not check_rigid_related(obj, f_name):
                    return False, f_name

        elif not field_comparison(new_field, old_field):
            return False, f_name

    return True, None


class ValidatorViewMixin(object):

    def _parse_data(self, request):
        dt_cp = request.data
        for k in dt_cp:
            if dt_cp[k] in ['', 'null']:
                dt_cp[k] = None
            elif dt_cp[k] == 'true':
                dt_cp[k] = True
            elif dt_cp[k] == 'false':
                dt_cp[k] = False

        dt = parse_multipart_data(dt_cp)
        return dt

    def up_related_field(self, mother_obj, field, fieldClass, fieldSerializer, rel_prop_name, reverse_name,
                         partial=False, nested_related_names=None):
        if not field:
            return

        if isinstance(field, list):
            for item in field:
                item.update({reverse_name: mother_obj.pk})
                nested_related_data = {}
                if nested_related_names:
                    nested_related_data = {k: v for k, v in item.items() if k in nested_related_names}
                if item.get('id', None):
                    try:
                        instance = fieldClass.objects.get(id=item['id'])
                    except fieldClass.DoesNotExist:
                        instance = None

                    instance_serializer = fieldSerializer(instance=instance,
                                                          data=item,
                                                          partial=partial,
                                                          context=nested_related_data)
                else:
                    instance_serializer = fieldSerializer(data=item,
                                                          context=nested_related_data)

                try:
                    instance_serializer.is_valid(raise_exception=True)
                    # ValidationError can be raised by one of the sub-related fields inside the serializer on save
                    instance_serializer.save()
                except ValidationError as e:
                    e.detail = {rel_prop_name: e.detail}
                    raise e
        else:
            # This is in case we have a OneToOne field
            field.update({reverse_name: mother_obj.pk})
            nested_related_data = {}
            if nested_related_names:
                nested_related_data = {k: v for k, v in field.items() if k in nested_related_names}
            if field.get('id', None):
                try:
                    instance = fieldClass.objects.get(id=field['id'])
                except fieldClass.DoesNotExist:
                    instance = None

                instance_serializer = fieldSerializer(instance=instance,
                                                      data=field,
                                                      partial=partial,
                                                      context=nested_related_data)
            else:
                instance_serializer = fieldSerializer(data=field,
                                                      context=nested_related_data)

            try:
                instance_serializer.is_valid(raise_exception=True)
                # ValidationError can be raised by one of the sub-related fields inside the serializer on save
                instance_serializer.save()
            except ValidationError as e:
                e.detail = {rel_prop_name: e.detail}
                raise e

    def my_create(self, request, related_f, snapshot=None, nested_related_names=None, **kwargs):
        my_relations = {}
        partial = kwargs.pop('partial', False)
        data = self._parse_data(request)

        for f in related_f:
            my_relations[f] = data.pop(f, [])

        main_serializer = self.get_serializer(data=data)
        main_serializer.context['skip_global_validator'] = True
        main_serializer.is_valid(raise_exception=True)

        main_object = main_serializer.save()

        if snapshot:
            create_snapshot_activity_stream(request.user, main_object, created=True)

        def _get_model_for_field(field):
            return main_object.__class__._meta.get_field(field).related_model

        def _get_reverse_for_field(field):
            return main_object.__class__._meta.get_field(field).remote_field.name
        for k, v in my_relations.iteritems():
            self.up_related_field(main_object, v, _get_model_for_field(k), self.SERIALIZER_MAP[k],
                                  k, _get_reverse_for_field(k), partial, nested_related_names)

        return main_serializer

    def my_update(self, request, related_f, snapshot=None, nested_related_names=None, **kwargs):
        partial = kwargs.pop('partial', False)
        data = self._parse_data(request)

        my_relations = {}
        for f in related_f:
            my_relations[f] = data.pop(f, [])

        old_instance = self.get_object()
        instance = self.get_object()
        main_serializer = self.get_serializer(instance, data=data, partial=partial)
        main_serializer.context['skip_global_validator'] = True
        main_serializer.is_valid(raise_exception=True)

        if snapshot:
            create_snapshot_activity_stream(request.user, main_serializer.instance, delta_dict=data)

        main_object = main_serializer.save()

        for k in my_relations.iterkeys():
            try:
                rel_field_val = getattr(old_instance, k)
            except ObjectDoesNotExist:
                pass
            else:
                prop = '{}_old'.format(k)

                try:
                    val = list(rel_field_val.all())
                except AttributeError:
                    # This means OneToOne field
                    val = rel_field_val

                setattr(old_instance, prop, val)

        def _get_model_for_field(field):
            return main_object.__class__._meta.get_field(field).related_model

        def _get_reverse_for_field(field):
            return main_object.__class__._meta.get_field(field).remote_field.name

        for k, v in my_relations.iteritems():
            self.up_related_field(main_object, v, _get_model_for_field(k), self.SERIALIZER_MAP[k],
                                  k, _get_reverse_for_field(k), partial, nested_related_names)

        return instance, old_instance, main_serializer


def _unicode_if(s):
    '''Given a string (str or unicode), always returns a unicode version of that string, converting it if necessary.

    This function is Python 2- and 3-compatible.
    '''
    # Under Python 2, we can use isinstance(s, unicode), but that syntax doesn't work under Python 3 because the
    # unicode type doesn't exist (only str which is Unicode by default). Instead I rely on the quirk that Python 2
    # str instances lack a method (.isnumeric()) that exists on Python 2 unicode instances and Python 3 str instances.
    return s if hasattr(s, 'isnumeric') else s.decode('utf-8')


@python_2_unicode_compatible
class _BaseStateError(BaseException):
    '''Base class for state-related exceptions. Accepts only one param which must be a list of strings.'''
    def __init__(self, message=[]):
        if not isinstance(message, list):
            raise TypeError('{} takes a list of errors not {}'.format(self.__class__, type(message)))
        super(_BaseStateError, self).__init__(message)

    def __str__(self):
        # There's only 1 arg, and it must be a list of messages. Under Python 2, that list might be a mix of unicode
        # and str instances, so we have to combine them carefully to avoid encode/decode errors.
        return u'\n'.join([_unicode_if(msg) for msg in self.args[0]])


class TransitionError(_BaseStateError):
    pass


class StateValidError(_BaseStateError):
    pass



class BasicValidationError(BaseException):
    def __init__(self, message=''):
        super(BasicValidationError, self).__init__(message)


def error_string(function):
    def wrapper(*args, **kwargs):
        try:
            valid = function(*args, **kwargs)
        except BasicValidationError as e:
            return (False, [str(e)])
        else:
            if valid and type(valid) is bool:
                return (True, [])
            else:
                return (False, [function.__name__])
    return wrapper


def transition_error_string(function):
    def wrapper(*args, **kwargs):
        try:
            valid = function(*args, **kwargs)
        except TransitionError as e:
            return (False, [str(e)])

        if valid and type(valid) is bool:
            return (True, [])
        else:
            return (False, ['generic_transition_fail'])
    return wrapper


def state_error_string(function):
    def wrapper(*args, **kwargs):
        try:
            valid = function(*args, **kwargs)
        except StateValidError as e:
            return (False, [str(e)])

        if valid and type(valid) is bool:
            return (True, [])
        else:
            return (False, ['generic_state_validation_fail'])
    return wrapper


def update_object(obj, kwdict):
    for k, v in kwdict.iteritems():
        setattr(obj, k, v)


class CompleteValidation(object):
    PERMISSIONS_CLASS = None

    def __init__(self, new, user=None, old=None, instance_class=None, stateless=False, disable_rigid_check=False):
        if old and isinstance(old, dict):
            raise TypeError('if old is transmitted to complete validation it needs to be a model instance')

        if isinstance(new, dict):
            # logging.debug('instance is dict')
            # logging.debug(old)
            if not old and not instance_class:
                try:
                    instance_class = apps.get_model(getattr(self, 'VALIDATION_CLASS'))
                except LookupError:
<<<<<<< HEAD
                    raise TypeError('Object Transimitted for validation cannot be dict if instance_class '
                                    'is not defined')
=======
                    raise TypeError('Object transmitted for validation cannot be dict if instance_class is not defined')
>>>>>>> bbea807a
            new_id = new.get('id', None) or new.get('pk', None)
            if new_id:
                # logging.debug('newid')
                # let it raise the error if it does not exist
                old_instance = old if old and old.id == new_id else instance_class.objects.get(id=new_id)
                new_instance = instance_class.objects.get(id=new_id)
                update_object(new_instance, new)

            else:
                # logging.debug('no id')
                old_instance = old
                # TODO: instance_class(**new) can't be called like that if models have m2m fields
                # Workaround for now is not to call the validator from the serializer on new instances
                new_instance = copy.deepcopy(old) if old else instance_class(**new)
                if old:
                    update_object(new_instance, new)
            new = new_instance
            old = old_instance

        self.stateless = stateless
        self.new = new
        if not self.stateless:
            self.new_status = self.new.status
        self.skip_transition = not old
        self.skip_permissions = not user

        # TODO: on old for related fields add the _old values in order to check for rigid fields if validator
        # was not called through the view using the viewmixin
        self.old = old
        if not self.stateless:
            self.old_status = self.old.status if self.old else None
        self.user = user

<<<<<<< HEAD
        # permissions to be set in each function that is needed, this attribute can change values as
        # auto-update goes through different statuses
=======
        # permissions to be set in each function that is needed, this attribute can change values as auto-update goes
        # through different statuses
>>>>>>> bbea807a
        self.permissions = None
        self.disable_rigid_check = disable_rigid_check

    def get_permissions(self, instance):
        if self.PERMISSIONS_CLASS:
            p = self.PERMISSIONS_CLASS(
                user=self.user,
                instance=instance,
                permission_structure=self.new.permission_structure(),
                inbound_check=True)
            return p.get_permissions()
        return None

    def check_transition_conditions(self, transition):
        if not transition:
            return True
        return can_proceed(transition)

    def check_transition_permission(self, transition):
        if not transition:
            return True
        return has_transition_perm(transition, self.user)

    @cached_property
    def transition(self):
        return self._get_fsm_defined_transitions(self.old_status, self.new_status)

    @transition_error_string
    def transitional_validation(self):
        # set old status to get proper transitions
        self.new.status = self.old.status

        # set old instance on instance to make it available to the validation functions
        setattr(self.new, 'old_instance', self.old)
        self.permissions = self.get_permissions(self.new)

        # check conditions and permissions
        conditions_check = self.check_transition_conditions(self.transition)

        if self.skip_permissions:
            permissions_check = True
        else:
            permissions_check = self.check_transition_permission(self.transition)

        # cleanup
        delattr(self.new, 'old_instance')
        self.permissions = None
        self.new.status = self.new_status
        return conditions_check and permissions_check

    @state_error_string
    def state_valid(self):
        if not self.basic_validation[0]:
            return self.basic_validation

        result = True
        # set old instance on instance to make it available to the validation functions
        setattr(self.new, 'old_instance', self.old)
        self.permissions = self.get_permissions(self.new)

        funct_name = "state_{}_valid".format(self.new_status)
        # logging.debug('in state_valid finding function: {}'.format(funct_name))
        function = getattr(self, funct_name, None)
        if function:
            result = function(self.new, user=self.user)

        # cleanup
        delattr(self.new, 'old_instance')
        self.permissions = None
        # logging.debug('result is: {}'.format(result))
        return result

    def _get_fsm_defined_transitions(self, source, target):
        all_transitions = get_all_FIELD_transitions(self.new, self.new.__class__._meta.get_field('status'))
        for transition in all_transitions:
            if transition.source == source and target in transition.target:
                return getattr(self.new, transition.method.__name__)

    @transition_error_string
    def auto_transition_validation(self, potential_transition):
        # logging.debug('in auto transition validation {}'.format(potential_transition)

        result = self.check_transition_conditions(potential_transition)
        # logging.debug("check_transition_conditions returned: {}".format(result))
        return result

    def _first_available_auto_transition(self):

        potential = getattr(self.new.__class__, 'AUTO_TRANSITIONS', {})

        # ptt: Potential Transition To List
        list_of_status_choices = [i[0] for i in self.new.__class__._meta.get_field('status').choices]
        pttl = [i for i in potential.get(self.new.status, [])
                if i in list_of_status_choices]

        for potential_transition_to in pttl:
            # test to see if it's a viable transition:
<<<<<<< HEAD
            # logging.debug("test to see if transition is possible : {} -> {}".format(
            #     self.new.status, potential_transition_to))
=======
            # template = "test to see if transition is possible : {} -> {}"
            # logging.debug(template.format(self.new.status, potential_transition_to))
>>>>>>> bbea807a
            # try to find a possible transition... if no possible transition (transition was not defined on the model
            # it will always validate
            possible_fsm_transition = self._get_fsm_defined_transitions(self.new.status, potential_transition_to)
            if not possible_fsm_transition:
<<<<<<< HEAD
                logging.debug("transition: {} -> {} is possible since there was no transition defined "
                              "on the model".format(self.new.status, potential_transition_to))
=======
                template = "transition: {} -> {} is possible since there was no transition defined on the model"
                logging.debug(template.format(self.new.status, potential_transition_to))
>>>>>>> bbea807a
            if self.auto_transition_validation(possible_fsm_transition)[0]:
                # get the side effects function if any
                SIDE_EFFECTS_DICT = getattr(self.new.__class__, 'TRANSITION_SIDE_EFFECTS', {})
                transition_side_effects = SIDE_EFFECTS_DICT.get(potential_transition_to, [])
                # logging.debug("transition is possible  {} -> {}".format(self.new.status, potential_transition_to))

                return True, potential_transition_to, transition_side_effects
            # logging.debug("transition is not possible : {} -> {}".format(self.new.status, potential_transition_to))
        return None, None, None

    def _make_auto_transition(self):
        valid_available_transition, new_status, auto_update_functions = self._first_available_auto_transition()
        if not valid_available_transition:
            return False
        else:
            # logging.debug("valid potential transition happening {}->{}".format(self.new.status, new_status))
            originals = self.new.status, self.new_status
            self.new.status = new_status
            self.new_status = new_status

            # logging.debug("making sure new state is valid: {}".format(self.new.status))
            state_valid = self.state_valid()
            # logging.debug("new state  {} is valid: {}".format(self.new.status, state_valid[0]))
            if not state_valid[0]:
                # set stuff back
                # logging.debug("state invalid because {}".format(state_valid[1]))
                self.new.status, self.new_status = originals
                return False

            # if all good run all the autoupdates on that status
            for function in auto_update_functions:
                # logging.debug("auto updating functions for transition")
                function(self.new, old_instance=self.old, user=self.user)
            return True

    def make_auto_transitions(self):
        # logging.debug("*************** STARTING AUTO TRANSITIONS *****************")
        any_transition_made = False

        # disable rigid_check in auto-transitions as they do not apply
        originial_rigid_check_setting = self.disable_rigid_check
        self.disable_rigid_check = True

        while self._make_auto_transition():
            any_transition_made = True

<<<<<<< HEAD
        # logging.debug("*************** ENDING AUTO TRANSITIONS ***************** auto_transitioned: {}".format(
        #     any_transition_made))
=======
        # template = "*************** ENDING AUTO TRANSITIONS ***************** auto_transitioned: {}"
        # logging.debug(template.format(any_transition_made))
>>>>>>> bbea807a

        # reset rigid check:
        self.disable_rigid_check = originial_rigid_check_setting
        return any_transition_made

    @cached_property
    def basic_validation(self):
        '''
        basic set of validations to make sure new state is correct
        :return: True or False
        '''

        setattr(self.new, 'old_instance', self.old)
        self.permissions = self.get_permissions(self.new)
        errors = []
        for validation_function in self.BASIC_VALIDATIONS:
            a = error_string(validation_function)(self.new)
            errors += a[1]
        delattr(self.new, 'old_instance')
        self.permissions = None
        return not len(errors), errors

    def map_errors(self, errors):
        return [self.VALID_ERRORS.get(error, error) for error in errors]

    def _apply_current_side_effects(self):
        # check if there was any transition so far:
        if self.old_status == self.new_status:
            return
        else:
            SIDE_EFFECTS_DICT = getattr(self.new.__class__, 'TRANSITION_SIDE_EFFECTS', {})
            transition_side_effects = SIDE_EFFECTS_DICT.get(self.new_status, [])
            for side_effect_function in transition_side_effects:
                side_effect_function(self.new, old_instance=self.old, user=self.user)

    @cached_property
    def total_validation(self):
        if not self.basic_validation[0]:
            return False, self.map_errors(self.basic_validation[1])

        if not self.skip_transition and not self.stateless:
            transitional = self.transitional_validation()
            if not transitional[0]:
                return False, self.map_errors(transitional[1])

        if not self.stateless:
            state_valid = self.state_valid()
            if not state_valid[0]:
                return False, self.map_errors(state_valid[1])

            # before checking if any further transitions can be made, if the current instance just transitioned,
            # apply side-effects:
<<<<<<< HEAD
            # TODO.. this needs to be re-written and have a consistent way to include side-effects
            # on both auto-transition / manual transition
=======
            # TODO.. this needs to be re-written and have a consistent way to include side-effects on both
            # auto-transition / manual transition
>>>>>>> bbea807a
            self._apply_current_side_effects()

            if self.make_auto_transitions():
                self.new.save()
        return True, []

    @property
    def is_valid(self):
        return self.total_validation[0]

    @property
    def errors(self):
        return self.total_validation[1]<|MERGE_RESOLUTION|>--- conflicted
+++ resolved
@@ -1,9 +1,6 @@
 from __future__ import unicode_literals
-<<<<<<< HEAD
-
-=======
 from __future__ import absolute_import
->>>>>>> bbea807a
+
 import copy
 import logging
 
@@ -375,12 +372,7 @@
                 try:
                     instance_class = apps.get_model(getattr(self, 'VALIDATION_CLASS'))
                 except LookupError:
-<<<<<<< HEAD
-                    raise TypeError('Object Transimitted for validation cannot be dict if instance_class '
-                                    'is not defined')
-=======
                     raise TypeError('Object transmitted for validation cannot be dict if instance_class is not defined')
->>>>>>> bbea807a
             new_id = new.get('id', None) or new.get('pk', None)
             if new_id:
                 # logging.debug('newid')
@@ -414,13 +406,8 @@
             self.old_status = self.old.status if self.old else None
         self.user = user
 
-<<<<<<< HEAD
-        # permissions to be set in each function that is needed, this attribute can change values as
-        # auto-update goes through different statuses
-=======
         # permissions to be set in each function that is needed, this attribute can change values as auto-update goes
         # through different statuses
->>>>>>> bbea807a
         self.permissions = None
         self.disable_rigid_check = disable_rigid_check
 
@@ -518,24 +505,14 @@
 
         for potential_transition_to in pttl:
             # test to see if it's a viable transition:
-<<<<<<< HEAD
-            # logging.debug("test to see if transition is possible : {} -> {}".format(
-            #     self.new.status, potential_transition_to))
-=======
             # template = "test to see if transition is possible : {} -> {}"
             # logging.debug(template.format(self.new.status, potential_transition_to))
->>>>>>> bbea807a
             # try to find a possible transition... if no possible transition (transition was not defined on the model
             # it will always validate
             possible_fsm_transition = self._get_fsm_defined_transitions(self.new.status, potential_transition_to)
             if not possible_fsm_transition:
-<<<<<<< HEAD
-                logging.debug("transition: {} -> {} is possible since there was no transition defined "
-                              "on the model".format(self.new.status, potential_transition_to))
-=======
                 template = "transition: {} -> {} is possible since there was no transition defined on the model"
                 logging.debug(template.format(self.new.status, potential_transition_to))
->>>>>>> bbea807a
             if self.auto_transition_validation(possible_fsm_transition)[0]:
                 # get the side effects function if any
                 SIDE_EFFECTS_DICT = getattr(self.new.__class__, 'TRANSITION_SIDE_EFFECTS', {})
@@ -582,13 +559,8 @@
         while self._make_auto_transition():
             any_transition_made = True
 
-<<<<<<< HEAD
-        # logging.debug("*************** ENDING AUTO TRANSITIONS ***************** auto_transitioned: {}".format(
-        #     any_transition_made))
-=======
         # template = "*************** ENDING AUTO TRANSITIONS ***************** auto_transitioned: {}"
         # logging.debug(template.format(any_transition_made))
->>>>>>> bbea807a
 
         # reset rigid check:
         self.disable_rigid_check = originial_rigid_check_setting
@@ -641,13 +613,8 @@
 
             # before checking if any further transitions can be made, if the current instance just transitioned,
             # apply side-effects:
-<<<<<<< HEAD
-            # TODO.. this needs to be re-written and have a consistent way to include side-effects
-            # on both auto-transition / manual transition
-=======
             # TODO.. this needs to be re-written and have a consistent way to include side-effects on both
             # auto-transition / manual transition
->>>>>>> bbea807a
             self._apply_current_side_effects()
 
             if self.make_auto_transitions():
