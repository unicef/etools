--- conflicted
+++ resolved
@@ -1,7 +1,5 @@
 import copy
 import logging
-from django_fsm import can_proceed, has_transition_perm, get_all_FIELD_transitions
-from rest_framework.exceptions import ValidationError
 from django.apps import apps
 from django.utils.functional import cached_property
 
@@ -32,11 +30,7 @@
             return
         for item in field:
             item.update({reverse_name: mother_obj.pk})
-<<<<<<< HEAD
-            nested_related_data = None
-=======
             nested_related_data = {}
->>>>>>> f9503788
             if nested_related_names:
                 nested_related_data = {k: v for k, v in item.items() if k in nested_related_names}
             if item.get('id', None):
@@ -87,10 +81,6 @@
         return main_serializer
 
     def my_update(self, request, related_f, snapshot=None, nested_related_names=None, **kwargs):
-<<<<<<< HEAD
-
-=======
->>>>>>> f9503788
         partial = kwargs.pop('partial', False)
         my_relations = {}
         for f in related_f:
