import copy
import logging

from django.apps import apps
from django.utils.functional import cached_property

from django_fsm import (
    can_proceed, has_transition_perm,
    get_all_FIELD_transitions
)

from rest_framework.exceptions import ValidationError

from EquiTrack.stream_feed.actions import create_snapshot_activity_stream


def check_rigid_fields(obj, fields):
    if not obj.old_instance:
        return False, None
    for field in fields:
        if getattr(obj, field) != getattr(obj.old_instance, field):
            return False, field
    return True, None


class ValidatorViewMixin(object):
<<<<<<< HEAD
    def up_related_field(self, mother_obj, field, fieldClass, fieldSerializer, rel_prop_name, reverse_name, partial=False):
=======
    def up_related_field(self, mother_obj, field, fieldClass, fieldSerializer, rel_prop_name, reverse_name,
                         partial=False, nested_related_names=None):
>>>>>>> 03c84690
        if not field:
            return
        for item in field:
            item.update({reverse_name: mother_obj.pk})
            nested_related_data = None
            if nested_related_names:
                nested_related_data = {k: v for k, v in item.items() if k in nested_related_names}
            if item.get('id', None):
                try:
                    instance = fieldClass.objects.get(id=item['id'])
                except fieldClass.DoesNotExist:
                    instance = None

                instance_serializer = fieldSerializer(instance=instance,
                                                      data=item,
                                                      partial=partial,
                                                      context=nested_related_data)
            else:
                instance_serializer = fieldSerializer(data=item,
                                                      context=nested_related_data)

            try:
                instance_serializer.is_valid(raise_exception=True)
            except ValidationError as e:
                e.detail = {rel_prop_name: e.detail}
                raise e
            instance_serializer.save()

    def my_create(self, request, related_f, snapshot=None, **kwargs):
        my_relations = {}
        for f in related_f:
            my_relations[f] = request.data.pop(f, [])

        main_serializer = self.get_serializer(data=request.data)
        main_serializer.context['skip_global_validator'] = True
        main_serializer.is_valid(raise_exception=True)

        main_object = main_serializer.save()

        if snapshot:
            create_snapshot_activity_stream(request.user, main_object, created=True)

        def _get_model_for_field(field):
            return main_object.__class__._meta.get_field(field).related_model

        def _get_reverse_for_field(field):
            return main_object.__class__._meta.get_field(field).remote_field.name

        for k, v in my_relations.iteritems():
            self.up_related_field(main_object, v, _get_model_for_field(k), self.SERIALIZER_MAP[k],
                                  k, _get_reverse_for_field(k))

        return main_serializer

<<<<<<< HEAD
    def my_update(self, request, related_f, snapshot=None, **kwargs):
=======
    def my_update(self, request, related_f, nested_related_names=None, snapshot=None, snapshot_class=None, **kwargs):

>>>>>>> 03c84690
        partial = kwargs.pop('partial', False)
        my_relations = {}
        for f in related_f:
            my_relations[f] = request.data.pop(f, [])

        old_instance = self.get_object()
        instance = self.get_object()
        main_serializer = self.get_serializer(instance, data=request.data, partial=partial)
        main_serializer.context['skip_global_validator'] = True
        main_serializer.is_valid(raise_exception=True)

        if snapshot:
            create_snapshot_activity_stream(request.user, main_serializer.instance, delta_dict=request.data)

        main_object = main_serializer.save()

        for k in my_relations.iterkeys():
            prop = '{}_old'.format(k)
            val = list(getattr(old_instance, k).all())
            setattr(old_instance, prop, val)

        def _get_model_for_field(field):
            return main_object.__class__._meta.get_field(field).related_model

        def _get_reverse_for_field(field):
            return main_object.__class__._meta.get_field(field).remote_field.name

        for k, v in my_relations.iteritems():
            self.up_related_field(main_object, v, _get_model_for_field(k), self.SERIALIZER_MAP[k],
                                  k, _get_reverse_for_field(k), partial, nested_related_names)

        return instance, old_instance, main_serializer


class TransitionError(Exception):
    def __init__(self, message=[]):
        if not isinstance(message, list):
            raise TypeError('Transition exception takes a list of errors not %s' % type(message))
        super(TransitionError, self).__init__(message)


class StateValidError(Exception):
    def __init__(self, message=[]):
        if not isinstance(message, list):
            raise TypeError('Transition exception takes a list of errors not %s' % type(message))
        super(StateValidError, self).__init__(message)


def error_string(function):
    def wrapper(*args, **kwargs):
        valid = function(*args, **kwargs)
        if valid and type(valid) is bool:
            return (True, [])
        else:
            return (False, [function.__name__])
    return wrapper


def transition_error_string(function):
    def wrapper(*args, **kwargs):
        try:
            valid = function(*args, **kwargs)
        except TransitionError as e:
            return (False, e.message)

        if valid and type(valid) is bool:
            return (True, [])
        else:
            return (False, ['generic_transition_fail'])
    return wrapper

def state_error_string(function):
    def wrapper(*args, **kwargs):
        try:
            valid = function(*args, **kwargs)
        except StateValidError as e:
            return (False, e.message)

        if valid and type(valid) is bool:
            return (True, [])
        else:
            return (False, ['generic_state_validation_fail'])
    return wrapper

def update_object(obj, kwdict):
    for k, v in kwdict.iteritems():
        setattr(obj, k, v)

class CompleteValidation(object):
    def __init__(self, new, user=None, old=None, instance_class=None):
        if old and isinstance(old, dict):
            raise TypeError('if old is transmitted to complete validation it needs to be a model instance')

        if isinstance(new, dict):
            logging.debug('instance is dict')
            logging.debug(old)
            if not old and not instance_class:
                try:
                    instance_class = apps.get_model(getattr(self, 'VALIDATION_CLASS'))
                except LookupError:
                    raise TypeError('Object Transimitted for validation cannot be dict if instance_class is not defined')
            new_id = new.get('id', None) or new.get('pk', None)
            if new_id:
                logging.debug('newid')
                # let it raise the error if it does not exist
                old_instance = old if old and old.id == new_id else instance_class.objects.get(id=new_id)
                new_instance = instance_class.objects.get(id=new_id)
                update_object(new_instance, new)

            else:
                logging.debug('no id')
                old_instance = old
                # TODO: instance_class(**new) can't be called like that if models have m2m fields
                # Workaround for now is not to call the validator from the serializer on new instances
                new_instance = copy.deepcopy(old) if old else instance_class(**new)
                if old:
                    update_object(new_instance, new)
            new = new_instance
            old = old_instance

        self.new = new
        self.new_status = self.new.status
        self.skip_transition = not old
        self.skip_permissions = not user
        self.old = old
        self.old_status = self.old.status if self.old else None
        self.user = user

    def check_transition_conditions(self, transition):
        if not transition:
            return True
        return can_proceed(transition)

    def check_transition_permission(self, transition):
        if not transition:
            return True
        return has_transition_perm(transition, self.user)

    @cached_property
    def transition(self):
        return self._get_fsm_defined_transitions(self.old_status, self.new_status)

    @transition_error_string
    def transitional_validation(self):
        # set old status to get proper transitions
        self.new.status = self.old.status

        # set old instance on instance to make it available to the validation functions
        setattr(self.new, 'old_instance', self.old)

        # check conditions and permissions

        conditions_check = self.check_transition_conditions(self.transition)

        if self.skip_permissions:
            permissions_check = True
        else:
            permissions_check = self.check_transition_permission(self.transition)

        # cleanup
        delattr(self.new, 'old_instance')
        self.new.status = self.new_status
        return conditions_check and permissions_check

    @state_error_string
    def state_valid(self):
        if not self.basic_validation[0]:
            return self.basic_validation

        result = True
        # set old instance on instance to make it available to the validation functions
        setattr(self.new, 'old_instance', self.old)

        funct_name = "state_{}_valid".format(self.new_status)
        logging.debug('in state_valid finding function: {}'.format(funct_name))
        function = getattr(self, funct_name, None)
        if function:
            result = function(self.new, user=self.user)

        # cleanup
        delattr(self.new, 'old_instance')
        logging.debug('result is: {}'.format(result))
        return result

    def _get_fsm_defined_transitions(self, source, target):
        all_transitions = get_all_FIELD_transitions(self.new, self.new.__class__._meta.get_field('status'))
        for transition in all_transitions:
            if transition.source == source and target in transition.target:
                return getattr(self.new, transition.method.__name__)

    @transition_error_string
    def auto_transition_validation(self, potential_transition):
        logging.debug('in auto transition validation %s' % potential_transition)

        result = self.check_transition_conditions(potential_transition)
        logging.debug("check_transition_conditions returned: {}".format(result))
        return result

    def _first_available_auto_transition(self):
        potential = getattr(self.new.__class__, 'POTENTIAL_AUTO_TRANSITIONS', {})

        # make sure that all potential transitions were labeled correctly and filter out what wasn't
        def filter_tl(potential_transition_list, choices):
            if not potential_transition_list:
                return None

            def my_filter(obj):
                # object should only have one key and should be in the list of choices
                key = next(obj.iterkeys())
                return key in choices
            return filter(lambda obj: my_filter(obj), potential_transition_list)

        # Transition list: list of objects [{'transition_to_status': [auto_changes_function1, auto_changes_function2]}]
        # Represents potential transitions from the current status:
        tl = filter_tl(potential.get(self.new.status, None),
                       [s[0] for s in self.new.__class__._meta.get_field('status').choices])

        logging.debug("Potential transition from the current status: {} -> {}".format(self.new.status, tl))
        if not tl:
            return None, None, None

        # ptt: Potential Transition To List
        pttl = [p.iterkeys().next() for p in tl]
        logging.debug(pttl)

        for potential_transition_to in pttl:
            # test to see if it's a viable transition:
            logging.debug("test to see if transition is possible : {} -> {}".format(self.new.status, potential_transition_to))
            # try to find a possible transition... if no possible transition (transition was not defined on the model
            # it will always validate
            possible_fsm_transition = self._get_fsm_defined_transitions(self.new.status, potential_transition_to)
            if not possible_fsm_transition:
                logging.debug("transition: {} -> {} is possible since there was no transition defined on the model".format(
                    self.new.status, potential_transition_to
                ))
            if self.auto_transition_validation(possible_fsm_transition)[0]:
                # auto_update_functions:
                auf = next(obj[potential_transition_to] for obj in tl if potential_transition_to in obj)
                logging.debug("transition is possible  {} -> {}".format(self.new.status, potential_transition_to))
                return True, potential_transition_to, auf
            logging.debug("transition is not possible : {} -> {}".format(self.new.status, potential_transition_to))
        return None, None, None

    def _make_auto_transition(self):
        valid_available_transition, new_status, auto_update_functions = self._first_available_auto_transition()
        if not valid_available_transition:
            return False
        else:
            logging.debug("valid potential transition happening {}->{}".format(self.new.status, new_status))
            originals = self.new.status, self.new_status
            self.new.status = new_status
            self.new_status = new_status

            logging.debug("making sure new state is valid: {}".format(self.new.status))
            state_valid = self.state_valid()
            logging.debug("new state  {} is valid: {}".format(self.new.status, state_valid[0]))
            if not state_valid[0]:
                # set stuff back
                self.new.status, self.new_status = originals
                return False

            # if all good run all the autoupdates on that status
            for function in auto_update_functions:
                logging.debug("auto updating functions for transition")
                function(self.new)
            return True

    def make_auto_transitions(self):
        logging.debug("*************** STARTING AUTO TRANSITIONS *****************")
        any_transition_made = False
        while self._make_auto_transition():
            any_transition_made = True

        logging.debug("*************** ENDING AUTO TRANSITIONS ***************** auto_transitioned: {}".format(any_transition_made))
        return any_transition_made

    @cached_property
    def basic_validation(self):
        '''
        basic set of validations to make sure new state is correct
        :return: True or False
        '''
        setattr(self.new, 'old_instance', self.old)
        errors = []
        for function in self.BASIC_VALIDATIONS:
            a = error_string(function)(self.new)
            errors += a[1]
        delattr(self.new, 'old_instance')
        return not len(errors), errors

    def map_errors(self, errors):
        return [self.VALID_ERRORS.get(error, error) for error in errors]

    @cached_property
    def total_validation(self):
        if not self.basic_validation[0]:
            return False, self.map_errors(self.basic_validation[1])

        if not self.skip_transition:
            transitional = self.transitional_validation()
            if not transitional[0]:
                return False, self.map_errors(transitional[1])

        state_valid = self.state_valid()
        if not state_valid[0]:
            return False, self.map_errors(state_valid[1])

        if self.make_auto_transitions():
            self.new.save()
        return True, []

    @property
    def is_valid(self):
        return self.total_validation[0]

    @property
    def errors(self):
        return self.total_validation[1]<|MERGE_RESOLUTION|>--- conflicted
+++ resolved
@@ -24,12 +24,8 @@
 
 
 class ValidatorViewMixin(object):
-<<<<<<< HEAD
-    def up_related_field(self, mother_obj, field, fieldClass, fieldSerializer, rel_prop_name, reverse_name, partial=False):
-=======
     def up_related_field(self, mother_obj, field, fieldClass, fieldSerializer, rel_prop_name, reverse_name,
                          partial=False, nested_related_names=None):
->>>>>>> 03c84690
         if not field:
             return
         for item in field:
@@ -84,12 +80,8 @@
 
         return main_serializer
 
-<<<<<<< HEAD
-    def my_update(self, request, related_f, snapshot=None, **kwargs):
-=======
-    def my_update(self, request, related_f, nested_related_names=None, snapshot=None, snapshot_class=None, **kwargs):
-
->>>>>>> 03c84690
+    def my_update(self, request, related_f, snapshot=None, nested_related_names=None, **kwargs):
+
         partial = kwargs.pop('partial', False)
         my_relations = {}
         for f in related_f:
