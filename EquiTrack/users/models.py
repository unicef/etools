from django.conf import settings
from django.db import models
from django.contrib.auth.models import User
from django.db.models.signals import post_save
from djangosaml2.signals import pre_user_save


from tenant_schemas.models import TenantMixin

User.__unicode__ = lambda user: user.get_full_name()
User._meta.ordering = ['first_name']


class Country(TenantMixin):
    name = models.CharField(max_length=100)

    def __unicode__(self):
        return self.name


class Section(models.Model):
    name = models.CharField(max_length=50, unique=True)

    def __unicode__(self):
        return self.name


class Office(models.Model):
    name = models.CharField(max_length=254)
    zonal_chief = models.ForeignKey(
        settings.AUTH_USER_MODEL,
        blank=True, null=True,
        related_name='offices',
        verbose_name='Chief'
    )

    def __unicode__(self):
        return self.name


class UserProfile(models.Model):

    user = models.OneToOneField(User, related_name='profile')
    country = models.ForeignKey(Country, null=True, blank=True)
    country_override = models.ForeignKey(Country, null=True, blank=True, related_name="country_override")
    section = models.ForeignKey(Section, null=True, blank=True)
    office = models.ForeignKey(Office, null=True, blank=True)
    job_title = models.CharField(max_length=255, null=True, blank=True)
    phone_number = models.CharField(max_length=20, null=True, blank=True)
    installation_id = models.CharField(max_length=50, null=True, blank=True, verbose_name='Device ID')

    def username(self):
        return self.user.username

    def __unicode__(self):
        return u'User profile for {}'.format(
            self.user.get_full_name()
        )

    @classmethod
    def create_user_profile(cls, sender, instance, created, **kwargs):
        """
        Signal handler to create user profiles automatically
        """
        if created:
            cls.objects.create(user=instance)

    @classmethod
    def custom_update_user(cls, sender, attributes, user_modified, **kwargs):
        adfs_country = attributes.get("countryName")
        new_country = None
        if sender.profile.country_override:
            new_country = sender.profile.country_override
        elif adfs_country:
            try:
                new_country = Country.objects.get(name=adfs_country[0])
            except Country.DoesNotExist:
                return False
        if new_country and new_country != sender.profile.country:
            sender.profile.country = new_country
            sender.profile.save()
            return True
        return False


post_save.connect(UserProfile.create_user_profile, sender=User)
<<<<<<< HEAD
=======


pre_user_save.connect(UserProfile.custom_update_user)

class EquiTrackRegistrationManager(RegistrationManager):

    def create_inactive_user(self, site, send_email=True, **cleaned_data):
        """
        Create a new, inactive ``User``, generate a
        ``RegistrationProfile`` and email its activation key to the
        ``User``, returning the new ``User``.

        By default, an activation email will be sent to the new
        user. To disable this, pass ``send_email=False``.

        """
        username = cleaned_data['username']
        email = cleaned_data['email']
        password = cleaned_data['password1']

        new_user = get_user_model().objects.create_user(username, email, password)
        new_user.is_active = False
        new_user.first_name = cleaned_data['first_name']
        new_user.last_name = cleaned_data['last_name']
        new_user.save()
        user_profile = UserProfile()
        user_profile.user = new_user
        user_profile.office = cleaned_data['office']
        user_profile.section = cleaned_data['section']
        user_profile.job_title = cleaned_data['job_title']
        user_profile.phone_number = cleaned_data['phone_number']
        user_profile.country = cleaned_data['country']

        reg_profile = self.create_profile(new_user)

        if send_email:
            reg_profile.send_activation_email(site)

        return new_user

    def activate_user(self, activation_key):

        user = super(EquiTrackRegistrationManager, self).activate_user(activation_key)

        if user is not False:
            user.is_staff = True
            user.save()

        return user


class EquiTrackRegistrationModel(RegistrationProfile):

    objects = EquiTrackRegistrationManager()
>>>>>>> ab71c9f3
<|MERGE_RESOLUTION|>--- conflicted
+++ resolved
@@ -84,60 +84,5 @@
 
 
 post_save.connect(UserProfile.create_user_profile, sender=User)
-<<<<<<< HEAD
-=======
 
-
-pre_user_save.connect(UserProfile.custom_update_user)
-
-class EquiTrackRegistrationManager(RegistrationManager):
-
-    def create_inactive_user(self, site, send_email=True, **cleaned_data):
-        """
-        Create a new, inactive ``User``, generate a
-        ``RegistrationProfile`` and email its activation key to the
-        ``User``, returning the new ``User``.
-
-        By default, an activation email will be sent to the new
-        user. To disable this, pass ``send_email=False``.
-
-        """
-        username = cleaned_data['username']
-        email = cleaned_data['email']
-        password = cleaned_data['password1']
-
-        new_user = get_user_model().objects.create_user(username, email, password)
-        new_user.is_active = False
-        new_user.first_name = cleaned_data['first_name']
-        new_user.last_name = cleaned_data['last_name']
-        new_user.save()
-        user_profile = UserProfile()
-        user_profile.user = new_user
-        user_profile.office = cleaned_data['office']
-        user_profile.section = cleaned_data['section']
-        user_profile.job_title = cleaned_data['job_title']
-        user_profile.phone_number = cleaned_data['phone_number']
-        user_profile.country = cleaned_data['country']
-
-        reg_profile = self.create_profile(new_user)
-
-        if send_email:
-            reg_profile.send_activation_email(site)
-
-        return new_user
-
-    def activate_user(self, activation_key):
-
-        user = super(EquiTrackRegistrationManager, self).activate_user(activation_key)
-
-        if user is not False:
-            user.is_staff = True
-            user.save()
-
-        return user
-
-
-class EquiTrackRegistrationModel(RegistrationProfile):
-
-    objects = EquiTrackRegistrationManager()
->>>>>>> ab71c9f3
+pre_user_save.connect(UserProfile.custom_update_user)