--- conflicted
+++ resolved
@@ -200,28 +200,6 @@
 
     user = models.OneToOneField(settings.AUTH_USER_MODEL, related_name='profile', verbose_name=_('User'))
     # TODO: after migration remove the ability to add blank=True
-<<<<<<< HEAD
-    guid = models.CharField(max_length=40, unique=True, null=True)
-
-    partner_staff_member = models.IntegerField(
-        null=True,
-        blank=True
-    )
-    country = models.ForeignKey(Country, null=True, blank=True)
-    country_override = models.ForeignKey(Country, null=True, blank=True, related_name="country_override")
-    countries_available = models.ManyToManyField(Country, blank=True, related_name="accessible_by")
-    section = models.ForeignKey(Section, null=True, blank=True)
-    office = models.ForeignKey(Office, null=True, blank=True)
-    job_title = models.CharField(max_length=255, null=True, blank=True)
-    phone_number = models.CharField(max_length=32, null=True, blank=True)
-
-    staff_id = models.CharField(max_length=32, null=True, blank=True, unique=True)
-    org_unit_code = models.CharField(max_length=32, null=True, blank=True)
-    org_unit_name = models.CharField(max_length=64, null=True, blank=True)
-    post_number = models.CharField(max_length=32, null=True, blank=True)
-    post_title = models.CharField(max_length=64, null=True, blank=True)
-    vendor_number = models.CharField(max_length=32, null=True, blank=True, unique=True)
-=======
     guid = models.CharField(max_length=40, unique=True, null=True, verbose_name=_('GUID'))
 
     partner_staff_member = models.IntegerField(null=True, blank=True, verbose_name=_('Partner Staff Member'))
@@ -233,7 +211,7 @@
     section = models.ForeignKey(Section, null=True, blank=True, verbose_name=_('Section'))
     office = models.ForeignKey(Office, null=True, blank=True, verbose_name=_('Office'))
     job_title = models.CharField(max_length=255, null=True, blank=True, verbose_name=_('Job Title'))
-    phone_number = models.CharField(max_length=20, null=True, blank=True, verbose_name=_('Phone Number'))
+    phone_number = models.CharField(max_length=32, null=True, blank=True, verbose_name=_('Phone Number'))
 
     staff_id = models.CharField(max_length=32, null=True, blank=True, unique=True, verbose_name=_('Staff ID'))
     org_unit_code = models.CharField(max_length=32, null=True, blank=True, verbose_name=_('Org Unit Code'))
@@ -241,7 +219,6 @@
     post_number = models.CharField(max_length=32, null=True, blank=True, verbose_name=_('Post Number'))
     post_title = models.CharField(max_length=64, null=True, blank=True, verbose_name=_('Post Title'))
     vendor_number = models.CharField(max_length=32, null=True, blank=True, unique=True, verbose_name=_('Vendor Number'))
->>>>>>> 721bafdc
     supervisor = models.ForeignKey(settings.AUTH_USER_MODEL, related_name='supervisee', on_delete=models.SET_NULL,
                                    blank=True, null=True, verbose_name=_('Supervisor'))
     oic = models.ForeignKey(settings.AUTH_USER_MODEL, on_delete=models.SET_NULL, verbose_name=_('OIC'),
