
from django.db import models
from django.contrib.auth.models import User
from django.contrib.auth import get_user_model
from django.db.models.signals import post_save

from registration.models import RegistrationManager, RegistrationProfile

from trips.models import Office
from reports.models import Sector

User.__unicode__ = lambda user: user.get_full_name()
User._meta.ordering = ['first_name']


class UserProfile(models.Model):

    user = models.OneToOneField(User, related_name='profile')
    office = models.ForeignKey(Office, null=True, blank=True)
    section = models.ForeignKey(Sector, null=True, blank=True)
    job_title = models.CharField(max_length=255, null=True, blank=True)
    phone_number = models.CharField(max_length=20, null=True, blank=True)
<<<<<<< HEAD
    installation_id = models.CharField(max_length=50, null=True, blank=True)
=======
    installation_id = models.CharField(max_length=50, null=True, blank=True, verbose_name='Device ID')
>>>>>>> 09575b41

    def username(self):
        return self.user.username

    def __unicode__(self):
        return u'User profile for {}'.format(
            self.user.get_full_name()
        )

    @classmethod
    def create_user_profile(cls, sender, instance, created, **kwargs):
        """
        Signal handler to create user profiles automatically
        """
        if created:
            cls.objects.create(user=instance)


post_save.connect(UserProfile.create_user_profile, sender=User)


class EquiTrackRegistrationManager(RegistrationManager):

    def create_inactive_user(self, site, send_email=True, **cleaned_data):
        """
        Create a new, inactive ``User``, generate a
        ``RegistrationProfile`` and email its activation key to the
        ``User``, returning the new ``User``.

        By default, an activation email will be sent to the new
        user. To disable this, pass ``send_email=False``.

        """
        username = cleaned_data['username']
        email = cleaned_data['email']
        password = cleaned_data['password1']

        new_user = get_user_model().objects.create_user(username, email, password)
        new_user.is_active = False
        new_user.first_name = cleaned_data['first_name']
        new_user.last_name = cleaned_data['last_name']
        new_user.save()
        user_profile = UserProfile()
        user_profile.user = new_user
        user_profile.office = cleaned_data['office']
        user_profile.section = cleaned_data['section']
        user_profile.job_title = cleaned_data['job_title']
        user_profile.phone_number = cleaned_data['phone_number']

        reg_profile = self.create_profile(new_user)

        if send_email:
            reg_profile.send_activation_email(site)

        return new_user

    def activate_user(self, activation_key):

        user = super(EquiTrackRegistrationManager, self).activate_user(activation_key)

        if user is not False:
            user.is_staff = True
            user.save()

        return user


class EquiTrackRegistrationModel(RegistrationProfile):

    objects = EquiTrackRegistrationManager()




<|MERGE_RESOLUTION|>--- conflicted
+++ resolved
@@ -20,11 +20,7 @@
     section = models.ForeignKey(Sector, null=True, blank=True)
     job_title = models.CharField(max_length=255, null=True, blank=True)
     phone_number = models.CharField(max_length=20, null=True, blank=True)
-<<<<<<< HEAD
-    installation_id = models.CharField(max_length=50, null=True, blank=True)
-=======
     installation_id = models.CharField(max_length=50, null=True, blank=True, verbose_name='Device ID')
->>>>>>> 09575b41
 
     def username(self):
         return self.user.username
