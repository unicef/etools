{% extends "admin/change_form.html" %}{% load i18n %}
{% block object-tools-items %}
    {{ block.super }}
<<<<<<< HEAD
    <li><a href="{% url 'admin:users_country_fund_commitment' original.id %}">{% trans "Sync Fund Commitment" %}</a></li>
    <li><a href="{% url 'admin:users_country_fund_reservation' original.id %}">{% trans "Sync Fund Reservation" %}</a></li>
    <li><a href="{% url 'admin:users_country_partners' original.id %}">{% trans "Sync Partners" %}</a></li>
    <li><a href="{% url 'admin:users_country_programme' original.id %}">{% trans "Sync Programme" %}</a></li>
    <li><a href="{% url 'admin:users_country_ram' original.id %}">{% trans "Sync RAM" %}</a></li>
=======
    <li><a href="{% url 'admin:users_country_partners' original.id %}" style="background-color:#0099ff">{% trans "Sync Partners" %}</a></li>
    <li><a href="{% url 'admin:users_country_programme' original.id %}" style="background-color:#0099ff">{% trans "Sync Programme" %}</a></li>
    <li><a href="{% url 'admin:users_country_ram' original.id %}" style="background-color:#0099ff">{% trans "Sync RAM" %}</a></li>
    <li><a href="{% url 'admin:users_country_fund_reservation' original.id %}" style="background-color:#0099ff">{% trans "Sync Fund Reservation" %}</a></li>
    <li><a href="{% url 'admin:users_country_fund_commitment' original.id %}" style="background-color:#0099ff">{% trans "Sync Fund Commitment" %}</a></li>

    <li><a target='_blank' href="https://devapis.unicef.org/BIService/BIWebService.svc/GetPartnerDetailsInfo_xml/{{original.business_area_code}}" style="background-color:#96c525">{% trans "API Partner" %}</a></li>
    <li><a target='_blank' href="https://devapis.unicef.org/BIService/BIWebService.svc/GetProgrammeStructureList_xml/{{original.business_area_code}}" style="background-color:#96c525">{% trans "API Programme" %}</a></li>
    <li><a target='_blank' href="https://devapis.unicef.org/BIService/BIWebService.svc/GetRAMInfo_xml/{{original.business_area_code}}" style="background-color:#96c525">{% trans "API RAM" %}</a></li>
    <li><a target='_blank' href="https://devapis.unicef.org/BIService/BIWebService.svc/GetFundsReservationInfo_xml/{{original.business_area_code}}" style="background-color:#96c525">{% trans "API Fund Reservation" %}</a></li>
    <li><a target='_blank' href="https://devapis.unicef.org/BIService/BIWebService.svc/GetFundsCommitmentInfo_xml/{{original.business_area_code}}" style="background-color:#96c525">{% trans "API Fund Commitment" %}</a></li>

>>>>>>> b108d670

{% endblock object-tools-items %}<|MERGE_RESOLUTION|>--- conflicted
+++ resolved
@@ -1,13 +1,6 @@
 {% extends "admin/change_form.html" %}{% load i18n %}
 {% block object-tools-items %}
     {{ block.super }}
-<<<<<<< HEAD
-    <li><a href="{% url 'admin:users_country_fund_commitment' original.id %}">{% trans "Sync Fund Commitment" %}</a></li>
-    <li><a href="{% url 'admin:users_country_fund_reservation' original.id %}">{% trans "Sync Fund Reservation" %}</a></li>
-    <li><a href="{% url 'admin:users_country_partners' original.id %}">{% trans "Sync Partners" %}</a></li>
-    <li><a href="{% url 'admin:users_country_programme' original.id %}">{% trans "Sync Programme" %}</a></li>
-    <li><a href="{% url 'admin:users_country_ram' original.id %}">{% trans "Sync RAM" %}</a></li>
-=======
     <li><a href="{% url 'admin:users_country_partners' original.id %}" style="background-color:#0099ff">{% trans "Sync Partners" %}</a></li>
     <li><a href="{% url 'admin:users_country_programme' original.id %}" style="background-color:#0099ff">{% trans "Sync Programme" %}</a></li>
     <li><a href="{% url 'admin:users_country_ram' original.id %}" style="background-color:#0099ff">{% trans "Sync RAM" %}</a></li>
@@ -20,6 +13,4 @@
     <li><a target='_blank' href="https://devapis.unicef.org/BIService/BIWebService.svc/GetFundsReservationInfo_xml/{{original.business_area_code}}" style="background-color:#96c525">{% trans "API Fund Reservation" %}</a></li>
     <li><a target='_blank' href="https://devapis.unicef.org/BIService/BIWebService.svc/GetFundsCommitmentInfo_xml/{{original.business_area_code}}" style="background-color:#96c525">{% trans "API Fund Commitment" %}</a></li>
 
->>>>>>> b108d670
-
 {% endblock object-tools-items %}