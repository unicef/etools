--- conflicted
+++ resolved
@@ -1,5 +1,6 @@
 from django.conf.urls import url
 from django.views.generic import TemplateView
+
 from .views import (
     UserAuthAPIView,
     ProfileEdit,
@@ -9,20 +10,17 @@
     MyProfileAPIView,
 )
 
-<<<<<<< HEAD
-urlpatterns = patterns(
-    '',
-
-=======
 
 urlpatterns = (
->>>>>>> 9052a53f
     # api
     url(r'^api/profile/$', UserAuthAPIView.as_view()),
     url(r'^api/changecountry/$', ChangeUserCountryView.as_view(http_method_names=['post'])),
-    url(r'^api/(?P<pk>[0-9]+)/$', UsersDetailAPIView.as_view(http_method_names=['get'])),
     url(r'^api/', UsersView.as_view()),  # TODO: staff required , partners should not be able to hit this
+    url(r'^api/(?P<pk>\d+)/$', UsersDetailAPIView.as_view(http_method_names=['get'])),
     url(r'^myprofile/$', MyProfileAPIView.as_view(), name="myprofile-detail"),
+
+    # url(r'^api/(?P<pk>\d+)/$', UsersDetailAPIView.as_view()),
+
 
     # user profile
     url(r'^profile_view/$', ProfileEdit.as_view(), name='user_profile'),
