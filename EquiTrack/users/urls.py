from django.conf.urls import url
from django.views.generic import TemplateView

from users.views import (
<<<<<<< HEAD
    MyProfileAPIView, ProfileEdit, UserAuthAPIView, UsersDetailAPIView, UsersView, ChangeUserCountryView)

urlpatterns = (
    # api
    url(r'^api/profile/$', UserAuthAPIView.as_view()),
    url(r'^api/changecountry/$', ChangeUserCountryView.as_view(), name="country-change"),
    url(r'^api/$', UsersView.as_view()),  # TODO: staff required , partners should not be able to hit this
=======
    ChangeUserCountryView,
    MyProfileAPIView,
    ProfileEdit,
    StaffUsersView,
    UserAuthAPIView,
    UsersDetailAPIView,
)

urlpatterns = (
    # api
    url(r'^api/profile/$', UserAuthAPIView.as_view(), name="user-api-profile"),
    url(r'^api/changecountry/$', ChangeUserCountryView.as_view(), name="country-change"),
    url(r'^api/$', StaffUsersView.as_view()),
>>>>>>> 076ae399
    url(r'^api/(?P<pk>\d+)/$', UsersDetailAPIView.as_view(http_method_names=['get']), name="user-detail"),
    url(r'^myprofile/$', MyProfileAPIView.as_view(), name="myprofile-detail"),

    # user profile
    url(r'^profile_view/$', ProfileEdit.as_view(), name='user_profile'),

    url(r'^profile_view/complete/$',
        TemplateView.as_view(
            template_name='users/profile_change_done.html'),
        name='profile_complete'),
)<|MERGE_RESOLUTION|>--- conflicted
+++ resolved
@@ -2,15 +2,6 @@
 from django.views.generic import TemplateView
 
 from users.views import (
-<<<<<<< HEAD
-    MyProfileAPIView, ProfileEdit, UserAuthAPIView, UsersDetailAPIView, UsersView, ChangeUserCountryView)
-
-urlpatterns = (
-    # api
-    url(r'^api/profile/$', UserAuthAPIView.as_view()),
-    url(r'^api/changecountry/$', ChangeUserCountryView.as_view(), name="country-change"),
-    url(r'^api/$', UsersView.as_view()),  # TODO: staff required , partners should not be able to hit this
-=======
     ChangeUserCountryView,
     MyProfileAPIView,
     ProfileEdit,
@@ -24,7 +15,6 @@
     url(r'^api/profile/$', UserAuthAPIView.as_view(), name="user-api-profile"),
     url(r'^api/changecountry/$', ChangeUserCountryView.as_view(), name="country-change"),
     url(r'^api/$', StaffUsersView.as_view()),
->>>>>>> 076ae399
     url(r'^api/(?P<pk>\d+)/$', UsersDetailAPIView.as_view(http_method_names=['get']), name="user-detail"),
     url(r'^myprofile/$', MyProfileAPIView.as_view(), name="myprofile-detail"),
 
