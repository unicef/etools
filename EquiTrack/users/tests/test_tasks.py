from __future__ import absolute_import
from __future__ import division
from __future__ import print_function
from __future__ import unicode_literals

import json
from unittest import skip

from mock import patch, Mock
from tenant_schemas.utils import schema_context

from django.conf import settings
from django.contrib.auth.models import Group

from EquiTrack.factories import (
    CountryFactory,
    SectionFactory,
    ProfileFactory,
    UserFactory,
)
from EquiTrack.tests.cases import SCHEMA_NAME, EToolsTenantTestCase
from users import tasks
from users.models import Section, User, UserProfile
from vision.vision_data_synchronizer import VisionException, VISION_NO_DATA_MESSAGE


<<<<<<< HEAD
class TestUserMapper(EToolsTenantTestCase):
=======
class TestUserMapper(FastTenantTestCase):
    @classmethod
    def setUpTestData(cls):
        cls.group, _ = Group.objects.get_or_create(name="UNICEF User")

>>>>>>> 6156f791
    def setUp(self):
        super(TestUserMapper, self).setUp()
        self.mapper = tasks.UserMapper()

    def test_init(self):
        self.assertEqual(self.mapper.countries, {})
        self.assertEqual(self.mapper.sections, {})
        self.assertEqual(self.mapper.groups, {self.group.name: self.group})
        self.assertEqual(self.mapper.section_users, {})

    @skip("UAT country not found?!?!")
    def test_get_country_uat(self):
        """Check that we get country UAT if no match for business area code"""
        with schema_context(SCHEMA_NAME):
            country_uat = CountryFactory(name="UAT")
            res = self.mapper._get_country("UAT")
        self.assertEqual(res, country_uat)
        self.assertEqual(self.mapper.countries, {"UAT": country_uat})

    def test_get_country_business_area_code(self):
        """Check that we get country that matches business area code"""
        area_code = "10101"
        with schema_context(SCHEMA_NAME):
            country_uat = CountryFactory(name="UAT")
            self.mapper.countries = {"UAT": country_uat}
            country = CountryFactory(business_area_code=area_code)
            res = self.mapper._get_country(area_code)
        self.assertEqual(res, country)
        self.assertItemsEqual(self.mapper.countries, {
            area_code: country,
            "UAT": country_uat
        })

    def test_get_country_exists(self):
        """Check that if country exists and is set, we handle that properly"""
        area_code = "20202"
        country_uat = CountryFactory(name="UAT")
        country = CountryFactory(business_area_code=area_code)
        self.mapper.countries = {
            "UAT": country_uat,
            area_code: country,
        }
        res = self.mapper._get_country(area_code)
        self.assertEqual(res, country)
        self.assertItemsEqual(self.mapper.countries, {
            "UAT": country_uat,
            area_code: country,
        })

    def test_get_section(self):
        """Check that section is retrieved and set"""
        name = "Section"
        code = "Code"
        with schema_context(SCHEMA_NAME):
            section = SectionFactory(name=name, code=code)
            self.assertTrue(
                Section.objects.filter(name=name, code=code).exists()
            )
            res = self.mapper._get_section(name, code)
        self.assertEqual(res, section)
        self.assertEqual(self.mapper.sections, {name: section})

    def test_get_section_exists(self):
        """Check if section exsits and set already, it is handled properly"""
        name = "Section"
        code = "Code"
        section = SectionFactory(name=name, code=code)
        self.mapper.sections = {name: section}
        res = self.mapper._get_section(name, code)
        self.assertEqual(res, section)
        self.assertEqual(self.mapper.sections, {name: section})

    def test_get_section_create(self):
        """Check that is section does not exist, that one is created"""
        name = "Section"
        code = "Code"
        self.assertEqual(self.mapper.sections, {})
        res = self.mapper._get_section(name, code)
        self.assertIsInstance(res, Section)
        self.assertEqual(self.mapper.sections.keys(), [name])
        with schema_context(SCHEMA_NAME):
            self.assertTrue(
                Section.objects.filter(name=name, code=code).exists()
            )

    def test_set_simple_attr_no_change(self):
        """If no change in attr value then return False"""
        section = Section(name="Name")
        res = self.mapper._set_simple_attr(section, "name", "Name")
        self.assertFalse(res)
        self.assertEqual(section.name, "Name")

    def test_set_simple_attr_change(self):
        """If change in attr value then return True"""
        section = Section(name="Name")
        res = self.mapper._set_simple_attr(section, "name", "Change")
        self.assertTrue(res)
        self.assertEqual(section.name, "Change")

    def test_set_special_attr_not_country(self):
        """Return False if attr is not country"""
        section = Section(name="Name")
        res = self.mapper._set_special_attr(section, "name", "Change")
        self.assertFalse(res)
        self.assertEqual(section.name, "Name")

    def test_set_special_attr_country_override(self):
        """If country attribute, but override is set then False"""
        country = CountryFactory()
        profile = UserProfile(country_override=country)
        res = self.mapper._set_special_attr(profile, "country", "Change")
        self.assertFalse(res)

    def test_set_special_attr_country_match(self):
        """If country attribute matches, then False"""
        code = "test"
        country = CountryFactory(code=code)
        profile = UserProfile(country=country)
        self.mapper.countries = {code: country, "UAT": country}
        res = self.mapper._set_special_attr(profile, "country", country)
        self.assertEqual(profile.country, country)
        self.assertFalse(res)

    def test_set_special_attr(self):
        """If country attribute, no override and country does not
        match current county, then set and return True
        """
        code = "test"
        country = CountryFactory(code=code)
        self.mapper.countries = {code: country, "UAT": country}
        profile = ProfileFactory(country=None)
        self.assertIsNone(profile.country)
        self.assertFalse(profile.countries_available.count())
        res = self.mapper._set_special_attr(profile, "country", code)
        self.assertTrue(res)
        self.assertEqual(profile.country, country)
        self.assertTrue(profile.countries_available.count())

    def test_set_attribute_char(self):
        """Ensure set attribute on char field works as expected"""
        section = Section(name="Initial")
        res = self.mapper._set_attribute(section, "name", "Change")
        self.assertTrue(res)
        self.assertEqual(section.name, "Change")

    def test_set_attribute_char_truncate(self):
        """If char field and value provided longer than allowed,
        then truncated
        """
        section = Section(name="Initial")
        res = self.mapper._set_attribute(section, "name", "1" * 70)
        self.assertTrue(res)
        self.assertEqual(section.name, "1" * 64)

    def test_set_attribute_blank(self):
        """Blank values are set to None"""
        section = Section(name="Initial")
        res = self.mapper._set_attribute(section, "name", "")
        self.assertTrue(res)
        self.assertIsNone(section.name)

    def test_set_attribute_section_code(self):
        """If section_code attribute, then set to last 4 chars of value"""
        profile = ProfileFactory()
        self.assertIsNone(profile.section_code)
        res = self.mapper._set_attribute(profile, "section_code", "12345678")
        self.assertTrue(res)
        self.assertEqual(profile.section_code, "5678")

    def test_set_attribute_special_field(self):
        """If special field, use _set_special_attr method"""
        code = "test"
        country = CountryFactory(code=code)
        self.mapper.countries = {code: country, "UAT": country}
        profile = ProfileFactory(country=None)
        self.assertIsNone(profile.country)
        self.assertFalse(profile.countries_available.count())
        res = self.mapper._set_attribute(profile, "country", code)
        self.assertTrue(res)
        self.assertEqual(profile.country, country)
        self.assertTrue(profile.countries_available.count())

    def test_create_or_update_user_missing_fields(self):
        """If missing field, then don't create user record'"""
        email = "tester@example.com"
        res = self.mapper.create_or_update_user({"internetaddress": email})
        self.assertIsNone(res)
        self.assertFalse(User.objects.filter(email=email).exists())

    def test_create_or_update_user_created(self):
        """Ensure user is created and added to default group"""
        email = "tester@example.com"
        res = self.mapper.create_or_update_user({
            "internetaddress": email,
            "givenName": "Tester",
            "mail": email,
            "sn": "Last"
        })
        self.assertIsNone(res)
        self.assertTrue(User.objects.filter(email=email).exists())
        self.assertTrue(
            UserProfile.objects.filter(user__email=email).exists()
        )
        user = User.objects.get(email=email)
        self.assertIn(self.group, user.groups.all())

    def test_create_or_update_user_exists(self):
        """Ensure graceful handling if user already exists"""
        email = "tester@example.com"
        user = UserFactory(
            email=email,
            username=email,
            first_name="Tester",
            last_name="Last",
        )
        res = self.mapper.create_or_update_user({
            "internetaddress": email,
            "givenName": "Tester",
            "mail": email,
            "sn": "Last"
        })
        self.assertIsNone(res)
        user = User.objects.get(email=email)
        self.assertIn(self.group, user.groups.all())

    def test_create_or_update_user_profile_updated(self):
        """If profile field changed, then update profile record"""
        email = "tester@example.com"
        phone = "0987654321"
        res = self.mapper.create_or_update_user({
            "internetaddress": email,
            "givenName": "Tester",
            "mail": email,
            "sn": "Last",
            "telephoneNumber": phone
        })
        self.assertIsNone(res)
        self.assertTrue(User.objects.filter(email=email).exists())
        self.assertTrue(
            UserProfile.objects.filter(user__email=email).exists()
        )
        profile = UserProfile.objects.get(user__email=email)
        self.assertEqual(profile.phone_number, phone)

    def test_set_supervisor_vacant(self):
        """If manager id is Vacant, return False"""
        profile = ProfileFactory()
        self.assertIsNone(profile.supervisor)
        self.assertFalse(self.mapper._set_supervisor(profile, "Vacant"))
        self.assertIsNone(profile.supervisor)

    def test_set_supervisor_none(self):
        """If manager id is None, return False"""
        profile = ProfileFactory()
        self.assertIsNone(profile.supervisor)
        self.assertFalse(self.mapper._set_supervisor(profile, None))
        self.assertIsNone(profile.supervisor)

    def test_set_supervisor_matches(self):
        """If manager matches, return False"""
        manager_id = "321"
        supervisor = ProfileFactory(staff_id=manager_id)
        profile = ProfileFactory()
        profile.supervisor = supervisor.user
        self.assertFalse(self.mapper._set_supervisor(profile, manager_id))

    def test_set_supervisor_does_not_exist(self):
        profile = ProfileFactory()
        self.assertIsNone(profile.supervisor)
        self.assertFalse(self.mapper._set_supervisor(profile, "404"))
        self.assertIsNone(profile.supervisor)

    def test_set_supervisor(self):
        manager_id = "321"
        supervisor = ProfileFactory(staff_id=manager_id)
        profile = ProfileFactory()
        self.mapper.section_user = {manager_id: supervisor}
        self.assertIsNone(profile.supervisor)
        self.assertTrue(self.mapper._set_supervisor(profile, manager_id))
        self.assertEqual(profile.supervisor, supervisor.user)

    def test_map_users_no_sections(self):
        self.assertEqual(self.mapper.section_users, {})
        self.mapper.map_users()
        self.assertEqual(self.mapper.section_users, {})

    def test_map_users_response_empty(self):
        """If no STAFF_ID, then continue, and ignore record"""
        profile = ProfileFactory()
        profile.section_code = "SEC"
        profile.save()
        data = {
            "ORG_UNIT_NAME": "UNICEF",
            "STAFF_ID": None,
            "MANAGER_ID": "",
            "ORG_UNIT_CODE": "101",
            "VENDOR_CODE": "202",
            "STAFF_EMAIL": "map@example.com",
        }

        self.assertEqual(self.mapper.section_users, {})
        mock_request = Mock()
        mock_request.get().json.return_value = json.dumps([data])
        mock_request.get().status_code = 200
        self.assertFalse(self.mapper.section_users, {})
        with patch("users.tasks.requests", mock_request):
            self.mapper.map_users()
        self.assertEqual(self.mapper.section_users, {})

    def test_map_users_no_user(self):
        """If not able to find a matching user on STAFF_ID value,
        continue and ignore the record
        """
        profile = ProfileFactory()
        profile.section_code = "SEC"
        profile.save()
        data = {
            "ORG_UNIT_NAME": "UNICEF",
            "STAFF_ID": "404",
            "MANAGER_ID": "",
            "ORG_UNIT_CODE": "101",
            "VENDOR_CODE": "202",
            "STAFF_EMAIL": "map@example.com",
        }

        self.assertEqual(self.mapper.section_users, {})
        mock_request = Mock()
        mock_request.get().json.return_value = json.dumps([data])
        mock_request.get().status_code = 200
        self.assertFalse(self.mapper.section_users, {})
        with patch("users.tasks.requests", mock_request):
            self.mapper.map_users()
        self.assertEqual(self.mapper.section_users, {})

    def test_map_users(self):
        """If user is found, ensure section_users is updated"""
        profile = ProfileFactory()
        profile.section_code = "SEC"
        profile.staff_id = profile.user.pk
        profile.save()
        data = {
            "ORG_UNIT_NAME": "UNICEF",
            "STAFF_ID": profile.staff_id,
            "MANAGER_ID": "",
            "ORG_UNIT_CODE": "101",
            "VENDOR_CODE": "202",
            "STAFF_EMAIL": "map@example.com",
            "STAFF_POST_NO": "123",
        }
        mock_request = Mock()
        mock_request.get().json.return_value = json.dumps([data])
        mock_request.get().status_code = 200
        self.assertFalse(self.mapper.section_users, {})
        with patch("users.tasks.requests", mock_request):
            self.mapper.map_users()
        self.assertEqual(
            self.mapper.section_users,
            {profile.user.pk: profile.user}
        )


@skip("Issues with using public schema")
class TestSyncUsers(EToolsTenantTestCase):
    def setUp(self):
        super(TestSyncUsers, self).setUp()
        self.mock_log = Mock()

    def test_sync(self):
        mock_sync = Mock()
        with patch("users.tasks.VisionSyncLog", self.mock_log):
            with patch("users.tasks.sync_users_remote", mock_sync):
                tasks.sync_users()
        self.assertEqual(mock_sync.call_count, 1)
        self.assertTrue(self.mock_log.call_count(), 1)
        self.assertTrue(self.mock_log.save.call_count(), 1)

    def test_sync_exception(self):
        mock_sync = Mock(side_effect=Exception)
        with patch("users.tasks.VisionSyncLog", self.mock_log):
            with patch("users.tasks.sync_users_remote", mock_sync):
                with self.assertRaises(VisionException):
                    tasks.sync_users()
        self.assertTrue(self.mock_log.call_count(), 1)
        self.assertTrue(self.mock_log.save.call_count(), 1)


@skip("Issues with using public schema")
class TestMapUsers(EToolsTenantTestCase):
    def setUp(self):
        super(TestMapUsers, self).setUp()
        self.mock_log = Mock()

    def test_map(self):
        profile = ProfileFactory()
        profile.section_code = "SEC"
        profile.staff_id = profile.user.pk
        profile.save()
        data = {
            "ORG_UNIT_NAME": "UNICEF",
            "STAFF_ID": profile.staff_id,
            "MANAGER_ID": "",
            "ORG_UNIT_CODE": "101",
            "VENDOR_CODE": "202",
            "STAFF_EMAIL": "map@example.com",
            "STAFF_POST_NO": "123",
        }
        mock_request = Mock()
        mock_request.get().json.return_value = json.dumps([data])
        mock_request.get().status_code = 200
        with patch("users.tasks.VisionSyncLog", self.mock_log):
            with patch("users.tasks.requests", mock_request):
                tasks.map_users()
        self.assertTrue(self.mock_log.call_count(), 1)
        self.assertTrue(self.mock_log.save.call_count(), 1)

    def test_map_exception(self):
        mock_mapper = Mock(side_effect=Exception)
        with patch("users.tasks.VisionSyncLog", self.mock_log):
            with patch("users.tasks.UserMapper", mock_mapper):
                with self.assertRaises(VisionException):
                    tasks.map_users()
        self.assertTrue(self.mock_log.call_count(), 1)
        self.assertTrue(self.mock_log.save.call_count(), 1)


class TestUserSynchronizer(EToolsTenantTestCase):
    def setUp(self):
        super(TestUserSynchronizer, self).setUp()
        self.synchronizer = tasks.UserSynchronizer(
            "GetOrgChartUnitsInfo_JSON",
            "end"
        )
        self.record = {
            "ORG_UNIT_NAME": "UNICEF",
            "STAFF_ID": "123",
            "MANAGER_ID": "321",
            "ORG_UNIT_CODE": "101",
            "VENDOR_CODE": "202",
            "STAFF_EMAIL": "staff@example.com",
        }

    def test_init(self):
        synchronizer = tasks.UserSynchronizer(
            "GetOrgChartUnitsInfo_JSON",
            "end"
        )
        self.assertEqual(
            synchronizer.url,
            "{}/GetOrgChartUnitsInfo_JSON/end".format(
                settings.VISION_URL
            )
        )
        self.assertEqual(
            synchronizer.required_keys,
            tasks.UserSynchronizer.REQUIRED_KEYS_MAP[
                "GetOrgChartUnitsInfo_JSON"
            ]
        )

    def test_get_json_no_data(self):
        self.assertEqual(
            self.synchronizer._get_json(VISION_NO_DATA_MESSAGE),
            "{}"
        )

    def test_get_json(self):
        data = {"test": "data"}
        self.assertEqual(self.synchronizer._get_json(data), data)

    def test_filter_records_no_key(self):
        """If key is not in the record provided then False"""
        self.assertFalse(self.synchronizer._filter_records([{}]))

    def test_filter_records_staff_email(self):
        """Ensure STAFF_EMAIL has a value"""
        self.record["STAFF_EMAIL"] = ""
        self.assertFalse(self.synchronizer._filter_records([self.record]))

    def test_filter_records(self):
        self.assertTrue(self.synchronizer._filter_records([self.record]))

    def test_load_records(self):
        mock_request = Mock()
        mock_request.get().json.return_value = self.record
        mock_request.get().status_code = 200
        with patch("users.tasks.requests", mock_request):
            res = self.synchronizer._load_records()
        self.assertEqual(res, self.record)

    def test_load_records_exception(self):
        mock_request = Mock()
        mock_request.get().status_code = 403
        with patch("users.tasks.requests", mock_request):
            with self.assertRaises(VisionException):
                self.synchronizer._load_records()

    def test_convert_records(self):
        self.assertEqual(self.synchronizer._convert_records('{}'), {})

    def test_response(self):
        mock_request = Mock()
        mock_request.get().json.return_value = json.dumps([self.record])
        mock_request.get().status_code = 200
        with patch("users.tasks.requests", mock_request):
            self.assertEqual(self.synchronizer.response, [self.record])<|MERGE_RESOLUTION|>--- conflicted
+++ resolved
@@ -10,10 +10,10 @@
 from tenant_schemas.utils import schema_context
 
 from django.conf import settings
-from django.contrib.auth.models import Group
 
 from EquiTrack.factories import (
     CountryFactory,
+    GroupFactory,
     SectionFactory,
     ProfileFactory,
     UserFactory,
@@ -24,15 +24,10 @@
 from vision.vision_data_synchronizer import VisionException, VISION_NO_DATA_MESSAGE
 
 
-<<<<<<< HEAD
 class TestUserMapper(EToolsTenantTestCase):
-=======
-class TestUserMapper(FastTenantTestCase):
     @classmethod
     def setUpTestData(cls):
-        cls.group, _ = Group.objects.get_or_create(name="UNICEF User")
-
->>>>>>> 6156f791
+        cls.group = GroupFactory(name="UNICEF User")
     def setUp(self):
         super(TestUserMapper, self).setUp()
         self.mapper = tasks.UserMapper()
