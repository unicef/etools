from __future__ import absolute_import
from __future__ import division
from __future__ import print_function
from __future__ import unicode_literals

import json
from unittest import skip

from mock import patch, Mock
from tenant_schemas.utils import schema_context

from django.conf import settings
from django.contrib.auth.models import Group

from EquiTrack.tests.mixins import SCHEMA_NAME, FastTenantTestCase
from users import tasks
from users.models import Section, User, UserProfile
from users.tests.factories import (
    CountryFactory,
<<<<<<< HEAD
    GroupFactory,
=======
    SectionFactory,
>>>>>>> 6156f791
    ProfileFactory,
    SectionFactory,
    UserFactory,
)
from vision.vision_data_synchronizer import VisionException, VISION_NO_DATA_MESSAGE


class TestUserMapper(FastTenantTestCase):
    @classmethod
    def setUpTestData(cls):
<<<<<<< HEAD
        cls.group = GroupFactory(name='UNICEF User')
=======
        cls.group, _ = Group.objects.get_or_create(name="UNICEF User")
>>>>>>> 6156f791

    def setUp(self):
        super(TestUserMapper, self).setUp()
        self.mapper = tasks.UserMapper()

    def test_init(self):
        self.assertEqual(self.mapper.countries, {})
        self.assertEqual(self.mapper.sections, {})
        self.assertEqual(self.mapper.groups, {self.group.name: self.group})
        self.assertEqual(self.mapper.section_users, {})

    @skip("UAT country not found?!?!")
    def test_get_country_uat(self):
        """Check that we get country UAT if no match for business area code"""
        with schema_context(SCHEMA_NAME):
            country_uat = CountryFactory(name="UAT")
            res = self.mapper._get_country("UAT")
        self.assertEqual(res, country_uat)
        self.assertEqual(self.mapper.countries, {"UAT": country_uat})

    def test_get_country_business_area_code(self):
        """Check that we get country that matches business area code"""
        area_code = "10101"
        with schema_context(SCHEMA_NAME):
            country_uat = CountryFactory(name="UAT")
            self.mapper.countries = {"UAT": country_uat}
            country = CountryFactory(business_area_code=area_code)
            res = self.mapper._get_country(area_code)
        self.assertEqual(res, country)
        self.assertItemsEqual(self.mapper.countries, {
            area_code: country,
            "UAT": country_uat
        })

    def test_get_country_exists(self):
        """Check that if country exists and is set, we handle that properly"""
        area_code = "20202"
        country_uat = CountryFactory(name="UAT")
        country = CountryFactory(business_area_code=area_code)
        self.mapper.countries = {
            "UAT": country_uat,
            area_code: country,
        }
        res = self.mapper._get_country(area_code)
        self.assertEqual(res, country)
        self.assertItemsEqual(self.mapper.countries, {
            "UAT": country_uat,
            area_code: country,
        })

    def test_get_section(self):
        """Check that section is retrieved and set"""
        name = "Section"
        code = "Code"
        with schema_context(SCHEMA_NAME):
            section = SectionFactory(name=name, code=code)
            self.assertTrue(
                Section.objects.filter(name=name, code=code).exists()
            )
            res = self.mapper._get_section(name, code)
        self.assertEqual(res, section)
        self.assertEqual(self.mapper.sections, {name: section})

    def test_get_section_exists(self):
        """Check if section exsits and set already, it is handled properly"""
        name = "Section"
        code = "Code"
        section = SectionFactory(name=name, code=code)
        self.mapper.sections = {name: section}
        res = self.mapper._get_section(name, code)
        self.assertEqual(res, section)
        self.assertEqual(self.mapper.sections, {name: section})

    def test_get_section_create(self):
        """Check that is section does not exist, that one is created"""
        name = "Section"
        code = "Code"
        self.assertEqual(self.mapper.sections, {})
        res = self.mapper._get_section(name, code)
        self.assertIsInstance(res, Section)
        self.assertEqual(self.mapper.sections.keys(), [name])
        with schema_context(SCHEMA_NAME):
            self.assertTrue(
                Section.objects.filter(name=name, code=code).exists()
            )

    def test_set_simple_attr_no_change(self):
        """If no change in attr value then return False"""
        section = Section(name="Name")
        res = self.mapper._set_simple_attr(section, "name", "Name")
        self.assertFalse(res)
        self.assertEqual(section.name, "Name")

    def test_set_simple_attr_change(self):
        """If change in attr value then return True"""
        section = Section(name="Name")
        res = self.mapper._set_simple_attr(section, "name", "Change")
        self.assertTrue(res)
        self.assertEqual(section.name, "Change")

    def test_set_special_attr_not_country(self):
        """Return False if attr is not country"""
        section = Section(name="Name")
        res = self.mapper._set_special_attr(section, "name", "Change")
        self.assertFalse(res)
        self.assertEqual(section.name, "Name")

    def test_set_special_attr_country_override(self):
        """If country attribute, but override is set then False"""
        country = CountryFactory()
        profile = UserProfile(country_override=country)
        res = self.mapper._set_special_attr(profile, "country", "Change")
        self.assertFalse(res)

    def test_set_special_attr_country_match(self):
        """If country attribute matches, then False"""
        code = "test"
        country = CountryFactory(code=code)
        profile = UserProfile(country=country)
        self.mapper.countries = {code: country, "UAT": country}
        res = self.mapper._set_special_attr(profile, "country", country)
        self.assertEqual(profile.country, country)
        self.assertFalse(res)

    def test_set_special_attr(self):
        """If country attribute, no override and country does not
        match current county, then set and return True
        """
        code = "test"
        country = CountryFactory(code=code)
        self.mapper.countries = {code: country, "UAT": country}
        profile = ProfileFactory(country=None)
        self.assertIsNone(profile.country)
        self.assertFalse(profile.countries_available.count())
        res = self.mapper._set_special_attr(profile, "country", code)
        self.assertTrue(res)
        self.assertEqual(profile.country, country)
        self.assertTrue(profile.countries_available.count())

    def test_set_attribute_char(self):
        """Ensure set attribute on char field works as expected"""
        section = Section(name="Initial")
        res = self.mapper._set_attribute(section, "name", "Change")
        self.assertTrue(res)
        self.assertEqual(section.name, "Change")

    def test_set_attribute_char_truncate(self):
        """If char field and value provided longer than allowed,
        then truncated
        """
        section = Section(name="Initial")
        res = self.mapper._set_attribute(section, "name", "1" * 70)
        self.assertTrue(res)
        self.assertEqual(section.name, "1" * 64)

    def test_set_attribute_blank(self):
        """Blank values are set to None"""
        section = Section(name="Initial")
        res = self.mapper._set_attribute(section, "name", "")
        self.assertTrue(res)
        self.assertIsNone(section.name)

    def test_set_attribute_section_code(self):
        """If section_code attribute, then set to last 4 chars of value"""
        profile = ProfileFactory()
        self.assertIsNone(profile.section_code)
        res = self.mapper._set_attribute(profile, "section_code", "12345678")
        self.assertTrue(res)
        self.assertEqual(profile.section_code, "5678")

    def test_set_attribute_special_field(self):
        """If special field, use _set_special_attr method"""
        code = "test"
        country = CountryFactory(code=code)
        self.mapper.countries = {code: country, "UAT": country}
        profile = ProfileFactory(country=None)
        self.assertIsNone(profile.country)
        self.assertFalse(profile.countries_available.count())
        res = self.mapper._set_attribute(profile, "country", code)
        self.assertTrue(res)
        self.assertEqual(profile.country, country)
        self.assertTrue(profile.countries_available.count())

    def test_create_or_update_user_missing_fields(self):
        """If missing field, then don't create user record'"""
        email = "tester@example.com"
        res = self.mapper.create_or_update_user({"internetaddress": email})
        self.assertIsNone(res)
        self.assertFalse(User.objects.filter(email=email).exists())

    def test_create_or_update_user_created(self):
        """Ensure user is created and added to default group"""
        email = "tester@example.com"
        res = self.mapper.create_or_update_user({
            "internetaddress": email,
            "givenName": "Tester",
            "mail": email,
            "sn": "Last"
        })
        self.assertIsNone(res)
        self.assertTrue(User.objects.filter(email=email).exists())
        self.assertTrue(
            UserProfile.objects.filter(user__email=email).exists()
        )
        user = User.objects.get(email=email)
        self.assertIn(self.group, user.groups.all())

    def test_create_or_update_user_exists(self):
        """Ensure graceful handling if user already exists"""
        email = "tester@example.com"
        user = UserFactory(
            email=email,
            username=email,
            first_name="Tester",
            last_name="Last",
        )
        res = self.mapper.create_or_update_user({
            "internetaddress": email,
            "givenName": "Tester",
            "mail": email,
            "sn": "Last"
        })
        self.assertIsNone(res)
        user = User.objects.get(email=email)
        self.assertIn(self.group, user.groups.all())

    def test_create_or_update_user_profile_updated(self):
        """If profile field changed, then update profile record"""
        email = "tester@example.com"
        phone = "0987654321"
        res = self.mapper.create_or_update_user({
            "internetaddress": email,
            "givenName": "Tester",
            "mail": email,
            "sn": "Last",
            "telephoneNumber": phone
        })
        self.assertIsNone(res)
        self.assertTrue(User.objects.filter(email=email).exists())
        self.assertTrue(
            UserProfile.objects.filter(user__email=email).exists()
        )
        profile = UserProfile.objects.get(user__email=email)
        self.assertEqual(profile.phone_number, phone)

    def test_set_supervisor_vacant(self):
        """If manager id is Vacant, return False"""
        profile = ProfileFactory()
        self.assertIsNone(profile.supervisor)
        self.assertFalse(self.mapper._set_supervisor(profile, "Vacant"))
        self.assertIsNone(profile.supervisor)

    def test_set_supervisor_none(self):
        """If manager id is None, return False"""
        profile = ProfileFactory()
        self.assertIsNone(profile.supervisor)
        self.assertFalse(self.mapper._set_supervisor(profile, None))
        self.assertIsNone(profile.supervisor)

    def test_set_supervisor_matches(self):
        """If manager matches, return False"""
        manager_id = "321"
        supervisor = ProfileFactory(staff_id=manager_id)
        profile = ProfileFactory()
        profile.supervisor = supervisor.user
        self.assertFalse(self.mapper._set_supervisor(profile, manager_id))

    def test_set_supervisor_does_not_exist(self):
        profile = ProfileFactory()
        self.assertIsNone(profile.supervisor)
        self.assertFalse(self.mapper._set_supervisor(profile, "404"))
        self.assertIsNone(profile.supervisor)

    def test_set_supervisor(self):
        manager_id = "321"
        supervisor = ProfileFactory(staff_id=manager_id)
        profile = ProfileFactory()
        self.mapper.section_user = {manager_id: supervisor}
        self.assertIsNone(profile.supervisor)
        self.assertTrue(self.mapper._set_supervisor(profile, manager_id))
        self.assertEqual(profile.supervisor, supervisor.user)

    def test_map_users_no_sections(self):
        self.assertEqual(self.mapper.section_users, {})
        self.mapper.map_users()
        self.assertEqual(self.mapper.section_users, {})

    def test_map_users_response_empty(self):
        """If no STAFF_ID, then continue, and ignore record"""
        profile = ProfileFactory()
        profile.section_code = "SEC"
        profile.save()
        data = {
            "ORG_UNIT_NAME": "UNICEF",
            "STAFF_ID": None,
            "MANAGER_ID": "",
            "ORG_UNIT_CODE": "101",
            "VENDOR_CODE": "202",
            "STAFF_EMAIL": "map@example.com",
        }

        self.assertEqual(self.mapper.section_users, {})
        mock_request = Mock()
        mock_request.get().json.return_value = json.dumps([data])
        mock_request.get().status_code = 200
        self.assertFalse(self.mapper.section_users, {})
        with patch("users.tasks.requests", mock_request):
            self.mapper.map_users()
        self.assertEqual(self.mapper.section_users, {})

    def test_map_users_no_user(self):
        """If not able to find a matching user on STAFF_ID value,
        continue and ignore the record
        """
        profile = ProfileFactory()
        profile.section_code = "SEC"
        profile.save()
        data = {
            "ORG_UNIT_NAME": "UNICEF",
            "STAFF_ID": "404",
            "MANAGER_ID": "",
            "ORG_UNIT_CODE": "101",
            "VENDOR_CODE": "202",
            "STAFF_EMAIL": "map@example.com",
        }

        self.assertEqual(self.mapper.section_users, {})
        mock_request = Mock()
        mock_request.get().json.return_value = json.dumps([data])
        mock_request.get().status_code = 200
        self.assertFalse(self.mapper.section_users, {})
        with patch("users.tasks.requests", mock_request):
            self.mapper.map_users()
        self.assertEqual(self.mapper.section_users, {})

    def test_map_users(self):
        """If user is found, ensure section_users is updated"""
        profile = ProfileFactory()
        profile.section_code = "SEC"
        profile.staff_id = profile.user.pk
        profile.save()
        data = {
            "ORG_UNIT_NAME": "UNICEF",
            "STAFF_ID": profile.staff_id,
            "MANAGER_ID": "",
            "ORG_UNIT_CODE": "101",
            "VENDOR_CODE": "202",
            "STAFF_EMAIL": "map@example.com",
            "STAFF_POST_NO": "123",
        }
        mock_request = Mock()
        mock_request.get().json.return_value = json.dumps([data])
        mock_request.get().status_code = 200
        self.assertFalse(self.mapper.section_users, {})
        with patch("users.tasks.requests", mock_request):
            self.mapper.map_users()
        self.assertEqual(
            self.mapper.section_users,
            {profile.user.pk: profile.user}
        )


@skip("Issues with using public schema")
class TestSyncUsers(FastTenantTestCase):
    @classmethod
    def setUpTestData(cls):
        cls.mock_log = Mock()

    def test_sync(self):
        mock_sync = Mock()
        with patch("users.tasks.VisionSyncLog", self.mock_log):
            with patch("users.tasks.sync_users_remote", mock_sync):
                tasks.sync_users()
        self.assertEqual(mock_sync.call_count, 1)
        self.assertTrue(self.mock_log.call_count(), 1)
        self.assertTrue(self.mock_log.save.call_count(), 1)

    def test_sync_exception(self):
        mock_sync = Mock(side_effect=Exception)
        with patch("users.tasks.VisionSyncLog", self.mock_log):
            with patch("users.tasks.sync_users_remote", mock_sync):
                with self.assertRaises(VisionException):
                    tasks.sync_users()
        self.assertTrue(self.mock_log.call_count(), 1)
        self.assertTrue(self.mock_log.save.call_count(), 1)


@skip("Issues with using public schema")
class TestMapUsers(FastTenantTestCase):
    @classmethod
    def setUpTestMethod(cls):
        cls.mock_log = Mock()

    def test_map(self):
        profile = ProfileFactory()
        profile.section_code = "SEC"
        profile.staff_id = profile.user.pk
        profile.save()
        data = {
            "ORG_UNIT_NAME": "UNICEF",
            "STAFF_ID": profile.staff_id,
            "MANAGER_ID": "",
            "ORG_UNIT_CODE": "101",
            "VENDOR_CODE": "202",
            "STAFF_EMAIL": "map@example.com",
            "STAFF_POST_NO": "123",
        }
        mock_request = Mock()
        mock_request.get().json.return_value = json.dumps([data])
        mock_request.get().status_code = 200
        with patch("users.tasks.VisionSyncLog", self.mock_log):
            with patch("users.tasks.requests", mock_request):
                tasks.map_users()
        self.assertTrue(self.mock_log.call_count(), 1)
        self.assertTrue(self.mock_log.save.call_count(), 1)

    def test_map_exception(self):
        mock_mapper = Mock(side_effect=Exception)
        with patch("users.tasks.VisionSyncLog", self.mock_log):
            with patch("users.tasks.UserMapper", mock_mapper):
                with self.assertRaises(VisionException):
                    tasks.map_users()
        self.assertTrue(self.mock_log.call_count(), 1)
        self.assertTrue(self.mock_log.save.call_count(), 1)


class TestUserSynchronizer(FastTenantTestCase):
    @classmethod
    def setUpTestData(cls):
        cls.synchronizer = tasks.UserSynchronizer(
            "GetOrgChartUnitsInfo_JSON",
            "end"
        )

    def setUp(self):
        super(TestUserSynchronizer, self).setUp()
        self.record = {
            "ORG_UNIT_NAME": "UNICEF",
            "STAFF_ID": "123",
            "MANAGER_ID": "321",
            "ORG_UNIT_CODE": "101",
            "VENDOR_CODE": "202",
            "STAFF_EMAIL": "staff@example.com",
        }

    def test_init(self):
        synchronizer = tasks.UserSynchronizer(
            "GetOrgChartUnitsInfo_JSON",
            "end"
        )
        self.assertEqual(
            synchronizer.url,
            "{}/GetOrgChartUnitsInfo_JSON/end".format(
                settings.VISION_URL
            )
        )
        self.assertEqual(
            synchronizer.required_keys,
            tasks.UserSynchronizer.REQUIRED_KEYS_MAP[
                "GetOrgChartUnitsInfo_JSON"
            ]
        )

    def test_get_json_no_data(self):
        self.assertEqual(
            self.synchronizer._get_json(VISION_NO_DATA_MESSAGE),
            "{}"
        )

    def test_get_json(self):
        data = {"test": "data"}
        self.assertEqual(self.synchronizer._get_json(data), data)

    def test_filter_records_no_key(self):
        """If key is not in the record provided then False"""
        self.assertFalse(self.synchronizer._filter_records([{}]))

    def test_filter_records_staff_email(self):
        """Ensure STAFF_EMAIL has a value"""
        self.record["STAFF_EMAIL"] = ""
        self.assertFalse(self.synchronizer._filter_records([self.record]))

    def test_filter_records(self):
        self.assertTrue(self.synchronizer._filter_records([self.record]))

    def test_load_records(self):
        mock_request = Mock()
        mock_request.get().json.return_value = self.record
        mock_request.get().status_code = 200
        with patch("users.tasks.requests", mock_request):
            res = self.synchronizer._load_records()
        self.assertEqual(res, self.record)

    def test_load_records_exception(self):
        mock_request = Mock()
        mock_request.get().status_code = 403
        with patch("users.tasks.requests", mock_request):
            with self.assertRaises(VisionException):
                self.synchronizer._load_records()

    def test_convert_records(self):
        self.assertEqual(self.synchronizer._convert_records('{}'), {})

    def test_response(self):
        mock_request = Mock()
        mock_request.get().json.return_value = json.dumps([self.record])
        mock_request.get().status_code = 200
        with patch("users.tasks.requests", mock_request):
            self.assertEqual(self.synchronizer.response, [self.record])<|MERGE_RESOLUTION|>--- conflicted
+++ resolved
@@ -17,11 +17,6 @@
 from users.models import Section, User, UserProfile
 from users.tests.factories import (
     CountryFactory,
-<<<<<<< HEAD
-    GroupFactory,
-=======
-    SectionFactory,
->>>>>>> 6156f791
     ProfileFactory,
     SectionFactory,
     UserFactory,
@@ -32,11 +27,7 @@
 class TestUserMapper(FastTenantTestCase):
     @classmethod
     def setUpTestData(cls):
-<<<<<<< HEAD
-        cls.group = GroupFactory(name='UNICEF User')
-=======
         cls.group, _ = Group.objects.get_or_create(name="UNICEF User")
->>>>>>> 6156f791
 
     def setUp(self):
         super(TestUserMapper, self).setUp()
