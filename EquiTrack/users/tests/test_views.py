from __future__ import unicode_literals

import json

from django.core.urlresolvers import reverse
from django.contrib.auth import get_user_model
from django.contrib.auth.models import Permission
from rest_framework import status
from tenant_schemas.test.client import TenantClient
from unittest import skip

<<<<<<< HEAD
from EquiTrack.factories import CountryFactory, GroupFactory, OfficeFactory, SectionFactory, UserFactory
from EquiTrack.tests.cases import APITenantTestCase
from publics.tests.factories import BusinessAreaFactory
=======
from EquiTrack.tests.mixins import APITenantTestCase
from EquiTrack.tests.cases import EToolsTenantTestCase
from publics.tests.factories import PublicsBusinessAreaFactory
>>>>>>> fc29c693
from users.models import Group, User, UserProfile
from users.tests.factories import (
    CountryFactory,
    GroupFactory,
    OfficeFactory,
    SectionFactory,
    UserFactory,
)


class TestUserAuthAPIView(APITenantTestCase):
    def test_get(self):
        self.user = UserFactory()
        response = self.forced_auth_req(
            "get",
            reverse("user-api-profile"),
            user=self.user
        )
        self.assertEqual(response.status_code, status.HTTP_200_OK)
        self.assertEqual(response.data["id"], self.user.pk)


class TestChangeUserCountry(APITenantTestCase):
    @classmethod
    def setUpTestData(cls):
        cls.unicef_staff = UserFactory(is_staff=True)

    def setUp(self):
        super(TestChangeUserCountry, self).setUp()
        self.url = reverse("country-change")

    def test_post(self):
        self.unicef_staff.profile.countries_available.add(
            self.unicef_staff.profile.country
        )
        response = self.forced_auth_req(
            "post",
            self.url,
            user=self.unicef_staff,
            data={"country": self.unicef_staff.profile.country.pk}
        )
        self.assertEqual(response.status_code, status.HTTP_204_NO_CONTENT)

    def test_post_invalid_country(self):
        response = self.forced_auth_req(
            "post",
            self.url,
            user=self.unicef_staff,
            data={"country": 404}
        )
        self.assertEqual(response.status_code, status.HTTP_400_BAD_REQUEST)

    def test_post_country_forbidden(self):
        country = CountryFactory()
        response = self.forced_auth_req(
            "post",
            self.url,
            user=self.unicef_staff,
            data={"country": country.pk}
        )
        self.assertEqual(response.status_code, status.HTTP_403_FORBIDDEN)


class TestSectionViews(APITenantTestCase):
    @classmethod
    def setUpTestData(cls):
        cls.unicef_staff = UserFactory(is_staff=True)
        cls.url = '/api/sections/'

    def test_api_section_list_values(self):
        s1 = SectionFactory()
        s2 = SectionFactory()
        response = self.forced_auth_req(
            'get',
            self.url,
            user=self.unicef_staff,
            data={"values": "{},{}".format(s1.id, s2.id)}
        )
        # Returns empty set - figure out public schema testing
        self.assertEqual(response.status_code, status.HTTP_200_OK)

    def test_api_sections_detail(self):
        response = self.forced_auth_req(
            'get',
            self.url,
            user=self.unicef_staff
        )
        self.assertEqual(response.status_code, status.HTTP_200_OK)


class TestOfficeViews(APITenantTestCase):
    @classmethod
    def setUpTestData(cls):
        cls.unicef_staff = UserFactory(is_staff=True)
        cls.url = '/api/offices/'

    def test_api_office_list_values(self):
        o1 = OfficeFactory()
        o2 = OfficeFactory()
        response = self.forced_auth_req(
            'get',
            self.url,
            user=self.unicef_staff,
            data={"values": "{},{}".format(o1.id, o2.id)}
        )
        # Returns empty set - figure out public schema testing
        self.assertEqual(response.status_code, status.HTTP_200_OK)

    def test_api_offices_detail(self):
        response = self.forced_auth_req(
            'get',
            self.url,
            user=self.unicef_staff,
        )
        self.assertEqual(response.status_code, status.HTTP_200_OK)


class TestUserViews(APITenantTestCase):
    @classmethod
    def setUpTestData(cls):
        cls.unicef_staff = UserFactory(is_staff=True)
        cls.unicef_superuser = UserFactory(is_superuser=True)
        cls.partnership_manager_user = UserFactory(is_staff=True)
        cls.group = GroupFactory()
        cls.partnership_manager_user.groups.add(cls.group)

    def test_api_users_list(self):
        response = self.forced_auth_req('get', '/api/users/', user=self.unicef_staff)

        self.assertEqual(response.status_code, status.HTTP_200_OK)
        self.assertEqual(len(response.data), get_user_model().objects.count())

    def test_users_api_list_values(self):
        response = self.forced_auth_req(
            'get',
            '/users/api/',
            user=self.unicef_staff,
            data={"values": "{},{}".format(self.partnership_manager_user.id, self.unicef_superuser.id)}
        )
        self.assertEqual(response.status_code, status.HTTP_200_OK)
        self.assertEqual(len(response.data), 1)

    def test_users_api(self):
        response = self.forced_auth_req(
            'get',
            '/users/api/',
            user=self.unicef_staff,
        )
        self.assertEqual(response.status_code, status.HTTP_200_OK)
        self.assertEqual(len(response.data), 2)

    def test_api_users_list_values_bad(self):
        response = self.forced_auth_req(
            'get',
            '/users/api/',
            user=self.unicef_staff,
            data={"values": '1],2fg'}
        )

        self.assertEqual(response.status_code, status.HTTP_400_BAD_REQUEST)
        self.assertEqual(response.data, [u'Query parameter values are not integers'])

    @skip('How to create new schemas?')
    def test_business_area_code(self):
        workspace = CountryFactory(schema_name='test1', business_area_code='0001')
        workspace_override = CountryFactory(schema_name='test2', business_area_code='0002')
        workspace_invalid_business_area = CountryFactory(schema_name='test3', business_area_code='0003')

        business_area_0001 = PublicsBusinessAreaFactory(code='0001')
        business_area_0002 = PublicsBusinessAreaFactory(code='0002')

        profile = self.unicef_staff.profile

        # Check if no country set
        response = self.forced_auth_req('get', '/users/api/profile/', user=self.unicef_staff)
        response_json = json.loads(response.rendered_content)

        self.assertEqual(response_json['t2f']['business_area'], None)

        # Check if country set
        profile.country = workspace
        profile.save()
        response = self.forced_auth_req('get', '/users/api/profile/', user=self.unicef_staff)
        response_json = json.loads(response.rendered_content)

        self.assertEqual(response_json['t2f']['business_area'], business_area_0001.id)

        # Check if country override set
        profile.country_override = workspace_override
        profile.save()
        response = self.forced_auth_req('get', '/users/api/profile/', user=self.unicef_staff)
        response_json = json.loads(response.rendered_content)

        self.assertEqual(response_json['t2f']['business_area'], business_area_0002.id)

        # Check if no matching business area found
        profile.country_override = workspace_invalid_business_area
        profile.save()
        response = self.forced_auth_req('get', '/users/api/profile/', user=self.unicef_staff)
        response_json = json.loads(response.rendered_content)

        self.assertEqual(response_json['t2f']['business_area'], None)


class TestMyProfileAPIView(APITenantTestCase):
    def setUp(self):
        super(TestMyProfileAPIView, self).setUp()
        self.unicef_staff = UserFactory(is_staff=True)
        self.unicef_superuser = UserFactory(is_superuser=True)
        self.url = reverse("myprofile-detail")

    def test_get(self):
        response = self.forced_auth_req(
            "get",
            self.url,
            user=self.unicef_staff,
        )
        self.assertEqual(response.status_code, status.HTTP_200_OK)
        self.assertEqual(
            response.data["name"],
            self.unicef_staff.get_full_name()
        )

    def test_get_no_profile(self):
        """Ensure profile is created for user, if it does not exist"""
        user = UserFactory()
        UserProfile.objects.get(user=user).delete()
        self.assertFalse(UserProfile.objects.filter(user=user).exists())
        response = self.forced_auth_req(
            "get",
            self.url,
            user=self.unicef_staff,
        )
        self.assertEqual(response.status_code, status.HTTP_200_OK)
        self.assertEqual(response.data["name"], user.get_full_name())
        self.assertFalse(UserProfile.objects.filter(user=user).exists())

    def test_patch(self):
        self.assertNotEqual(
            self.unicef_staff.profile.oic,
            self.unicef_superuser
        )
        data = {
            "oic": self.unicef_superuser.id,
        }
        response = self.forced_auth_req(
            'patch',
            self.url,
            user=self.unicef_staff,
            data=data
        )

        self.assertEqual(response.status_code, status.HTTP_200_OK)
        self.assertEqual(response.data["oic"], self.unicef_superuser.id)

        response = self.forced_auth_req(
            'get',
            self.url,
            user=self.unicef_staff,
        )

        self.assertEqual(response.status_code, status.HTTP_200_OK)
        self.assertEqual(response.data["oic"], self.unicef_superuser.id)


class TestUsersDetailAPIView(APITenantTestCase):
    @classmethod
    def setUpTestData(cls):
        cls.unicef_staff = UserFactory(is_staff=True)

    def test_get_not_staff(self):
        user = UserFactory()
        response = self.forced_auth_req(
            "get",
            reverse("user-detail", args=[self.unicef_staff.pk]),
            user=user,
        )
        self.assertEqual(response.status_code, status.HTTP_200_OK)
        self.assertEqual(response.data["user_id"], str(self.unicef_staff.pk))

    def test_get(self):
        user = UserFactory()
        response = self.forced_auth_req(
            "get",
            reverse("user-detail", args=[user.pk]),
            user=self.unicef_staff,
        )
        self.assertEqual(response.status_code, status.HTTP_200_OK)
        self.assertEqual(response.data["user_id"], str(user.pk))

    def test_get_not_found(self):
        response = self.forced_auth_req(
            "get",
            reverse("user-detail", args=[404]),
            user=self.unicef_staff,
        )
        self.assertEqual(response.status_code, status.HTTP_200_OK)
        self.assertEqual(response.data, {})


<<<<<<< HEAD
class TestProfileEdit(APITenantTestCase):
=======
class TestProfileEdit(EToolsTenantTestCase):
    @classmethod
    def setUpTestData(cls):
        cls.client = TenantClient(cls.tenant)

>>>>>>> fc29c693
    def setUp(self):
        super(TestProfileEdit, self).setUp()
        self.url = reverse("user_profile")

    def test_get_non_staff(self):
        user = UserFactory()
        self.client.force_login(user)
        response = self.client.get(self.url)
        self.assertEqual(response.status_code, status.HTTP_200_OK)
        self.assertTemplateUsed(response, "users/profile.html")

    def test_get_staff(self):
        user = UserFactory(is_staff=True)
        self.client.force_login(user)
        response = self.client.get(self.url)
        self.assertEqual(response.status_code, status.HTTP_200_OK)
        self.assertTemplateUsed(response, "users/profile.html")

    @skip("Issue with office/section not being available")
    def test_post(self):
        user = UserFactory(is_staff=True)
        self.client.force_login(user)
        response = self.client.post(
            self.url,
            data={
                "guid": "123",
                "office": "",
                "section": "",
                "job_title": "New Job",
                "phone_number": "123-546-7890",
            }
        )
        self.assertEqual(response.status_code, status.HTTP_200_OK)
        self.assertTemplateUsed(response, "users/profile.html")
        profile = UserProfile.objects.get(user=user)
        self.assertEqual(profile.job_title, "New Job")
        self.assertEqual(profile.phone_number, "123-546-7890")


class TestGroupViewSet(APITenantTestCase):
    @classmethod
    def setUpTestData(cls):
        cls.unicef_staff = UserFactory(is_staff=True)

    def setUp(self):
        super(TestGroupViewSet, self).setUp()
        self.url = "/api/groups/"

    def test_get(self):
        group = Group.objects.first()
        response = self.forced_auth_req(
            "get",
            self.url,
            user=self.unicef_staff,
        )
        self.assertEqual(response.status_code, status.HTTP_200_OK)
        self.assertEqual(response.data[0]["id"], str(group.pk))

    def test_api_groups_list(self):
        response = self.forced_auth_req(
            'get',
            self.url,
            user=self.unicef_staff,
        )
        self.assertEqual(response.status_code, status.HTTP_200_OK)

    def test_post(self):
        """Ensure group object is created"""
        name = "New Group"
        response = self.forced_auth_req(
            "post",
            self.url,
            user=self.unicef_staff,
            data={"name": name}
        )
        self.assertEqual(response.status_code, status.HTTP_201_CREATED)
        self.assertTrue(Group.objects.filter(name=name).exists())

    def test_post_permission(self):
        """Ensure group object is created and associated with
        permissions provided
        """
        name = "New Group"
        permission = Permission.objects.first()
        response = self.forced_auth_req(
            "post",
            self.url,
            user=self.unicef_staff,
            data={
                "name": name,
                "permissions": [permission.pk]
            }
        )
        self.assertEqual(response.status_code, status.HTTP_201_CREATED)
        self.assertTrue(Group.objects.filter(name=name).exists())
        group = Group.objects.get(name=name)
        self.assertIn(permission, group.permissions.all())


class TestUserViewSet(APITenantTestCase):
    @classmethod
    def setUpTestData(cls):
        cls.unicef_staff = UserFactory(is_staff=True)
        cls.unicef_superuser = UserFactory(is_superuser=True)
        cls.partnership_manager_user = UserFactory(is_staff=True)
        cls.group = GroupFactory()
        cls.partnership_manager_user.groups.add(cls.group)

    def setUp(self):
        super(TestUserViewSet, self).setUp()
        self.url = "/api/users/"

    def test_api_users_list(self):
        response = self.forced_auth_req(
            'get',
            self.url,
            user=self.unicef_staff,
        )
        self.assertEqual(response.status_code, status.HTTP_200_OK)
        self.assertEqual(len(response.data), User.objects.count())

    def test_api_users_list_managers(self):
        response = self.forced_auth_req(
            'get',
            self.url,
            user=self.unicef_staff,
            data={"partnership_managers": True}
        )
        self.assertEqual(response.status_code, status.HTTP_200_OK)
        self.assertEqual(len(response.data), 1)

    def test_minimal_verbosity(self):
        response = self.forced_auth_req(
            'get',
            self.url,
            user=self.unicef_superuser,
            data={'verbosity': 'minimal'},
        )
        response_json = json.loads(response.rendered_content)
        self.assertEqual(len(response_json), 1)

    def test_post(self):
        """Ensure user object is created"""
        username = "new@example.com"
        response = self.forced_auth_req(
            "post",
            self.url,
            user=self.unicef_staff,
            data={
                "username": username,
                "profile": {
                    "guid": "123",
                    "country": None,
                    "office": None,
                    "section": None,
                    "job_title": "New Job",
                    "phone_number": "123-546-7890",
                    "country_override": None,
                }
            }
        )
        self.assertEqual(response.status_code, status.HTTP_201_CREATED)
        self.assertTrue(User.objects.filter(username=username).exists())

    def test_post_with_groups(self):
        """Ensure user object is created, and associated with groups"""
        username = "new@example.com"
        response = self.forced_auth_req(
            "post",
            self.url,
            user=self.unicef_staff,
            data={
                "username": username,
                "profile": {
                    "guid": "123",
                    "country": None,
                    "office": None,
                    "section": None,
                    "job_title": "New Job",
                    "phone_number": "123-546-7890",
                    "country_override": None,
                },
                "groups": [self.group.pk]
            }
        )
        self.assertEqual(response.status_code, status.HTTP_201_CREATED)
        self.assertTrue(User.objects.filter(username=username).exists())
        user_created = User.objects.get(username=username)
        self.assertIn(self.group, user_created.groups.all())<|MERGE_RESOLUTION|>--- conflicted
+++ resolved
@@ -9,15 +9,8 @@
 from tenant_schemas.test.client import TenantClient
 from unittest import skip
 
-<<<<<<< HEAD
-from EquiTrack.factories import CountryFactory, GroupFactory, OfficeFactory, SectionFactory, UserFactory
 from EquiTrack.tests.cases import APITenantTestCase
-from publics.tests.factories import BusinessAreaFactory
-=======
-from EquiTrack.tests.mixins import APITenantTestCase
-from EquiTrack.tests.cases import EToolsTenantTestCase
 from publics.tests.factories import PublicsBusinessAreaFactory
->>>>>>> fc29c693
 from users.models import Group, User, UserProfile
 from users.tests.factories import (
     CountryFactory,
@@ -318,15 +311,11 @@
         self.assertEqual(response.data, {})
 
 
-<<<<<<< HEAD
 class TestProfileEdit(APITenantTestCase):
-=======
-class TestProfileEdit(EToolsTenantTestCase):
     @classmethod
     def setUpTestData(cls):
         cls.client = TenantClient(cls.tenant)
 
->>>>>>> fc29c693
     def setUp(self):
         super(TestProfileEdit, self).setUp()
         self.url = reverse("user_profile")
