--- conflicted
+++ resolved
@@ -350,14 +350,13 @@
         response_json = json.loads(response.rendered_content)
         self.assertEqual(len(response_json), 2)
 
-<<<<<<< HEAD
     def test_retrieve_user_countries(self):
         response = self.forced_auth_req('get', reverse('user-country-details'), user=self.unicef_user)
         self.assertEqual(response.status_code, status.HTTP_200_OK)
         self.assertEqual(len(response.data), 1)
 
         self.assertEqual(self.unicef_user.profile.country.name, response.data[0]['name'])
-=======
+
 
 class TestCountryView(APITenantTestCase):
     def test_get(self):
@@ -555,5 +554,4 @@
         self.assertEqual(response.status_code, status.HTTP_201_CREATED)
         self.assertTrue(User.objects.filter(username=username).exists())
         user_created = User.objects.get(username=username)
-        self.assertIn(group, user_created.groups.all())
->>>>>>> 5c0015d6
+        self.assertIn(group, user_created.groups.all())