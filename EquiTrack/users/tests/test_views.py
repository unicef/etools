--- conflicted
+++ resolved
@@ -56,13 +56,8 @@
     def test_api_users_list(self):
         response = self.forced_auth_req('get', '/api/v2/users/', user=self.unicef_staff)
 
-<<<<<<< HEAD
         self.assertEquals(response.status_code, status.HTTP_200_OK)
         self.assertEquals(len(response.data), 2)
-=======
-        self.assertEqual(response.status_code, status.HTTP_200_OK)
-        self.assertEqual(len(response.data), 3)
->>>>>>> 590f783b
 
     def test_api_users_list_values(self):
         response = self.forced_auth_req(
@@ -74,19 +69,6 @@
         self.assertEqual(response.status_code, status.HTTP_200_OK)
         self.assertEqual(len(response.data), 1)
 
-<<<<<<< HEAD
-=======
-    def test_api_users_list_values(self):
-        response = self.forced_auth_req(
-            'get',
-            '/api/users/',
-            user=self.unicef_staff,
-            data={"values": "{},{}".format(self.partnership_manager_user.id, self.unicef_superuser.id)}
-        )
-        self.assertEqual(response.status_code, status.HTTP_200_OK)
-        self.assertEqual(len(response.data), 2)
-
->>>>>>> 590f783b
     def test_api_users_list_values_bad(self):
         response = self.forced_auth_req(
             'get',
@@ -106,13 +88,8 @@
             data={"partnership_managers": True}
         )
 
-<<<<<<< HEAD
         self.assertEquals(response.status_code, status.HTTP_200_OK)
         self.assertEquals(len(response.data), 2)
-=======
-        self.assertEqual(response.status_code, status.HTTP_200_OK)
-        self.assertEqual(len(response.data), 1)
->>>>>>> 590f783b
 
     def test_api_groups_list(self):
         response = self.forced_auth_req('get', '/api/groups/', user=self.unicef_staff)
