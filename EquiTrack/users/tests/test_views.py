--- conflicted
+++ resolved
@@ -11,11 +11,8 @@
 from EquiTrack.factories import CountryFactory, GroupFactory, OfficeFactory, SectionFactory, UserFactory
 from EquiTrack.tests.mixins import APITenantTestCase, FastTenantTestCase
 from publics.tests.factories import BusinessAreaFactory
-<<<<<<< HEAD
-from rest_framework import status
+from users.models import Group, User, UserProfile
 from users.serializers_v3 import AP_ALLOWED_COUNTRIES
-=======
-from users.models import Group, User, UserProfile
 
 
 class TestUserAuthAPIView(APITenantTestCase):
@@ -66,7 +63,6 @@
             data={"country": country.pk}
         )
         self.assertEqual(response.status_code, status.HTTP_403_FORBIDDEN)
->>>>>>> 38c9a987
 
 
 class TestSectionViews(APITenantTestCase):
@@ -319,7 +315,7 @@
         self.assertNotIn(self.unicef_staff.profile.country.name, AP_ALLOWED_COUNTRIES)
         response = self.forced_auth_req(
             'get',
-            '/api/v3/users/profile/',
+            reverse("users_v3:myprofile-detail"),
             user=self.unicef_staff,
         )
 
@@ -332,7 +328,7 @@
         self.assertIn(self.unicef_staff.profile.country.name, AP_ALLOWED_COUNTRIES)
         response = self.forced_auth_req(
             'get',
-            '/api/v3/users/profile/',
+            reverse("users_v3:myprofile-detail"),
             user=self.unicef_staff,
         )
 
