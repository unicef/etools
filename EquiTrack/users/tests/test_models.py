from __future__ import absolute_import, division, print_function, unicode_literals

from django.contrib.auth import get_user_model
from django.test import SimpleTestCase
from django.utils import six

from EquiTrack.tests.cases import BaseTenantTestCase
from users import models
from users.tests.factories import (
    CountryFactory,
    OfficeFactory,
    ProfileFactory,
    SectionFactory,
    UserFactory,
)


class TestWorkspaceCounter(BaseTenantTestCase):
    @classmethod
    def setUpTestData(cls):
        cls.counter = models.WorkspaceCounter.objects.first()

    def test_unicode(self):
        self.assertEqual(six.text_type(self.counter), self.counter.workspace.name)

    def test_get_next_value_invalid_counter_type(self):
        with self.assertRaises(AttributeError):
            self.counter.get_next_value("wrong")

    def test_get_next_value(self):
        self.assertEqual(self.counter.travel_reference_number_counter, 1)
        self.counter.get_next_value("travel_reference_number_counter")
        counter_update = models.WorkspaceCounter.objects.get(
            pk=self.counter.pk
        )
        self.assertEqual(counter_update.travel_reference_number_counter, 2)


class TestOffice(BaseTenantTestCase):
    def test_unicode(self):
        o = models.Office(name="office")
        self.assertEqual(six.text_type(o), "office")


class TestSection(BaseTenantTestCase):
    def test_unicode(self):
        s = models.Section(name="section")
        self.assertEqual(six.text_type(s), "section")


class TestUserProfileModel(BaseTenantTestCase):
    @classmethod
    def setUpTestData(cls):
        cls.user = UserFactory(
            email="user@example.com",
            first_name="First",
            last_name="Last",
        )

    def test_email(self):
        p = models.UserProfile(user=self.user)
        self.assertEqual(p.email(), "user@example.com")

    def test_first_name(self):
        p = models.UserProfile(user=self.user)
        self.assertEqual(p.first_name(), "First")

    def test_last_name(self):
        p = models.UserProfile(user=self.user)
        self.assertEqual(p.last_name(), "Last")

    def test_custom_update_user_is_staff_no_group(self):
        profile = ProfileFactory()
        self.assertFalse(profile.user.is_staff)
        res = models.UserProfile.custom_update_user(profile.user, {}, None)
        self.assertTrue(res)
        profile_updated = models.UserProfile.objects.get(pk=profile.pk)
        self.assertTrue(profile_updated.user.is_staff)

    def test_custom_update_user_country_not_found(self):
        profile = ProfileFactory()
        res = models.UserProfile.custom_update_user(
            profile.user,
            {"businessAreaCode": "404"},
            None
        )
        self.assertFalse(res)

    def test_save_staff_id(self):
        profile = ProfileFactory()
        profile.staff_id = ""
        profile.save()
        self.assertIsNone(profile.staff_id)

    def test_save_vendor_number(self):
        profile = ProfileFactory()
        profile.vendor_number = ""
        profile.save()
        self.assertIsNone(profile.vendor_number)


class TestUserModel(BaseTenantTestCase):

    def test_create_user(self):
        user = UserFactory(
            profile__job_title='Chief Tea Maker'
        )
        self.assertTrue(
            'Chief Tea Maker',
            user.profile.job_title
        )

    def test_conversion_to_string(self):
        '''Exercise converting instances to string.'''
        user = UserFactory(first_name='Pel\xe9', last_name='Arantes do Nascimento')
        self.assertEqual(six.text_type(user), 'Pel\xe9 Arantes do Nascimento')


<<<<<<< HEAD
class TestStrUnicode(TestCase):
=======
class TestCreatePartnerUser(BaseTenantTestCase):
    def test_created_false(self):
        """If 'created' param passed in is False then do nothing"""
        user = models.User(email="new@example.com")
        models.create_partner_user(None, user, created=False)
        self.assertFalse(
            models.User.objects.filter(email="new@example.com").exists()
        )

    def test_not_created(self):
        """If user exists already, and so not created, then nothing happens

        Ensuring no exception occurs
        """
        user = UserFactory(email="new@example.com", username="new@example.com")
        models.create_partner_user(None, user, True)
        self.assertTrue(
            models.UserProfile.objects.filter(user=user).exists()
        )

    def test_create(self):
        user = models.User(
            email="new@example.com",
            first_name="First",
            last_name="Last",
        )
        models.create_partner_user(None, user, True)
        self.assertTrue(
            models.User.objects.filter(email="new@example.com").exists()
        )
        self.assertTrue(models.UserProfile.objects.filter(
            user__email="new@example.com"
        ).exists())


class TestDeletePartnerRelationship(BaseTenantTestCase):
    def test_delete(self):
        profile = ProfileFactory()
        profile.partner_staff_member = profile.user.pk
        profile.save()
        models.delete_partner_relationship(None, profile.user)
        profile_updated = models.UserProfile.objects.get(pk=profile.pk)
        self.assertIsNone(profile_updated.partner_staff_member)
        user = models.User.objects.get(pk=profile.user.pk)
        self.assertFalse(user.is_active)

    def test_delete_exception(self):
        """Exceptions are silently ignored, no changes saved"""
        user = UserFactory()
        self.assertTrue(user.is_active)
        self.assertIsNone(models.delete_partner_relationship(None, user))
        user_updated = models.User.objects.get(pk=user.pk)
        self.assertTrue(user_updated.is_active)


class TestStrUnicode(SimpleTestCase):
>>>>>>> e625f812
    '''Ensure calling six.text_type() on model instances returns the right text.'''
    def test_country(self):
        instance = CountryFactory.build(name='xyz')
        self.assertEqual(six.text_type(instance), u'xyz')

        instance = CountryFactory.build(name=u'Magyarorsz\xe1g')
        self.assertEqual(six.text_type(instance), u'Magyarorsz\xe1g')

    def test_workspace_counter(self):
        instance = models.WorkspaceCounter()
        instance.workspace = CountryFactory.build(name='xyz')
        self.assertEqual(six.text_type(instance), u'xyz')

        instance = models.WorkspaceCounter()
        instance.workspace = CountryFactory.build(name=u'Magyarorsz\xe1g')
        self.assertEqual(six.text_type(instance), u'Magyarorsz\xe1g')

    def test_office(self):
        instance = OfficeFactory.build(name='xyz')
        self.assertEqual(six.text_type(instance), u'xyz')

        instance = OfficeFactory.build(name=u'Magyarorsz\xe1g')
        self.assertEqual(six.text_type(instance), u'Magyarorsz\xe1g')

    def test_section(self):
        instance = SectionFactory.build(name='xyz')
        self.assertEqual(six.text_type(instance), u'xyz')

        instance = SectionFactory.build(name=u'Magyarorsz\xe1g')
        self.assertEqual(six.text_type(instance), u'Magyarorsz\xe1g')

    def test_user_profile(self):
        UserModel = get_user_model()
        user = UserModel(first_name='Sviatoslav', last_name='')
        instance = models.UserProfile()
        instance.user = user
        self.assertEqual(six.text_type(instance), u'User profile for Sviatoslav')

        user = UserModel(first_name=u'Sventoslav\u016d')
        instance = models.UserProfile()
        instance.user = user
        self.assertEqual(six.text_type(instance), u'User profile for Sventoslav\u016d')<|MERGE_RESOLUTION|>--- conflicted
+++ resolved
@@ -116,9 +116,6 @@
         self.assertEqual(six.text_type(user), 'Pel\xe9 Arantes do Nascimento')
 
 
-<<<<<<< HEAD
-class TestStrUnicode(TestCase):
-=======
 class TestCreatePartnerUser(BaseTenantTestCase):
     def test_created_false(self):
         """If 'created' param passed in is False then do nothing"""
@@ -175,7 +172,6 @@
 
 
 class TestStrUnicode(SimpleTestCase):
->>>>>>> e625f812
     '''Ensure calling six.text_type() on model instances returns the right text.'''
     def test_country(self):
         instance = CountryFactory.build(name='xyz')
