from __future__ import unicode_literals
import sys
from unittest import skipIf, TestCase

from django.contrib.auth import get_user_model

<<<<<<< HEAD
=======
from EquiTrack.factories import (
    CountryFactory,
    OfficeFactory,
    ProfileFactory,
    SectionFactory,
    UserFactory,
)
>>>>>>> 56bedee6
from EquiTrack.tests.mixins import FastTenantTestCase as TenantTestCase
from users import models
from users.tests.factories import ProfileFactory, UserFactory


class TestWorkspaceCounter(TenantTestCase):
    @classmethod
    def setUpTestData(cls):
        cls.counter = models.WorkspaceCounter.objects.first()

    def test_unicode(self):
        self.assertEqual(unicode(self.counter), self.counter.workspace.name)

    def test_get_next_value_invalid_counter_type(self):
        with self.assertRaises(AttributeError):
            self.counter.get_next_value("wrong")

    def test_get_next_value(self):
        self.assertEqual(self.counter.travel_reference_number_counter, 1)
        self.counter.get_next_value("travel_reference_number_counter")
        counter_update = models.WorkspaceCounter.objects.get(
            pk=self.counter.pk
        )
        self.assertEqual(counter_update.travel_reference_number_counter, 2)


class TestOffice(TenantTestCase):
    def test_unicode(self):
        o = models.Office(name="office")
        self.assertEqual(unicode(o), "office")


class TestSection(TenantTestCase):
    def test_unicode(self):
        s = models.Section(name="section")
        self.assertEqual(unicode(s), "section")


class TestUserProfileModel(TenantTestCase):
    @classmethod
    def setUpTestData(cls):
        cls.user = UserFactory(
            email="user@example.com",
            first_name="First",
            last_name="Last",
        )

    def test_email(self):
        p = models.UserProfile(user=self.user)
        self.assertEqual(p.email(), "user@example.com")

    def test_first_name(self):
        p = models.UserProfile(user=self.user)
        self.assertEqual(p.first_name(), "First")

    def test_last_name(self):
        p = models.UserProfile(user=self.user)
        self.assertEqual(p.last_name(), "Last")

    def test_custom_update_user_is_staff_no_group(self):
        profile = ProfileFactory()
        self.assertFalse(profile.user.is_staff)
        res = models.UserProfile.custom_update_user(profile.user, {}, None)
        self.assertTrue(res)
        profile_updated = models.UserProfile.objects.get(pk=profile.pk)
        self.assertTrue(profile_updated.user.is_staff)

    def test_custom_update_user_country_not_found(self):
        profile = ProfileFactory()
        res = models.UserProfile.custom_update_user(
            profile.user,
            {"businessAreaCode": "404"},
            None
        )
        self.assertFalse(res)

    def test_save_staff_id(self):
        profile = ProfileFactory()
        profile.staff_id = ""
        profile.save()
        self.assertIsNone(profile.staff_id)

    def test_save_vendor_number(self):
        profile = ProfileFactory()
        profile.vendor_number = ""
        profile.save()
        self.assertIsNone(profile.vendor_number)


class TestUserModel(TenantTestCase):

    def test_create_user(self):
        user = UserFactory(
            profile__job_title='Chief Tea Maker'
        )
        self.assertTrue(
            'Chief Tea Maker',
            user.profile.job_title
        )

    def test_conversion_to_string(self):
        '''Exercise converting instances to string.'''
        user = UserFactory(first_name='Pel\xe9', last_name='Arantes do Nascimento')
        self.assertEqual(unicode(user), 'Pel\xe9 Arantes do Nascimento')


class TestCreatePartnerUser(TenantTestCase):
    def test_created_false(self):
        """If 'created' param passed in is False then do nothing"""
        user = models.User(email="new@example.com")
        models.create_partner_user(None, user, created=False)
        self.assertFalse(
            models.User.objects.filter(email="new@example.com").exists()
        )

    def test_not_created(self):
        """If user exists already, and so not created, then nothing happens

        Ensuring no exception occurs
        """
        user = UserFactory(email="new@example.com", username="new@example.com")
        models.create_partner_user(None, user, True)
        self.assertTrue(
            models.UserProfile.objects.filter(user=user).exists()
        )

    def test_create(self):
        user = models.User(
            email="new@example.com",
            first_name="First",
            last_name="Last",
        )
        models.create_partner_user(None, user, True)
        self.assertTrue(
            models.User.objects.filter(email="new@example.com").exists()
        )
        self.assertTrue(models.UserProfile.objects.filter(
            user__email="new@example.com"
        ).exists())


class TestDeletePartnerRelationship(TenantTestCase):
    def test_delete(self):
        profile = ProfileFactory()
        profile.partner_staff_member = profile.user.pk
        profile.save()
        models.delete_partner_relationship(None, profile.user)
        profile_updated = models.UserProfile.objects.get(pk=profile.pk)
        self.assertIsNone(profile_updated.partner_staff_member)
        user = models.User.objects.get(pk=profile.user.pk)
        self.assertFalse(user.is_active)

    def test_delete_exception(self):
        """Exceptions are silently ignored, no changes saved"""
        user = UserFactory()
        self.assertTrue(user.is_active)
        self.assertIsNone(models.delete_partner_relationship(None, user))
        user_updated = models.User.objects.get(pk=user.pk)
        self.assertTrue(user_updated.is_active)


@skipIf(sys.version_info.major == 3, "This test can be deleted under Python 3")
class TestStrUnicode(TestCase):
    '''Ensure calling str() on model instances returns UTF8-encoded text and unicode() returns unicode.'''
    def test_country(self):
        instance = CountryFactory.build(name=b'xyz')
        self.assertEqual(str(instance), b'xyz')
        self.assertEqual(unicode(instance), u'xyz')

        instance = CountryFactory.build(name=u'Magyarorsz\xe1g')
        self.assertEqual(str(instance), b'Magyarorsz\xc3\xa1g')
        self.assertEqual(unicode(instance), u'Magyarorsz\xe1g')

    def test_workspace_counter(self):
        instance = models.WorkspaceCounter()
        instance.workspace = CountryFactory.build(name=b'xyz')
        self.assertEqual(str(instance), b'xyz')
        self.assertEqual(unicode(instance), u'xyz')

        instance = models.WorkspaceCounter()
        instance.workspace = CountryFactory.build(name=u'Magyarorsz\xe1g')
        self.assertEqual(str(instance), b'Magyarorsz\xc3\xa1g')
        self.assertEqual(unicode(instance), u'Magyarorsz\xe1g')

    def test_office(self):
        instance = OfficeFactory.build(name=b'xyz')
        self.assertEqual(str(instance), b'xyz')
        self.assertEqual(unicode(instance), u'xyz')

        instance = OfficeFactory.build(name=u'Magyarorsz\xe1g')
        self.assertEqual(str(instance), b'Magyarorsz\xc3\xa1g')
        self.assertEqual(unicode(instance), u'Magyarorsz\xe1g')

    def test_section(self):
        instance = SectionFactory.build(name=b'xyz')
        self.assertEqual(str(instance), b'xyz')
        self.assertEqual(unicode(instance), u'xyz')

        instance = SectionFactory.build(name=u'Magyarorsz\xe1g')
        self.assertEqual(str(instance), b'Magyarorsz\xc3\xa1g')
        self.assertEqual(unicode(instance), u'Magyarorsz\xe1g')

    def test_user_profile(self):
        UserModel = get_user_model()
        user = UserModel(first_name=b'Sviatoslav', last_name='')
        instance = models.UserProfile()
        instance.user = user
        self.assertEqual(str(instance), b'User profile for Sviatoslav')
        self.assertEqual(unicode(instance), u'User profile for Sviatoslav')

        user = UserModel(first_name=u'Sventoslav\u016d')
        instance = models.UserProfile()
        instance.user = user
        self.assertEqual(str(instance), b'User profile for Sventoslav\xc5\xad')
        self.assertEqual(unicode(instance), u'User profile for Sventoslav\u016d')<|MERGE_RESOLUTION|>--- conflicted
+++ resolved
@@ -1,22 +1,19 @@
 from __future__ import unicode_literals
+
 import sys
 from unittest import skipIf, TestCase
 
 from django.contrib.auth import get_user_model
 
-<<<<<<< HEAD
-=======
-from EquiTrack.factories import (
+from EquiTrack.tests.mixins import FastTenantTestCase as TenantTestCase
+from users import models
+from users.tests.factories import (
     CountryFactory,
     OfficeFactory,
     ProfileFactory,
     SectionFactory,
     UserFactory,
 )
->>>>>>> 56bedee6
-from EquiTrack.tests.mixins import FastTenantTestCase as TenantTestCase
-from users import models
-from users.tests.factories import ProfileFactory, UserFactory
 
 
 class TestWorkspaceCounter(TenantTestCase):
