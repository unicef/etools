--- conflicted
+++ resolved
@@ -6,14 +6,9 @@
 from django.core.management import call_command
 from django.core.management.base import CommandError
 
-<<<<<<< HEAD
-from EquiTrack.factories import CurrencyFactory
-from EquiTrack.tests.cases import EToolsTenantTestCase
-=======
 from EquiTrack.tests.cases import BaseTenantTestCase
 from publics.tests.factories import PublicsCurrencyFactory
 from users.models import Country
->>>>>>> b108d670
 
 
 class TestAddCountry(BaseTenantTestCase):
@@ -24,4 +19,9 @@
         name = "test"
         PublicsCurrencyFactory(code="USD")
         with self.assertRaisesRegexp(CommandError, "Can't create tenant"):
-            call_command("add_country", name)+            call_command("add_country", name)
+
+    def test_command_exception(self):
+        country = Country.objects.first()
+        with self.assertRaisesRegexp(CommandError, "Currency matching query"):
+            call_command("add_country", country.name)