from django.contrib.auth import get_user_model
from django.contrib.auth.models import Group
from django.db import connection
from django.shortcuts import get_object_or_404
from django.views.generic import FormView, RedirectView
from rest_framework import mixins, permissions, status, viewsets
from rest_framework.exceptions import ValidationError
from rest_framework.generics import ListAPIView, RetrieveAPIView, RetrieveUpdateAPIView
from rest_framework.permissions import IsAdminUser, IsAuthenticated
from rest_framework.response import Response
from rest_framework.views import APIView

from audit.models import Auditor
<<<<<<< HEAD
from tpm.models import ThirdPartyMonitor
from users.serializers import MinimalUserSerializer
=======
>>>>>>> 747810f1
from users.forms import ProfileForm
from users.models import Country, Office, Section, UserProfile
from users.serializers import (
    CountrySerializer, GroupSerializer, MinimalUserSerializer, OfficeSerializer, ProfileRetrieveUpdateSerializer,
    SectionSerializer, SimpleProfileSerializer, SimpleUserSerializer, UserCreationSerializer, UserSerializer,)


class UserAuthAPIView(RetrieveAPIView):
    # TODO: Consider removing now use JWT
    model = get_user_model()
    serializer_class = UserSerializer

    def get_object(self, queryset=None, **kwargs):
        user = self.request.user
        return user


class ChangeUserCountryView(APIView):
    """
    Allows a user to switch country context if they have access to more than one
    """
    # TODO: We need allow any staff user that has access to more then one country
    permission_classes = (permissions.IsAdminUser,)

    ERROR_MESSAGES = {
        'country_does_not_exist': 'The Country that you are attempting to switch to does not exist',
        'access_to_country_denied': 'You do not have access to the country you are trying to switch to'
    }

    def post(self, request, format=None):
        try:
            country = Country.objects.get(id=request.data.get('country'))
        except Country.DoesNotExist:
            return Response(self.ERROR_MESSAGES['country_does_not_exist'],
                            status=status.HTTP_400_BAD_REQUEST)

        if country not in request.user.profile.countries_available.all():
            return Response(self.ERROR_MESSAGES['access_to_country_denied'],
                            status=status.HTTP_403_FORBIDDEN)

        else:
            request.user.profile.country = country
            request.user.profile.country_override = country
            request.user.profile.save()
            return Response(status=status.HTTP_204_NO_CONTENT)


class UsersView(ListAPIView):
    """
    Gets a list of Unicef Staff users in the current country.
    Country is determined by the currently logged in user.
    """
    model = UserProfile
    serializer_class = SimpleProfileSerializer

    def get_queryset(self):
        user = self.request.user
        user_ids = self.request.query_params.get("values", None)
        if user_ids:
            try:
                user_ids = [int(x) for x in user_ids.split(",")]
            except ValueError:
                raise ValidationError("Query parameter values are not integers")
            else:
                return self.model.objects.filter(
                    user__id__in=user_ids,
                    user__is_staff=True
                ).order_by('user__first_name')

        return self.model.objects.filter(
            country=user.profile.country,
            user__is_staff=True
        ).order_by('user__first_name')


class CountryView(ListAPIView):
    """
    Gets a list of Unicef Staff users in the current country.
    Country is determined by the currently logged in user.
    """
    model = Country
    serializer_class = CountrySerializer

    def get_queryset(self):
        user = self.request.user
        return self.model.objects.filter(
            name=user.profile.country.name,
        )


class MyProfileAPIView(RetrieveUpdateAPIView):
    """
    Updates a UserProfile object
    """
    queryset = UserProfile.objects.all()
    serializer_class = ProfileRetrieveUpdateSerializer
    permission_classes = (IsAuthenticated, )

    def get_object(self):
        """
        Always returns current user's profile
        """
        try:
            obj = self.request.user.profile
        except AttributeError:
            self.request.user.save()
            obj = self.request.user.profile

        obj = get_object_or_404(UserProfile, user__id=self.request.user.id)
        # May raise a permission denied
        self.check_object_permissions(self.request, obj)
        return obj


class UsersDetailAPIView(RetrieveAPIView):
    """
    Retrieve a User in the current country
    """
    queryset = UserProfile.objects.all()
    serializer_class = SimpleProfileSerializer

    def retrieve(self, request, pk=None):
        """
        Returns a UserProfile object for this PK
        """
        data = None
        try:
            queryset = self.queryset.get(user__id=pk)
            serializer = self.serializer_class(queryset)
            data = serializer.data
        except UserProfile.DoesNotExist:
            data = {}
        return Response(
            data,
            status=status.HTTP_200_OK
        )


class ProfileEdit(FormView):

    template_name = 'users/profile.html'
    form_class = ProfileForm
    success_url = 'complete'

    def get_context_data(self, **kwargs):
        context = super(ProfileEdit, self).get_context_data(**kwargs)
        context.update({
            'office_list': connection.tenant.offices.all().order_by('name'),
            'section_list': connection.tenant.sections.all().order_by('name')
        })
        return context

    def form_valid(self, form):
        # This method is called when valid form data has been POSTed.
        # It should return an HttpResponse.
        profile, created = UserProfile.objects.get_or_create(
            user=self.request.user
        )
        profile.office = form.cleaned_data['office']
        profile.section = form.cleaned_data['section']
        profile.job_title = form.cleaned_data['job_title']
        profile.phone_number = form.cleaned_data['phone_number']
        profile.save()
        return super(ProfileEdit, self).form_valid(form)

    def get_initial(self):
        """  Returns the initial data to use for forms on this view.  """
        initial = super(ProfileEdit, self).get_initial()
        try:
            profile = self.request.user.profile
            initial['office'] = profile.office
            initial['section'] = profile.section
            initial['job_title'] = profile.job_title
            initial['phone_number'] = profile.phone_number
        except UserProfile.DoesNotExist:
            pass
        return initial


class GroupViewSet(mixins.RetrieveModelMixin,
                   mixins.ListModelMixin,
                   mixins.CreateModelMixin,
                   viewsets.GenericViewSet):
    """
    Returns a list of all User Groups
    """
    queryset = Group.objects.all()
    serializer_class = GroupSerializer
    permission_classes = (IsAdminUser,)

    def create(self, request, *args, **kwargs):
        """
        Add a User Group
        :return: JSON
        """
        serializer = self.get_serializer(data=request.data)
        serializer.is_valid(raise_exception=True)

        permissions = request.data['permissions']
        serializer.instance = serializer.save()
        data = serializer.data

        try:
            for perm in permissions:
                serializer.instance.permissions.add(perm)
            serializer.save()
        except Exception:
            pass

        headers = self.get_success_headers(serializer.data)
        return Response(data, status=status.HTTP_201_CREATED,
                        headers=headers)


class UserViewSet(mixins.RetrieveModelMixin,
                  mixins.ListModelMixin,
                  mixins.CreateModelMixin,
                  viewsets.GenericViewSet):
    """
    Returns a list of all Users
    """
    queryset = get_user_model().objects.all()
    serializer_class = UserCreationSerializer
    permission_classes = (IsAdminUser,)

    def get_queryset(self):
        # we should only return workspace users.
        queryset = super(UserViewSet, self).get_queryset()
        queryset = queryset.prefetch_related('profile', 'groups', 'user_permissions')
        # Filter for Partnership Managers only
        driver_qps = self.request.query_params.get("drivers", "")
        if driver_qps.lower() == "true":
            queryset = queryset.filter(groups__name='Driver')

        filter_param = self.request.query_params.get("partnership_managers", "")
        if filter_param.lower() == "true":
            queryset = queryset.filter(groups__name="Partnership Manager")

        if "values" in self.request.query_params.keys():
            # Used for ghost data - filter in all(), and return straight away.
            try:
                ids = [int(x) for x in self.request.query_params.get("values").split(",")]
            except ValueError:
                raise ValidationError("ID values must be integers")
            else:
                queryset = queryset.filter(id__in=ids)

        return queryset

    def list(self, request, *args, **kwargs):
        queryset = self.filter_queryset(self.get_queryset())
        queryset = queryset.filter(groups__name="UNICEF User")
        filter_param = self.request.query_params.get("all", "")
        if filter_param.lower() != "true":
            queryset = queryset.filter(profile__country=self.request.user.profile.country)

        def get_serializer(*args, **kwargs):
            if request.GET.get('verbosity') == 'minimal':
                serializer_cls = MinimalUserSerializer
            else:
                serializer_cls = SimpleUserSerializer

            return serializer_cls(*args, **kwargs)

        page = self.paginate_queryset(queryset)
        if page is not None:
            serializer = get_serializer(page, many=True, context=self.get_serializer_context())
            return self.get_paginated_response(serializer.data)

        serializer = get_serializer(queryset, many=True, context=self.get_serializer_context())
        return Response(serializer.data)

    def create(self, request, *args, **kwargs):

        serializer = self.get_serializer(data=request.data)
        serializer.is_valid(raise_exception=True)

        groups = request.data['groups']

        serializer.instance = serializer.save()
        data = serializer.data

        try:
            for grp in groups:
                serializer.instance.groups.add(grp)

            serializer.save()
        except Exception:
            pass

        headers = self.get_success_headers(serializer.data)
        return Response(data, status=status.HTTP_201_CREATED,
                        headers=headers)


class OfficeViewSet(mixins.RetrieveModelMixin,
                    mixins.ListModelMixin,
                    mixins.CreateModelMixin,
                    viewsets.GenericViewSet):
    """
    Returns a list of all Offices
    """
    serializer_class = OfficeSerializer
    permission_classes = (IsAdminUser,)

    def get_queryset(self):
        queryset = Office.objects.all()
        if "values" in self.request.query_params.keys():
            # Used for ghost data - filter in all(), and return straight away.
            try:
                ids = [int(x) for x in self.request.query_params.get("values").split(",")]
            except ValueError:
                raise ValidationError("ID values must be integers")
            else:
                queryset = queryset.filter(id__in=ids)
        return queryset


class SectionViewSet(mixins.RetrieveModelMixin,
                     mixins.ListModelMixin,
                     mixins.CreateModelMixin,
                     viewsets.GenericViewSet):
    """
    Returns a list of all Sections
    """
    serializer_class = SectionSerializer
    permission_classes = (IsAdminUser,)

    def get_queryset(self):
        queryset = Section.objects.all()
        if "values" in self.request.query_params.keys():
            # Used for ghost data - filter in all(), and return straight away.
            try:
                ids = [int(x) for x in self.request.query_params.get("values").split(",")]
            except ValueError:
                raise ValidationError("ID values must be integers")
            else:
                queryset = queryset.filter(id__in=ids)
        return queryset


class ModuleRedirectView(RedirectView):
    url = '/dash/'
    permanent = False

    # TODO: Rewrite this ...
    def get_redirect_url(self, *args, **kwargs):
        if ThirdPartyMonitor.as_group() in self.request.user.groups.all():
            return '/tpm/'

        if Auditor.as_group() in self.request.user.groups.all():
            return '/ap/'

        return super(ModuleRedirectView, self).get_redirect_url(*args, **kwargs)<|MERGE_RESOLUTION|>--- conflicted
+++ resolved
@@ -11,11 +11,7 @@
 from rest_framework.views import APIView
 
 from audit.models import Auditor
-<<<<<<< HEAD
 from tpm.models import ThirdPartyMonitor
-from users.serializers import MinimalUserSerializer
-=======
->>>>>>> 747810f1
 from users.forms import ProfileForm
 from users.models import Country, Office, Section, UserProfile
 from users.serializers import (
