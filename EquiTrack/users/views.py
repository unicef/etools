__author__ = 'jcranwellward'

import string

from django.views.generic import FormView

from rest_framework import viewsets, mixins
from rest_framework.views import APIView
from rest_framework.generics import RetrieveAPIView, ListAPIView
from rest_framework import permissions
from rest_framework.response import Response
from rest_framework import status


from .permissions import IsSuperUser
from users.models import Office, Section
from reports.models import Sector
from .forms import ProfileForm
from .models import User, UserProfile, Country, Group
from .serializers import (
    UserSerializer,
    GroupSerializer,
    OfficeSerializer,
    SectionSerializer,
    UserCreationSerializer,
    SimpleProfileSerializer,
)


class UserAuthAPIView(RetrieveAPIView):
    # TODO: Consider removing now use JWT
    model = User
    serializer_class = UserSerializer

    def get_object(self, queryset=None, **kwargs):
        user = self.request.user
        q = self.request.GET.get('device_id', None)
        if q is not None:
            profile = user.profile
            profile.installation_id = string.replace(q, "_", "-")
            profile.save()
        return user


class ChangeUserCountryView(APIView):
    """
    Allows a user to switch country context if they have access to more than one
    """
    # TODO: We need allow any staff user that has access to more then one country
    permission_classes = (permissions.IsAdminUser,)

    ERROR_MESSAGES = {
        'country_does_not_exist': 'The Country that you are attempting to switch to does not exist',
        'access_to_country_denied': 'You do not have access to the country you are trying to switch to'
    }

    def post(self, request, format=None):
        try:
            country = Country.objects.get(id=request.data.get('country'))
        except Country.DoesNotExist:
            return Response(self.ERROR_MESSAGES['country_does_not_exist'],
                            status=status.HTTP_400_BAD_REQUEST)

        if country not in request.user.profile.countries_available.all():
            return Response(self.ERROR_MESSAGES['access_to_country_denied'],
                            status=status.HTTP_403_FORBIDDEN)

        else:
            request.user.profile.country = country
            request.user.profile.country_override = country
            request.user.profile.save()
            return Response(status=status.HTTP_204_NO_CONTENT)


class UsersView(ListAPIView):
    """
    Gets a list of Unicef Staff users in the current country.
    Country is determined by the currently logged in user.
    """
    model = UserProfile
    serializer_class = SimpleProfileSerializer

    def get_queryset(self):
        user = self.request.user
        return self.model.objects.filter(
            country=user.profile.country,
            user__is_staff=True
        ).order_by('user__first_name')


class ProfileEdit(FormView):

    template_name = 'users/profile.html'
    form_class = ProfileForm
    success_url = 'complete'

    def get_context_data(self, **kwargs):
        context = super(ProfileEdit, self).get_context_data(**kwargs)
        context.update({
            'office_list': Office.objects.all().order_by('name'),
            'section_list': Sector.objects.all().order_by('name')
        })
        return context

    def form_valid(self, form):
        # This method is called when valid form data has been POSTed.
        # It should return an HttpResponse.
        profile, created = UserProfile.objects.get_or_create(
            user=self.request.user
        )
        profile.office = form.cleaned_data['office']
        profile.section = form.cleaned_data['section']
        profile.job_title = form.cleaned_data['job_title']
        profile.phone_number = form.cleaned_data['phone_number']
        profile.save()
        return super(ProfileEdit, self).form_valid(form)

    def get_initial(self):
        """  Returns the initial data to use for forms on this view.  """
        initial = super(ProfileEdit, self).get_initial()
        try:
            profile = self.request.user.profile
            initial['office'] = profile.office
            initial['section'] = profile.section
            initial['job_title'] = profile.job_title
            initial['phone_number'] = profile.phone_number
        except UserProfile.DoesNotExist:
            pass
        return initial


class GroupViewSet(mixins.RetrieveModelMixin,
                           mixins.ListModelMixin,
                           mixins.CreateModelMixin,
                           viewsets.GenericViewSet):
    """
    Returns a list of all User Groups
    """
    queryset = Group.objects.all()
    serializer_class = GroupSerializer
    permission_classes = (IsSuperUser,)

    def create(self, request, *args, **kwargs):
        """
        Add a User Group
        :return: JSON
        """
        serializer = self.get_serializer(data=request.data)
        serializer.is_valid(raise_exception=True)

        permissions = request.data['permissions']
        serializer.instance = serializer.save()
        data = serializer.data

        try:
            for perm in permissions:
                serializer.instance.permissions.add(perm)
            serializer.save()
        except Exception:
            pass

        headers = self.get_success_headers(serializer.data)
        return Response(data, status=status.HTTP_201_CREATED,
                        headers=headers)


class UserViewSet(mixins.RetrieveModelMixin,
                  mixins.ListModelMixin,
<<<<<<< HEAD
=======
                  mixins.CreateModelMixin,
>>>>>>> 71a2ac21
                  viewsets.GenericViewSet):
    """
    Returns a list of all Users
    """
    queryset = User.objects.all()
    serializer_class = UserCreationSerializer
    permission_classes = (IsSuperUser,)
<<<<<<< HEAD
=======

    def create(self, request, *args, **kwargs):

        serializer = self.get_serializer(data=request.data)
        serializer.is_valid(raise_exception=True)

        groups = request.data['groups']

        serializer.instance = serializer.save()
        data = serializer.data

        try:
            for grp in groups:
                serializer.instance.groups.add(grp)

            serializer.save()
        except Exception:
            pass

        headers = self.get_success_headers(serializer.data)
        return Response(data, status=status.HTTP_201_CREATED,
                        headers=headers)
>>>>>>> 71a2ac21


class OfficeViewSet(mixins.RetrieveModelMixin,
                           mixins.ListModelMixin,
                           mixins.CreateModelMixin,
                           viewsets.GenericViewSet):
    """
    Returns a list of all Offices
    """
    queryset = Office.objects.all()
    serializer_class = OfficeSerializer
    permission_classes = (IsSuperUser,)


class SectionViewSet(mixins.RetrieveModelMixin,
                           mixins.ListModelMixin,
                           mixins.CreateModelMixin,
                           viewsets.GenericViewSet):
    """
    Returns a list of all Sections
    """
    queryset = Section.objects.all()
    serializer_class = SectionSerializer
    permission_classes = (IsSuperUser,)<|MERGE_RESOLUTION|>--- conflicted
+++ resolved
@@ -166,10 +166,7 @@
 
 class UserViewSet(mixins.RetrieveModelMixin,
                   mixins.ListModelMixin,
-<<<<<<< HEAD
-=======
                   mixins.CreateModelMixin,
->>>>>>> 71a2ac21
                   viewsets.GenericViewSet):
     """
     Returns a list of all Users
@@ -177,8 +174,6 @@
     queryset = User.objects.all()
     serializer_class = UserCreationSerializer
     permission_classes = (IsSuperUser,)
-<<<<<<< HEAD
-=======
 
     def create(self, request, *args, **kwargs):
 
@@ -201,7 +196,6 @@
         headers = self.get_success_headers(serializer.data)
         return Response(data, status=status.HTTP_201_CREATED,
                         headers=headers)
->>>>>>> 71a2ac21
 
 
 class OfficeViewSet(mixins.RetrieveModelMixin,
