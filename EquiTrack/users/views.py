--- conflicted
+++ resolved
@@ -5,25 +5,18 @@
 from django.views.generic import FormView
 
 from rest_framework.generics import RetrieveAPIView, ListAPIView
-<<<<<<< HEAD
+from rest_framework_csv import renderers as r
+
 
 from users.models import Office
 from reports.models import Sector
 from .forms import ProfileForm
 from .models import User, UserProfile
-from .serializers import UserSerializer, SimpleProfileSerializer
-=======
-from rest_framework_csv import renderers as r
-from registration.backends.default.views import (
-    RegistrationView,
+from .serializers import (
+    UserSerializer,
+    SimpleProfileSerializer,
+    UserCountryCSVSerializer,
 )
-
-from users.models import Office
-from reports.models import Sector
-from .forms import UnicefEmailRegistrationForm, ProfileForm
-from .models import EquiTrackRegistrationModel, User, UserProfile
-from .serializers import UserSerializer, SimpleProfileSerializer, UserCountryCSVSerializer
->>>>>>> ab71c9f3
 
 
 class UserAuthAPIView(RetrieveAPIView):
