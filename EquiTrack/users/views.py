--- conflicted
+++ resolved
@@ -1,24 +1,20 @@
 __author__ = 'jcranwellward'
+
+import string
+
+from django.http import HttpResponse
+from django.views.generic import TemplateView, FormView
 
 from rest_framework.generics import RetrieveAPIView
 from registration.backends.default.views import (
     RegistrationView,
 )
-import string
+
+from trips.models import Office
+from reports.models import Sector
 from .forms import UnicefEmailRegistrationForm, ProfileForm
 from .models import EquiTrackRegistrationModel, User
 from .serializers import UserSerializer
-<<<<<<< HEAD
-from django.views.generic import TemplateView, FormView
-from trips.models import Office
-from reports.models import Sector
-from django.http import HttpResponse
-
-
-
-=======
-import string
->>>>>>> 09575b41
 
 
 class EquiTrackRegistrationView(RegistrationView):
@@ -49,7 +45,6 @@
             profile = user.get_profile()
             profile.installation_id = string.replace(q, "_", "-")
             profile.save()
-<<<<<<< HEAD
         return user
 
 
@@ -98,6 +93,3 @@
         initial['job_title'] = profile.job_title
         initial['phone_number'] = profile.phone_number
         return initial
-=======
-        return user
->>>>>>> 09575b41
