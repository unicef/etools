--- conflicted
+++ resolved
@@ -3,10 +3,7 @@
 from django.db import connection
 from django.views.generic import FormView
 from django.contrib.auth.models import Group
-<<<<<<< HEAD
 from django.shortcuts import get_object_or_404
-=======
->>>>>>> d6f19ab8
 
 from rest_framework import viewsets, mixins
 from rest_framework.views import APIView
@@ -250,12 +247,8 @@
         queryset = super(UserViewSet, self).get_queryset()
         queryset = queryset.prefetch_related('profile', 'groups', 'user_permissions')
         # Filter for Partnership Managers only
-<<<<<<< HEAD
-        if "managers" in self.request.query_params.keys():
-=======
         filter_param = self.request.query_params.get("partnership_managers", "")
         if filter_param.lower() == "true":
->>>>>>> d6f19ab8
             manager_group = Group.objects.get(name="Partnership Manager")
             queryset = queryset.filter(groups__in=[manager_group])
         return queryset
