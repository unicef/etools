__author__ = 'jcranwellward'

from rest_framework import serializers

from .models import User, UserProfile


class UserProfileSerializer(serializers.ModelSerializer):

    office = serializers.CharField(source='office.name')
    section = serializers.CharField(source='section.name')
    country_name = serializers.CharField(source='country.name')

    class Meta:
        model = UserProfile
        exclude = (
            'id',
            'user',
        )


class SimpleProfileSerializer(serializers.ModelSerializer):

    user_id = serializers.CharField(source="user.id")
    email = serializers.CharField(source="user.email")
    full_name = serializers.SerializerMethodField()

    def get_full_name(self, obj):
        return obj.user.get_full_name()

    class Meta:
        model = UserProfile
        fields = (
            'user_id',
<<<<<<< HEAD
            'email',
            'full_name',
=======
            'full_name',
            'username',
            'email'
>>>>>>> 476ffe68
        )


class UserSerializer(serializers.ModelSerializer):

    # profile = serializers.SerializerMethodField('get_profile')
    # It is redundant to specify `get_profile` on SerializerMethodField
    # because it is the same as the default method name.
    profile = serializers.SerializerMethodField()

    def get_profile(self, user):
        return UserProfileSerializer(user.profile).data

    class Meta:
        model = User
        exclude = (
            'password',
            'groups',
            'user_permissions'
        )<|MERGE_RESOLUTION|>--- conflicted
+++ resolved
@@ -32,14 +32,9 @@
         model = UserProfile
         fields = (
             'user_id',
-<<<<<<< HEAD
-            'email',
-            'full_name',
-=======
             'full_name',
             'username',
             'email'
->>>>>>> 476ffe68
         )
 
 
