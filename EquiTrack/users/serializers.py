from django.contrib.auth import get_user_model
from rest_framework import serializers

from reports.models import Sector
from t2f.serializers.user_data import T2FUserDataSerializer
from users.models import Country, Group, Office, Section, UserProfile


class SimpleCountrySerializer(serializers.ModelSerializer):
    class Meta:
        model = Country
        fields = ('id', 'name', 'business_area_code')


class UserProfileSerializer(serializers.ModelSerializer):

    office = serializers.CharField(source='office.name')
    section = serializers.CharField(source='section.name')
    country_name = serializers.CharField(source='country.name')
    countries_available = SimpleCountrySerializer(many=True, read_only=True)

    class Meta:
        model = UserProfile
        exclude = (
            'id',
            'user',
        )


class SimpleProfileSerializer(serializers.ModelSerializer):

    user_id = serializers.CharField(source="user.id")
    email = serializers.CharField(source="user.email")
    full_name = serializers.SerializerMethodField()

    def get_full_name(self, obj):
        return obj.user.get_full_name()

    class Meta:
        model = UserProfile
        fields = (
            'user_id',
            'full_name',
            'username',
            'email'
        )


class GroupSerializer(serializers.ModelSerializer):
    class Meta:
        model = Group
        fields = ('id', 'name')


class ProfileRetrieveUpdateSerializer(serializers.ModelSerializer):
    countries_available = SimpleCountrySerializer(many=True, read_only=True)
    supervisor = serializers.CharField(read_only=True)
    groups = GroupSerializer(source="user.groups", read_only=True, many=True)
    supervisees = serializers.PrimaryKeyRelatedField(source='user.supervisee', many=True, read_only=True)
    name = serializers.CharField(source='user.get_full_name', read_only=True)

    class Meta:
        model = UserProfile
        fields = ('name', 'office', 'section', 'supervisor', 'countries_available',
                  'oic', 'groups', 'supervisees', 'job_title', 'phone_number')


class UserSerializer(serializers.ModelSerializer):
    profile = UserProfileSerializer(read_only=True)
    full_name = serializers.CharField(source='get_full_name')
    t2f = T2FUserDataSerializer(source='*')
    groups = GroupSerializer(many=True)

    class Meta:
        model = get_user_model()
        exclude = ('password', 'groups', 'user_permissions')


class UserProfileCreationSerializer(serializers.ModelSerializer):

    class Meta:
        model = UserProfile
        exclude = (
            'id',
            'user',
        )


class OfficeSerializer(serializers.ModelSerializer):
    class Meta:
        model = Office
        fields = "__all__"


class GroupSerializer(serializers.ModelSerializer):

    id = serializers.CharField(read_only=True)
    permissions = serializers.SerializerMethodField()

    def get_permissions(self, group):
        return [perm.id for perm in group.permissions.all()]

    def create(self, validated_data):
        try:
            group = Group.objects.create(**validated_data)

        except Exception as ex:
            raise serializers.ValidationError({'group': ex.message})

        return group

    class Meta:
        model = Group
        fields = (
            'id',
            'name',
            'permissions'
        )


class SimpleNestedProfileSerializer(serializers.ModelSerializer):
    class Meta:
        model = UserProfile
        fields = (
            'country',
        )


class SimpleUserSerializer(serializers.ModelSerializer):
    profile = SimpleNestedProfileSerializer()

    class Meta:
        model = get_user_model()
        fields = (
            'id',
            'username',
            'email',
            'is_superuser',
            'first_name',
            'last_name',
            'is_staff',
            'is_active',
            'profile'
        )


class MinimalUserSerializer(SimpleUserSerializer):
    name = serializers.CharField(source='get_full_name', read_only=True)

    class Meta:
        model = get_user_model()
        fields = ('id', 'name', 'first_name', 'last_name')


class UserCreationSerializer(serializers.ModelSerializer):

    id = serializers.CharField(read_only=True)
    groups = serializers.SerializerMethodField()
    user_permissions = serializers.SerializerMethodField()
    profile = UserProfileCreationSerializer()
    t2f = T2FUserDataSerializer(source='*', read_only=True)

    def get_groups(self, user):
        return [grp.id for grp in user.groups.all()]

    def get_user_permissions(self, user):
        return [perm.id for perm in user.user_permissions.all()]

    def create(self, validated_data):
        try:
            user_profile = validated_data.pop('profile')
        except KeyError:
            user_profile = {}

        try:
            countries = user_profile.pop('countries_available')
        except KeyError:
            countries = []

        try:
            user = get_user_model().objects.create(**validated_data)
            user.profile.country = user_profile['country']
            user.profile.office = user_profile['office']
            user.profile.section = user_profile['section']
            user.profile.partner_staff_member = 0
            user.profile.job_title = user_profile['job_title']
            user.profile.phone_number = user_profile['phone_number']
            user.profile.country_override = user_profile['country_override']
            user.profile.installation_id = user_profile['installation_id']
            for country in countries:
                user.profile.countries_available.add(country)

            user.save()
            user.profile.save()

        except Exception as ex:
            raise serializers.ValidationError({'user': ex.message})

        return user

    class Meta:
        model = get_user_model()
        fields = (
            'id',
            'username',
            'email',
            'is_superuser',
            'first_name',
            'last_name',
            'is_staff',
            'is_active',
            'groups',
            'user_permissions',
            'profile',
            't2f',
        )


class CountrySerializer(SimpleUserSerializer):
    local_currency_id = serializers.IntegerField(source='local_currency.id', read_only=True)
    local_currency_code = serializers.CharField(source='local_currency.code', read_only=True)

    class Meta:
        model = Country
        fields = (
<<<<<<< HEAD
            'id',
=======
>>>>>>> 5906f071
            'name',
            'latitude',
            'longitude',
            'initial_zoom',
<<<<<<< HEAD
            'local_currency_id',
            'local_currency_code',
            'business_area_code',
            'country_short_code',
=======
            'local_currency_id'
>>>>>>> 5906f071
        )<|MERGE_RESOLUTION|>--- conflicted
+++ resolved
@@ -1,9 +1,8 @@
 from django.contrib.auth import get_user_model
 from rest_framework import serializers
 
-from reports.models import Sector
 from t2f.serializers.user_data import T2FUserDataSerializer
-from users.models import Country, Group, Office, Section, UserProfile
+from users.models import Country, Group, Office, UserProfile
 
 
 class SimpleCountrySerializer(serializers.ModelSerializer):
@@ -223,20 +222,13 @@
     class Meta:
         model = Country
         fields = (
-<<<<<<< HEAD
-            'id',
-=======
->>>>>>> 5906f071
+            'id',
             'name',
             'latitude',
             'longitude',
             'initial_zoom',
-<<<<<<< HEAD
             'local_currency_id',
             'local_currency_code',
             'business_area_code',
             'country_short_code',
-=======
-            'local_currency_id'
->>>>>>> 5906f071
         )