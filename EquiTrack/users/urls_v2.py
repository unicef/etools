
<<<<<<< HEAD
from django.conf.urls import patterns, url
from django.views.generic import TemplateView
=======
from django.conf.urls import url

>>>>>>> 9052a53f
from .views import (
    ProfileEdit,
    ChangeUserCountryView,
    UsersDetailAPIView,
    MyProfileAPIView,
)
from .views_v2 import UsersListApiView


<<<<<<< HEAD
urlpatterns = patterns(
    '',
=======
urlpatterns = (
    url(r'^myprofile/$', MyProfileAPIView.as_view(), name="myprofile-detail"),
    url(r'^country/$', CountryView.as_view(http_method_names=['get']), name="country-detail"),
>>>>>>> 9052a53f

    # api
    url(r'^profile/$', MyProfileAPIView.as_view(http_method_names=['get', 'patch']), name="myprofile-detail"),
    url(r'^changecountry/$', ChangeUserCountryView.as_view(http_method_names=['post'])),
    url(r'^(?P<pk>[0-9]+)/$', UsersDetailAPIView.as_view(http_method_names=['get'])),
    url(r'^', UsersListApiView.as_view()),  # TODO: staff required , partners should not be able to hit this
)<|MERGE_RESOLUTION|>--- conflicted
+++ resolved
@@ -1,32 +1,14 @@
 
-<<<<<<< HEAD
-from django.conf.urls import patterns, url
-from django.views.generic import TemplateView
-=======
 from django.conf.urls import url
 
->>>>>>> 9052a53f
 from .views import (
-    ProfileEdit,
-    ChangeUserCountryView,
-    UsersDetailAPIView,
     MyProfileAPIView,
+    CountryView
 )
-from .views_v2 import UsersListApiView
 
 
-<<<<<<< HEAD
-urlpatterns = patterns(
-    '',
-=======
 urlpatterns = (
     url(r'^myprofile/$', MyProfileAPIView.as_view(), name="myprofile-detail"),
     url(r'^country/$', CountryView.as_view(http_method_names=['get']), name="country-detail"),
->>>>>>> 9052a53f
 
-    # api
-    url(r'^profile/$', MyProfileAPIView.as_view(http_method_names=['get', 'patch']), name="myprofile-detail"),
-    url(r'^changecountry/$', ChangeUserCountryView.as_view(http_method_names=['post'])),
-    url(r'^(?P<pk>[0-9]+)/$', UsersDetailAPIView.as_view(http_method_names=['get'])),
-    url(r'^', UsersListApiView.as_view()),  # TODO: staff required , partners should not be able to hit this
 )