import csv
import json
import logging

from django.conf import settings
from django.contrib.auth.models import Group
from django.core.exceptions import ObjectDoesNotExist
from django.db import IntegrityError, transaction
from django.db.models import Q

import requests
from celery.utils.log import get_task_logger

from EquiTrack.celery import app
from users.models import Country, Section, User, UserProfile
from vision.exceptions import VisionException
from vision.models import VisionSyncLog
from vision.vision_data_synchronizer import VISION_NO_DATA_MESSAGE

logger = get_task_logger(__name__)


class UserMapper(object):

    SPECIAL_FIELDS = ['country']
    REQUIRED_USER_FIELDS = [
        'givenName',
        'internetaddress',
        'mail',
        'sn'
    ]
    USER_FIELDS = [
        'dn',
        'upn',
        'displayName',
        'functionalTitle',
        'gender',
        'email',
        'givenName',
        'sn',
        'unicefBusinessAreaCode',
        'unicefSectionCode'
    ]
    ATTR_MAP = {
        'dn': 'dn',
        'mail': 'username',
        'internetaddress': 'email',
        'givenName': 'first_name',
        'sn': 'last_name',
        'telephoneNumber': 'phone_number',
        'unicefBusinessAreaCode': 'country',
        'unicefIndexNumber': 'staff_id',
        'unicefSectionCode': 'section_code',
        'functionalTitle': 'post_title'
    }

    def __init__(self):
        self.countries = {}
        self.sections = {}
        self.groups = {}
        self.section_users = {}
        self.groups['UNICEF User'] = Group.objects.get(name='UNICEF User')

    def _get_country(self, business_area_code):
        if not self.countries.get('UAT', None):
            self.countries['UAT'] = Country.objects.get(name='UAT')
        if business_area_code not in self.countries:
            self.countries[business_area_code] = Country.objects.filter(business_area_code=business_area_code).first()
        return self.countries[business_area_code] or self.countries['UAT']

    def _get_section(self, section_name, section_code):
        if not self.sections.get(section_name):
            self.sections[section_name], _ = Section.objects.get_or_create(name=section_name, code=section_code)
        return self.sections[section_name]

    def _set_simple_attr(self, obj, attr, cleaned_value):
        old_value = getattr(obj, attr)
        if cleaned_value != old_value:
            setattr(obj, attr, cleaned_value)
            return True

        return False

    def _set_special_attr(self, obj, attr, cleaned_value):

        if attr == 'country':
            # ONLY SYNC WORKSPACE IF IT HASN'T BEEN SET ALREADY
            if not obj.country_override:
                # cleaned value is actually business area code -> see mapper
                new_country = self._get_country(cleaned_value)
                if not obj.country == new_country:
                    obj.country = self._get_country(cleaned_value)
                    obj.countries_available.add(obj.country)
                    logger.info("Country Updated for {}".format(obj))
                    return True

        return False

    def _set_attribute(self, obj, attr, value):
        """Set an attribute of an object to a specific value.
        Return True if the attribute was changed and False otherwise.
        """
        # clean the value
        field = obj._meta.get_field(attr)
        if field.get_internal_type() == "CharField" and len(value) > field.max_length:
            cleaned_value = value[:field.max_length]
            logging.warn('The attribute "%s" was trimmed from "%s" to "%s"' %
                         (attr, value, cleaned_value))
        else:
            cleaned_value = value
        if cleaned_value == '':
            cleaned_value = None

        # if section code.. only take last 4 digits
        if cleaned_value and attr == 'section_code':
            cleaned_value = cleaned_value[-4:]

        if attr in self.SPECIAL_FIELDS:
            return self._set_special_attr(obj, attr, cleaned_value)

        return self._set_simple_attr(obj, attr, cleaned_value)

    @transaction.atomic
    def create_or_update_user(self, ad_user):
        logger.debug(ad_user.get('sn'), ad_user.get('givenName'))
        for field in self.REQUIRED_USER_FIELDS:
            if not ad_user.get(field, False):
                logger.info("User doesn't have the required fields {}".format(ad_user))
                return

<<<<<<< HEAD
        # TODO: MODIFY THIS TO USE THE GUID ON THE PROFILE INSTEAD OF EMAIL on the User
        user, created = User.objects.get_or_create(email=ad_user['internetaddress'],
                                                   username=ad_user['internetaddress'][:30])
=======
        # TODO: MODIFY THIS TO USER THE GUID ON THE PROFILE INSTEAD OF EMAIL on the USer
        user, created = User.objects.get_or_create(
            email=ad_user['internetaddress'],
            username=ad_user['internetaddress'][:User._meta.get_field('username').max_length])
>>>>>>> 3f9bd62d
        if created:
            user.set_unusable_password()

        try:
            profile = user.profile
        except ObjectDoesNotExist:
            logger.warning('No profile for user {}'.format(user))
            return

        profile_modified = False
        # TODO: user.is_staff should not be set for regular UNICEF users.. global refactor needed
        user_modified = False if user.is_staff and user.is_active else True
        # TODO: in the future see if ADFS returns somewhere whether users are active or not.
        user.is_staff = user.is_staff or True
        user.is_active = user.is_active or True

        if created:
            user.groups.add(self.groups['UNICEF User'])
            logger.info('Group added to user {}'.format(user))

        # most attributes are direct maps.
        for attr, attr_val in ad_user.iteritems():

            if hasattr(user, self.ATTR_MAP.get(attr, 'unusable_attr')):
                u_modified = self._set_attribute(
                    user, self.ATTR_MAP.get(attr, 'unusable_attr'), ad_user[attr]
                )
                user_modified = user_modified or u_modified

            if self.ATTR_MAP.get(attr, 'unusable_attr') not in ['email', 'first_name', 'last_name', 'username'] \
                    and hasattr(profile, self.ATTR_MAP.get(attr, 'unusable_attr')):
                modified = self._set_attribute(
                    profile, self.ATTR_MAP.get(attr, 'unusable_attr'), ad_user[attr]
                )
                profile_modified = profile_modified or modified
        try:
            if user_modified:
                logger.debug('saving modified user')
                user.save()
            if profile_modified:
                logger.debug('saving profile for: {}'.format(user))
                profile.save()
        except IntegrityError as e:
            logging.error('Integrity error on user: {} - exception {}'.format(user.email, e))

    def _set_supervisor(self, profile, manager_id):
        if not manager_id or manager_id == 'Vacant':
            return False
        if profile.supervisor and profile.supervisor.profile.staff_id == manager_id:
            return False

        try:
            supervisor = self.section_users.get(manager_id, User.objects.get(profile__staff_id=manager_id))
            self.section_users[manager_id] = supervisor
        except User.DoesNotExist:
            logger.warning("this user does not exist in the db to set as supervisor: {}".format(manager_id))
            return False

        profile.supervisor = supervisor
        return True

    def map_users(self):

        # get all section codes
        section_codes = UserProfile.objects.values_list('section_code', flat=True)\
            .exclude(Q(section_code__isnull=True) | Q(section_code=''))\
            .distinct()

        for code in section_codes:
            self.section_users = {}
            synchronizer = UserSynchronizer('GetOrgChartUnitsInfo_JSON', code)
            logger.info("Mapping for section {}".format(code))
            for in_user in synchronizer.response:
                # if the user has no staff id don't bother for supervisor
                if not in_user.get('STAFF_ID'):
                    continue
                # get user:
                try:
                    user = self.section_users.get(
                        in_user['STAFF_ID'],
                        User.objects.get(profile__staff_id=in_user['STAFF_ID'])
                    )
                    self.section_users[in_user['STAFF_ID']] = user
                except User.DoesNotExist:
                    logger.warning("this user does not exist in the db: {}".format(in_user['STAFF_EMAIL']))
                    continue

                profile_updated = self._set_attribute(user.profile, "post_number", in_user["STAFF_POST_NO"])
                profile_updated = self._set_attribute(
                    user.profile, "vendor_number", in_user["VENDOR_CODE"]) or profile_updated

                supervisor_updated = self._set_supervisor(user.profile, in_user["MANAGER_ID"])

                if profile_updated or supervisor_updated:
                    logger.info("saving profile for {}, supervisor updated: {}, profile updated: {}".format(
                        user, supervisor_updated, profile_updated))
                    user.profile.save()


def sync_users_remote():
    from storages.backends.azure_storage import AzureStorage
    storage = AzureStorage()
    user_sync = UserMapper()
    with storage.open('saml/etools.dat') as csvfile:
        reader = csv.DictReader(csvfile, delimiter='|')
        for row in reader:
            uni_row = {unicode(key, 'latin-1'): unicode(value, 'latin-1') for key, value in row.iteritems()}
            user_sync.create_or_update_user(uni_row)


@app.task
def sync_users():
    log = VisionSyncLog(
        country=Country.objects.get(schema_name="public"),
        handler_name='UserADSync'
    )
    try:
        sync_users_remote()
    except Exception as e:
        log.exception_message = e.message
        raise VisionException(message=e.message)
    finally:
        log.save()


@app.task
def map_users():
    log = VisionSyncLog(
        country=Country.objects.get(schema_name="public"),
        handler_name='UserSupervisorMapper'
    )
    try:
        user_sync = UserMapper()
        user_sync.map_users()
    except Exception as e:
        log.exception_message = e.message
        raise VisionException(message=e.message)
    finally:
        log.save()


def sync_users_local(n=20):
    user_sync = UserMapper()
    with open('/code/etools.dat') as csvfile:
        # with open('/Users/Rob/Downloads/users.dat') as csvfile:
        reader = csv.DictReader(csvfile, delimiter='|')
        i = 0
        for row in reader:
            i += 1
            if i == n:
                break
            uni_row = {unicode(key, 'latin-1'): unicode(value, 'latin-1') for key, value in row.iteritems()}
            user_sync.create_or_update_user(uni_row)


class UserSynchronizer(object):

    REQUIRED_KEYS_MAP = {
        'GetOrgChartUnitsInfo_JSON': (
            "ORG_UNIT_NAME",  # VARCHAR2	Vendor Name
            "STAFF_ID",  # VARCHAR2    Staff Id
            "MANAGER_ID",  # VARCHAR2    Manager Id
            "ORG_UNIT_CODE",  # VARCHAR2    Org Unit Code
            "VENDOR_CODE",  # VARCHAR2    Vendor code
            "STAFF_EMAIL"
        )
    }

    def __init__(self, endpoint_name, parameter):
        self.url = '{}/{}/{}'.format(
            settings.VISION_URL,
            endpoint_name,
            parameter
        )
        self.required_keys = self.REQUIRED_KEYS_MAP[endpoint_name]

    def _get_json(self, data):
        return '{}' if data == VISION_NO_DATA_MESSAGE else data

    def _filter_records(self, records):
        def is_valid_record(record):
            for key in self.required_keys:
                if key not in record:
                    return False
                if key == "STAFF_EMAIL" and not record[key]:
                    return False
            return True

        return filter(is_valid_record, records)

    def _load_records(self):
        logger.debug(self.url)
        response = requests.get(
            self.url,
            headers={'Content-Type': 'application/json'},
            auth=(settings.VISION_USER, settings.VISION_PASSWORD),
            verify=False
        )
        if response.status_code != 200:
            raise VisionException(
                message=('Load data failed! Http code: {}'.format(response.status_code))
            )

        return self._get_json(response.json())

    def _convert_records(self, records):
        return json.loads(records)

    @property
    def response(self):
        return self._filter_records(self._convert_records(self._load_records()))<|MERGE_RESOLUTION|>--- conflicted
+++ resolved
@@ -128,16 +128,10 @@
                 logger.info("User doesn't have the required fields {}".format(ad_user))
                 return
 
-<<<<<<< HEAD
-        # TODO: MODIFY THIS TO USE THE GUID ON THE PROFILE INSTEAD OF EMAIL on the User
-        user, created = User.objects.get_or_create(email=ad_user['internetaddress'],
-                                                   username=ad_user['internetaddress'][:30])
-=======
-        # TODO: MODIFY THIS TO USER THE GUID ON THE PROFILE INSTEAD OF EMAIL on the USer
+        # TODO: MODIFY THIS TO USE THE GUID ON THE PROFILE INSTEAD OF EMAIL on the USer
         user, created = User.objects.get_or_create(
             email=ad_user['internetaddress'],
             username=ad_user['internetaddress'][:User._meta.get_field('username').max_length])
->>>>>>> 3f9bd62d
         if created:
             user.set_unusable_password()
 
