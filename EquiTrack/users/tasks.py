from __future__ import absolute_import, division, print_function, unicode_literals

import csv
import json
from datetime import date

from django.conf import settings
from django.contrib.auth import get_user_model
from django.contrib.auth.models import Group
from django.core.exceptions import ObjectDoesNotExist
from django.core.mail.message import EmailMessage
from django.db import IntegrityError, transaction
from django.db.models import Q
from django.utils import six
from django.utils.encoding import force_text

import requests
from celery.utils.log import get_task_logger
from dateutil.relativedelta import relativedelta
from six import StringIO

from EquiTrack.celery import app
from users.models import Country, Section, UserProfile
from vision.exceptions import VisionException
from vision.models import VisionSyncLog
from vision.vision_data_synchronizer import VISION_NO_DATA_MESSAGE

logger = get_task_logger(__name__)


class UserMapper(object):

    KEY_ATTRIBUTE = 'internetaddress'

    SPECIAL_FIELDS = ['country']
    REQUIRED_USER_FIELDS = [
        'givenName',
        'internetaddress',
        'mail',
        'sn'
    ]
    USER_FIELDS = [
        'dn',
        'upn',
        'displayName',
        'functionalTitle',
        'gender',
        'email',
        'givenName',
        'sn',
        'unicefBusinessAreaCode',
        'unicefSectionCode'
    ]
    ATTR_MAP = {
        'dn': 'dn',
        'mail': 'username',
        'internetaddress': 'email',
        'givenName': 'first_name',
        'sn': 'last_name',
        'telephoneNumber': 'phone_number',
        'unicefBusinessAreaCode': 'country',
        'unicefIndexNumber': 'staff_id',
        'unicefSectionCode': 'section_code',
        'functionalTitle': 'post_title'
    }

    def __init__(self):
        self.countries = {}
        self.sections = {}
        self.groups = {}
        self.section_users = {}
        self.groups['UNICEF User'] = Group.objects.get(name='UNICEF User')

    def _get_country(self, business_area_code):
        if not self.countries.get('UAT', None):
            self.countries['UAT'] = Country.objects.get(name='UAT')
        if business_area_code not in self.countries:
            self.countries[business_area_code] = Country.objects.filter(business_area_code=business_area_code).first()
        return self.countries[business_area_code] or self.countries['UAT']

    def _get_section(self, section_name, section_code):
        if not self.sections.get(section_name):
            self.sections[section_name], _ = Section.objects.get_or_create(name=section_name, code=section_code)
        return self.sections[section_name]

    def _set_simple_attr(self, obj, attr, cleaned_value):
        old_value = getattr(obj, attr)
        if cleaned_value != old_value:
            setattr(obj, attr, cleaned_value)
            return True

        return False

    def _set_special_attr(self, obj, attr, cleaned_value):

        if attr == 'country':
            # ONLY SYNC WORKSPACE IF IT HASN'T BEEN SET ALREADY
            if not obj.country_override:
                # cleaned value is actually business area code -> see mapper
                new_country = self._get_country(cleaned_value)
                if not obj.country == new_country:
                    obj.country = self._get_country(cleaned_value)
                    obj.countries_available.add(obj.country)
                    logger.info(u"Country Updated for {}".format(obj))
                    return True

        return False

    def _set_attribute(self, obj, attr, value):
        """Set an attribute of an object to a specific value.
        Return True if the attribute was changed and False otherwise.
        """
        # clean the value
        field = obj._meta.get_field(attr)
        if type(value) == list:
            value = u'- '.join([str(val) for val in value])
        if field.get_internal_type() == "CharField" and value and len(value) > field.max_length:
            cleaned_value = value[:field.max_length]
            logger.warn(u'The attribute "%s" was trimmed from "%s" to "%s"' % (attr, value, cleaned_value))
        else:
            cleaned_value = value
        if cleaned_value == '':
            cleaned_value = None

        # if section code.. only take last 4 digits
        if cleaned_value and attr == 'section_code':
            cleaned_value = cleaned_value[-4:]

        if attr in self.SPECIAL_FIELDS:
            return self._set_special_attr(obj, attr, cleaned_value)

        return self._set_simple_attr(obj, attr, cleaned_value)

    @transaction.atomic
    def create_or_update_user(self, ad_user):
        logger.debug(ad_user.get(self.KEY_ATTRIBUTE))
        for field in self.REQUIRED_USER_FIELDS:
            if isinstance(field, str):
                if not ad_user.get(field, False):
                    logger.debug(u"User doesn't have the required fields {} missing".format(field))
                    return
            elif isinstance(field, tuple):
                allowed_values = field[1]
                if isinstance(allowed_values, str):
                    allowed_values = [allowed_values, ]

                if ad_user.get(field[0], False) not in allowed_values:
                    logger.debug(u"User is not in Unicef organization {}".format(field[1]))
                    return

        # TODO: MODIFY THIS TO USE THE GUID ON THE PROFILE INSTEAD OF EMAIL on the USer

        try:
            user, created = get_user_model().objects.get_or_create(
                email=ad_user[self.KEY_ATTRIBUTE],
                username=ad_user[self.KEY_ATTRIBUTE]
            )
            if created:
                user.set_unusable_password()

            try:
                profile = user.profile
            except ObjectDoesNotExist:
                logger.warning(u'No profile for user {}'.format(user))
                return

            profile_modified = False
            # TODO: user.is_staff should not be set for regular UNICEF users.. global refactor needed
            user_modified = False if user.is_staff and user.is_active else True
            # TODO: in the future see if ADFS returns somewhere whether users are active or not.
            # user.is_staff = user.is_staff or True
            # user.is_active = user.is_active or True

            if created:
                user.groups.add(self.groups['UNICEF User'])
                logger.info(u'Group added to user {}'.format(user))

            # most attributes are direct maps.
            for attr, attr_val in six.iteritems(ad_user):
                mapped_attribute = self.ATTR_MAP.get(attr, 'unusable_attr')
                value = ad_user[attr]

                if hasattr(user, mapped_attribute):
                    u_modified = self._set_attribute(user, mapped_attribute, value)
                    user_modified = user_modified or u_modified

                if mapped_attribute not in ['email', 'first_name', 'last_name', 'username'] \
                        and hasattr(profile, mapped_attribute):
                    modified = self._set_attribute(profile, mapped_attribute, value)
                    profile_modified = profile_modified or modified
            try:
                if user_modified:
                    logger.debug(u'saving modified user')
                    user.save()
                if profile_modified:
                    logger.debug(u'saving profile for: {}'.format(user))
                    profile.save()
            except IntegrityError as e:
                logger.exception(u'Integrity error on user: {} - exception {}'.format(user.email, e))
        except IntegrityError as e:
            logger.exception(u'Integrity error on user retrieving: {} - exception {}'.format(
                ad_user[self.KEY_ATTRIBUTE], e))

    def _set_supervisor(self, profile, manager_id):
        if not manager_id or manager_id == 'Vacant':
            return False
        if profile.supervisor and profile.supervisor.profile.staff_id == manager_id:
            return False

        try:
<<<<<<< HEAD
            supervisor = self.section_users.get(
                manager_id,
                get_user_model().objects.get(profile__staff_id=manager_id)
            )
=======
            supervisor = self.section_users.get(manager_id, User.objects.get(is_active=True,
                                                                             profile__staff_id=manager_id))
>>>>>>> 98aa730a
            self.section_users[manager_id] = supervisor
        except get_user_model().DoesNotExist:
            logger.warning(u"this user does not exist in the db to set as supervisor: {}".format(manager_id))
            return False

        profile.supervisor = supervisor
        return True

    def map_users(self):

        # get all section codes
        section_codes = UserProfile.objects.values_list('section_code', flat=True)\
            .exclude(Q(section_code__isnull=True) | Q(section_code=''))\
            .distinct()

        for code in section_codes:
            self.section_users = {}
            synchronizer = UserSynchronizer('GetOrgChartUnitsInfo_JSON', code)
            logger.info(u"Mapping for section {}".format(code))
            for in_user in synchronizer.response:
                # if the user has no staff id don't bother for supervisor
                if not in_user.get('STAFF_ID'):
                    continue
                # get user:
                try:
                    user = self.section_users.get(
                        in_user['STAFF_ID'],
                        get_user_model().objects.get(profile__staff_id=in_user['STAFF_ID'])
                    )
                    self.section_users[in_user['STAFF_ID']] = user
                except get_user_model().DoesNotExist:
                    logger.warning(u"this user does not exist in the db: {}".format(in_user['STAFF_EMAIL']))
                    continue

                profile_updated = self._set_attribute(user.profile, "post_number", in_user["STAFF_POST_NO"])
                profile_updated = self._set_attribute(
                    user.profile, "vendor_number", in_user["VENDOR_CODE"]) or profile_updated

                supervisor_updated = self._set_supervisor(user.profile, in_user["MANAGER_ID"])

                if profile_updated or supervisor_updated:
                    logger.info(u"saving profile for {}, supervisor updated: {}, profile updated: {}".format(
                        user, supervisor_updated, profile_updated))
                    user.profile.save()


class AzureUserMapper(UserMapper):
    KEY_ATTRIBUTE = 'userPrincipalName'

    REQUIRED_USER_FIELDS = [
        'givenName',
        'userPrincipalName',
        'mail',
        'surname',
        'userType',
        ('companyName', ['UNICEF', ]),
    ]

    ATTR_MAP = {
        'userPrincipalName': 'username',
        'mail': 'email',
        'givenName': 'first_name',
        'surname': 'last_name',
        'id': 'guid',
        'businessPhones': 'phone_number',
        'extension_f4805b4021f643d0aa596e1367d432f1_extensionAttribute1': 'country',
        'extension_f4805b4021f643d0aa596e1367d432f1_extensionAttribute2': 'staff_id',
        'jobTitle': 'post_title'
    }


def sync_users_remote():
    from storages.backends.azure_storage import AzureStorage
    storage = AzureStorage()
    user_sync = UserMapper()
    with storage.open('saml/etools.dat') as csvfile:
        reader = csv.DictReader(csvfile, delimiter=six.binary_type('|'))
        for row in reader:
            uni_row = {
                six.text_type(key, 'latin-1'): six.text_type(value, 'latin-1') for key, value in six.iteritems(row)}
            user_sync.create_or_update_user(uni_row)


@app.task
def sync_users():
    log = VisionSyncLog(
        country=Country.objects.get(schema_name="public"),
        handler_name='UserADSync'
    )
    try:
        sync_users_remote()
    except Exception as e:
        log.exception_message = force_text(e)
        raise VisionException(*e.args)
    finally:
        log.save()


@app.task
def map_users():
    log = VisionSyncLog(
        country=Country.objects.get(schema_name="public"),
        handler_name='UserSupervisorMapper'
    )
    try:
        user_sync = UserMapper()
        user_sync.map_users()
    except Exception as e:
        log.exception_message = force_text(e)
        raise VisionException(*e.args)
    finally:
        log.save()


class UserSynchronizer(object):

    REQUIRED_KEYS_MAP = {
        'GetOrgChartUnitsInfo_JSON': (
            "ORG_UNIT_NAME",  # VARCHAR2	Vendor Name
            "STAFF_ID",  # VARCHAR2    Staff Id
            "MANAGER_ID",  # VARCHAR2    Manager Id
            "ORG_UNIT_CODE",  # VARCHAR2    Org Unit Code
            "VENDOR_CODE",  # VARCHAR2    Vendor code
            "STAFF_EMAIL"
        )
    }

    def __init__(self, endpoint_name, parameter):
        self.url = '{}/{}/{}'.format(
            settings.VISION_URL,
            endpoint_name,
            parameter
        )
        self.required_keys = self.REQUIRED_KEYS_MAP[endpoint_name]

    def _get_json(self, data):
        return '{}' if data == VISION_NO_DATA_MESSAGE else data

    def _filter_records(self, records):
        def is_valid_record(record):
            for key in self.required_keys:
                if key not in record:
                    return False
                if key == "STAFF_EMAIL" and not record[key]:
                    return False
            return True

        return [rec for rec in records if is_valid_record(rec)]

    def _load_records(self):
        logger.debug(self.url)
        response = requests.get(
            self.url,
            headers={'Content-Type': 'application/json'},
            auth=(settings.VISION_USER, settings.VISION_PASSWORD),
            verify=False
        )
        if response.status_code != 200:
            raise VisionException('Load data failed! Http code: {}'.format(response.status_code))

        return self._get_json(response.json())

    def _convert_records(self, records):
        return json.loads(records)

    @property
    def response(self):
        return self._filter_records(self._convert_records(self._load_records()))


@app.task
def user_report():

    today = date.today()
    start_date = today + relativedelta(months=-1)

    qs = Country.objects.exclude(schema_name__in=['public', 'uat', 'frg'])
    fieldnames = ['country', 'total_users', 'unicef_users', 'users_last_month', 'unicef_users_last_month']
    csvfile = StringIO()
    writer = csv.DictWriter(csvfile, fieldnames=fieldnames)
    writer.writeheader()
    for country in qs:
        writer.writerow({
            'country': country,
            'total_users': get_user_model().objects.filter(profile__country=country).count(),
            'unicef_users': get_user_model().objects.filter(
                profile__country=country,
                email__endswith='@unicef.org'
            ).count(),
            'users_last_month': get_user_model().objects.filter(
                profile__country=country,
                last_login__gte=start_date
            ).count(),
            'unicef_users_last_month': get_user_model().objects.filter(
                profile__country=country,
                email__endswith='@unicef.org',
                last_login__gte=start_date
            ).count(),
        })
    mail = EmailMessage('Report Latest Users', 'Report generated', 'etools-reports@unicef.org', settings.REPORT_EMAILS)
    mail.attach('users.csv', csvfile.getvalue(), 'text/csv')
    mail.send()<|MERGE_RESOLUTION|>--- conflicted
+++ resolved
@@ -208,15 +208,13 @@
             return False
 
         try:
-<<<<<<< HEAD
             supervisor = self.section_users.get(
                 manager_id,
-                get_user_model().objects.get(profile__staff_id=manager_id)
+                get_user_model().objects.get(
+                    is_active=True,
+                    profile__staff_id=manager_id
+                )
             )
-=======
-            supervisor = self.section_users.get(manager_id, User.objects.get(is_active=True,
-                                                                             profile__staff_id=manager_id))
->>>>>>> 98aa730a
             self.section_users[manager_id] = supervisor
         except get_user_model().DoesNotExist:
             logger.warning(u"this user does not exist in the db to set as supervisor: {}".format(manager_id))
