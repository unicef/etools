--- conflicted
+++ resolved
@@ -1,25 +1,14 @@
-<<<<<<< HEAD
-from __future__ import absolute_import
-from __future__ import division
-from __future__ import print_function
-from __future__ import unicode_literals
+from __future__ import absolute_import, division, print_function, unicode_literals
 
 from collections import Iterable, Mapping
-=======
-from __future__ import absolute_import, division, print_function, unicode_literals
-
->>>>>>> 66f96f06
 from itertools import chain
 
 from django.contrib.contenttypes.fields import GenericForeignKey
 from django.db import connection
-<<<<<<< HEAD
 from django.db.models import QuerySet, Manager
 from django.utils import six
 
 from rest_framework.fields import get_attribute
-=======
->>>>>>> 66f96f06
 
 from users.models import Country
 
