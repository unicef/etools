--- conflicted
+++ resolved
@@ -5,10 +5,7 @@
 from django.core.exceptions import ValidationError as CoreValidationError
 from django.db import ProgrammingError
 from django.http import Http404
-<<<<<<< HEAD
-=======
 
->>>>>>> b29d54d3
 from django_fsm import can_proceed, has_transition_perm
 
 from rest_framework import exceptions
@@ -167,11 +164,7 @@
 
     def get_parent_object(self):
         parent = self.get_parent()
-<<<<<<< HEAD
-        if not parent:
-=======
         if not parent or not self.kwargs:
->>>>>>> b29d54d3
             return
         return parent.get_object()
 
