--- conflicted
+++ resolved
@@ -1,18 +1,10 @@
-<<<<<<< HEAD
 from __future__ import absolute_import, division, print_function, unicode_literals
 
-import six
-
-=======
->>>>>>> e6e66a71
 from django.core.exceptions import ValidationError as CoreValidationError
 from django.db import ProgrammingError
 from django.http import Http404
 
-<<<<<<< HEAD
-=======
 import six
->>>>>>> e6e66a71
 from django_fsm import can_proceed, has_transition_perm
 from rest_framework import exceptions
 from rest_framework.compat import is_authenticated
