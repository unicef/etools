<<<<<<< HEAD
from __future__ import absolute_import, division, print_function, unicode_literals

from django.test import TestCase
from django.core import mail

from post_office.models import EmailTemplate
=======
from django.core import mail
from django.test import TestCase

>>>>>>> e6e66a71
from post_office import mail as post_office_mail
from post_office.models import EmailTemplate


class EmailTemplateLoaderTestCase(TestCase):
    @classmethod
    def setUpTestData(cls):
        EmailTemplate.objects.create(name='test_base', html_content='''
            <html>
                <head></head>
                <body>
                    <h1>Base template</h1>
                    {% block content %}{% endblock %}
                </body>
            </html>
        ''')
        EmailTemplate.objects.create(name='template1', html_content='''
            {% extends "email-templates/test_base" %}

            {% block content %}
                <p>Template1</p>
            {% endblock %}
        ''')

    def setUp(self):
        mail.outbox = []

    def test_extends(self):
        post_office_mail.send(
            'test@test.com',
            'no-reply@test.com',
            template='template1',
            context={},
        )

        self.assertEqual(len(mail.outbox), 1)
        content = mail.outbox[0].alternatives[0]
        self.assertEqual(content[1], 'text/html')
        self.assertIn('Base template', content[0])
        self.assertIn('Template1', content[0])<|MERGE_RESOLUTION|>--- conflicted
+++ resolved
@@ -1,15 +1,8 @@
-<<<<<<< HEAD
 from __future__ import absolute_import, division, print_function, unicode_literals
 
-from django.test import TestCase
-from django.core import mail
-
-from post_office.models import EmailTemplate
-=======
 from django.core import mail
 from django.test import TestCase
 
->>>>>>> e6e66a71
 from post_office import mail as post_office_mail
 from post_office.models import EmailTemplate
 
