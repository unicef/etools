--- conflicted
+++ resolved
@@ -56,7 +56,6 @@
         self.assertFalse(form.is_valid())
         self.assertEqual(form.non_field_errors()[0], 'The to date must be greater than the from date')
 
-
     def test_form_validation_for_past_trip(self):
         trip_dict = to_dict(self.trip)
         trip_dict['travel_type'] = u'advocacy'
@@ -109,23 +108,6 @@
         self.assertFalse(form.is_valid())
         self.assertEqual(form.non_field_errors()[0], 'Please put the date the budget owner approved this Trip')
 
-<<<<<<< HEAD
-    def test_form_validation_for_status_approved(self):
-        trip_dict = to_dict(self.trip)
-        trip_dict['travel_type'] = u'advocacy'
-        trip_dict['status'] = u'approved'
-        form = TripForm(data=trip_dict)
-        self.assertFalse(form.is_valid())
-        self.assertEqual(form.non_field_errors()[0], 'Only the supervisor can approve this trip')
-
-    def test_form_validation_for_ta_drafted_vision(self):
-        trip_dict = to_dict(self.trip)
-        trip_dict['travel_type'] = u'advocacy'
-        trip_dict['status'] = u'approved'
-        trip_dict['ta_drafted'] = True
-        trip_dict['approved_by_supervisor'] = True
-        trip_dict['date_supervisor_approved'] = datetime.today()
-=======
     def test_form_validation_for_ta_drafted_vision(self):
         self.trip.status = Trip.APPROVED
         self.trip.approved_by_supervisor = True
@@ -134,7 +116,6 @@
         trip_dict = to_dict(self.trip)
         trip_dict['travel_type'] = u'advocacy'
         trip_dict['ta_drafted'] = True
->>>>>>> 7fd2ac93
         form = TripForm(data=trip_dict)
         self.assertFalse(form.is_valid())
         self.assertEqual(form.non_field_errors()[0], 'For TA Drafted trip you must select a Vision Approver')
@@ -189,7 +170,7 @@
         self.assertFalse(form.is_valid())
         self.assertEqual(form.non_field_errors()[0], 'Arrival must be greater than departure')
 
-    def test_form_validation_for_programme_monitoring(self):
+    def test_form_validation_for_programme_monitoring_2(self):
         trip_dict = to_dict(self.trip)
         trip_dict['travel_type'] = u'programme_monitoring'
         trip_dict['status'] = u'submitted'
