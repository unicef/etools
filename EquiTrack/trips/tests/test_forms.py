--- conflicted
+++ resolved
@@ -1,10 +1,11 @@
 __author__ = 'unicef-leb-inn'
+
 from datetime import timedelta, datetime
 
 from django.test import TestCase
 from django.db.models.fields.related import ManyToManyField
 
-from EquiTrack.factories import TripFactory, UserFactory, PartnerFactory
+from EquiTrack.factories import TripFactory, UserFactory, PartnerFactory, PartnershipFactory
 from trips.forms import TripForm, TravelRoutesForm
 from trips.models import Trip
 
@@ -170,16 +171,12 @@
         self.assertFalse(form.is_valid())
         self.assertEqual(form.non_field_errors()[0], 'Arrival must be greater than departure')
 
-<<<<<<< HEAD
-    def test_form_validation_for_programme_monitoring(self):
-=======
     def test_form_validation_for_programme_monitoring_2(self):
->>>>>>> 71a89977
         trip_dict = to_dict(self.trip)
         trip_dict['travel_type'] = u'programme_monitoring'
         trip_dict['status'] = u'submitted'
         trip_dict['programme_assistant'] = UserFactory().id
-        trip_dict['pcas'] = PartnerFactory().id
+        trip_dict['pcas'] = PartnershipFactory().id
         form = TripForm(data=trip_dict)
         self.assertFalse(form.is_valid())
         # self.assertEqual(form.non_field_errors()[0],
