__author__ = 'jcranwellward'

import datetime

from django.db import models
from django.db.models import Q
from django.contrib import messages
from django.contrib.auth import get_user_model
from django.contrib.contenttypes.models import ContentType
from django.contrib.contenttypes.generic import (
    GenericForeignKey, GenericRelation
)
from django.db.models.signals import post_save
from django.contrib.sites.models import Site

from filer.fields.file import FilerFileField
import reversion

from EquiTrack.mixins import AdminURLMixin
# from locations.models import LinkedLocation
from reports.models import WBS
from funds.models import Grant
from locations.models import Governorate
from . import emails


User = get_user_model()

BOOL_CHOICES = (
    (None, "N/A"),
    (True, "Yes"),
    (False, "No")
)


class Office(models.Model):
    name = models.CharField(max_length=254)
    zonal_chief = models.ForeignKey(
        User,
        blank=True, null=True,
        related_name='offices',
<<<<<<< HEAD
        verbose_name='Chief'
=======
        verbose_name='Chief')
    location = models.ForeignKey(
        Governorate,
        blank=True, null=True,
>>>>>>> 3ccfdf51
    )

    def __unicode__(self):
        return self.name


class Trip(AdminURLMixin, models.Model):

    PLANNED = u'planned'
    SUBMITTED = u'submitted'
    APPROVED = u'approved'
    COMPLETED = u'completed'
    CANCELLED = u'cancelled'
    TRIP_STATUS = (
        (PLANNED, u"Planned"),
        (SUBMITTED, u"Submitted"),
        (APPROVED, u"Approved"),
        (COMPLETED, u"Completed"),
        (CANCELLED, u"Cancelled"),
    )

    PROGRAMME_MONITORING = u'programme_monitoring'
    ADVOCACY = u'advocacy'
    TECHNICAL_SUPPORT = u'technical_support'
    MEETING = u'meeting'
    DUTY_TRAVEL = u'duty_travel'
    HOME_LEAVE = u'home_leave'
    FAMILY_VISIT = u'family_visit'
    EDUCATION_GRANT = u'education_grant'
    STAFF_DEVELOPMENT = u'staff_development'
    STAFF_ENTITLEMENT = u'staff_entitlement'
    TRAVEL_TYPE = (
        (PROGRAMME_MONITORING, u'PROGRAMME MONITORING'),
        (ADVOCACY, u'ADVOCACY'),
        (TECHNICAL_SUPPORT, u'TECHNICAL SUPPORT'),
        (MEETING, u'MEETING'),
        (STAFF_DEVELOPMENT, u"STAFF DEVELOPMENT"),
        (STAFF_ENTITLEMENT, u"STAFF ENTITLEMENT"),
    )

    status = models.CharField(
        max_length=32L,
        choices=TRIP_STATUS,
        default=PLANNED,
    )
    cancelled_reason = models.CharField(
        max_length=254,
        blank=True, null=True,
        help_text='Please provide a reason if the mission is cancelled'
    )
    purpose_of_travel = models.CharField(
        max_length=254
    )
    travel_type = models.CharField(
        max_length=32L,
        choices=TRAVEL_TYPE,
        default=PROGRAMME_MONITORING
    )
    security_clearance_required = models.BooleanField(
        default=False,
        help_text='Do you need security clarance for this trip?'
    )
    international_travel = models.BooleanField(
        default=False,
        help_text='International travel will require approval from the representative'
    )
    from_date = models.DateField()
    to_date = models.DateField()

    pcas = models.ManyToManyField(
        u'partners.PCA',
        blank=True, null=True,
        verbose_name=u"Related PCAs"
    )
    partners = models.ManyToManyField(
        u'partners.PartnerOrganization',
        blank=True, null=True
    )
    main_observations = models.TextField(
        blank=True, null=True
    )

    ta_required = models.BooleanField(
        default=False,
        help_text='Is a Travel Authorisation (TA) is required?'
    )
    programme_assistant = models.ForeignKey(
        User,
        blank=True, null=True,
        verbose_name='Staff Responsible for TA',
        help_text='Needed if a Travel Authorisation (TA) is required',
        related_name='managed_trips'
    )

    ta_drafted = models.BooleanField(
        default=False,
        help_text='Has the TA been drafted in vision if applicable?'
    )
    ta_drafted_date = models.DateField(blank=True, null=True)
    ta_reference = models.CharField(max_length=254, blank=True, null=True)
    vision_approver = models.ForeignKey(
        User,
        blank=True, null=True,
        verbose_name='VISION Approver'
    )

    locations = GenericRelation('locations.LinkedLocation')

    owner = models.ForeignKey(User, verbose_name='Traveller', related_name='trips')
    section = models.ForeignKey('reports.Sector', blank=True, null=True)
    office = models.ForeignKey(Office, blank=True, null=True)
    travel_assistant = models.ForeignKey(
        User,
        blank=True, null=True,
        related_name='organised_trips',
        verbose_name='Travel focal point'
    )
    transport_booked = models.BooleanField(default=False)
    security_granted = models.BooleanField(default=False)

    supervisor = models.ForeignKey(User, related_name='supervised_trips')
    approved_by_supervisor = models.BooleanField(default=False)
    date_supervisor_approved = models.DateField(blank=True, null=True)

    budget_owner = models.ForeignKey(User, related_name='budgeted_trips', blank=True, null=True,)
    approved_by_budget_owner = models.BooleanField(default=False)
    date_budget_owner_approved = models.DateField(blank=True, null=True)

    human_resources = models.ForeignKey(User, related_name='certified_trips', blank=True, null=True)
    approved_by_human_resources = models.NullBooleanField(
        default=None,
        choices=BOOL_CHOICES,
        verbose_name='Certified by human resources',
        help_text='HR must approve all trips relating to training and staff development')
    date_human_resources_approved = models.DateField(blank=True, null=True)

    representative = models.ForeignKey(User, related_name='approved_trips', blank=True, null=True)
    representative_approval = models.NullBooleanField(default=None, choices=BOOL_CHOICES)
    date_representative_approved = models.DateField(blank=True, null=True)

    approved_date = models.DateField(blank=True, null=True)
    created_date = models.DateTimeField(auto_now_add=True)
    approved_email_sent = models.BooleanField(default=False)

    ta_trip_took_place_as_planned = models.BooleanField(
        default=False,
        verbose_name='Ta trip took place as attached',
        help_text='I certify that the travel took place exactly as per the attached Travel Authorization and'
                  ' that there were no changes to the itinerary'
    )
    ta_trip_repay_travel_allowance = models.BooleanField(
        default=False,
        help_text='I certify that I will repay any travel allowance to which I am not entitled'
    )
    ta_trip_final_claim = models.BooleanField(
        default=False,
        help_text='I authorize UNICEF to treat this as the FINAL Claim'
    )
    class Meta:
        ordering = ['-created_date']

    def __unicode__(self):
        return u'{}   {} - {}: {}'.format(
            self.reference(),
            self.from_date,
            self.to_date,
            self.purpose_of_travel
        )

    def reference(self):
        return '{}/{}-{}'.format(
            self.created_date.year,
            self.id,
            self.trip_revision
        ) if self.id else None
    reference.short_description = 'Reference'

    def outstanding_actions(self):
        return self.actionpoint_set.filter(
            status='open').count()

    @property
    def trip_revision(self):
        return reversion.get_for_object(self).count()

    @property
    def trip_overdue(self):
        if self.to_date < datetime.date.today() and self.status != Trip.COMPLETED:
            return True
        return False

    @property
    def requires_hr_approval(self):
        return self.travel_type in [
            # Trip.STAFF_DEVELOPMENT
        ]

    @property
    def requires_rep_approval(self):
        return self.international_travel

    @property
    def can_be_approved(self):
        if self.status != Trip.SUBMITTED:
            return False
        if not self.approved_by_supervisor:
            return False
        if self.requires_hr_approval\
        and not self.approved_by_human_resources:
            return False
        if self.requires_rep_approval\
        and not self.representative_approval:
            return False
        return True

    def save(self, **kwargs):
        # check if trip can be approved
        if self.can_be_approved:
            self.approved_date = datetime.datetime.today()
            self.status = Trip.APPROVED

        if self.status is not Trip.CANCELLED and self.cancelled_reason:
            self.status = Trip.CANCELLED

        super(Trip, self).save(**kwargs)

    @classmethod
    def get_all_trips(cls, user):
        super_trips = user.supervised_trips.filter(
            Q(status=Trip.APPROVED) | Q(status=Trip.SUBMITTED)
        )
        my_trips = user.trips.filter()
        return my_trips | super_trips

    @classmethod
    def send_trip_request(cls, sender, instance, created, **kwargs):
        """
        Trip emails alerts are sent at various stages...
        """
        # default list of recipients
        recipients = [
            instance.owner.email,
            instance.supervisor.email]
        if instance.budget_owner:
            if instance.budget_owner != instance.owner and instance.budget_owner != instance.supervisor:
                recipients.append(instance.budget_owner.email)

        if instance.status == Trip.SUBMITTED:
            emails.TripCreatedEmail(instance).send(
                instance.owner.email,
                *recipients
            )
            if instance.international_travel and instance.approved_by_supervisor:
                recipients.append(instance.representative.email)
                emails.TripRepresentativeEmail(instance).send(
                    instance.owner.email,
                    *recipients
                )

        elif instance.status == Trip.CANCELLED:
            # send an email to everyone if the trip is cancelled
            if instance.travel_assistant:
                recipients.append(instance.travel_assistant.email)
            for location in instance.locations.all():
                recipients.append(location.governorate.office.zonal_chief.email)
            emails.TripCancelledEmail(instance).send(
                instance.owner.email,
                *recipients
            )
        elif instance.status == Trip.APPROVED:
            if instance.travel_assistant and not instance.transport_booked:
                emails.TripTravelAssistantEmail(instance).send(
                    instance.owner.email,
                    instance.travel_assistant.email
                )

            if instance.ta_required and instance.programme_assistant and not instance.ta_drafted:
                emails.TripTAEmail(instance).send(
                    instance.owner.email,
                    instance.programme_assistant.email
                )

            if instance.ta_drafted and instance.vision_approver:
                emails.TripTADraftedEmail(instance).send(
                    instance.programme_assistant.email,
                    instance.vision_approver.email
                )

            if not instance.approved_email_sent:
                if instance.international_travel:
                    recipients.append(instance.representative.email)

                for location in instance.locations.all():
                    recipients.append(location.governorate.office.zonal_chief.email)

                emails.TripApprovedEmail(instance).send(
                    instance.owner.email,
                    *recipients
                )
                instance.approved_email_sent = True
                instance.save()

        elif instance.status == Trip.COMPLETED:
            emails.TripCompletedEmail(instance).send(
                instance.owner.email,
                *recipients
            )

post_save.connect(Trip.send_trip_request, sender=Trip)


class TripFunds(models.Model):

    trip = models.ForeignKey(Trip)
    wbs = models.ForeignKey(WBS)
    grant = models.ForeignKey(Grant)
    amount = models.PositiveIntegerField(
        verbose_name='Percentage (%)'
    )

    class Meta:
        verbose_name = u'Funding'
        verbose_name_plural = u'Funding'


class TravelRoutes(models.Model):

    trip = models.ForeignKey(Trip)
    origin = models.CharField(max_length=254)
    destination = models.CharField(max_length=254)
    depart = models.DateTimeField()
    arrive = models.DateTimeField()
    remarks = models.CharField(max_length=254, null=True, blank=True)

    class Meta:
        verbose_name = u'Travel Itinerary'
        verbose_name_plural = u'Travel Itinerary'


class ActionPoint(models.Model):

    STATUS = (
        ('closed', 'Closed'),
        ('ongoing', 'On-going'),
        ('open', 'Open'),
        ('cancelled', 'Cancelled')
    )

    trip = models.ForeignKey(Trip)
    description = models.CharField(max_length=254)
    due_date = models.DateField()
    person_responsible = models.ForeignKey(User, related_name='for_action')
    persons_responsible = models.ManyToManyField(User, blank=True, null=True)
    actions_taken = models.TextField(blank=True, null=True)
    completed_date = models.DateField(blank=True, null=True)
    comments = models.TextField(blank=True, null=True)
    status = models.CharField(choices=STATUS, max_length=254, null=True, verbose_name='Status')
    created_date = models.DateTimeField(auto_now_add=True)

    def __unicode__(self):
        return self.description

    @property
    def overdue(self):
        return self.due_date <= datetime.date.today()

    @property
    def due_soon(self):
        delta = (self.due_date - datetime.date.today()).days
        return delta <= 2

    @property
    def traffic_color(self):
        if self.overdue:
            return 'red'
        elif self.due_soon:
            return 'yellow'
        else:
            return 'green'

    @classmethod
    def send_action(cls, sender, instance, created, **kwargs):

        recipients = [
            user.email
            for user in
            instance.persons_responsible.all()
        ]
        recipients.append(instance.trip.supervisor.email)

        if created:
            emails.TripActionPointCreated(instance).send(
                instance.trip.owner.email,
                *recipients
            )
        elif instance.status == 'closed':
            emails.TripActionPointClosed(instance).send(
                instance.trip.owner.email,
                *recipients
            )
        else:
            emails.TripActionPointUpdated(instance).send(
                instance.trip.owner.email,
                *recipients
            )


post_save.connect(ActionPoint.send_action, sender=ActionPoint)


class FileAttachment(models.Model):

    trip = models.ForeignKey(Trip, null=True, blank=True, related_name=u'files')
    type = models.ForeignKey(u'partners.FileType')
    file = FilerFileField(null=True, blank=True)
    report = models.FileField(
        upload_to=u'trip_reports'
    )

    content_type = models.ForeignKey(ContentType)
    object_id = models.PositiveIntegerField()
    content_object = GenericForeignKey('content_type', 'object_id')

    def __unicode__(self):
        return u'{}: {}'.format(
            self.type.name,
            self.report.name
        )<|MERGE_RESOLUTION|>--- conflicted
+++ resolved
@@ -39,14 +39,11 @@
         User,
         blank=True, null=True,
         related_name='offices',
-<<<<<<< HEAD
         verbose_name='Chief'
-=======
-        verbose_name='Chief')
+    )
     location = models.ForeignKey(
         Governorate,
         blank=True, null=True,
->>>>>>> 3ccfdf51
     )
 
     def __unicode__(self):
