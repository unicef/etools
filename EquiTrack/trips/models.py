--- conflicted
+++ resolved
@@ -416,11 +416,7 @@
         elif self.due_soon:
             return 'yellow'
         else:
-<<<<<<< HEAD
-            return 'red'
-=======
             return 'green'
->>>>>>> b36d7ceb
 
     @classmethod
     def send_action(cls, sender, instance, created, **kwargs):
