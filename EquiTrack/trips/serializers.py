--- conflicted
+++ resolved
@@ -73,15 +73,10 @@
             'status',
             'description',
             'due_date',
-<<<<<<< HEAD
-            'actions_taken',
-            'completed_date',
-=======
             'created_date',
             'actions_taken',
             'completed_date',
             'trip',
->>>>>>> 9bb733ae
             'comments'
         )
 
