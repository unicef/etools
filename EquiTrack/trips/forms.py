--- conflicted
+++ resolved
@@ -53,7 +53,6 @@
 
     def __init__(self, *args, **kwargs):
         super(TripForm, self).__init__(*args, **kwargs)
-        # self.data.update({'approved_by_supervisor': self.instance.approved_by_supervisor})
 
     class Meta:
         model = Trip
@@ -81,7 +80,7 @@
         ta_drafted = cleaned_data.get(u'ta_drafted')
         vision_approver = cleaned_data.get(u'vision_approver')
         programme_assistant = cleaned_data.get(u'programme_assistant')
-        approved_by_supervisor = cleaned_data.get('approved_by_supervisor')
+        approved_by_supervisor = cleaned_data.get(u'approved_by_supervisor')
         date_supervisor_approved = cleaned_data.get(u'date_supervisor_approved')
         approved_by_budget_owner = cleaned_data.get(u'approved_by_budget_owner')
         date_budget_owner_approved = cleaned_data.get(u'date_budget_owner_approved')
@@ -120,24 +119,17 @@
                 'Please put the date the budget owner approved this Trip'
             )
 
-<<<<<<< HEAD
+        if status == Trip.SUBMITTED and to_date < datetime.date(datetime.now()):
+            raise ValidationError(
+                'This trip\'s dates happened in the past and therefore cannot be submitted'
+            )
+
         if status == Trip.APPROVED:
 
             if not approved_by_supervisor:
                 raise ValidationError(
                     'Only the supervisor can approve this trip'
                 )
-=======
-        if status == Trip.SUBMITTED and to_date < datetime.date(datetime.now()):
-            raise ValidationError(
-                'This trip\'s dates happened in the past and therefore cannot be submitted'
-            )
-
-        if status == Trip.APPROVED and not self.instance.approved_by_supervisor:
-            raise ValidationError(
-                'Only the supervisor can approve this trip'
-            )
->>>>>>> 3bb26eb1
 
             if not vision_approver and ta_drafted:
                 raise ValidationError(
