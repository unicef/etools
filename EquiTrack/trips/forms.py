--- conflicted
+++ resolved
@@ -107,18 +107,6 @@
                 'Please put the date the budget owner approved this Trip'
             )
 
-<<<<<<< HEAD
-        # if status == Trip.COMPLETED:
-        #     if not approved_by_supervisor:
-        #         raise ValidationError(
-        #             'The trip must be approved before it can be completed'
-        #         )
-        #
-        #     if not trip_report:
-        #         raise ValidationError(
-        #             'You must provide a narrative report before the trip can be completed'
-        #         )
-=======
         if status == Trip.COMPLETED:
             if status != Trip.APPROVED:
                 raise ValidationError(
@@ -128,7 +116,6 @@
                 raise ValidationError(
                     'You must provide a narrative report before the trip can be completed'
                 )
->>>>>>> 30d336a5
 
         #TODO: Debug this
         # if status == Trip.APPROVED and not approved_by_supervisor:
