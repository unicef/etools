__author__ = 'jcranwellward'

from datetime import datetime

from django.forms import ModelForm, fields, Form
from django.core.exceptions import ValidationError
from django.forms.models import BaseInlineFormSet

from suit.widgets import AutosizedTextarea
from suit_ckeditor.widgets import CKEditorWidget
from datetimewidget.widgets import DateTimeWidget, DateWidget

from partners.models import PCA
from .models import Trip, TravelRoutes, TripLocation


class TravelRoutesForm(ModelForm):

    class Meta:
        model = TravelRoutes

    depart = fields.DateTimeField(label='Depart', widget=DateTimeWidget(bootstrap_version=3),
                                  input_formats=['%d/%m/%Y %H:%M'])
    arrive = fields.DateTimeField(label='Arrive', widget=DateTimeWidget(bootstrap_version=3),
                                  input_formats=['%d/%m/%Y %H:%M'])

    def clean(self):
        cleaned_data = super(TravelRoutesForm, self).clean()
        depart = cleaned_data.get('depart')
        arrive = cleaned_data.get('arrive')

        if arrive and depart:
            if arrive < depart:
                raise ValidationError(
                    'Arrival must be greater than departure'
                )

            if self.instance and self.instance.trip_id is not None:
                from_date = datetime.strptime(self.data.get('from_date'), '%Y-%m-%d').date()
                to_date = datetime.strptime(self.data.get('to_date'), '%Y-%m-%d').date()
                depart = depart.date()
                arrive = arrive.date()

                #check if itinerary dates are outside the entire trip date range
                if to_date < depart or depart < from_date or to_date < arrive or arrive < from_date:
                    raise ValidationError(
                        'Travel dates must be within overall trip dates'
                    )
        return cleaned_data


class TripForm(ModelForm):

    def __init__(self, *args, **kwargs):
        super(TripForm, self).__init__(*args, **kwargs)

    class Meta:
        model = Trip
        widgets = {
            'purpose_of_travel':
                AutosizedTextarea(attrs={'class': 'input-xlarge'}),
            'main_observations':
                CKEditorWidget(editor_options={'startupFocus': False}),
        }

    def clean(self):
        cleaned_data = super(TripForm, self).clean()
        status = cleaned_data.get('status')
        travel_type = cleaned_data.get('travel_type')
        from_date = cleaned_data.get('from_date')
        to_date = cleaned_data.get('to_date')
        owner = cleaned_data.get('owner')
        supervisor = cleaned_data.get('supervisor')
        budget_owner = cleaned_data.get('budget_owner')
        ta_required = cleaned_data.get('ta_required')
        pcas = cleaned_data.get('pcas')
        no_pca = cleaned_data.get('no_pca')
        international_travel = cleaned_data.get('international_travel')
        representative = cleaned_data.get('representative')
        ta_drafted = cleaned_data.get(u'ta_drafted')
        vision_approver = cleaned_data.get(u'vision_approver')
        programme_assistant = cleaned_data.get(u'programme_assistant')
        approved_by_supervisor = cleaned_data.get(u'approved_by_supervisor')
        date_supervisor_approved = cleaned_data.get(u'date_supervisor_approved')
        approved_by_budget_owner = cleaned_data.get(u'approved_by_budget_owner')
        date_budget_owner_approved = cleaned_data.get(u'date_budget_owner_approved')
        approved_by_human_resources = cleaned_data.get(u'approved_by_human_resources')
        trip_report = cleaned_data.get(u'main_observations')
        ta_trip_took_place_as_planned = cleaned_data.get(u'ta_trip_took_place_as_planned')


        if to_date < from_date:
            raise ValidationError('The to date must be greater than the from date')

        if owner == supervisor:
            raise ValidationError('You can\'t supervise your own trips')

        if not pcas and travel_type == Trip.PROGRAMME_MONITORING:
            raise ValidationError(
                'You must select the PCAs related to this trip'
                ' or change the Travel Type'
            )

        if ta_required and not programme_assistant:
            raise ValidationError(
                'This trip needs a programme assistant '
                'to create a Travel Authorisation (TA)'
            )

        if international_travel and not representative:
            raise ValidationError('You must select the Representative for international travel trips')

        if approved_by_supervisor and not date_supervisor_approved:
            raise ValidationError(
                'Please put the date the supervisor approved this Trip'
            )

        if approved_by_budget_owner and not date_budget_owner_approved:
            raise ValidationError(
                'Please put the date the budget owner approved this Trip'
            )

<<<<<<< HEAD
        if status == Trip.APPROVED:

            if not approved_by_supervisor:
                raise ValidationError(
                    'Only the supervisor can approve this trip'
                )

            if not vision_approver and ta_drafted:
=======
        if status == Trip.APPROVED and ta_drafted:
            if not vision_approver:
>>>>>>> 5a986809
                raise ValidationError(
                    'For TA Drafted trip you must select a Vision Approver'
                )

            if not programme_assistant:
                raise ValidationError(
                    'For TA Drafted trip you must select a Staff Responsible for TA'
                )

        if status == Trip.COMPLETED:
            if not trip_report:
                raise ValidationError(
                    'You must provide a narrative report before the trip can be completed'
                )

            if ta_required and ta_trip_took_place_as_planned is False:
                raise ValidationError(
                    'Only the TA travel assistant can complete the trip'
                )

            # if not approved_by_human_resources and travel_type == Trip.STAFF_DEVELOPMENT:
            #     raise ValidationError(
            #         'STAFF DEVELOPMENT trip must be certified by Human Resources before it can be completed'
            #     )

        #TODO: this can be removed once we upgrade to 1.7
        return cleaned_data


# class LinkedLocationForm(ModelForm):
#     def clean(self):
#         cleaned_data = super(LinkedLocationForm, self).clean()
#         print 'test'


class RequiredInlineFormSet(BaseInlineFormSet):
    """
    Generates an inline formset that is required
    """

    def _construct_form(self, i, **kwargs):
        """
        Override the method to change the form attribute empty_permitted
        """
        form = super(RequiredInlineFormSet, self)._construct_form(i, **kwargs)
        if self.instance.travel_type == Trip.PROGRAMME_MONITORING:
            form.empty_permitted = False
        return form


class TripFilterByDateForm(Form):

    depart = fields.DateField(
        label='From',
        widget=DateWidget(
            bootstrap_version=3,
            attrs={}
        )
    )
    arrive = fields.DateField(
        label='To',
        widget=DateWidget(
            bootstrap_version=3,
            attrs={}
        )
    )<|MERGE_RESOLUTION|>--- conflicted
+++ resolved
@@ -120,7 +120,6 @@
                 'Please put the date the budget owner approved this Trip'
             )
 
-<<<<<<< HEAD
         if status == Trip.APPROVED:
 
             if not approved_by_supervisor:
@@ -129,10 +128,6 @@
                 )
 
             if not vision_approver and ta_drafted:
-=======
-        if status == Trip.APPROVED and ta_drafted:
-            if not vision_approver:
->>>>>>> 5a986809
                 raise ValidationError(
                     'For TA Drafted trip you must select a Vision Approver'
                 )
@@ -160,12 +155,6 @@
 
         #TODO: this can be removed once we upgrade to 1.7
         return cleaned_data
-
-
-# class LinkedLocationForm(ModelForm):
-#     def clean(self):
-#         cleaned_data = super(LinkedLocationForm, self).clean()
-#         print 'test'
 
 
 class RequiredInlineFormSet(BaseInlineFormSet):
