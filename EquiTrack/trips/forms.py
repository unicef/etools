--- conflicted
+++ resolved
@@ -53,6 +53,7 @@
 
     def __init__(self, *args, **kwargs):
         super(TripForm, self).__init__(*args, **kwargs)
+        # self.data.update({'approved_by_supervisor': self.instance.approved_by_supervisor})
 
     class Meta:
         model = Trip
@@ -124,23 +125,11 @@
                 'This trip\'s dates happened in the past and therefore cannot be submitted'
             )
 
-<<<<<<< HEAD
-        if status == Trip.APPROVED:
-
-            if not approved_by_supervisor:
-                raise ValidationError(
-                    'Only the supervisor can approve this trip'
-                )
-
-            if not vision_approver and ta_drafted:
-=======
         if status == Trip.APPROVED and ta_drafted:
             if not vision_approver:
->>>>>>> 7fd2ac93
                 raise ValidationError(
                     'For TA Drafted trip you must select a Vision Approver'
                 )
-
             if not programme_assistant:
                 raise ValidationError(
                     'For TA Drafted trip you must select a Staff Responsible for TA'
@@ -171,7 +160,6 @@
         return cleaned_data
 
 
-<<<<<<< HEAD
 class RequiredInlineFormSet(BaseInlineFormSet):
     """
     Generates an inline formset that is required
@@ -187,8 +175,6 @@
         return form
 
 
-=======
->>>>>>> 7fd2ac93
 class TripFilterByDateForm(Form):
 
     depart = fields.DateField(
