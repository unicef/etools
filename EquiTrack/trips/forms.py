__author__ = 'jcranwellward'

from datetime import datetime

from django.forms import ModelForm, fields
from django.core.exceptions import ValidationError

from suit.widgets import AutosizedTextarea
from suit_ckeditor.widgets import CKEditorWidget
from datetimewidget.widgets import DateTimeWidget

from .models import Trip


class TravelRoutesForm(ModelForm):

    depart = fields.DateTimeField(label='Depart', widget=DateTimeWidget(bootstrap_version=3))
    arrive = fields.DateTimeField(label='Arrive', widget=DateTimeWidget(bootstrap_version=3))

    def clean(self):
        cleaned_data = super(TravelRoutesForm, self).clean()
        depart = cleaned_data.get('depart')
        arrive = cleaned_data.get('arrive')

        if arrive and depart:
            if arrive < depart:
                raise ValidationError(
                    'Arrival must be greater than departure'
                )

        #TODO: Make this work
        # if self.instance:
        #     from_date = self.instance.trip.from_date
        #     to_date = self.instance.trip.to_date
        #     depart = depart.date()
        #     arrive = arrive.date()
        #
        #     if depart < from_date or to_date < arrive:
        #         raise ValidationError(
        #             'Travel dates must be within overall trip dates'
        #         )

        return cleaned_data


class TripForm(ModelForm):

    class Meta:
        model = Trip
        widgets = {
            'purpose_of_travel':
                AutosizedTextarea(attrs={'class': 'input-xlarge'}),
            'main_observations':
                CKEditorWidget(editor_options={'startupFocus': False}),
        }

    def clean(self):
        cleaned_data = super(TripForm, self).clean()
        status = cleaned_data.get('status')
        from_date = cleaned_data.get('from_date')
        to_date = cleaned_data.get('to_date')
        owner = cleaned_data.get('owner')
        supervisor = cleaned_data.get('supervisor')
        budget_owner = cleaned_data.get('budget_owner')
        ta_required = cleaned_data.get('ta_required')
        pcas = cleaned_data.get('pcas')
        no_pca = cleaned_data.get('no_pca')
        programme_assistant = cleaned_data.get(u'programme_assistant')
        approved_by_supervisor = cleaned_data.get(u'approved_by_supervisor')
        date_supervisor_approved = cleaned_data.get(u'date_supervisor_approved')
        approved_by_budget_owner = cleaned_data.get(u'approved_by_budget_owner')
        date_budget_owner_approved = cleaned_data.get(u'date_budget_owner_approved')

        if to_date < from_date:
            raise ValidationError('The to date must be greater than the from date')

        if owner == supervisor:
            raise ValidationError('You can\'t supervise your own trips')

        if not pcas and not no_pca:
            raise ValidationError(
                'You must select the PCAs related to this trip'
                ' or select the "Not related to a PCA" option'
            )

        if ta_required and not programme_assistant:
            raise ValidationError(
                'This trip needs a programme assistant '
                'to create a Travel Authorisation (TA)'
            )

        if approved_by_supervisor and not date_supervisor_approved:
            raise ValidationError(
                'Please put the date the supervisor approved this Trip'
            )

        if approved_by_budget_owner and not date_budget_owner_approved:
            raise ValidationError(
                'Please put the date the budget owner approved this Trip'
            )

        #TODO: Debug this
        # if status == Trip.APPROVED and not approved_by_supervisor:
        #     raise ValidationError(
        #         'Only the supervisor can approve this trip'
        #     )

<<<<<<< HEAD
        #TODO: Debug this
=======

>>>>>>> 394194dc
        # if status == Trip.COMPLETED and not approved_by_supervisor:
        #     raise ValidationError(
        #         'The trip must be approved before it can be completed'
        #     )

        #TODO: this can be removed once we upgrade to 1.7
        return cleaned_data<|MERGE_RESOLUTION|>--- conflicted
+++ resolved
@@ -105,11 +105,7 @@
         #         'Only the supervisor can approve this trip'
         #     )
 
-<<<<<<< HEAD
-        #TODO: Debug this
-=======
 
->>>>>>> 394194dc
         # if status == Trip.COMPLETED and not approved_by_supervisor:
         #     raise ValidationError(
         #         'The trip must be approved before it can be completed'
