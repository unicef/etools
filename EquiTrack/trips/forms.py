__author__ = 'jcranwellward'

from datetime import datetime

from django.forms import ModelForm, fields, Form
from django.core.exceptions import ValidationError
from django.forms.models import BaseInlineFormSet

from suit.widgets import AutosizedTextarea
from suit_ckeditor.widgets import CKEditorWidget
from datetimewidget.widgets import DateTimeWidget, DateWidget

from partners.models import PCA
from .models import Trip, TravelRoutes, TripLocation


class TravelRoutesForm(ModelForm):

    class Meta:
        model = TravelRoutes

    depart = fields.DateTimeField(label='Depart', widget=DateTimeWidget(bootstrap_version=3),
                                  input_formats=['%d/%m/%Y %H:%M'])
    arrive = fields.DateTimeField(label='Arrive', widget=DateTimeWidget(bootstrap_version=3),
                                  input_formats=['%d/%m/%Y %H:%M'])

    def clean(self):
        cleaned_data = super(TravelRoutesForm, self).clean()
        depart = cleaned_data.get('depart')
        arrive = cleaned_data.get('arrive')

        if arrive and depart:
            if arrive < depart:
                raise ValidationError(
                    'Arrival must be greater than departure'
                )

            if self.instance and self.instance.trip_id is not None:
                from_date = datetime.strptime(self.data.get('from_date'), '%Y-%m-%d').date()
                to_date = datetime.strptime(self.data.get('to_date'), '%Y-%m-%d').date()
                depart = depart.date()
                arrive = arrive.date()

                #check if itinerary dates are outside the entire trip date range
                if to_date < depart or depart < from_date or to_date < arrive or arrive < from_date:
                    raise ValidationError(
                        'Travel dates must be within overall trip dates'
                    )
        return cleaned_data


class TripForm(ModelForm):

    def __init__(self, *args, **kwargs):
        super(TripForm, self).__init__(*args, **kwargs)

    class Meta:
        model = Trip
        widgets = {
            'purpose_of_travel':
                AutosizedTextarea(attrs={'class': 'input-xlarge'}),
            'main_observations':
                CKEditorWidget(editor_options={'startupFocus': False}),
        }

    def clean(self):
        cleaned_data = super(TripForm, self).clean()
        status = cleaned_data.get(u'status')
        travel_type = cleaned_data.get(u'travel_type')
        from_date = cleaned_data.get(u'from_date')
        to_date = cleaned_data.get(u'to_date')
        owner = cleaned_data.get(u'owner')
        supervisor = cleaned_data.get(u'supervisor')
        budget_owner = cleaned_data.get(u'budget_owner')
        ta_required = cleaned_data.get(u'ta_required')
        pcas = cleaned_data.get(u'pcas')
        no_pca = cleaned_data.get(u'no_pca')
        international_travel = cleaned_data.get(u'international_travel')
        representative = cleaned_data.get(u'representative')
        ta_drafted = cleaned_data.get(u'ta_drafted')
        vision_approver = cleaned_data.get(u'vision_approver')
        programme_assistant = cleaned_data.get(u'programme_assistant')
        approved_by_supervisor = cleaned_data.get(u'approved_by_supervisor')
        date_supervisor_approved = cleaned_data.get(u'date_supervisor_approved')
        approved_by_budget_owner = cleaned_data.get(u'approved_by_budget_owner')
        date_budget_owner_approved = cleaned_data.get(u'date_budget_owner_approved')
        approved_by_human_resources = cleaned_data.get(u'approved_by_human_resources')
        trip_report = cleaned_data.get(u'main_observations')
        ta_trip_took_place_as_planned = cleaned_data.get(u'ta_trip_took_place_as_planned')

        if to_date < from_date:
            raise ValidationError('The to date must be greater than the from date')

        if owner == supervisor:
            raise ValidationError('You can\'t supervise your own trips')

        if not pcas and travel_type == Trip.PROGRAMME_MONITORING:
            raise ValidationError(
                'You must select the PCAs related to this trip'
                ' or change the Travel Type'
            )

        if ta_required and not programme_assistant:
            raise ValidationError(
                'This trip needs a programme assistant '
                'to create a Travel Authorisation (TA)'
            )

        if international_travel and not representative:
            raise ValidationError('You must select the Representative for international travel trips')

        if approved_by_supervisor and not date_supervisor_approved:
            raise ValidationError(
                'Please put the date the supervisor approved this Trip'
            )

        if approved_by_budget_owner and not date_budget_owner_approved:
            raise ValidationError(
                'Please put the date the budget owner approved this Trip'
            )

<<<<<<< HEAD
=======
        if status == Trip.SUBMITTED and to_date < datetime.date(datetime.now()):
            raise ValidationError(
                'This trip\'s dates happened in the past and therefore cannot be submitted'
            )

>>>>>>> b60623fb
        if status == Trip.APPROVED and ta_drafted:
            if not vision_approver:
                raise ValidationError(
                    'For TA Drafted trip you must select a Vision Approver'
                )
            if not programme_assistant:
                raise ValidationError(
                    'For TA Drafted trip you must select a Staff Responsible for TA'
                )

        if status == Trip.APPROVED and not self.instance.approved_by_supervisor:
            raise ValidationError(
                'Only the supervisor can approve this trip'
            )

        if status == Trip.COMPLETED:
            if not trip_report and travel_type != Trip.STAFF_ENTITLEMENT:
                raise ValidationError(
                    'You must provide a narrative report before the trip can be completed'
                )

            if ta_required and ta_trip_took_place_as_planned is False and self.request.user != programme_assistant:
                raise ValidationError(
                    'Only the TA travel assistant can complete the trip'
                )

            # if not approved_by_human_resources and travel_type == Trip.STAFF_DEVELOPMENT:
            #     raise ValidationError(
            #         'STAFF DEVELOPMENT trip must be certified by Human Resources before it can be completed'
            #     )

        #TODO: this can be removed once we upgrade to 1.7
        return cleaned_data


<<<<<<< HEAD
# class LinkedLocationForm(ModelForm):
#     def clean(self):
#         cleaned_data = super(LinkedLocationForm, self).clean()
#         print 'test'


class RequiredInlineFormSet(BaseInlineFormSet):
    """
    Generates an inline formset that is required
    """

    def _construct_form(self, i, **kwargs):
        """
        Override the method to change the form attribute empty_permitted
        """
        form = super(RequiredInlineFormSet, self)._construct_form(i, **kwargs)
        if self.instance.travel_type == Trip.PROGRAMME_MONITORING:
            form.empty_permitted = False
        return form


=======
>>>>>>> b60623fb
class TripFilterByDateForm(Form):

    depart = fields.DateField(
        label='From',
        widget=DateWidget(
            bootstrap_version=3,
            attrs={}
        )
    )
    arrive = fields.DateField(
        label='To',
        widget=DateWidget(
            bootstrap_version=3,
            attrs={}
        )
    )<|MERGE_RESOLUTION|>--- conflicted
+++ resolved
@@ -119,14 +119,11 @@
                 'Please put the date the budget owner approved this Trip'
             )
 
-<<<<<<< HEAD
-=======
         if status == Trip.SUBMITTED and to_date < datetime.date(datetime.now()):
             raise ValidationError(
                 'This trip\'s dates happened in the past and therefore cannot be submitted'
             )
 
->>>>>>> b60623fb
         if status == Trip.APPROVED and ta_drafted:
             if not vision_approver:
                 raise ValidationError(
@@ -162,7 +159,6 @@
         return cleaned_data
 
 
-<<<<<<< HEAD
 # class LinkedLocationForm(ModelForm):
 #     def clean(self):
 #         cleaned_data = super(LinkedLocationForm, self).clean()
@@ -184,8 +180,6 @@
         return form
 
 
-=======
->>>>>>> b60623fb
 class TripFilterByDateForm(Form):
 
     depart = fields.DateField(
