__author__ = 'jcranwellward'

from datetime import datetime

from django.forms import ModelForm, fields, Form
from django.core.exceptions import ValidationError

from suit.widgets import AutosizedTextarea
from suit_ckeditor.widgets import CKEditorWidget
from datetimewidget.widgets import DateTimeWidget, DateWidget

from partners.models import PCA
from .models import Trip


class TravelRoutesForm(ModelForm):

    depart = fields.DateTimeField(label='Depart', widget=DateTimeWidget(bootstrap_version=3),
                                  input_formats=['%d/%m/%Y %H:%M'])
    arrive = fields.DateTimeField(label='Arrive', widget=DateTimeWidget(bootstrap_version=3),
                                  input_formats=['%d/%m/%Y %H:%M'])

    def clean(self):
        cleaned_data = super(TravelRoutesForm, self).clean()
        depart = cleaned_data.get('depart')
        arrive = cleaned_data.get('arrive')

        if arrive and depart:
            if arrive < depart:
                raise ValidationError(
                    'Arrival must be greater than departure'
                )

            if self.instance and self.instance.trip_id is not None:
                from_date = datetime.strptime(self.data.get('from_date'), '%Y-%m-%d').date()
                to_date = datetime.strptime(self.data.get('to_date'), '%Y-%m-%d').date()
                depart = depart.date()
                arrive = arrive.date()

                #check if itinerary dates are outside the entire trip date range
                if to_date < depart or depart < from_date or to_date < arrive or arrive < from_date:
                    raise ValidationError(
                        'Travel dates must be within overall trip dates'
                    )
        return cleaned_data


class TripForm(ModelForm):

    def __init__(self, *args, **kwargs):
        super(TripForm, self).__init__(*args, **kwargs)

    class Meta:
        model = Trip
        widgets = {
            'purpose_of_travel':
                AutosizedTextarea(attrs={'class': 'input-xlarge'}),
            'main_observations':
                CKEditorWidget(editor_options={'startupFocus': False}),
        }

    def clean(self):
        cleaned_data = super(TripForm, self).clean()
        status = cleaned_data.get('status')
        travel_type = cleaned_data.get('travel_type')
        from_date = cleaned_data.get('from_date')
        to_date = cleaned_data.get('to_date')
        owner = cleaned_data.get('owner')
        supervisor = cleaned_data.get('supervisor')
        budget_owner = cleaned_data.get('budget_owner')
        ta_required = cleaned_data.get('ta_required')
        pcas = cleaned_data.get('pcas')
        no_pca = cleaned_data.get('no_pca')
        programme_assistant = cleaned_data.get(u'programme_assistant')
        approved_by_supervisor = cleaned_data.get(u'approved_by_supervisor')
        date_supervisor_approved = cleaned_data.get(u'date_supervisor_approved')
        approved_by_budget_owner = cleaned_data.get(u'approved_by_budget_owner')
        date_budget_owner_approved = cleaned_data.get(u'date_budget_owner_approved')
        approved_by_human_resources = cleaned_data.get(u'approved_by_human_resources')
        trip_report = cleaned_data.get(u'main_observations')


        if to_date < from_date:
            raise ValidationError('The to date must be greater than the from date')

        if owner == supervisor:
            raise ValidationError('You can\'t supervise your own trips')

        if not pcas and travel_type == Trip.PROGRAMME_MONITORING:
            raise ValidationError(
                'You must select the PCAs related to this trip'
                ' or change the Travel Type'
            )

        if ta_required and not programme_assistant:
            raise ValidationError(
                'This trip needs a programme assistant '
                'to create a Travel Authorisation (TA)'
            )

        if approved_by_supervisor and not date_supervisor_approved:
            raise ValidationError(
                'Please put the date the supervisor approved this Trip'
            )

        if approved_by_budget_owner and not date_budget_owner_approved:
            raise ValidationError(
                'Please put the date the budget owner approved this Trip'
            )

<<<<<<< HEAD
        #TODO: Debug this
        if status == Trip.APPROVED and not approved_by_supervisor:
            raise ValidationError(
                'Only the supervisor can approve this trip'
            )

        if status == Trip.COMPLETED:
            if not trip_report:
                raise ValidationError(
                    'You must provide a narrative report before the trip can be completed'
                )
            if not approved_by_human_resources and travel_type == Trip.STAFF_DEVELOPMENT:
                raise ValidationError(
                    'STAFF DEVELOPMENT trip must be certified by Human Resources before it can be completed'
                )
=======
        # if status == Trip.COMPLETED:
        #     if not approved_by_supervisor:
        #         raise ValidationError(
        #             'The trip must be approved before it can be completed'
        #         )
        #
        #     if not trip_report:
        #         raise ValidationError(
        #             'You must provide a narrative report before the trip can be completed'
        #         )
>>>>>>> 5b8830d8

        #TODO: Debug this
        # if status == Trip.APPROVED and not approved_by_supervisor:
        #     raise ValidationError(
        #         'Only the supervisor can approve this trip'
        #     )

        #TODO: this can be removed once we upgrade to 1.7
        return cleaned_data




class TripFilterByDateForm(Form):

    depart = fields.DateField(
        label='From',
        widget=DateWidget(
            bootstrap_version=3,
            attrs={}
        )
    )
    arrive = fields.DateField(
        label='To',
        widget=DateWidget(
            bootstrap_version=3,
            attrs={}
        )
    )<|MERGE_RESOLUTION|>--- conflicted
+++ resolved
@@ -108,7 +108,6 @@
                 'Please put the date the budget owner approved this Trip'
             )
 
-<<<<<<< HEAD
         #TODO: Debug this
         if status == Trip.APPROVED and not approved_by_supervisor:
             raise ValidationError(
@@ -124,18 +123,6 @@
                 raise ValidationError(
                     'STAFF DEVELOPMENT trip must be certified by Human Resources before it can be completed'
                 )
-=======
-        # if status == Trip.COMPLETED:
-        #     if not approved_by_supervisor:
-        #         raise ValidationError(
-        #             'The trip must be approved before it can be completed'
-        #         )
-        #
-        #     if not trip_report:
-        #         raise ValidationError(
-        #             'You must provide a narrative report before the trip can be completed'
-        #         )
->>>>>>> 5b8830d8
 
         #TODO: Debug this
         # if status == Trip.APPROVED and not approved_by_supervisor:
