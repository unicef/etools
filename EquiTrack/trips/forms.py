__author__ = 'jcranwellward'

from datetime import datetime

from django.forms import ModelForm, fields, Form
from django.core.exceptions import ValidationError
from django.forms.models import BaseInlineFormSet

from suit.widgets import AutosizedTextarea
from suit_ckeditor.widgets import CKEditorWidget
from datetimewidget.widgets import DateTimeWidget, DateWidget
from autocomplete_light import forms as auto_forms

from partners.models import PCA
from .models import Trip, TravelRoutes, TripLocation


class TravelRoutesForm(ModelForm):

    class Meta:
        model = TravelRoutes
        fields = '__all__'

    depart = fields.DateTimeField(label='Depart', widget=DateTimeWidget(bootstrap_version=3),
                                  input_formats=['%d/%m/%Y %H:%M'])
    arrive = fields.DateTimeField(label='Arrive', widget=DateTimeWidget(bootstrap_version=3),
                                  input_formats=['%d/%m/%Y %H:%M'])

    def clean(self):
        cleaned_data = super(TravelRoutesForm, self).clean()
        depart = cleaned_data.get('depart')
        arrive = cleaned_data.get('arrive')

        if arrive and depart:
            if arrive < depart:
                raise ValidationError(
                    'Arrival must be greater than departure'
                )

            if self.instance and self.instance.trip_id is not None:
                from_date = datetime.strptime(self.data.get('from_date'), '%Y-%m-%d').date()
                to_date = datetime.strptime(self.data.get('to_date'), '%Y-%m-%d').date()
                depart = depart.date()
                arrive = arrive.date()

                # check if itinerary dates are outside the entire trip date range
                if to_date < depart or depart < from_date or to_date < arrive or arrive < from_date:
                    raise ValidationError(
                        'Travel dates must be within overall trip dates'
                    )
        return cleaned_data


class TripLocationForm(auto_forms.ModelForm):

    class Meta:
        model = TripLocation
        fields = ('location',)
        autocomplete_fields = ('location',)


class TripForm(ModelForm):

    # cannot change the following fields: (if other fields are rigid add them in the list)
    PROTECTED_FIELDS = ['to_date', 'from_date']

    ERROR_MESSAGES = {
        'to_date_less_than_from': 'The to date must be greater than the from date',
        'owner_is_supervisor': 'You can\'t supervise your own trips',
        'not_approved_by_supervisor': 'As a traveller you cannot approve your own trips',
        'protected_field_changed': 'This field cannot be changed after approval',
        'trip_submitted_in_past': 'This trip\'s dates happened in the past and therefore cannot be submitted',
        'no_linked_interventions': 'You must select the interventions related to this trip or change the Travel Type',
        'no_assistant_for_TA': 'This trip needs a programme assistant to create a Travel Authorisation (TA)',
        'no_rep_for_int_travel': 'You must select the Representative for international travel trips',
        'no_date_supervisor_approve': 'Please put the date the supervisor approved this Trip',
        'no_date_budget_owner_approve': 'Please put the date the budget owner approved this Trip',
        'no_vision_user_for_TA': 'For TA Drafted trip you must select a Vision Approver',
        'no_driver_supervisor': 'You must enter a supervisor for the selected driver',
        'no_trip_report': 'You must provide a narrative report before the trip can be completed',
        'cant_manually_approve': 'Approved Status is automatically set, can\'t be manually set',
        'ta_needs_amending': 'Due to trip having a pending amendment to the TA, '
                             'only the travel focal point can complete the trip'
    }

    class Meta:
        model = Trip
        fields = '__all__'
        widgets = {
            'purpose_of_travel':
                AutosizedTextarea(attrs={'class': 'input-xlarge'}),
            'main_observations':
                CKEditorWidget(editor_options={'startupFocus': False}),
        }

    def clean(self):
        cleaned_data = super(TripForm, self).clean()
        status = cleaned_data.get(u'status')
        travel_type = cleaned_data.get(u'travel_type')
        from_date = cleaned_data.get(u'from_date')
        to_date = cleaned_data.get(u'to_date')
        owner = cleaned_data.get(u'owner')
        supervisor = cleaned_data.get(u'supervisor')
        travel_assistant = cleaned_data.get(u'travel_assistant')
        budget_owner = cleaned_data.get(u'budget_owner')
        ta_required = cleaned_data.get(u'ta_required')
        pcas = cleaned_data.get(u'pcas')
        no_pca = cleaned_data.get(u'no_pca')
        international_travel = cleaned_data.get(u'international_travel')
        representative = cleaned_data.get(u'representative')
        ta_drafted = cleaned_data.get(u'ta_drafted')
        vision_approver = cleaned_data.get(u'vision_approver')
        programme_assistant = cleaned_data.get(u'programme_assistant')
        approved_by_supervisor = cleaned_data.get(u'approved_by_supervisor')
        date_supervisor_approved = cleaned_data.get(u'date_supervisor_approved')
        approved_by_budget_owner = cleaned_data.get(u'approved_by_budget_owner')
        date_budget_owner_approved = cleaned_data.get(u'date_budget_owner_approved')
        approved_by_human_resources = cleaned_data.get(u'approved_by_human_resources')
        trip_report = cleaned_data.get(u'main_observations')
        ta_trip_took_place_as_planned = cleaned_data.get(u'ta_trip_took_place_as_planned')
        pending_ta_amendment = cleaned_data.get(u'pending_ta_amendment')
        driver = cleaned_data.get(u'driver')
        driver_supervisor = cleaned_data.get(u'driver_supervisor')

        # PLANNING
        if (to_date and from_date) and to_date < from_date:
            raise ValidationError({'to_date': self.ERROR_MESSAGES['to_date_less_than_from']})

        if owner == supervisor:
            raise ValidationError({'owner': self.ERROR_MESSAGES['owner_is_supervisor']})

        if status == Trip.APPROVED and \
                not self.instance.status == Trip.APPROVED:
            raise ValidationError({'status': self.ERROR_MESSAGES['cant_manually_approve']})

        if ta_required and not programme_assistant:
            raise ValidationError({'programme_assistant': self.ERROR_MESSAGES['no_assistant_for_TA']})

        if international_travel and not representative:
            raise ValidationError({'representative': self.ERROR_MESSAGES['no_rep_for_int_travel']})

        # SUBMISSION
        if status == Trip.SUBMITTED and to_date < datetime.date(datetime.now()):
            raise ValidationError({'to_date': self.ERROR_MESSAGES['trip_submitted_in_past']})

        # APPROVAL
        if status == Trip.APPROVED and ta_drafted and not vision_approver:
            raise ValidationError({'vision_approver': self.ERROR_MESSAGES['no_vision_user_for_TA']})

        if driver and driver_supervisor is None:
            raise ValidationError({'driver_supervisor': self.ERROR_MESSAGES['no_driver_supervisor']})

        if self.instance.supervisor_id is not None and self.request.user != self.instance.supervisor:
            # only the supervisor can approve the trip
            if not self.instance.approved_by_supervisor and approved_by_supervisor:
                raise ValidationError({'approved_by_supervisor': self.ERROR_MESSAGES['not_approved_by_supervisor']})

        if approved_by_supervisor and not date_supervisor_approved:
            raise ValidationError({'date_supervisor_approved': self.ERROR_MESSAGES['no_date_supervisor_approve']})

        if approved_by_budget_owner and not date_budget_owner_approved:
            raise ValidationError({'date_budget_owner_approved': self.ERROR_MESSAGES['no_date_budget_owner_approve']})

        # If trip has been previously approved and approved tick has not been removed
        if self.instance.approved_by_supervisor:
            # Error if Trip was approved by supervisor and certain fields change
            for u_field in self.PROTECTED_FIELDS:
                if cleaned_data.get(u_field) != getattr(self.instance, u_field):
                    raise ValidationError({u_field: self.ERROR_MESSAGES['protected_field_changed']})

        # COMPLETION
        if status == Trip.COMPLETED:
            if not trip_report and travel_type != Trip.STAFF_ENTITLEMENT:
                raise ValidationError(self.ERROR_MESSAGES['no_trip_report'])

            if ta_required and pending_ta_amendment is True \
                    and self.request.user != programme_assistant \
                    and self.request.user != travel_assistant:
                raise ValidationError(self.ERROR_MESSAGES['ta_needs_amending'])


class RequireOneLocationFormSet(BaseInlineFormSet):
    def clean(self):
        if any(self.errors):
            return

        # Locations cannot be changed if trip was approved by supervisor
<<<<<<< HEAD
<<<<<<< HEAD
        new_locations = set([f.instance for f in self.forms if f.cleaned_data])
        if self.instance.approved_by_supervisor:
            old_locations = set(self.instance.triplocation_set.all())
            if old_locations != new_locations:
                raise ValidationError('You cannot modify the location after the trip has been approved')
=======
        # new_locations = set([f.instance for f in self.forms if f.cleaned_data])
=======
        new_locations = [f.instance for f in self.forms if f.cleaned_data]
>>>>>>> 763034d2
        # if self.instance.approved_by_supervisor:
        #     old_locations = set(self.instance.triplocation_set.all())
        #     if old_locations != new_locations:
        #         raise ValidationError('You cannot modify the location after the trip has been approved')
<<<<<<< HEAD
>>>>>>> master

=======
        #
        
>>>>>>> 763034d2
        form_count = len(new_locations)
        if form_count < 1 and self.instance.international_travel is False and self.instance.status == Trip.PLANNED:
            if self.instance.travel_type in [
                Trip.PROGRAMME_MONITORING,
                Trip.SPOT_CHECK
            ]:
                raise ValidationError('At least one location is required for this trip type. (Admin Level 1 or below)')


class TripFundsForm(BaseInlineFormSet):
    def clean(self):
        if any(self.errors):
            return

        total = sum([f.cleaned_data.get('amount') for f in self.forms if f.cleaned_data])
        if total and total != 100:
            raise ValidationError('The total funds for the trip needs to equal to 100%')


class TripFilterByDateForm(Form):

    depart = fields.DateField(
        label='From',
        widget=DateWidget(
            bootstrap_version=3,
            attrs={}
        )
    )
    arrive = fields.DateField(
        label='To',
        widget=DateWidget(
            bootstrap_version=3,
            attrs={}
        )
    )<|MERGE_RESOLUTION|>--- conflicted
+++ resolved
@@ -185,29 +185,12 @@
             return
 
         # Locations cannot be changed if trip was approved by supervisor
-<<<<<<< HEAD
-<<<<<<< HEAD
-        new_locations = set([f.instance for f in self.forms if f.cleaned_data])
-        if self.instance.approved_by_supervisor:
-            old_locations = set(self.instance.triplocation_set.all())
-            if old_locations != new_locations:
-                raise ValidationError('You cannot modify the location after the trip has been approved')
-=======
-        # new_locations = set([f.instance for f in self.forms if f.cleaned_data])
-=======
         new_locations = [f.instance for f in self.forms if f.cleaned_data]
->>>>>>> 763034d2
         # if self.instance.approved_by_supervisor:
         #     old_locations = set(self.instance.triplocation_set.all())
         #     if old_locations != new_locations:
         #         raise ValidationError('You cannot modify the location after the trip has been approved')
-<<<<<<< HEAD
->>>>>>> master
-
-=======
-        #
-        
->>>>>>> 763034d2
+
         form_count = len(new_locations)
         if form_count < 1 and self.instance.international_travel is False and self.instance.status == Trip.PLANNED:
             if self.instance.travel_type in [
