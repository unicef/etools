--- conflicted
+++ resolved
@@ -159,19 +159,6 @@
                     from_date__year=month.year,
                     from_date__month=month.month
                 )
-<<<<<<< HEAD
-            action_points = [
-                action for trip in trips
-                for action in trip.actionpoint_set.all()
-            ]
-            closed_action_points = [
-                action for trip in trips
-                for action in trip.actionpoint_set.filter(
-                    closed_choice='closed'
-
-                )
-            ]
-=======
 
             user_profiles = UserProfile.objects.filter(
                 section=section,
@@ -182,7 +169,6 @@
             for profile in user_profiles:
                 action_points += profile.user.for_action.count()
                 closed_action_points += profile.user.for_action.filter(closed=True).count()
->>>>>>> 80be2366
             row = {
                 'section': section.name,
                 'color': section.color,
