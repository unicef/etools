--- conflicted
+++ resolved
@@ -18,25 +18,15 @@
 def get_trip_months():
 
     trips = Trip.objects.filter(
-<<<<<<< HEAD
-            Q(status=Trip.APPROVED) |
-            Q(status=Trip.COMPLETED)
-        )
-=======
         Q(status=Trip.APPROVED) |
         Q(status=Trip.COMPLETED)
     )
->>>>>>> 394194dc
 
     dates = set(trips.values_list('from_date', flat=True))
 
     months = list(set([datetime(date.year, date.month, 1) for date in dates]))
 
-<<<<<<< HEAD
-    return sorted(months)
-=======
     return sorted(months, reverse=True)
->>>>>>> 394194dc
 
 
 class TripsView(ListAPIView):
@@ -96,21 +86,13 @@
     def get_context_data(self, **kwargs):
 
         months = get_trip_months()
-<<<<<<< HEAD
-        month_num = self.request.GET.get('month', -1)
-=======
         month_num = self.request.GET.get('month', 0)
->>>>>>> 394194dc
         month = months[int(month_num)]
 
         return {
             'months': months,
             'current_month': month,
-<<<<<<< HEAD
-            'current_month_num': len(months)-1,
-=======
             'current_month_num': month_num,
->>>>>>> 394194dc
             'trips': {
                 'planned': Trip.objects.filter(
                     status=Trip.PLANNED,
