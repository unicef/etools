__author__ = 'jcranwellward'

import datetime
import logging

from django.db.models import Q
from django.contrib.auth import get_user_model
from django.views.generic import FormView, TemplateView, View
from django.http import HttpResponse
from django.conf import settings

from rest_framework import viewsets, mixins
from rest_framework.generics import (
    GenericAPIView,
    ListAPIView,
    RetrieveUpdateDestroyAPIView
)
from rest_framework.views import APIView
from rest_framework.decorators import detail_route, list_route
from rest_framework.response import Response
from rest_framework.exceptions import (
    PermissionDenied,
    ParseError,
)
from rest_framework.parsers import MultiPartParser, FormParser, JSONParser

from users.models import UserProfile, Office, Section
from locations.models import get_random_color
from partners.models import FileType
from .models import Trip, FileAttachment
from .serializers import TripSerializer, FileAttachmentSerializer
from .forms import TripFilterByDateForm
from rest_framework import status

User = get_user_model()


def get_trip_months():

    trips = Trip.objects.filter(
        Q(status=Trip.APPROVED) |
        Q(status=Trip.COMPLETED)
    )

    dates = set(trips.values_list('from_date', flat=True))

    months = list(set([datetime.datetime(date.year, date.month, 1) for date in dates]))

    return sorted(months, reverse=True)


class AppsTemplateView(TemplateView):
    template_name = "trips/apps/apps.html"


class AppsIOSTemplateView(TemplateView):
    template_name = "trips/apps/apps_ios.html"


class AppsAndroidTemplateView(TemplateView):
    template_name = "trips/apps/apps_android.html"


class AppsIOSPlistView(View):

    def get(self, request):
        # not serving this as a static file in case in the future we want to be able to change versions
        with open(settings.SITE_ROOT + '/templates/trips/apps/etrips.plist', 'r') as my_f:
            result = my_f.read()

        return HttpResponse(result, content_type="application/octet-stream")


class TripFileViewSet(mixins.RetrieveModelMixin,
                      mixins.ListModelMixin,
                      mixins.CreateModelMixin,
                      viewsets.GenericViewSet):
    """
    Returns a list of Files link for a Trip
    """
    queryset = FileAttachment.objects.all()
    serializer_class = FileAttachmentSerializer
    # parser_classes = (MultiPartParser, FormParser,)

    def create(self, request, *args, **kwargs):
        """
        Add a file to a trip
        :return: JSON
        """

        serializer = self.get_serializer(data=request.data)
        serializer.is_valid(raise_exception=True)
        try:
            report = request.data["report"]
        except KeyError:
            report = None

        serializer.instance = serializer.save()

        if report:
            serializer.instance.report = report
            serializer.instance.save()

        headers = self.get_success_headers(serializer.data)
        return Response(
            serializer.data,
            status=status.HTTP_201_CREATED,
            headers=headers
        )

    def get_queryset(self):

        queryset = super(TripFileViewSet, self).get_queryset()
        trip_id = self.kwargs.get('trips2_pk')
        return queryset.filter(trip_id=trip_id)


class TripsViewSet(mixins.RetrieveModelMixin,
                   mixins.ListModelMixin,
                   mixins.CreateModelMixin,
                   viewsets.GenericViewSet):
    """
    Returns a list of Trips
    """
    model = Trip
    lookup_url_kwarg = 'trip'
    serializer_class = TripSerializer
    parser_classes = (MultiPartParser, FormParser, JSONParser)

    def get_queryset(self):
        user = self.request.user
        trips = Trip.get_current_trips(user)
        return trips

    @detail_route(methods=['post'])
    def create(self, request, *args, **kwargs):
        """
        Create a new Trip
        :return: JSON
        """
        serializer = self.get_serializer(data=request.data)
        serializer.is_valid(raise_exception=True)

<<<<<<< HEAD
        try:
            partners = request.data['partners']
        except KeyError:
            partners = []

        try:
            partnerships = request.data['partnerships']
        except KeyError:
            partnerships = []

        serializer.instance = serializer.save()
        serializer.instance.created_date = datetime.datetime.strptime(request.data['created_date'], '%Y-%m-%dT%H:%M:%S.%fZ')
        serializer.instance.save()
        data = serializer.data

        try:
            for partner in partners:
                serializer.instance.partners.add(partner)

            for pca in partnerships:
                serializer.instance.pcas.add(pca)

=======
        partners = request.data['partners']
        pcas = request.data['pcas']

        serializer.instance = serializer.save()
        serializer.instance.created_date = datetime.datetime.strptime(request.data['created_date'], '%Y-%m-%dT%H:%M:%S.%fZ')
        serializer.instance.save()
        data = serializer.data

        try:
            for partner in partners:
                serializer.instance.partners.add(partner)

            for pca in pcas:
                serializer.instance.pcas.add(pca)

>>>>>>> 4ee85fa9
            serializer.save()
        except Exception:
            pass

        headers = self.get_success_headers(serializer.data)
        return Response(data, status=status.HTTP_201_CREATED,
                        headers=headers)

    @list_route()
    def retrieve(self, request, trip=None, **kwargs):
        """
        Returns the Trip object json
        """
        try:
            queryset = Trip.objects.get(id=trip)
            serializer = self.serializer_class(queryset)
            data = serializer.data
        except Trip.DoesNotExist:
            data = {}
        return Response(
            data,
            status=status.HTTP_200_OK
        )

    @detail_route(methods=['post'])
    def upload(self, request, **kwargs):
        """
        Upload image/photo to the Trip
        """
        self.parser_classes = (MultiPartParser, FormParser)
        # get the file object
        file_obj = request.data.get('file')
        logging.info("File received: {}".format(file_obj))
        if not file_obj:
            raise ParseError(detail="No file was sent.")

        caption = request.data.get('caption')
        logging.info("Caption received :{}".format(caption))

        # get the trip id from the url
        trip = self.get_object()

        # the file field automatically adds incremental numbers
        mime_types = {"image/jpeg": "jpeg",
                      "image/png": "png"}

        if mime_types.get(file_obj.content_type):
            ext = mime_types.get(file_obj.content_type)
        else:
            raise ParseError(detail="File type not supported")

        # format it "picture_01.jpg" this way will be making the file easier to search
        # if the file doesn't get auto_incremented use this:
        # file_obj.name = "picture_"+ str(trip.files.count()) + "." + ext
        file_obj.name = "picture." + ext

        # get the picture type
        picture_type, created = FileType.objects.get_or_create(name='Picture')

        # create the FileAttachment object
        # TODO: desperate need of validation here: need to check if file is indeed a valid picture type
        # TODO: potentially process the image at this point to reduce size / create thumbnails
        my_file_attachment = {
            "report": file_obj,
            "type": picture_type,
            "trip": trip
        }
        if caption:
            my_file_attachment['caption'] = caption

        FileAttachment.objects.create(**my_file_attachment)

        # TODO: return a more meaningful response
        return Response(status=204)

    @detail_route(methods=['post'], url_path='(?P<action>\D+)')
    def action(self, request, *args, **kwargs):
        """
        Change status to the Trip
        """
        action = kwargs.get('action', False)
        current_user = self.request.user
        self.parser_classes = (MultiPartParser, FormParser)
        # for now... hardcoding some validation in here.
        if action not in [
            "approved",
            "submitted",
            "cancelled",
            "completed"
        ]:
            raise ParseError(detail="action must be a valid action")

        trip = self.get_object()

        # some more hard-coded validation:
        if current_user.id not in [trip.owner.id, trip.supervisor.id]:
            raise PermissionDenied(detail="You must be the traveller or the supervisor to change the status of the trip")

        if action == 'approved':
            # make sure the current user is the supervisor:
            # maybe in the future allow an admin to make this change as well.
            if not current_user.id == trip.supervisor.id:
                raise PermissionDenied(detail="You must be the supervisor to approve this trip")

            data = {"approved_by_supervisor": True,
                    "date_supervisor_approved": datetime.date.today()}

        elif action == 'completed':

            if trip.status != Trip.APPROVED:
                raise ParseError(
                    detail='The trip has to be previously approved in order to complete it'
                )

            if not trip.main_observations and trip.travel_type != Trip.STAFF_ENTITLEMENT:
                raise ParseError(
                    detail='You must provide a narrative report before the trip can be completed'
                )

            if trip.ta_required and trip.ta_trip_took_place_as_planned is False and current_user != trip.programme_assistant:
                raise ParseError(
                    detail='Only the TA travel assistant can complete the trip'
                )
            data = {
                "status": action,
            }

        else:
            data = {"status": action,
                    "approved_by_supervisor": False,
                    "approved_date": None,
                    "date_supervisor_approved": None}

        serializer = self.get_serializer(data=data,
                                         instance=trip,
                                         partial=True)

        if not serializer.is_valid():
            raise ParseError(detail="data submitted is not valid")
        serializer.save()

        return Response(serializer.data)


class TripsByOfficeView(APIView):
    """
    Returns an object used for the chart library on the trips dashboard
    """
    def get(self, request):

        months = get_trip_months()
        months.append(None)
        month_num = request.query_params.get('month', 0)
        month = months[int(month_num)]

        by_office = []
        section_ids = Trip.objects.all().values_list(
            'section', flat=True
        )
        office_ids = Trip.objects.all().values_list(
            'office', flat=True
        )
        sections = Section.objects.filter(id__in=section_ids)
        for office in Office.objects.filter(id__in=office_ids):
            trips = office.trip_set.filter(
                Q(status=Trip.APPROVED) |
                Q(status=Trip.COMPLETED)
            ).all()
            if month is not None:
                trips = office.trip_set.filter(
                    from_date__year=month.year,
                    from_date__month=month.month
                )

            office = {'name': office.name}
            for section in sections:
                office[section.name] = trips.filter(
                    section=section).count()
            by_office.append(office)

        payload = {
            'data': by_office,
            'xkey': 'name',
            'ykeys': [section.name for section in sections],
            'labels': [section.name for section in sections],
            'barColors': [get_random_color() for section in sections]
        }

        return Response(data=payload)


class TripsDashboard(FormView):

    template_name = 'trips/dashboard.html'
    form_class = TripFilterByDateForm

    def form_valid(self, form):

        return super(TripsDashboard, self).form_valid(form)

    def get_context_data(self, **kwargs):

        months = get_trip_months()
        months.append(None)
        month_num = self.request.GET.get('month', 0)
        month = months[int(month_num)]

        by_month = []
        section_ids = Trip.objects.all().values_list(
            'section', flat=True)
        for section in Section.objects.filter(
            id__in=section_ids
        ):
            trips = section.trip_set.all()
            if month is not None:
                trips = section.trip_set.filter(
                    from_date__year=month.year,
                    from_date__month=month.month
                )

            user_profiles = UserProfile.objects.filter(
                section=section,
                user__is_active=True
            )
            action_points = 0
            closed_action_points = 0
            for profile in user_profiles:
                action_points += profile.user.for_action.count()
                closed_action_points += profile.user.for_action.filter(status='closed').count()
            row = {
                'section': section.name,
                'color': get_random_color(),
                'total_approved': trips.filter(
                    status=Trip.APPROVED
                ).count(),
                'total_completed': trips.filter(
                    status=Trip.COMPLETED
                ).count(),
                'actions': action_points,
                'closed_actions': closed_action_points
            }
            by_month.append(row)

        trips = Trip.objects.all()
        if month is not None:
            trips = trips.filter(
                    from_date__year=month.year,
                    from_date__month=month.month
                )

        kwargs.update({
            'months': months,
            'current_month': month,
            'current_month_num': month_num,
            'trips': {
                'planned': trips.filter(
                    Q(status=Trip.PLANNED) |
                    Q(status=Trip.SUBMITTED),
                ).count(),
                'approved': trips.filter(
                    status=Trip.APPROVED,
                ).count(),
                'completed': trips.filter(
                    status=Trip.COMPLETED,
                ).count(),
                'cancelled': trips.filter(
                    status=Trip.CANCELLED,
                ).count(),
            },
            'by_month': by_month,
        })

        return super(TripsDashboard, self).get_context_data(**kwargs)


# TODO: remove these when eTrips application was rolled out

class TripUploadPictureView(APIView):
    parser_classes = (MultiPartParser, FormParser)

    def post(self, request, **kwargs):

        # get the file object
        file_obj = request.data.get('file')
        logging.info("File received: {}".format(file_obj))
        if not file_obj:
            raise ParseError(detail="No file was sent.")

        caption = request.data.get('caption')
        logging.info("Caption received :{}".format(caption))

        # get the trip id from the url
        trip_id = kwargs.get("trip")
        trip = Trip.objects.filter(pk=trip_id).get()

        # the file field automatically adds incremental numbers
        mime_types = {"image/jpeg": "jpeg",
                      "image/png": "png"}

        if mime_types.get(file_obj.content_type):
            ext = mime_types.get(file_obj.content_type)
        else:
            raise ParseError(detail="File type not supported")

        # format it "picture_01.jpg" this way will be making the file easier to search
        # if the file doesn't get auto_incremented use this:
        # file_obj.name = "picture_"+ str(trip.files.count()) + "." + ext
        file_obj.name = "picture." + ext

        # get the picture type
        picture_type, created = FileType.objects.get_or_create(name='Picture')

        # create the FileAttachment object
        # TODO: desperate need of validation here: need to check if file is indeed a valid picture type
        # TODO: potentially process the image at this point to reduce size / create thumbnails
        my_file_attachment = {
            "report": file_obj,
            "type": picture_type,
            "trip": trip
        }
        if caption:
            my_file_attachment['caption'] = caption

        FileAttachment.objects.create(**my_file_attachment)

        # TODO: return a more meaningful response
        return Response(status=204)


class TripsListApi(ListAPIView):

    model = Trip
    serializer_class = TripSerializer

    def get_queryset(self):
        user = self.request.user
        trips = Trip.get_current_trips(user)
        return trips


class TripDetailsView(RetrieveUpdateDestroyAPIView):
    model = Trip
    serializer_class = TripSerializer
    lookup_url_kwarg = 'trip'
    queryset = Trip.objects.all()


class TripActionView(GenericAPIView):

    model = Trip
    serializer_class = TripSerializer

    lookup_url_kwarg = 'trip'
    queryset = Trip.objects.all()

    def post(self, request, *args, **kwargs):
        action = kwargs.get('action', False)
        current_user = self.request.user

        # for now... hardcoding some validation in here.
        if action not in [
            "approved",
            "submitted",
            "cancelled",
            "completed"
        ]:
            raise ParseError(detail="action must be a valid action")

        trip = self.get_object()

        # some more hard-coded validation:
        if current_user.id not in [trip.owner.id, trip.supervisor.id]:
            raise PermissionDenied(detail="You must be the traveller or the supervisor to change the status of the trip")

        if action == 'approved':
            # make sure the current user is the supervisor:
            # maybe in the future allow an admin to make this change as well.
            if not current_user.id == trip.supervisor.id:
                raise PermissionDenied(detail="You must be the supervisor to approve this trip")

            data = {"approved_by_supervisor": True,
                    "date_supervisor_approved": datetime.date.today()}

        elif action == 'completed':

            if trip.status != Trip.APPROVED:
                raise ParseError(
                    detail='The trip has to be previously approved in order to complete it'
                )

            if not trip.main_observations and trip.travel_type != Trip.STAFF_ENTITLEMENT:
                raise ParseError(
                    detail='You must provide a narrative report before the trip can be completed'
                )

            if trip.ta_required and trip.ta_trip_took_place_as_planned is False and current_user != trip.programme_assistant:
                raise ParseError(
                    detail='Only the TA travel assistant can complete the trip'
                )
            data = {
                "status": action,
            }

        else:
            data = {"status": action,
                    "approved_by_supervisor": False,
                    "approved_date": None,
                    "date_supervisor_approved": None}

        serializer = self.get_serializer(data=data,
                                         instance=trip,
                                         partial=True)

        if not serializer.is_valid():
            raise ParseError(detail="data submitted is not valid")
        serializer.save()

        return Response(serializer.data)<|MERGE_RESOLUTION|>--- conflicted
+++ resolved
@@ -141,7 +141,6 @@
         serializer = self.get_serializer(data=request.data)
         serializer.is_valid(raise_exception=True)
 
-<<<<<<< HEAD
         try:
             partners = request.data['partners']
         except KeyError:
@@ -164,23 +163,6 @@
             for pca in partnerships:
                 serializer.instance.pcas.add(pca)
 
-=======
-        partners = request.data['partners']
-        pcas = request.data['pcas']
-
-        serializer.instance = serializer.save()
-        serializer.instance.created_date = datetime.datetime.strptime(request.data['created_date'], '%Y-%m-%dT%H:%M:%S.%fZ')
-        serializer.instance.save()
-        data = serializer.data
-
-        try:
-            for partner in partners:
-                serializer.instance.partners.add(partner)
-
-            for pca in pcas:
-                serializer.instance.pcas.add(pca)
-
->>>>>>> 4ee85fa9
             serializer.save()
         except Exception:
             pass
@@ -259,7 +241,7 @@
     @detail_route(methods=['post'], url_path='(?P<action>\D+)')
     def action(self, request, *args, **kwargs):
         """
-        Change status to the Trip
+        Change status of the Trip
         """
         action = kwargs.get('action', False)
         current_user = self.request.user
