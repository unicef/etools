--- conflicted
+++ resolved
@@ -10,14 +10,6 @@
 from django.conf import settings
 
 from rest_framework import viewsets, mixins, permissions
-<<<<<<< HEAD
-from rest_framework.generics import (
-    GenericAPIView,
-    ListAPIView,
-    RetrieveUpdateDestroyAPIView
-)
-=======
->>>>>>> d1eaaa03
 from rest_framework.views import APIView
 from rest_framework.decorators import detail_route, list_route
 from rest_framework.response import Response
@@ -85,10 +77,6 @@
     model = FileAttachment
     serializer_class = FileAttachmentSerializer
     permission_classes = (permissions.IsAdminUser,)
-<<<<<<< HEAD
-    # parser_classes = (MultiPartParser, FormParser,)
-=======
->>>>>>> d1eaaa03
 
     def create(self, request, *args, **kwargs):
         """
@@ -120,35 +108,7 @@
         trip_id = self.kwargs.get('trips_trip')
         return FileAttachment.objects.filter(trip_id=trip_id)
 
-<<<<<<< HEAD
-        queryset = super(TripFileViewSet, self).get_queryset()
-        trip_id = self.kwargs.get('trips2_pk')
-        return queryset.filter(trip_id=trip_id)
-
-
-class TripsViewSet(mixins.RetrieveModelMixin,
-                   mixins.ListModelMixin,
-                   mixins.CreateModelMixin,
-                   viewsets.GenericViewSet):
-    """
-    Returns a list of Trips
-    """
-    model = Trip
-    lookup_url_kwarg = 'trip'
-    serializer_class = TripSerializer
-    parser_classes = (MultiPartParser, FormParser, JSONParser)
-    permission_classes = (permissions.IsAdminUser,)
-
-    def get_queryset(self):
-        user = self.request.user
-        trips = Trip.get_current_trips(user)
-        return trips
-
-    @detail_route(methods=['post'])
-    def create(self, request, *args, **kwargs):
-=======
     def retrieve(self, request, trips_trip=None, pk=None):
->>>>>>> d1eaaa03
         """
         Returns an Attachment object
         """
@@ -348,10 +308,6 @@
     """
     permission_classes = (permissions.IsAdminUser,)
 
-<<<<<<< HEAD
-
-=======
->>>>>>> d1eaaa03
     def get(self, request):
 
         months = get_trip_months()
@@ -479,61 +435,6 @@
         return super(TripsDashboard, self).get_context_data(**kwargs)
 
 
-<<<<<<< HEAD
-# TODO: remove these when eTrips application was rolled out
-
-class TripUploadPictureView(APIView):
-    parser_classes = (MultiPartParser, FormParser)
-    permission_classes = (permissions.IsAdminUser,)
-
-    def post(self, request, **kwargs):
-
-        # get the file object
-        file_obj = request.data.get('file')
-        logging.info("File received: {}".format(file_obj))
-        if not file_obj:
-            raise ParseError(detail="No file was sent.")
-
-        caption = request.data.get('caption')
-        logging.info("Caption received :{}".format(caption))
-
-        # get the trip id from the url
-        trip_id = kwargs.get("trip")
-        trip = Trip.objects.filter(pk=trip_id).get()
-
-        # the file field automatically adds incremental numbers
-        mime_types = {"image/jpeg": "jpeg",
-                      "image/png": "png"}
-
-        if mime_types.get(file_obj.content_type):
-            ext = mime_types.get(file_obj.content_type)
-        else:
-            raise ParseError(detail="File type not supported")
-
-        # format it "picture_01.jpg" this way will be making the file easier to search
-        # if the file doesn't get auto_incremented use this:
-        # file_obj.name = "picture_"+ str(trip.files.count()) + "." + ext
-        file_obj.name = "picture." + ext
-
-        # get the picture type
-        picture_type, created = FileType.objects.get_or_create(name='Picture')
-
-        # create the FileAttachment object
-        # TODO: desperate need of validation here: need to check if file is indeed a valid picture type
-        # TODO: potentially process the image at this point to reduce size / create thumbnails
-        my_file_attachment = {
-            "report": file_obj,
-            "type": picture_type,
-            "trip": trip
-        }
-        if caption:
-            my_file_attachment['caption'] = caption
-
-        FileAttachment.objects.create(**my_file_attachment)
-
-        # TODO: return a more meaningful response
-        return Response(status=204)
-=======
 class TripActionPointViewSet(mixins.RetrieveModelMixin,
                             mixins.ListModelMixin,
                             mixins.CreateModelMixin,
@@ -545,7 +446,6 @@
     model = ActionPoint
     queryset = ActionPoint.objects.all()
     serializer_class = ActionPointSerializer
->>>>>>> d1eaaa03
 
     def create(self, request, *args, **kwargs):
         """
@@ -558,106 +458,17 @@
         serializer.save()
         data = serializer.data
 
-<<<<<<< HEAD
-    model = Trip
-    serializer_class = TripSerializer
-    permission_classes = (permissions.IsAdminUser,)
-=======
         headers = self.get_success_headers(data)
         return Response(
             data,
             status=status.HTTP_201_CREATED,
             headers=headers
         )
->>>>>>> d1eaaa03
 
     def get_queryset(self):
         trip_id = self.kwargs.get('trips_trip')
         return ActionPoint.objects.filter(trip_id=trip_id)
 
-<<<<<<< HEAD
-
-class TripDetailsView(RetrieveUpdateDestroyAPIView):
-    model = Trip
-    serializer_class = TripSerializer
-    lookup_url_kwarg = 'trip'
-    queryset = Trip.objects.all()
-    permission_classes = (permissions.IsAdminUser,)
-
-
-class TripActionView(GenericAPIView):
-
-    model = Trip
-    serializer_class = TripSerializer
-    permission_classes = (permissions.IsAdminUser,)
-
-    lookup_url_kwarg = 'trip'
-    queryset = Trip.objects.all()
-
-    def post(self, request, *args, **kwargs):
-        action = kwargs.get('action', False)
-        current_user = self.request.user
-
-        # for now... hardcoding some validation in here.
-        if action not in [
-            "approved",
-            "submitted",
-            "cancelled",
-            "completed"
-        ]:
-            raise ParseError(detail="action must be a valid action")
-
-        trip = self.get_object()
-
-        # some more hard-coded validation:
-        if current_user.id not in [trip.owner.id, trip.supervisor.id]:
-            raise PermissionDenied(detail="You must be the traveller or the supervisor to change the status of the trip")
-
-        if action == 'approved':
-            # make sure the current user is the supervisor:
-            # maybe in the future allow an admin to make this change as well.
-            if not current_user.id == trip.supervisor.id:
-                raise PermissionDenied(detail="You must be the supervisor to approve this trip")
-
-            data = {"approved_by_supervisor": True,
-                    "date_supervisor_approved": datetime.date.today()}
-
-        elif action == 'completed':
-
-            if trip.status != Trip.APPROVED:
-                raise ParseError(
-                    detail='The trip has to be previously approved in order to complete it'
-                )
-
-            if not trip.main_observations and trip.travel_type != Trip.STAFF_ENTITLEMENT:
-                raise ParseError(
-                    detail='You must provide a narrative report before the trip can be completed'
-                )
-
-            if trip.ta_required and trip.ta_trip_took_place_as_planned is False and current_user != trip.programme_assistant:
-                raise ParseError(
-                    detail='Only the TA travel assistant can complete the trip'
-                )
-            data = {
-                "status": action,
-            }
-
-        else:
-            data = {"status": action,
-                    "approved_by_supervisor": False,
-                    "approved_date": None,
-                    "date_supervisor_approved": None}
-
-        serializer = self.get_serializer(data=data,
-                                         instance=trip,
-                                         partial=True)
-
-        if not serializer.is_valid():
-            raise ParseError(detail="data submitted is not valid")
-        serializer.save()
-
-        return Response(serializer.data)
-=======
     def retrieve(self, request, trips_trip=None, pk=None):
         """
         Returns an Action point object
@@ -671,5 +482,4 @@
         return Response(
             data,
             status=status.HTTP_200_OK
-        )
->>>>>>> d1eaaa03
+        )