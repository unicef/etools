--- conflicted
+++ resolved
@@ -19,7 +19,11 @@
 )
 
 from rest_framework.response import Response
-from rest_framework.exceptions import APIException, PermissionDenied, ParseError
+from rest_framework.exceptions import (
+    APIException, 
+    PermissionDenied, 
+    ParseError,
+)
 
 
 from users.models import UserProfile
@@ -50,7 +54,6 @@
     model = Trip
     serializer_class = TripSerializer
 
-
     def get_queryset(self):
         return self.model.objects.filter(
             status=self.model.APPROVED,
@@ -90,36 +93,15 @@
             raise ParseError(detail="action must be a valid action")
 
         trip = self.get_object()
-<<<<<<< HEAD
-        action = self.kwargs.get('action', None)
-        user = self.request.user
-        trips = Trip.get_all_trips(user)
-        serializer = TripSerializer(trips, many=True)
-
-        if action == 'submit':
-            if trip.status != Trip.SUBMITTED:
-                trip.status = Trip.SUBMITTED
-                trip.save()
-                return Response(serializer.data, status=status.HTTP_200_OK)
-        elif action == 'approve':
-            trip.approved_by_supervisor = True
-            trip.date_supervisor_approved = datetime.now()
-            trip.save()
-            return Response(serializer.data, status=status.HTTP_200_OK,)
-        return Response(serializer.data, status=status.HTTP_204_NO_CONTENT)
-=======
 
         serializer = self.get_serializer(data={"status":action}, instance=trip, partial=True)
 
         if not serializer.is_valid():
             raise ParseError(detail="data submitted is not valid")
 
-
         serializer.save()
 
-
         return Response(serializer.data)
->>>>>>> 0196a51a
 
 
 class TripsByOfficeView(APIView):
