__author__ = 'jcranwellward'

from django.contrib import admin
from django.contrib import messages
from django.contrib.sites.models import Site
from django.contrib.auth import get_user_model
from django.contrib.auth.models import Group
from django.contrib.contenttypes.generic import GenericTabularInline

from reversion import VersionAdmin
from import_export.admin import ExportMixin
from generic_links.admin import GenericLinkStackedInline
from messages_extends import constants as constants_messages

from locations.models import LinkedLocation
from .models import (
    Trip,
    Office,
    TripFunds,
    ActionPoint,
    TravelRoutes,
    FileAttachment
)
from .forms import (
    TripForm,
    TravelRoutesForm
)
from .exports import TripResource

User = get_user_model()


class TravelRoutesInlineAdmin(admin.TabularInline):
    model = TravelRoutes
    form = TravelRoutesForm
    suit_classes = u'suit-tab suit-tab-planning'
    verbose_name = u'Travel Itinerary'
    extra = 5


class TripFundsInlineAdmin(admin.TabularInline):
    model = TripFunds
    suit_classes = u'suit-tab suit-tab-planning'
    extra = 3
    max_num = 3


class ActionPointInlineAdmin(admin.StackedInline):
    model = ActionPoint
    suit_classes = u'suit-tab suit-tab-reporting'
    filter_horizontal = (u'persons_responsible',)
    extra = 1
    fields = (
        (u'description', u'due_date',),
        u'person_responsible',
        (u'actions_taken',),
        (u'completed_date', u'closed',),
    )


class SitesVisitedInlineAdmin(GenericTabularInline):
    model = LinkedLocation
    suit_classes = u'suit-tab suit-tab-planning'
    verbose_name = u'Sites to visit'
    extra = 5


class FileAttachmentInlineAdmin(GenericTabularInline):
    model = FileAttachment
    suit_classes = u'suit-tab suit-tab-attachments'


class LinksInlineAdmin(GenericLinkStackedInline):
    suit_classes = u'suit-tab suit-tab-attachments'
    extra = 1


class TripReportAdmin(ExportMixin, VersionAdmin):
    resource_class = TripResource
    save_as = True  # TODO: There is a bug using this
    form = TripForm
    inlines = (
        TravelRoutesInlineAdmin,
        TripFundsInlineAdmin,
        SitesVisitedInlineAdmin,
        ActionPointInlineAdmin,
        FileAttachmentInlineAdmin,
        LinksInlineAdmin,
    )
    ordering = (u'-created_date',)
    date_hierarchy = u'from_date'
    search_fields = (
        u'owner',
        u'section',
        u'office',
        u'purpose_of_travel',
    )
    list_display = (
        u'reference',
        u'created_date',
        u'purpose_of_travel',
        u'owner',
        u'section',
        u'office',
        u'from_date',
        u'to_date',
        u'supervisor',
        u'status',
        u'approved_date',
        u'outstanding_actions',
    )
    list_filter = (
        u'owner',
        u'section',
        u'office',
        u'from_date',
        u'to_date',
        u'no_pca',
        u'travel_type',
        u'international_travel',
        u'supervisor',
        u'budget_owner',
        u'status',
        u'approved_date',
    )
    filter_vertical = (
        u'pcas',
        u'partners',
    )
    readonly_fields = (
        u'reference',
    )
    fieldsets = (
        (u'Traveler', {
            u'classes': (u'suit-tab suit-tab-planning',),
            u'fields':
                ((u'status', u'cancelled_reason'),
                 u'owner',
                 u'supervisor',
                 (u'section', u'office',),
                 (u'purpose_of_travel', u'monitoring_supply_delivery',),
                 (u'from_date', u'to_date',),
                 (u'travel_type', u'travel_assistant',),
                 u'approved_by_human_resources',
                 u'ta_required',
                 u'budget_owner',
                 u'programme_assistant',
                 (u'international_travel', u'representative',),
                 u'no_pca',)
        }),
        (u'PCA Details', {
            u'classes': (u'collapse', u'suit-tab suit-tab-planning',),
            u'fields':
                (u'pcas',
                 u'partners',),
        }),
        (u'Approval', {
            u'classes': (u'suit-tab suit-tab-planning',),
            u'fields':
                ((u'approved_by_supervisor', u'date_supervisor_approved',),
                 (u'approved_by_budget_owner', u'date_budget_owner_approved',),
                 (u'date_human_resources_approved', u'human_resources'),
                 (u'representative_approval', u'date_representative_approved',),
                 u'approved_date',),
        }),
        (u'Travel/Admin', {
            u'classes': (u'suit-tab suit-tab-planning',),
            u'fields':
                (u'transport_booked',
                 u'security_granted',
                 u'ta_drafted',
                 u'ta_reference',
                 u'ta_drafted_date',
                 u'vision_approver',),
        }),

        (u'Report', {
            u'classes': (u'suit-tab suit-tab-reporting', u'full-width',),
            u'fields': (
                u'main_observations',),
        }),

        (u'Travel Claim', {
            u'classes': (u'suit-tab suit-tab-reporting',),
            u'fields': (
                u'ta_trip_took_place_as_planned',),
        }),
    )
    suit_form_tabs = (
        (u'planning', u'Planning'),
        (u'reporting', u'Reporting'),
        (u'attachments', u'Attachments')
    )

    def get_readonly_fields(self, request, trip=None):
        """
        Only let certain users perform approvals
        """
        fields = [
            u'status',
            u'approved_by_supervisor',
            u'date_supervisor_approved',
            u'approved_by_budget_owner',
            u'date_budget_owner_approved',
            u'human_resources',
            u'approved_by_human_resources',
            u'date_human_resources_approved',
            u'representative_approval',
            u'date_representative_approved',
            u'approved_date'
        ]

        if trip and request.user in [
            trip.owner,
            trip.travel_assistant,
            trip.programme_assistant
        ]:
            fields.remove(u'status')

        if trip and request.user == trip.supervisor:
            if u'status' in fields:
                fields.remove(u'status')
            fields.remove(u'approved_by_supervisor')
            fields.remove(u'date_supervisor_approved')

        if trip and request.user == trip.budget_owner:
            fields.remove(u'approved_by_budget_owner')
            fields.remove(u'date_budget_owner_approved')

        hr_group, created = Group.objects.get_or_create(
            name=u'Human Resources'
        )
        if trip and hr_group in request.user.groups.all():
            fields.remove(u'human_resources')
            fields.remove(u'approved_by_human_resources')
            fields.remove(u'date_human_resources_approved')

        rep_group, created = Group.objects.get_or_create(
            name=u'Representative Office'
        )
        if trip and rep_group in request.user.groups.all():
            if u'status' in fields:
                fields.remove(u'status')
            fields.remove(u'representative_approval')
            fields.remove(u'date_representative_approved')

        if trip and request.user.is_superuser:
            return []

        return fields

    # def save_model(self, request, obj, form, change):
    #
    #     user = obj.owner
    #     url = 'http://{}{}'.format(
    #         Site.objects.get_current().domain,
    #         obj.get_admin_url()
    #     )
    #     status = "Trip {} for {} has been {}: {}".format(
    #         obj.reference(),
    #         obj.owner.get_full_name(),
    #         obj.status,
    #         url
    #     )
    #
    #     messages.add_message(
    #         request,
    #         constants_messages.INFO_PERSISTENT,
    #         status,
    #         user=user
    #     )
    #
    #     if obj.status == Trip.SUBMITTED:
    #         user = obj.supervisor
    #         status = 'Please approve the trip for {}: {}'.format(
    #             obj.owner.get_full_name(),
    #             url
    #         )
    #
    #         messages.add_message(
    #             request,
    #             constants_messages.INFO_PERSISTENT,
    #             status,
    #             user=user
    #         )
    #
    #     elif obj.status == Trip.APPROVED:
    #
    #         if obj.travel_assistant and not obj.transport_booked:
    #             user = obj.travel_assistant
    #             status = 'Please book the transport for trip: {}'.format(
    #                 url
    #             )
    #
    #             messages.add_message(
    #                 request,
    #                 constants_messages.INFO_PERSISTENT,
    #                 status,
    #                 user=user
    #             )
    #
    #         if obj.ta_required and obj.programme_assistant and not obj.ta_drafted:
    #             user = obj.programme_assistant
    #             status = 'Please draft the TA for trip: {}'.format(
    #                 url
    #             )
    #
    #             messages.add_message(
    #                 request,
    #                 constants_messages.INFO_PERSISTENT,
    #                 status,
    #                 user=user
    #             )
    #
    #         if obj.ta_drafted and obj.vision_approver:
    #             user = obj.vision_approver
    #             status = 'Please approve the TA for trip: {}'.format(
    #                 url
    #             )
    #
    #             messages.add_message(
    #                 request,
    #                 constants_messages.INFO_PERSISTENT,
    #                 status,
    #                 user=user
    #             )
    #
    #     super(TripReportAdmin, self).save_model(request, obj, form, change)

    # def change_view(self, request, object_id, form_url='', extra_context=None):
    #
    #     try:
    #         return super(TripReportAdmin, self).change_view(request, object_id, form_url, extra_context)
    #     except IndexError:
    #
    #         request.POST['linkedlocation_set-TOTAL_FORMS'] = 0
    #
    #         return super(TripReportAdmin, self).change_view(request, object_id, form_url, extra_context)

    # def formfield_for_foreignkey(self, db_field, request=None, **kwargs):
    #     if db_field.name == u'representative':
    #         rep_group = Group.objects.get(name=u'Representative Office')
    #         kwargs['queryset'] = rep_group.user_set.all()


<<<<<<< HEAD
class ActionPointsAdmin(admin.ModelAdmin):

=======
class ActionPointsAdmin(ExportMixin, admin.ModelAdmin):
    resource_class = ActionPointResource
    exclude = [u'persons_responsible']
    date_hierarchy = u'due_date'
>>>>>>> 94a9126c
    list_display = (
        u'trip',
        u'description',
        u'due_date',
<<<<<<< HEAD
        u'responsible',
=======
        u'person_responsible',
        u'originally_responsible',
>>>>>>> 94a9126c
        u'actions_taken',
        u'supervisor',
        u'comments',
        u'closed',
    )
    list_filter = (
        u'trip__owner',
        u'trip__supervisor',
        u'closed',
    )
    search_fields = (
        u'trip__name',
        u'description',
        u'actions_taken',
    )

    def trip(self, obj):
        return unicode(obj.trip)

<<<<<<< HEAD
    def supervisor(self, obj):
        return obj.trip.supervisor

    def responsible(self, obj):
=======
    def originally_responsible(self, obj):
>>>>>>> 94a9126c
        return ', '.join(
            [
                user.get_full_name()
                for user in
                obj.persons_responsible.all()
            ]
        )

<<<<<<< HEAD
    def has_add_permission(self, request):
        return False

=======
>>>>>>> 94a9126c
    def get_readonly_fields(self, request, obj=None):

        readonly_fields = [
            u'trip',
            u'description',
            u'due_date',
            u'persons_responsible',
            u'comments',
            u'closed',
        ]

        if obj and obj.trip.supervisor == request.user:
            readonly_fields.remove(u'comments')
            readonly_fields.remove(u'closed')

        return readonly_fields
    #
    # def save_model(self, request, obj, form, change):
    #     messages.add_message(
    #         request,
    #         constants_messages.INFO_PERSISTENT,
    #         "Hola abc desde test",
    #         user=request.user
    #     )


admin.site.register(Office)
admin.site.register(Trip, TripReportAdmin)
admin.site.register(ActionPoint, ActionPointsAdmin)<|MERGE_RESOLUTION|>--- conflicted
+++ resolved
@@ -343,33 +343,22 @@
     #         kwargs['queryset'] = rep_group.user_set.all()
 
 
-<<<<<<< HEAD
-class ActionPointsAdmin(admin.ModelAdmin):
-
-=======
 class ActionPointsAdmin(ExportMixin, admin.ModelAdmin):
     resource_class = ActionPointResource
     exclude = [u'persons_responsible']
-    date_hierarchy = u'due_date'
->>>>>>> 94a9126c
     list_display = (
         u'trip',
         u'description',
         u'due_date',
-<<<<<<< HEAD
-        u'responsible',
-=======
         u'person_responsible',
         u'originally_responsible',
->>>>>>> 94a9126c
         u'actions_taken',
-        u'supervisor',
         u'comments',
         u'closed',
     )
     list_filter = (
         u'trip__owner',
-        u'trip__supervisor',
+        u'person_responsible',
         u'closed',
     )
     search_fields = (
@@ -381,14 +370,7 @@
     def trip(self, obj):
         return unicode(obj.trip)
 
-<<<<<<< HEAD
-    def supervisor(self, obj):
-        return obj.trip.supervisor
-
-    def responsible(self, obj):
-=======
     def originally_responsible(self, obj):
->>>>>>> 94a9126c
         return ', '.join(
             [
                 user.get_full_name()
@@ -397,24 +379,19 @@
             ]
         )
 
-<<<<<<< HEAD
-    def has_add_permission(self, request):
-        return False
-
-=======
->>>>>>> 94a9126c
     def get_readonly_fields(self, request, obj=None):
 
         readonly_fields = [
             u'trip',
             u'description',
             u'due_date',
+            u'person_responsible',
             u'persons_responsible',
             u'comments',
             u'closed',
         ]
 
-        if obj and obj.trip.supervisor == request.user:
+        if obj and obj.person_responsible == request.user:
             readonly_fields.remove(u'comments')
             readonly_fields.remove(u'closed')
 
