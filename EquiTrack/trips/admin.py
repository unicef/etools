--- conflicted
+++ resolved
@@ -12,10 +12,7 @@
 from users.models import UserProfile
 
 from EquiTrack.utils import get_changeform_link
-<<<<<<< HEAD
 from EquiTrack.mixins import CountryUsersAdminMixin
-=======
->>>>>>> c796750c
 from EquiTrack.forms import AutoSizeTextForm
 from .models import (
     Trip,
@@ -123,7 +120,7 @@
         u'status',
         u'approved_date',
         u'outstanding_actions',
-        'show_driver_trip',
+        u'show_driver_trip',
     )
     list_filter = (
         u'owner',
@@ -185,7 +182,6 @@
             u'classes': (u'suit-tab suit-tab-planning',),
             u'fields':
                 (
-<<<<<<< HEAD
                  (u'driver', u'driver_supervisor'),
                  u'transport_booked',
                  u'security_granted',
@@ -193,16 +189,6 @@
                  u'ta_reference',
                  u'ta_drafted_date',
                  u'vision_approver'),
-=======
-                (u'driver', u'driver_supervisor'),
-                # u'show_driver_trip',
-                u'transport_booked',
-                u'security_granted',
-                u'ta_drafted',
-                u'ta_reference',
-                u'ta_drafted_date',
-                u'vision_approver',),
->>>>>>> c796750c
         }),
 
         (u'Report', {
@@ -313,12 +299,8 @@
             fields.remove(u'date_human_resources_approved')
 
         rep_group, created = Group.objects.get_or_create(
-<<<<<<< HEAD
             name=u'Representative Office'
         )
-=======
-            name=u'Representative Office')
->>>>>>> c796750c
 
         driver_group, created = Group.objects.get_or_create(
             name=u'Driver')
