--- conflicted
+++ resolved
@@ -1,4 +1,3 @@
-<<<<<<< HEAD
 from jsonfield import JSONField
 from django.db import models
 from django.contrib.auth.models import User
@@ -8,15 +7,9 @@
 from locations.models import Location
 from partners.models import PartnerOrganization
 from reports.models import ResultStructure
-=======
-from django.db import models
-from django.contrib.auth.models import User
-from django.contrib.contenttypes.fields import GenericForeignKey
-from django.contrib.contenttypes.models import ContentType
 from django.db.models.signals import m2m_changed
 
 import signals
->>>>>>> 83b176f4
 
 
 class Comment(models.Model):
@@ -25,6 +18,8 @@
     timestamp = models.DateTimeField(auto_now_add=True)
     text = models.TextField()
     workplan = models.ForeignKey('Workplan', related_name='comments')
+
+m2m_changed.connect(signals.notify_comment_tagged_users, sender=Comment.tagged_users.through)
 
 
 class Workplan(models.Model):
@@ -80,16 +75,7 @@
         Args:
             label_id: id of the given Label
 
-<<<<<<< HEAD
         Return:
             bool: True if used, False if not
         """
-        return cls.objects.filter(labels__id=label_id).exists()
-=======
-    # This model will have relations to multiple other models. One FK would not be enough
-    content_type = models.ForeignKey(ContentType, null=True, blank=True, on_delete=models.CASCADE)
-    object_id = models.PositiveIntegerField(null=True, blank=True)
-    content_object = GenericForeignKey('content_type', 'object_id')
-
-m2m_changed.connect(signals.notify_comment_tagged_users, sender=Comment.tagged_users.through)
->>>>>>> 83b176f4
+        return cls.objects.filter(labels__id=label_id).exists()