--- conflicted
+++ resolved
@@ -36,13 +36,8 @@
     workplan = models.ForeignKey('Workplan', related_name='workplan_projects')
 
 
-<<<<<<< HEAD
-class Label(TenantMixin):
-    name = models.CharField(max_length=32)
-=======
 class Label(models.Model):
     name = models.CharField(max_length=32, unique=True)
->>>>>>> 158aa25c
 
 
 class ResultWorkplanProperty(TenantMixin):
