from jsonfield import JSONField
from django.db import models
from django.contrib.auth.models import User


from users.models import Section
from locations.models import Location
from partners.models import PartnerOrganization
<<<<<<< HEAD
from reports.models import ResultType
=======
from reports.models import ResultStructure
from django.db.models.signals import m2m_changed

import signals
>>>>>>> ce712127


class Comment(models.Model):
    author = models.ForeignKey(User, related_name='comments')
    tagged_users = models.ManyToManyField(User, blank=True, related_name='+')
    timestamp = models.DateTimeField(auto_now_add=True)
    text = models.TextField()
    workplan = models.ForeignKey('Workplan', related_name='comments')

m2m_changed.connect(signals.notify_comment_tagged_users, sender=Comment.tagged_users.through)


class Workplan(models.Model):
    STATUS = (
        ("On Track", "On Track"),
        ("Constrained", "Constrained"),
        ("No Progress", "No Progress"),
        ("Target Met", "Target Met"),
    )
    status = models.CharField(max_length=32, null=True, blank=True, choices=STATUS)
    result_structure = models.ForeignKey('reports.ResultStructure')


class WorkplanProject(models.Model):
    workplan = models.ForeignKey('Workplan', related_name='workplan_projects')


class Label(models.Model):
    name = models.CharField(max_length=32)


class ResultWorkplanProperty(models.Model):
    workplan = models.ForeignKey(Workplan)
    assumptions = models.TextField(null=True, blank=True)
    STATUS = (
        ("On Track","On Track"),
        ("Constrained","Constrained"),
        ("No Progress","No Progress"),
        ("Target Met","Target Met"),
    )
    status = models.CharField(max_length=255, null=True, blank=True, choices=STATUS)
    prioritized = models.BooleanField(default=False)
    metadata = JSONField(null=True, blank=True)
    other_partners = models.CharField(max_length=2048, null=True, blank=True)
    rr_funds = models.PositiveIntegerField(null=True, blank=True)
    or_funds = models.PositiveIntegerField(null=True, blank=True)
    ore_funds = models.PositiveIntegerField(null=True, blank=True)
    total_funds = models.PositiveIntegerField(null=True, blank=True)
    sections = models.ManyToManyField(Section)
    geotag = models.ManyToManyField(Location)
    partners = models.ManyToManyField(PartnerOrganization)
    responsible_persons = models.ManyToManyField(User)
    labels = models.ManyToManyField(Label)

    def save(self, *args, **kwargs):
        """
        Override save to calculate field total
        """
        self.total_funds = self.rr_funds + self.or_funds + self.ore_funds
        super(ResultWorkplanProperty, self).save(*args, **kwargs)

<<<<<<< HEAD

class CoverPage(models.Model):
    workplan_project = models.OneToOneField('WorkplanProject', related_name='cover_page')

    national_priority = models.CharField(max_length=255)
    responsible_government_entity = models.CharField(max_length=255)
    planning_assumptions = models.TextField()

    logo_width = models.IntegerField(null=True, blank=True)
    logo_height = models.IntegerField(null=True, blank=True)
    logo = models.ImageField(width_field='logo_width', height_field='logo_height', null=True, blank=True)


class CoverPageBudget(models.Model):
    cover_page = models.ForeignKey('CoverPage', related_name='budgets')

    date = models.CharField(max_length=64)
    total_amount = models.CharField(max_length=64)
    funded_amount = models.CharField(max_length=64)
    unfunded_amount = models.CharField(max_length=64)
=======
    @classmethod
    def has_label(cls, label_id):
        """
        Determines if a given Label is used across ResultWorkplanProperty instances.

        Args:
            label_id: id of the given Label

        Return:
            bool: True if used, False if not
        """
        return cls.objects.filter(labels__id=label_id).exists()
>>>>>>> ce712127
<|MERGE_RESOLUTION|>--- conflicted
+++ resolved
@@ -1,19 +1,12 @@
+import signals
 from jsonfield import JSONField
 from django.db import models
 from django.contrib.auth.models import User
-
+from django.db.models.signals import m2m_changed
 
 from users.models import Section
 from locations.models import Location
 from partners.models import PartnerOrganization
-<<<<<<< HEAD
-from reports.models import ResultType
-=======
-from reports.models import ResultStructure
-from django.db.models.signals import m2m_changed
-
-import signals
->>>>>>> ce712127
 
 
 class Comment(models.Model):
@@ -75,7 +68,20 @@
         self.total_funds = self.rr_funds + self.or_funds + self.ore_funds
         super(ResultWorkplanProperty, self).save(*args, **kwargs)
 
-<<<<<<< HEAD
+    @classmethod
+    def has_label(cls, label_id):
+        """
+        Determines if a given Label is used across ResultWorkplanProperty instances.
+
+        Args:
+            label_id: id of the given Label
+
+        Return:
+            bool: True if used, False if not
+        """
+        return cls.objects.filter(labels__id=label_id).exists()
+
+
 
 class CoverPage(models.Model):
     workplan_project = models.OneToOneField('WorkplanProject', related_name='cover_page')
@@ -95,18 +101,4 @@
     date = models.CharField(max_length=64)
     total_amount = models.CharField(max_length=64)
     funded_amount = models.CharField(max_length=64)
-    unfunded_amount = models.CharField(max_length=64)
-=======
-    @classmethod
-    def has_label(cls, label_id):
-        """
-        Determines if a given Label is used across ResultWorkplanProperty instances.
-
-        Args:
-            label_id: id of the given Label
-
-        Return:
-            bool: True if used, False if not
-        """
-        return cls.objects.filter(labels__id=label_id).exists()
->>>>>>> ce712127
+    unfunded_amount = models.CharField(max_length=64)