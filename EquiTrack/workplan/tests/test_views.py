--- conflicted
+++ resolved
@@ -3,11 +3,7 @@
 from rest_framework.fields import DateTimeField
 
 from EquiTrack.factories import UserFactory, CommentFactory, WorkplanFactory, \
-<<<<<<< HEAD
-    ResultWorkplanPropertyFactory, WorkplanProjectFactory
-=======
-    ResultWorkplanPropertyFactory, LabelFactory
->>>>>>> ce712127
+    ResultWorkplanPropertyFactory, WorkplanProjectFactory, LabelFactory
 from EquiTrack.tests.mixins import APITenantTestCase
 
 class TestWorkplanViews(APITenantTestCase):
@@ -17,10 +13,8 @@
         self.unicef_staff = UserFactory(is_staff=True)
         self.workplan = WorkplanFactory()
         self.comment = CommentFactory(author=self.user, workplan=self.workplan)
-<<<<<<< HEAD
         self.resultworkplanproperty = ResultWorkplanPropertyFactory(workplan=self.workplan)
         self.workplan_project = WorkplanProjectFactory(workplan=self.workplan)
-=======
         self.labels = [LabelFactory() for x in xrange(3)]
         self.resultworkplanproperty = ResultWorkplanPropertyFactory(
                                             workplan=self.workplan,
@@ -37,7 +31,6 @@
         }
         response = self.forced_auth_req('post', '/api/comments/', data=data)
         self.comment2 = response.data
->>>>>>> ce712127
 
     def test_view_comments_list(self):
         response = self.forced_auth_req('get', '/api/comments/', user=self.unicef_staff)
@@ -70,7 +63,6 @@
         self.assertEqual(response.status_code, status.HTTP_200_OK)
         self.assertEqual(len(response.data), 1)
 
-<<<<<<< HEAD
     def test_view_workplanprojects_list(self):
         response = self.forced_auth_req('get', '/api/workplan_projects/', user=self.unicef_staff)
 
@@ -87,7 +79,7 @@
                                          'responsible_government_entity': cover_page.responsible_government_entity,
                                          'planning_assumptions': cover_page.planning_assumptions,
                                          'logo': None}})
-=======
+
     def test_view_labels_list(self):
         response = self.forced_auth_req('get', '/api/labels/', user=self.unicef_staff)
 
@@ -157,5 +149,4 @@
         response = self.forced_auth_req('put', '/api/comments/{}/'.format(self.comment2["id"]), data=data)
 
         self.assertEqual(response.status_code, status.HTTP_200_OK)
-        self.assertEqual(len(mail.outbox), 2)
->>>>>>> ce712127
+        self.assertEqual(len(mail.outbox), 2)