from django.core import mail
from rest_framework import status


from EquiTrack.factories import UserFactory, CommentFactory, WorkplanFactory, \
    ResultWorkplanPropertyFactory, LabelFactory
from EquiTrack.tests.mixins import APITenantTestCase

class TestWorkplanViews(APITenantTestCase):

    def setUp(self):
        self.user = UserFactory()
<<<<<<< HEAD
        self.unicef_staff = UserFactory(is_staff=True)
        self.workplan = WorkplanFactory()
        self.comment = CommentFactory(author=self.user, workplan=self.workplan)
        self.labels = [LabelFactory() for x in xrange(3)]
        self.resultworkplanproperty = ResultWorkplanPropertyFactory(
                                            workplan=self.workplan,
                                            labels=self.labels
                                        )
        self.extra_label = LabelFactory()
=======
        self.user2 = UserFactory()
        self.comment = CommentFactory(author=self.user)
>>>>>>> 83b176f4

        data = {
            "author": self.user.id,
            "tagged_users": [self.user.id],
            "text": "foobar"
        }
        response = self.forced_auth_req('post', '/api/comments/', data=data)
        self.comment2 = response.data

    def test_view_comments_list(self):
        response = self.forced_auth_req('get', '/api/comments/')

        self.assertEqual(response.status_code, status.HTTP_200_OK)
<<<<<<< HEAD
        self.assertEqual(len(response.data), 1)

    def test_view_workplans_list(self):
        response = self.forced_auth_req('get', '/api/workplans/')

        self.assertEqual(response.status_code, status.HTTP_200_OK)
        self.assertEqual(len(response.data), 1)

    def test_view_resultworkplanproperties_list(self):
        response = self.forced_auth_req('get', '/api/resultworkplanproperties/', user=self.unicef_staff)

        self.assertEqual(response.status_code, status.HTTP_200_OK)
        self.assertEqual(len(response.data), 1)

    def test_view_labels_list(self):
        response = self.forced_auth_req('get', '/api/labels/', user=self.unicef_staff)

        self.assertEqual(response.status_code, status.HTTP_200_OK)
        self.assertEqual(len(response.data), 4)

    def test_view_labels_delete_in_use(self):
        url = '/api/labels/{}/'.format(self.labels[0].id)
        response = self.forced_auth_req('delete', url, user=self.unicef_staff)

        self.assertEqual(response.status_code, status.HTTP_400_BAD_REQUEST)

    def test_view_labels_delete_not_in_use(self):
        url = '/api/labels/{}/'.format(self.extra_label.id)
        response = self.forced_auth_req('delete', url, user=self.unicef_staff)

        self.assertEqual(response.status_code, status.HTTP_204_NO_CONTENT)
=======
        self.assertEqual(len(response.data), 2)

    def test_view_comments_create(self):
        data = {
            "author": self.user.id,
            "tagged_users": [self.user.id],
            "text": "foobar"
        }
        response = self.forced_auth_req('post', '/api/comments/', data=data)

        self.assertEqual(response.status_code, status.HTTP_201_CREATED)

    def test_view_comments_update(self):
        data = {
            "author": self.user.id,
            "tagged_users": [self.user.id, self.user2.id],
            "text": "foobar"
        }
        response = self.forced_auth_req('put', '/api/comments/{}/'.format(self.comment2["id"]), data=data)

        self.assertEqual(response.status_code, status.HTTP_200_OK)

    def test_view_comments_update_email(self):
        data = {
            "author": self.user.id,
            "tagged_users": [self.user.id, self.user2.id],
            "text": "foobar"
        }
        response = self.forced_auth_req('put', '/api/comments/{}/'.format(self.comment2["id"]), data=data)

        self.assertEqual(response.status_code, status.HTTP_200_OK)
        self.assertEqual(mail.outbox[1].subject, "You are tagged on a comment")

    def test_view_comments_update_remove(self):
        data = {
            "author": self.user.id,
            "tagged_users": [self.user.id, self.user2.id],
            "text": "foobar"
        }
        response = self.forced_auth_req('put', '/api/comments/{}/'.format(self.comment2["id"]), data=data)
        data = {
            "author": self.user.id,
            "tagged_users": [self.user2.id],
            "text": "foobar"
        }
        response = self.forced_auth_req('put', '/api/comments/{}/'.format(self.comment2["id"]), data=data)

        self.assertEqual(response.status_code, status.HTTP_200_OK)
        self.assertEqual(len(mail.outbox), 2)
>>>>>>> 83b176f4
<|MERGE_RESOLUTION|>--- conflicted
+++ resolved
@@ -10,7 +10,6 @@
 
     def setUp(self):
         self.user = UserFactory()
-<<<<<<< HEAD
         self.unicef_staff = UserFactory(is_staff=True)
         self.workplan = WorkplanFactory()
         self.comment = CommentFactory(author=self.user, workplan=self.workplan)
@@ -20,15 +19,13 @@
                                             labels=self.labels
                                         )
         self.extra_label = LabelFactory()
-=======
         self.user2 = UserFactory()
-        self.comment = CommentFactory(author=self.user)
->>>>>>> 83b176f4
 
         data = {
             "author": self.user.id,
             "tagged_users": [self.user.id],
-            "text": "foobar"
+            "text": "foobar",
+            "workplan": self.workplan.id
         }
         response = self.forced_auth_req('post', '/api/comments/', data=data)
         self.comment2 = response.data
@@ -37,8 +34,7 @@
         response = self.forced_auth_req('get', '/api/comments/')
 
         self.assertEqual(response.status_code, status.HTTP_200_OK)
-<<<<<<< HEAD
-        self.assertEqual(len(response.data), 1)
+        self.assertEqual(len(response.data), 2)
 
     def test_view_workplans_list(self):
         response = self.forced_auth_req('get', '/api/workplans/')
@@ -69,14 +65,13 @@
         response = self.forced_auth_req('delete', url, user=self.unicef_staff)
 
         self.assertEqual(response.status_code, status.HTTP_204_NO_CONTENT)
-=======
-        self.assertEqual(len(response.data), 2)
 
     def test_view_comments_create(self):
         data = {
             "author": self.user.id,
             "tagged_users": [self.user.id],
-            "text": "foobar"
+            "text": "foobar",
+            "workplan": self.workplan.id
         }
         response = self.forced_auth_req('post', '/api/comments/', data=data)
 
@@ -86,7 +81,8 @@
         data = {
             "author": self.user.id,
             "tagged_users": [self.user.id, self.user2.id],
-            "text": "foobar"
+            "text": "foobar",
+            "workplan": self.workplan.id
         }
         response = self.forced_auth_req('put', '/api/comments/{}/'.format(self.comment2["id"]), data=data)
 
@@ -96,7 +92,8 @@
         data = {
             "author": self.user.id,
             "tagged_users": [self.user.id, self.user2.id],
-            "text": "foobar"
+            "text": "foobar",
+            "workplan": self.workplan.id
         }
         response = self.forced_auth_req('put', '/api/comments/{}/'.format(self.comment2["id"]), data=data)
 
@@ -107,16 +104,17 @@
         data = {
             "author": self.user.id,
             "tagged_users": [self.user.id, self.user2.id],
-            "text": "foobar"
+            "text": "foobar",
+            "workplan": self.workplan.id
         }
         response = self.forced_auth_req('put', '/api/comments/{}/'.format(self.comment2["id"]), data=data)
         data = {
             "author": self.user.id,
             "tagged_users": [self.user2.id],
-            "text": "foobar"
+            "text": "foobar",
+            "workplan": self.workplan.id
         }
         response = self.forced_auth_req('put', '/api/comments/{}/'.format(self.comment2["id"]), data=data)
 
         self.assertEqual(response.status_code, status.HTTP_200_OK)
-        self.assertEqual(len(mail.outbox), 2)
->>>>>>> 83b176f4
+        self.assertEqual(len(mail.outbox), 2)