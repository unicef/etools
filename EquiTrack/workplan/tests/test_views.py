from django.core import mail
from rest_framework import status

from EquiTrack.factories import UserFactory, CommentFactory, WorkplanFactory, \
    ResultWorkplanPropertyFactory, WorkplanProjectFactory, LabelFactory, ResultFactory
from EquiTrack.tests.mixins import APITenantTestCase
from reports.models import ResultType
from workplan.tasks import notify_comment_tagged_users


class TestWorkplanViews(APITenantTestCase):
    fixtures = ['initial_data.json']

    maxDiff = None

    def setUp(self):
        self.user = UserFactory()
        self.unicef_staff = UserFactory(is_staff=True)
        self.workplan = WorkplanFactory()
        self.comment = CommentFactory(author=self.user, workplan=self.workplan)

        self.workplan_project = WorkplanProjectFactory(workplan=self.workplan)
        self.labels = [LabelFactory() for x in xrange(3)]
<<<<<<< HEAD

        self.result_type = ResultType.objects.get(id=random.choice([1,2,3]))
        self.result = ResultFactory(result_type=self.result_type,)
=======
        self.result_type = ResultType.objects.get(name=ResultType.OUTPUT)
        self.result = ResultFactory(result_type=self.result_type, result_structure=ResultStructureFactory())
>>>>>>> 590f783b

        self.resultworkplanproperty = ResultWorkplanPropertyFactory(
                                            workplan=self.workplan,
                                            result=self.result,
                                            labels=self.labels
                                        )
        self.extra_label = LabelFactory()
        self.user2 = UserFactory()

        self.comment2_obj = CommentFactory(author=self.user, text='foobar', workplan=self.workplan)
        data = {'tagged_users': [self.user.id]}
        response = self.forced_auth_req('patch', '/api/comments/{}/'.format(self.comment2_obj.id), data=data,
                                        user=self.unicef_staff)
        self.comment2 = response.data

    def test_view_comments_list(self):
        response = self.forced_auth_req('get', '/api/comments/', user=self.unicef_staff)

        self.assertEqual(response.status_code, status.HTTP_200_OK)
        self.assertEqual(len(response.data), 2)

    def test_view_workplans_list(self):
        response = self.forced_auth_req('get', '/api/workplans/', user=self.unicef_staff)

        self.assertEqual(response.status_code, status.HTTP_200_OK)
        self.assertEqual(len(response.data), 1)
        # TODO test the following:
        # from rest_framework.fields import DateTimeField
        # payload = response.data[0]
        #
        # comment_timestamp = DateTimeField().to_representation(self.comment.modified)
        # comment2_timestamp = DateTimeField().to_representation(self.comment2_obj.modified)
        # self.assertEqual(dict(payload),
        #                  {'id': self.workplan.id,
        #                   'status': None,
        #                   'country_programme': self.workplan.country_programme.id,
        #                   'comments': [{'id': self.comment.id,
        #                                 'author': self.comment.author.id,
        #                                 'tagged_users': [],
        #                                 'text': self.comment.text,
        #                                 'modified': comment_timestamp,
        #                                 'workplan': self.workplan.id},
        #                                {'id': self.comment2_obj.id,
        #                                 'author': self.comment2_obj.author.id,
        #                                 'tagged_users': [self.user.id],
        #                                 'text': self.comment2_obj.text,
        #                                 'modified': comment2_timestamp,
        #                                 'workplan': self.workplan.id}],
        #                   'workplan_projects': [self.workplan_project.id]})

    def test_view_workplanprojects_list(self):
        response = self.forced_auth_req('get', '/api/workplan_projects/', user=self.unicef_staff)

        self.assertEqual(response.status_code, status.HTTP_200_OK)
        self.assertEqual(len(response.data), 1)
        payload = response.data[0]

        cover_page = self.workplan_project.cover_page
        payload['cover_page'] = dict(payload['cover_page'])
        self.assertEqual(dict(payload),
                         {'id': self.workplan_project.id,
                          'workplan': self.workplan.id,
                          'cover_page': {'id': cover_page.id,
                                         'national_priority': cover_page.national_priority,
                                         'responsible_government_entity': cover_page.responsible_government_entity,
                                         'planning_assumptions': cover_page.planning_assumptions,
                                         'logo': None,
                                         'budgets': [],
                                         'workplan_project': self.workplan_project.id}})

    def test_view_labels_create(self):
        data = {
            "name": "Label somethingelse"
        }
        response = self.forced_auth_req('post', '/api/labels/', data=data, user=self.unicef_staff)

        self.assertEqual(response.status_code, status.HTTP_201_CREATED)

    def test_view_labels_unique(self):
        data = {
            "name": self.labels[0].name
        }
        response = self.forced_auth_req('post', '/api/labels/', data=data, user=self.unicef_staff)

        self.assertEqual(response.data["name"][0], u'label with this name already exists.')

    def test_view_labels_list(self):
        response = self.forced_auth_req('get', '/api/labels/', user=self.unicef_staff)

        self.assertEqual(response.status_code, status.HTTP_200_OK)
        self.assertEqual(len(response.data), 4)

    def test_view_labels_delete_in_use(self):
        url = '/api/labels/{}/'.format(self.labels[0].id)
        response = self.forced_auth_req('delete', url, user=self.unicef_staff)

        self.assertEqual(response.status_code, status.HTTP_400_BAD_REQUEST)

    def test_view_labels_delete_not_in_use(self):
        url = '/api/labels/{}/'.format(self.extra_label.id)
        response = self.forced_auth_req('delete', url, user=self.unicef_staff)

        self.assertEqual(response.status_code, status.HTTP_204_NO_CONTENT)

    def test_view_comments_create(self):
        data = {
            "author": self.user.id,
            "tagged_users": [self.user.id],
            "text": "foobar",
            "workplan": self.workplan.id
        }
        response = self.forced_auth_req('post', '/api/comments/', data=data, user=self.unicef_staff)

        self.assertEqual(response.status_code, status.HTTP_201_CREATED)

    def test_view_comments_update(self):
        data = {
            "author": self.user.id,
            "tagged_users": [self.user.id, self.user2.id],
            "text": "foobar",
            "workplan": self.workplan.id
        }
        response = self.forced_auth_req('put', '/api/comments/{}/'.format(self.comment2["id"]), data=data,
                                        user=self.unicef_staff)

        self.assertEqual(response.status_code, status.HTTP_200_OK)

    def test_view_comments_update_email(self):
        data = {
            "author": self.user.id,
            "tagged_users": [self.user.id, self.user2.id],
            "text": "foobar",
            "workplan": self.workplan.id
        }
        response = self.forced_auth_req('put', '/api/comments/{}/'.format(self.comment2["id"]), data=data,
                                        user=self.unicef_staff)
        notify_comment_tagged_users([self.user.id, self.user2.id], self.comment2["id"])

        self.assertEqual(response.status_code, status.HTTP_200_OK)
        self.assertEqual(mail.outbox[1].subject, "You are tagged on a comment")

    # def test_view_comments_update_remove(self):
    #     data = {
    #         "author": self.user.id,
    #         "tagged_users": [self.user.id, self.user2.id],
    #         "text": "foobar",
    #         "workplan": self.workplan.id
    #     }
    #     response = self.forced_auth_req('put', '/api/comments/{}/'.format(self.comment2["id"]), data=data,
    #                                     user=self.unicef_staff)
    #     data = {
    #         "author": self.user.id,
    #         "tagged_users": [self.user2.id],
    #         "text": "foobar",
    #         "workplan": self.workplan.id
    #     }
    #     response = self.forced_auth_req('put', '/api/comments/{}/'.format(self.comment2["id"]), data=data,
    #                                     user=self.unicef_staff)
    #
    #     self.assertEqual(response.status_code, status.HTTP_200_OK)
    #     self.assertEqual(len(mail.outbox), 2)<|MERGE_RESOLUTION|>--- conflicted
+++ resolved
@@ -21,14 +21,8 @@
 
         self.workplan_project = WorkplanProjectFactory(workplan=self.workplan)
         self.labels = [LabelFactory() for x in xrange(3)]
-<<<<<<< HEAD
-
-        self.result_type = ResultType.objects.get(id=random.choice([1,2,3]))
-        self.result = ResultFactory(result_type=self.result_type,)
-=======
         self.result_type = ResultType.objects.get(name=ResultType.OUTPUT)
-        self.result = ResultFactory(result_type=self.result_type, result_structure=ResultStructureFactory())
->>>>>>> 590f783b
+        self.result = ResultFactory(result_type=self.result_type)
 
         self.resultworkplanproperty = ResultWorkplanPropertyFactory(
                                             workplan=self.workplan,
