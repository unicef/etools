--- conflicted
+++ resolved
@@ -12,17 +12,13 @@
         self.user = UserFactory()
         self.unicef_staff = UserFactory(is_staff=True)
         self.workplan = WorkplanFactory()
-<<<<<<< HEAD
         self.comment = CommentFactory(author=self.user, workplan=self.workplan)
-        self.resultworkplanproperty = ResultWorkplanPropertyFactory(workplan=self.workplan)
-=======
         self.labels = [LabelFactory() for x in xrange(3)]
         self.resultworkplanproperty = ResultWorkplanPropertyFactory(
                                             workplan=self.workplan,
                                             labels=self.labels
                                         )
         self.extra_label = LabelFactory()
->>>>>>> 0d3f4ea6
 
     def test_view_comments_list(self):
         response = self.forced_auth_req('get', '/api/comments/')
