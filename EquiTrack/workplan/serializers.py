from django.contrib.auth.models import User
from rest_framework import serializers


from users.models import Section
from partners.models import PartnerOrganization
from locations.models import Location

<<<<<<< HEAD
from .models import Comment, Workplan, ResultWorkplanProperty, WorkplanProject, CoverPage, CoverPageBudget
=======
from .models import Comment, Workplan, ResultWorkplanProperty, Label
>>>>>>> ce712127



class CommentSerializer(serializers.ModelSerializer):
    class Meta:
        model = Comment
        fields = ('id', 'author', 'tagged_users', 'text', 'timestamp')


class WorkplanSerializer(serializers.ModelSerializer):
    comments = CommentSerializer(many=True)

    class Meta:
        model = Workplan
        fields = ('id', 'status', 'result_structure', 'workplan_projects', 'comments')


class LabelSerializer(serializers.ModelSerializer):
    class Meta:
        model = Label


class ResultWorkplanPropertySerializer(serializers.ModelSerializer):

    sections = serializers.PrimaryKeyRelatedField(
                many=True,
                read_only=False,
                queryset=Section.objects.all()
            )
    geotag = serializers.PrimaryKeyRelatedField(
                many=True,
                read_only=False,
                queryset=Location.objects.all()
            )
    partners = serializers.PrimaryKeyRelatedField(
                many=True,
                read_only=False,
                queryset=PartnerOrganization.objects.all()
            )
    responsible_persons = serializers.PrimaryKeyRelatedField(
                many=True,
                read_only=False,
                queryset=User.objects.all()
            )

    class Meta:
        model = ResultWorkplanProperty


class CoverPageBudgetSerializer(serializers.ModelSerializer):
    class Meta:
        model = CoverPageBudget


class CoverPageSerializer(serializers.ModelSerializer):
    budgets = CoverPageBudgetSerializer(many=True)

    class Meta:
        model = CoverPage
        fields = ('id', 'workplan_project', 'national_priority', 'responsible_government_entity', 'planning_assumptions',
                  'budgets')


class WorkplanProjectSerializer(serializers.ModelSerializer):
    cover_page = CoverPageSerializer()

    class Meta:
        model = WorkplanProject<|MERGE_RESOLUTION|>--- conflicted
+++ resolved
@@ -6,11 +6,7 @@
 from partners.models import PartnerOrganization
 from locations.models import Location
 
-<<<<<<< HEAD
-from .models import Comment, Workplan, ResultWorkplanProperty, WorkplanProject, CoverPage, CoverPageBudget
-=======
-from .models import Comment, Workplan, ResultWorkplanProperty, Label
->>>>>>> ce712127
+from .models import Comment, Workplan, ResultWorkplanProperty, WorkplanProject, CoverPage, CoverPageBudget, Label
 
 
 
