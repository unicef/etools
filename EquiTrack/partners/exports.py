--- conflicted
+++ resolved
@@ -357,27 +357,3 @@
 
     def dehydrate_total_budget(self, intervention):
         return intervention.total_budget
-<<<<<<< HEAD
-=======
-
-
-class GovernmentExport(resources.ModelResource):
-    sectors = resources.Field()
-    cash_transfer = resources.Field()
-    year = resources.Field()
-
-    class Meta:
-        model = GovernmentIntervention
-        fields = ('number', 'partner__name', 'sectors', 'cash_transfer',
-                  'year')
-        export_order = fields
-
-    def dehydrate_sectors(self, government):
-        return ''
-
-    def dehydrate_cash_transfer(self, government):
-        return sum([r.planned_amount for r in government.results.all()])
-
-    def dehydrate_year(self, government):
-        return government.result_structure.to_date.year
->>>>>>> b7c9cd15
