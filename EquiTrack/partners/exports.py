--- conflicted
+++ resolved
@@ -250,23 +250,6 @@
         partner_contribution = 0
         total = 0
 
-<<<<<<< HEAD
-        if pca.created_at > datetime.datetime(2015, 9, 21).replace(tzinfo=timezone('UTC')):
-            try:
-                budget = pca.budget_log.latest('created')
-                unicef_cash = budget.unicef_cash
-                in_kind = budget.in_kind_amount
-                partner_contribution = budget.partner_contribution
-                total = budget.total
-            except PartnershipBudget.DoesNotExist:
-                pass
-        else:
-            for budget in pca.budget_log.all():
-                total += budget.total
-                unicef_cash += budget.unicef_cash
-                in_kind += budget.in_kind_amount
-                partner_contribution += budget.partner_contribution
-=======
         try:
             budget = pca.budget_log.latest('created')
             unicef_cash = budget.unicef_cash
@@ -275,7 +258,6 @@
             total = budget.total
         except PartnershipBudget.DoesNotExist:
             pass
->>>>>>> c796750c
 
         self.insert_column(row, 'Partner contribution budget', partner_contribution)
         self.insert_column(row, 'Unicef cash budget', unicef_cash)
@@ -292,28 +274,13 @@
             amendment = None
 
         self.insert_column(row, 'ID', pca.id)
+        self.insert_column(row, 'Number', pca.number
+        self.insert_column(row, 'Partner Organisation', pca.partner.name)
+        self.insert_column(row, 'Title', pca.title)
         self.insert_column(row, 'Sectors', pca.sector_names)
-        self.insert_column(row, 'Number', pca.number)
-        self.insert_column(row, 'Title', pca.title)
         self.insert_column(row, 'Status', pca.status)
-        self.insert_column(row, 'Partner Organisation', pca.partner.name)
         self.insert_column(row, 'Created date', pca.created_at)
         self.insert_column(row, 'Initiation Date', pca.initiation_date.strftime("%d-%m-%Y") if pca.initiation_date else '')
-<<<<<<< HEAD
-        self.insert_column(row, 'Start Date', pca.start_date.strftime("%d-%m-%Y") if pca.start_date else '')
-        self.insert_column(row, 'End Date', pca.end_date.strftime("%d-%m-%Y") if pca.end_date else '')
-        self.insert_column(row, 'Amendment number', amendment.amendment_number if amendment else 0)
-        self.insert_column(row, 'Amendment status', amendment.status if amendment else '')
-        self.insert_column(row, 'Amended at', amendment.amended_at if amendment else '')
-        self.insert_column(row, 'Signed by unicef date', pca.signed_by_unicef_date.strftime("%d-%m-%Y") if pca.signed_by_unicef_date else '')
-        self.insert_column(row, 'Signed by partner date', pca.signed_by_partner_date.strftime("%d-%m-%Y") if pca.signed_by_partner_date else '')
-        self.insert_column(row, 'Unicef mng first name', pca.unicef_mng_first_name)
-        self.insert_column(row, 'Unicef mng last name', pca.unicef_mng_last_name)
-        self.insert_column(row, 'Unicef mng email', pca.unicef_mng_email)
-        self.insert_column(row, 'Partner mng first name', pca.partner_mng_first_name)
-        self.insert_column(row, 'Partner mng last name', pca.partner_mng_last_name)
-        self.insert_column(row, 'Partner mng email', pca.partner_mng_email)
-=======
         self.insert_column(row, 'Submission Date to PRC', pca.submission_date)
         self.insert_column(row, 'Review date by PRC', pca.review_date)
         self.insert_column(row, 'Signed by unicef date', pca.signed_by_unicef_date.strftime("%d-%m-%Y") if pca.signed_by_unicef_date else '')
@@ -329,7 +296,6 @@
         self.insert_column(row, 'Partner mng first name', pca.partner_manager.first_name if pca.partner_manager else '')
         self.insert_column(row, 'Partner mng last name', pca.partner_manager.last_name if pca.partner_manager else '')
         self.insert_column(row, 'Partner mng email', pca.partner_manager.email if pca.partner_manager else '')
->>>>>>> c796750c
 
         return row
 
