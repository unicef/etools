from __future__ import absolute_import

__author__ = 'jcranwellward'

from django.conf.urls import patterns, url, include

from rest_framework_nested import routers

<<<<<<< HEAD
from partners.views.v1 import (
=======
from .views.v1 import (
>>>>>>> db2141fd
    InterventionLocationView,
    PortalDashView,
    PortalLoginFailedView,
    PartnerStaffMemberPropertiesView,
    InterventionsViewSet,
    GovernmentInterventionsViewSet,
    PartnershipBudgetViewSet,
    PCASectorViewSet,
    PCAFileViewSet,
    PCAGrantViewSet,
    AmendmentLogViewSet,
    GwPCALocationViewSet,
    ResultChainViewSet,
    IndicatorReportViewSet,
    PcaPDFView,
    PartnerOrganizationsViewSet,
    PartnerStaffMembersViewSet,
    AgreementViewSet,
)

partners_api = routers.SimpleRouter()
partners_api.register(r'partners', PartnerOrganizationsViewSet, base_name='partnerorganizations')

staffm_api = routers.NestedSimpleRouter(partners_api, r'partners', lookup='partner')
staffm_api.register(r'staff-members', PartnerStaffMembersViewSet, base_name='partnerstaffmembers')

simple_agreements_api = routers.SimpleRouter()
simple_agreements_api.register(r'agreements', AgreementViewSet, base_name='agreements')

agreement_api = routers.NestedSimpleRouter(partners_api, r'partners', lookup='partner')
agreement_api.register(r'agreements', AgreementViewSet, base_name='agreements')

# interventions_api = routers.SimpleRouter()
interventions_api = routers.NestedSimpleRouter(partners_api, r'partners', lookup='partner')
interventions_api.register(r'interventions', InterventionsViewSet, base_name='interventions')

government_interventions_api = routers.NestedSimpleRouter(partners_api, r'partners', lookup='partner')
government_interventions_api.register(r'government_interventions', GovernmentInterventionsViewSet, base_name='government_interventions')

simple_government_interventions_api = routers.SimpleRouter()
simple_government_interventions_api.register(r'government_interventions', GovernmentInterventionsViewSet, base_name='government_interventions')

simple_interventions_api = routers.SimpleRouter()
simple_interventions_api.register(r'interventions', InterventionsViewSet, base_name='interventions')

simple_results_api = routers.NestedSimpleRouter(simple_interventions_api, r'interventions', lookup='intervention')
simple_results_api.register(r'results', ResultChainViewSet, base_name='simpleintervention-results')

pcasectors_api = routers.NestedSimpleRouter(interventions_api, r'interventions', lookup='intervention')
pcasectors_api.register(r'sectors', PCASectorViewSet, base_name='intervention-sectors')

pcabudgets_api = routers.NestedSimpleRouter(interventions_api, r'interventions', lookup='intervention')
pcabudgets_api.register(r'budgets', PartnershipBudgetViewSet, base_name='intervention-budgets')

pcafiles_api = routers.NestedSimpleRouter(interventions_api, r'interventions', lookup='intervention')
pcafiles_api.register(r'files', PCAFileViewSet, base_name='intervention-files')

pcagrants_api = routers.NestedSimpleRouter(interventions_api, r'interventions', lookup='intervention')
pcagrants_api.register(r'grants', PCAGrantViewSet, base_name='intervention-grants')

pcalocations_api = routers.NestedSimpleRouter(interventions_api, r'interventions', lookup='intervention')
pcalocations_api.register(r'locations', GwPCALocationViewSet, base_name='intervention-locations')

pcaamendments_api = routers.NestedSimpleRouter(interventions_api, r'interventions', lookup='intervention')
pcaamendments_api.register(r'amendments', AmendmentLogViewSet, base_name='intervention-amendments')

results_api = routers.NestedSimpleRouter(interventions_api, r'interventions', lookup='intervention')
results_api.register(r'results', ResultChainViewSet, base_name='intervention-results')

intervention_reports_api = routers.NestedSimpleRouter(simple_results_api, r'results', lookup='result')
intervention_reports_api.register(r'reports', IndicatorReportViewSet, base_name='intervention-reports')

bulk_reports_api = routers.SimpleRouter()
bulk_reports_api.register(r'bulk_reports', IndicatorReportViewSet, base_name='bulk-reports')


urlpatterns = patterns(
    '',
    url(r'^$', PortalDashView.as_view()),
    url(r'^accounts/loginfailed/(?P<email>.+)/$', PortalLoginFailedView.as_view(), name='sociallogin_notamember'),
    url(r'^locations/$', InterventionLocationView.as_view(), name='locations'),
    url(r'^agreement/(?P<agr>\d+)/pdf', PcaPDFView.as_view(), name='pca_pdf'),

    url(r'^staffmember/(?P<pk>\d+)/$', PartnerStaffMemberPropertiesView.as_view()),
)<|MERGE_RESOLUTION|>--- conflicted
+++ resolved
@@ -6,11 +6,7 @@
 
 from rest_framework_nested import routers
 
-<<<<<<< HEAD
-from partners.views.v1 import (
-=======
 from .views.v1 import (
->>>>>>> db2141fd
     InterventionLocationView,
     PortalDashView,
     PortalLoginFailedView,
