--- conflicted
+++ resolved
@@ -9,14 +9,9 @@
     PortalDashView,
     PortalLoginFailedView,
     PartnerStaffMemberPropertiesView,
-<<<<<<< HEAD
-    PartnerInterventionsView,
-    InterventionDetailView,
+    # InterventionsView,
+    # InterventionDetailView,
     ResultChainDetailView,
-=======
-    # InterventionsView,
-    # InterventionDetailView
->>>>>>> 4d549f59
     PcaPDFView,
 )
 
@@ -26,18 +21,12 @@
     url(r'^$', PortalDashView.as_view()),
     url(r'^accounts/loginfailed/(?P<email>.+)/$', PortalLoginFailedView.as_view(), name='sociallogin_notamember'),
     url(r'^locations/$', InterventionLocationView.as_view(), name='locations'),
-    url(r'^staffmember/(?P<pk>\d+)/$', PartnerStaffMemberPropertiesView.as_view()),
     url(r'^agreement/(?P<agr>\d+)/pdf', PcaPDFView.as_view(), name='pca_pdf'),
 
-<<<<<<< HEAD
     url(r'^staffmember/(?P<pk>\d+)/$', PartnerStaffMemberPropertiesView.as_view()),
-    url(r'^api/interventions/$', PartnerInterventionsView.as_view()),
-    url(r'^api/interventions/(?P<pk>\d+)/$', InterventionDetailView.as_view()),
-    url(r'^api/resultchain/(?P<pk>\d+)/$', ResultChainDetailView.as_view()),
-=======
     # url(r'^api/interventions/$', InterventionsView.as_view()),
     # url(r'^api/interventions/(?P<pk>\d+)/$', InterventionDetailView.as_view()),
->>>>>>> 4d549f59
+    url(r'^api/resultchain/(?P<pk>\d+)/$', ResultChainDetailView.as_view()),
 
     # auth and registration for partners
     #url(r'', include('registration.auth_urls')),
