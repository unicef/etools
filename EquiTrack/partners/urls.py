from __future__ import absolute_import

__author__ = 'jcranwellward'

from django.conf.urls import patterns, url, include

from .views import (
    InterventionLocationView,
    PortalDashView,
    PortalLoginFailedView,
    PartnerStaffMemberPropertiesView,
<<<<<<< HEAD
    # InterventionsView,
    # InterventionDetailView
=======
    PartnerInterventionsView,
    PcaPDFView,
>>>>>>> fca3c787
)


urlpatterns = patterns(
    '',
    url(r'^$', PortalDashView.as_view()),
    url(r'^accounts/loginfailed/(?P<email>.+)/$', PortalLoginFailedView.as_view(), name='sociallogin_notamember'),
<<<<<<< HEAD
    url(r'^locations/$', InterventionLocationView.as_view(), name='locations'),
=======
    url(r'^locations/$', LocationView.as_view(), name='locations'),
    url(r'^agreement/(?P<agr>\d+)/pdf', PcaPDFView.as_view(), name='pca_pdf'),

>>>>>>> fca3c787
    url(r'^staffmember/(?P<pk>\d+)/$', PartnerStaffMemberPropertiesView.as_view()),
    # url(r'^api/interventions/$', InterventionsView.as_view()),
    # url(r'^api/interventions/(?P<pk>\d+)/$', InterventionDetailView.as_view()),

    # auth and registration for partners
    #url(r'', include('registration.auth_urls')),
)<|MERGE_RESOLUTION|>--- conflicted
+++ resolved
@@ -9,13 +9,9 @@
     PortalDashView,
     PortalLoginFailedView,
     PartnerStaffMemberPropertiesView,
-<<<<<<< HEAD
     # InterventionsView,
     # InterventionDetailView
-=======
-    PartnerInterventionsView,
     PcaPDFView,
->>>>>>> fca3c787
 )
 
 
@@ -23,14 +19,10 @@
     '',
     url(r'^$', PortalDashView.as_view()),
     url(r'^accounts/loginfailed/(?P<email>.+)/$', PortalLoginFailedView.as_view(), name='sociallogin_notamember'),
-<<<<<<< HEAD
     url(r'^locations/$', InterventionLocationView.as_view(), name='locations'),
-=======
-    url(r'^locations/$', LocationView.as_view(), name='locations'),
+    url(r'^staffmember/(?P<pk>\d+)/$', PartnerStaffMemberPropertiesView.as_view()),
     url(r'^agreement/(?P<agr>\d+)/pdf', PcaPDFView.as_view(), name='pca_pdf'),
 
->>>>>>> fca3c787
-    url(r'^staffmember/(?P<pk>\d+)/$', PartnerStaffMemberPropertiesView.as_view()),
     # url(r'^api/interventions/$', InterventionsView.as_view()),
     # url(r'^api/interventions/(?P<pk>\d+)/$', InterventionDetailView.as_view()),
 
