--- conflicted
+++ resolved
@@ -6,14 +6,7 @@
 
 from .views import (
     LocationView,
-<<<<<<< HEAD
-    ValidatePCANumberView,
-    CreateFACERequestView,
-    PcaView,
-    PcaPDFView
-=======
     PcaView
->>>>>>> 71a89977
 )
 
 
@@ -21,10 +14,7 @@
     '',
     url(r'locations/$', LocationView.as_view(), name='locations'),
     url(r'pcas/$', PcaView.as_view(), name='pcas'),
-<<<<<<< HEAD
     url(r'pca.pdf', PcaPDFView.as_view()),
     url(r'pca/validate/$', ValidatePCANumberView.as_view()),
     url(r'face/create/$', CreateFACERequestView.as_view())
-=======
->>>>>>> 71a89977
 )