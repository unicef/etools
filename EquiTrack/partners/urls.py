--- conflicted
+++ resolved
@@ -6,25 +6,15 @@
 
 from .views import (
     LocationView,
-<<<<<<< HEAD
-    PcaView,
-    PcaPDFView
-=======
     PortalDashView,
     PortalLoginFailedView,
     PartnerStaffMemberPropertiesView,
     PartnerInterventionsView
->>>>>>> 56f4546d
 )
 
 
 urlpatterns = patterns(
     '',
-<<<<<<< HEAD
-    url(r'locations/$', LocationView.as_view(), name='locations'),
-    url(r'pcas/$', PcaView.as_view(), name='pcas'),
-    url(r'agreement/pdf/(?P<agr>\d+)', PcaPDFView.as_view()),
-=======
     url(r'^$', PortalDashView.as_view()),
     url(r'^accounts/loginfailed/(?P<email>.+)/$', PortalLoginFailedView.as_view(), name='sociallogin_notamember'),
     url(r'^locations/$', LocationView.as_view(), name='locations'),
@@ -33,5 +23,4 @@
 
     # auth and registration for partners
     #url(r'', include('registration.auth_urls')),
->>>>>>> 56f4546d
 )