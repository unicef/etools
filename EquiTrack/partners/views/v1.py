--- conflicted
+++ resolved
@@ -130,11 +130,8 @@
                  'title': officer.title}
             )
 
-<<<<<<< HEAD
-=======
         font_path = settings.SITE_ROOT + '/assets/fonts/'
 
->>>>>>> c4e11035
         return super(PCAPDFView, self).get_context_data(
             error=error,
             pagesize="Letter",
