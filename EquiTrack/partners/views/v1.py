from __future__ import absolute_import
from __future__ import unicode_literals
from collections import namedtuple

from django.conf import settings
from django.http import HttpResponse
from django.views.generic import TemplateView, View
from django.utils.http import urlsafe_base64_decode

<<<<<<< HEAD
from rest_framework import status, viewsets, mixins
from rest_framework.decorators import detail_route, list_route
from rest_framework.generics import ListAPIView, RetrieveAPIView
from rest_framework.permissions import IsAdminUser, IsAuthenticated
from rest_framework.response import Response

from actstream import action
=======
from rest_framework import viewsets, mixins
from easy_pdf.views import PDFTemplateView
>>>>>>> 23f984ce

from partners.models import (
    Agreement,
<<<<<<< HEAD
    PCAGrant,
    AmendmentLog,
    PCASector,
    GwPCALocation,
    PartnerStaffMember,
    # ResultChain,
    IndicatorReport,
)
from partners.exports import (
    PartnerExport, AgreementExport,
    InterventionExport,
)
from partners.filters import (
    PartnerOrganizationExportFilter,
    AgreementExportFilter,
    InterventionExportFilter,
    PartnerScopeFilter
)
from partners.permissions import PartnerPermission  # ResultChainPermission
from partners.serializers.v1 import (
    FileTypeSerializer,
    LocationSerializer,
    PartnerStaffMemberPropertiesSerializer,
    InterventionSerializer,
    IndicatorReportSerializer,
    PCASectorSerializer,
    PCAGrantSerializer,
    AmendmentLogSerializer,
    GWLocationSerializer,
    PartnerOrganizationSerializer,
    PartnerStaffMemberSerializer,
    AgreementSerializer,
    AgreementNestedSerializer,
    PartnershipBudgetSerializer,
    PCAFileSerializer,
)
from EquiTrack.utils import get_data_from_insight, load_internal_pdf_template


class PCAPDFView(RetrieveAPIView):
    languages = ("arabic", "english", "french", "portuguese",
                 "russian", "spanish", "ifrc_english", "ifrc_french")

    permission_classes = (IsAuthenticated,)

    def get(self, request, *args, **kwargs):
        try:
            ctx_data = self.get_context_data(**kwargs)

            if ctx_data.error is not None:
                return HttpResponse(ctx_data.error)
            else:
                pdf_response = load_internal_pdf_template("agreements", ctx_data)
                return HttpResponse(pdf_response)

                if pdf_response.status_code == status.HTTP_200_OK:
                    return HttpResponse(pdf_response, content_type='application/pdf')
                else:
                    return HttpResponse('PDF generation service returned an invalid response.')
        except:
            return HttpResponse('PDF generation encountered an unexpected error.')
=======
    FileType,
)
from partners.serializers.v1 import FileTypeSerializer
from EquiTrack.utils import get_data_from_insight


class PCAPDFView(PDFTemplateView):
    template_name = "partners/pca/english_pdf.html"
    # TODO add proper templates for different languages
    language_templates_mapping = {
        "arabic": "partners/pca/arabic_pdf.html",
        "english": "partners/pca/english_pdf.html",
        "french": "partners/pca/french_pdf.html",
        "portuguese": "partners/pca/portuguese_pdf.html",
        "russian": "partners/pca/russian_pdf.html",
        "spanish": "partners/pca/spanish_pdf.html",
        "ifrc_english": "partners/pca/ifrc_english_pdf.html",
        "ifrc_french": "partners/pca/ifrc_french_pdf.html"
    }
>>>>>>> 23f984ce

    def get_context_data(self, **kwargs):
        agr_id = self.kwargs.get('agr')
        lang = self.request.GET.get('lang', None)
        error = None

        if lang not in self.languages:
            return {"error": "Language does not exist for given query parameter lang={}".format(lang)}

        try:
            agreement = Agreement.objects.get(id=agr_id)
        except Agreement.DoesNotExist:
            return {"error": 'Agreement with specified ID does not exist'}

        if not agreement.partner.vendor_number:
            return {"error": "Partner Organization has no vendor number stored, please report to an etools focal point"}

        valid_response, response = get_data_from_insight('GetPartnerDetailsInfo_json/{vendor_code}',
                                                         {"vendor_code": agreement.partner.vendor_number})

        if not valid_response:
            return {"error": response}
        try:
            banks_records = response["ROWSET"]["ROW"]["VENDOR_BANK"]["VENDOR_BANK_ROW"]
        except (KeyError, TypeError):
            return {"error": 'Response returned by the Server does not have the necessary values to generate PCA'}

        bank_key_values = [
            ('bank_address', "BANK_ADDRESS"),
            ('bank_name', 'BANK_NAME'),
            ('account_title', "ACCT_HOLDER"),
            ('routing_details', "SWIFT_CODE"),
            ('account_number', "BANK_ACCOUNT_NO")
        ]
        Bank = namedtuple('Bank', ' '.join([i[0] for i in bank_key_values]))
        bank_objects = []
        for b in banks_records:
            b["BANK_ADDRESS"] = ', '.join(b[key] for key in ['STREET', 'CITY'] if key in b)
            bank_objects.append(Bank(*[b[i[1]] for i in bank_key_values]))

        officers_list = []
        for officer in agreement.authorized_officers.all():
            officers_list.append(
                {'first_name': officer.first_name,
                 'last_name': officer.last_name,
                 'email': officer.email,
                 'title': officer.title}
            )

        country_programme = {}
        country_programme.update({
            "from_date": agreement.country_programme.from_date.strftime("%Y"),
            "to_date": agreement.country_programme.to_date.strftime("%Y"),
        })

        serialized_agreement = AgreementNestedSerializer(agreement, read_only=True)

        return {
            "error": error,
            "pagesize": "Letter",
            "title": "Partnership",
            "language": lang,
            "agreement": serialized_agreement.data,
            "bank_details": bank_objects,
            "cp": country_programme,
            "auth_officers": officers_list,
            "country": self.request.tenant.long_name,
        }


class PortalDashView(View):

    def get(self, request):
        with open(settings.SITE_ROOT + '/templates/frontend/partner/partner.html', 'r') as my_f:
            result = my_f.read()
        return HttpResponse(result)


class PortalLoginFailedView(TemplateView):

    template_name = "partner_loginfailed.html"

    def get_context_data(self, **kwargs):
        context = super(PortalLoginFailedView, self).get_context_data(**kwargs)
        context['email'] = urlsafe_base64_decode(context['email'])
        return context


class FileTypeViewSet(
        mixins.RetrieveModelMixin,
        mixins.ListModelMixin,
        mixins.CreateModelMixin,
        viewsets.GenericViewSet):
    """
    Returns a list of all Partner file types
    """
    queryset = FileType.objects.all()
    serializer_class = FileTypeSerializer<|MERGE_RESOLUTION|>--- conflicted
+++ resolved
@@ -7,58 +7,17 @@
 from django.views.generic import TemplateView, View
 from django.utils.http import urlsafe_base64_decode
 
-<<<<<<< HEAD
-from rest_framework import status, viewsets, mixins
+
+
 from rest_framework.decorators import detail_route, list_route
 from rest_framework.generics import ListAPIView, RetrieveAPIView
 from rest_framework.permissions import IsAdminUser, IsAuthenticated
-from rest_framework.response import Response
-
-from actstream import action
-=======
-from rest_framework import viewsets, mixins
-from easy_pdf.views import PDFTemplateView
->>>>>>> 23f984ce
-
+from rest_framework import status, viewsets, mixins
 from partners.models import (
     Agreement,
-<<<<<<< HEAD
-    PCAGrant,
-    AmendmentLog,
-    PCASector,
-    GwPCALocation,
-    PartnerStaffMember,
-    # ResultChain,
-    IndicatorReport,
+    FileType,
 )
-from partners.exports import (
-    PartnerExport, AgreementExport,
-    InterventionExport,
-)
-from partners.filters import (
-    PartnerOrganizationExportFilter,
-    AgreementExportFilter,
-    InterventionExportFilter,
-    PartnerScopeFilter
-)
-from partners.permissions import PartnerPermission  # ResultChainPermission
-from partners.serializers.v1 import (
-    FileTypeSerializer,
-    LocationSerializer,
-    PartnerStaffMemberPropertiesSerializer,
-    InterventionSerializer,
-    IndicatorReportSerializer,
-    PCASectorSerializer,
-    PCAGrantSerializer,
-    AmendmentLogSerializer,
-    GWLocationSerializer,
-    PartnerOrganizationSerializer,
-    PartnerStaffMemberSerializer,
-    AgreementSerializer,
-    AgreementNestedSerializer,
-    PartnershipBudgetSerializer,
-    PCAFileSerializer,
-)
+from partners.serializers.v1 import FileTypeSerializer
 from EquiTrack.utils import get_data_from_insight, load_internal_pdf_template
 
 
@@ -84,27 +43,7 @@
                     return HttpResponse('PDF generation service returned an invalid response.')
         except:
             return HttpResponse('PDF generation encountered an unexpected error.')
-=======
-    FileType,
-)
-from partners.serializers.v1 import FileTypeSerializer
-from EquiTrack.utils import get_data_from_insight
 
-
-class PCAPDFView(PDFTemplateView):
-    template_name = "partners/pca/english_pdf.html"
-    # TODO add proper templates for different languages
-    language_templates_mapping = {
-        "arabic": "partners/pca/arabic_pdf.html",
-        "english": "partners/pca/english_pdf.html",
-        "french": "partners/pca/french_pdf.html",
-        "portuguese": "partners/pca/portuguese_pdf.html",
-        "russian": "partners/pca/russian_pdf.html",
-        "spanish": "partners/pca/spanish_pdf.html",
-        "ifrc_english": "partners/pca/ifrc_english_pdf.html",
-        "ifrc_french": "partners/pca/ifrc_french_pdf.html"
-    }
->>>>>>> 23f984ce
 
     def get_context_data(self, **kwargs):
         agr_id = self.kwargs.get('agr')
