--- conflicted
+++ resolved
@@ -82,19 +82,6 @@
         :return: JSON
         """
         # TODO: rename these
-<<<<<<< HEAD
-        supplies = request.data.pop("supplies", [])
-        distributions = request.data.pop("distributions", [])
-
-        intervention_serializer = self.get_serializer(data=request.data)
-        intervention_serializer.is_valid(raise_exception=True)
-
-        intervention = intervention_serializer.save()
-
-        create_snapshot_activity_stream(request.user, intervention, created=True)
-
-        # TODO: add planned_budget, planned_visits, attachements, amendments, supplies, distributions
-=======
         # supplies = request.data.pop("supplies", [])
         # distributions = request.data.pop("distributions", [])
 
@@ -107,13 +94,12 @@
             'sector_locations'
         ]
 
-        serializer = self.my_create(request, related_fields, **kwargs)
+        serializer = self.my_create(request, related_fields, snapshot=True, **kwargs)
 
         validator = InterventionValid(serializer.instance, user=request.user)
         if not validator.is_valid:
             logging.debug(validator.errors)
             raise ValidationError(validator.errors)
->>>>>>> d866aecf
 
         headers = self.get_success_headers(serializer.data)
         return Response(
