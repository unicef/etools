import operator
import functools
import logging
import copy

from django.db import transaction
from django.db.models import Q

from rest_framework import status
from rest_framework.response import Response
from rest_framework.exceptions import ValidationError
from rest_framework.permissions import IsAdminUser
from rest_framework_csv import renderers as r

from rest_framework.generics import (
    ListCreateAPIView,
    RetrieveUpdateDestroyAPIView,
    DestroyAPIView,
)

from EquiTrack.validation_mixins import ValidatorViewMixin

from partners.models import (
    Intervention,
    InterventionPlannedVisits,
    InterventionAttachment,
    InterventionAmendment,
    InterventionResultLink
)
from partners.serializers.interventions_v2 import (
    InterventionListSerializer,
    InterventionDetailSerializer,
    InterventionCreateUpdateSerializer,
    InterventionExportSerializer,
    InterventionBudgetCUSerializer,
    PlannedVisitsCUSerializer,
    InterventionAttachmentSerializer,
    InterventionAmendmentCUSerializer,
    InterventionResultCUSerializer,
    InterventionListMapSerializer,
    MinimalInterventionListSerializer,
    InterventionResultLinkSimpleCUSerializer)
from partners.exports_v2 import InterventionCvsRenderer
from partners.filters import PartnerScopeFilter, InterventionResultLinkFilter, InterventionFilter, \
    AppliedIndicatorsFilter
from partners.validation.interventions import InterventionValid
from partners.permissions import PartnershipManagerRepPermission, PartnershipManagerPermission
from reports.models import LowerResult, AppliedIndicator
from reports.serializers.v2 import LowerResultSimpleCUSerializer, AppliedIndicatorSerializer


class InterventionListAPIView(ValidatorViewMixin, ListCreateAPIView):
    """
    Create new Interventions.
    Returns a list of Interventions.
    """
    serializer_class = InterventionListSerializer
    permission_classes = (PartnershipManagerPermission,)
    filter_backends = (PartnerScopeFilter,)
    renderer_classes = (r.JSONRenderer, InterventionCvsRenderer)

    SERIALIZER_MAP = {
        'planned_budget': InterventionBudgetCUSerializer,
        'planned_visits': PlannedVisitsCUSerializer,
        'attachments': InterventionAttachmentSerializer,
        'amendments': InterventionAmendmentCUSerializer,
        'result_links': InterventionResultCUSerializer
    }

    def get_serializer_class(self):
        """
        Use different serilizers for methods
        """
        if self.request.method == "GET":
            query_params = self.request.query_params
            if "format" in query_params.keys():
                if query_params.get("format") == 'csv':
                    return InterventionExportSerializer
            if "verbosity" in query_params.keys():
                if query_params.get("verbosity") == 'minimal':
                    return MinimalInterventionListSerializer
        if self.request.method == "POST":
            return InterventionCreateUpdateSerializer
        return super(InterventionListAPIView, self).get_serializer_class()

    @transaction.atomic
    def create(self, request, *args, **kwargs):
        """
        Add a new Intervention
        :return: JSON
        """
        # TODO: rename these
        # supplies = request.data.pop("supplies", [])
        # distributions = request.data.pop("distributions", [])

        # TODO: add supplies, distributions
        related_fields = [
            'planned_budget',
            'planned_visits',
            'attachments',
            'amendments',
            'result_links'
        ]
        nested_related_names = ['ll_results']
        serializer = self.my_create(request,
                                    related_fields,
                                    snapshot=True,
                                    nested_related_names=nested_related_names,
                                    **kwargs)

        instance = serializer.instance

        validator = InterventionValid(instance, user=request.user)
        if not validator.is_valid:
            logging.debug(validator.errors)
            raise ValidationError(validator.errors)

        headers = self.get_success_headers(serializer.data)
        if getattr(instance, '_prefetched_objects_cache', None):
            # If 'prefetch_related' has been applied to a queryset, we need to
            # refresh the instance from the database.
            instance = self.get_object()
        return Response(
            InterventionDetailSerializer(instance, context=self.get_serializer_context()).data,
            status=status.HTTP_201_CREATED,
            headers=headers
        )

    def get_queryset(self, format=None):
        q = Intervention.objects.detail_qs().all()
        query_params = self.request.query_params

        if query_params:
            queries = []
            if "values" in query_params.keys():
                # Used for ghost data - filter in all(), and return straight away.
                try:
                    ids = [int(x) for x in query_params.get("values").split(",")]
                except ValueError:
                    raise ValidationError("ID values must be integers")
                else:
                    return Intervention.objects.detail_qs().filter(id__in=ids)
            if query_params.get("my_partnerships", "").lower() == "true":
                queries.append(Q(unicef_focal_points__in=[self.request.user.id]) |
                               Q(unicef_signatory=self.request.user))
            if "document_type" in query_params.keys():
                queries.append(Q(document_type=query_params.get("document_type")))
            if "country_programme" in query_params.keys():
                queries.append(Q(agreement__country_programme=query_params.get("country_programme")))
            if "section" in query_params.keys():
                queries.append(Q(sections__pk=query_params.get("section")))
            if "status" in query_params.keys():
                queries.append(Q(status=query_params.get("status")))
            if "unicef_focal_points" in query_params.keys():
                queries.append(Q(unicef_focal_points__in=[query_params.get("unicef_focal_points")]))
            if "start" in query_params.keys():
                queries.append(Q(start__gte=query_params.get("start")))
            if "end" in query_params.keys():
                queries.append(Q(end__lte=query_params.get("end")))
            if "office" in query_params.keys():
                queries.append(Q(offices__in=[query_params.get("office")]))
            # TODO: to be rewritten to use indicator locations
            if "location" in query_params.keys():
                queries.append(Q(sector_locations__locations__name__icontains=query_params.get("location")))
            if "search" in query_params.keys():
                queries.append(
                    Q(title__icontains=query_params.get("search")) |
                    Q(agreement__partner__name__icontains=query_params.get("search")) |
                    Q(number__icontains=query_params.get("search"))
                )
            if queries:
                expression = functools.reduce(operator.and_, queries)
                q = q.filter(expression)
        return q

    def list(self, request):
        """
        Checks for format query parameter
        :returns: JSON or CSV file
        """
        query_params = self.request.query_params
        response = super(InterventionListAPIView, self).list(request)
        if "format" in query_params.keys():
            if query_params.get("format") == 'csv':
                response['Content-Disposition'] = "attachment;filename=interventions.csv"

        return response


class InterventionListDashView(ValidatorViewMixin, ListCreateAPIView):
    """
    Create new Interventions.
    Returns a list of Interventions.
    """
    serializer_class = InterventionListSerializer
    permission_classes = (IsAdminUser,)
    filter_backends = (PartnerScopeFilter,)

    def get_queryset(self):
        # if Partnership Manager get all
        if self.request.user.groups.filter(name='Partnership Manager').exists():
            return Intervention.objects.detail_qs().all()

        return Intervention.objects.detail_qs().filter(unicef_focal_points__in=[self.request.user])


class InterventionDetailAPIView(ValidatorViewMixin, RetrieveUpdateDestroyAPIView):
    """
    Retrieve and Update Agreement.
    """
    queryset = Intervention.objects.detail_qs().all()
    serializer_class = InterventionDetailSerializer
    permission_classes = (PartnershipManagerPermission,)

    SERIALIZER_MAP = {
        'planned_budget': InterventionBudgetCUSerializer,
        'planned_visits': PlannedVisitsCUSerializer,
        'attachments': InterventionAttachmentSerializer,
        'amendments': InterventionAmendmentCUSerializer,
        'result_links': InterventionResultCUSerializer
    }

    def get_serializer_class(self):
        """
        Use different serilizers for methods
        """
        if self.request.method in ["PATCH", "PUT"]:
            return InterventionCreateUpdateSerializer
        return super(InterventionDetailAPIView, self).get_serializer_class()

    @transaction.atomic
    def update(self, request, *args, **kwargs):
        related_fields = ['planned_budget', 'planned_visits',
                          'attachments', 'amendments',
                          'result_links']
        nested_related_names = ['ll_results']
        instance, old_instance, serializer = self.my_update(
            request,
            related_fields,
            nested_related_names=nested_related_names,
            snapshot=True, **kwargs)

        validator = InterventionValid(instance, old=old_instance, user=request.user)
        if not validator.is_valid:
            logging.debug(validator.errors)
            raise ValidationError(validator.errors)

        if getattr(instance, '_prefetched_objects_cache', None):
            # If 'prefetch_related' has been applied to a queryset, we need to
            # refresh the instance from the database.
            instance = self.get_object()

        return Response(InterventionDetailSerializer(instance, context=self.get_serializer_context()).data)


class InterventionPlannedVisitsDeleteView(DestroyAPIView):
    permission_classes = (PartnershipManagerRepPermission,)

    def delete(self, request, *args, **kwargs):
        try:
            intervention_planned_visit = InterventionPlannedVisits.objects.get(id=int(kwargs['pk']))
        except InterventionPlannedVisits.DoesNotExist:
            return Response(status=status.HTTP_404_NOT_FOUND)
        if intervention_planned_visit.intervention.status in [Intervention.DRAFT] or \
            request.user in intervention_planned_visit.intervention.unicef_focal_points.all() or \
            request.user.groups.filter(name__in=['Partnership Manager',
                                                 'Senior Management Team']).exists():
            intervention_planned_visit.delete()
            return Response(status=status.HTTP_204_NO_CONTENT)
        else:
            raise ValidationError("You do not have permissions to delete a planned visit")
            return Response(status=status.HTTP_204_NO_CONTENT)


class InterventionAttachmentDeleteView(DestroyAPIView):
    permission_classes = (PartnershipManagerRepPermission,)

    def delete(self, request, *args, **kwargs):
        try:
            intervention_attachment = InterventionAttachment.objects.get(id=int(kwargs['pk']))
        except InterventionAttachment.DoesNotExist:
            return Response(status=status.HTTP_404_NOT_FOUND)
        if intervention_attachment.intervention.status in [Intervention.DRAFT] or \
            request.user in intervention_attachment.intervention.unicef_focal_points.all() or \
            request.user.groups.filter(name__in=['Partnership Manager',
                                                 'Senior Management Team']).exists():
            intervention_attachment.delete()
            return Response(status=status.HTTP_204_NO_CONTENT)
        else:
            raise ValidationError("You do not have permissions to delete an attachment")
            return Response(status=status.HTTP_204_NO_CONTENT)


class InterventionResultLinkDeleteView(DestroyAPIView):
    permission_classes = (PartnershipManagerRepPermission,)

    def delete(self, request, *args, **kwargs):
        try:
            intervention_result = InterventionResultLink.objects.get(id=int(kwargs['pk']))
        except InterventionResultLink.DoesNotExist:
            return Response(status=status.HTTP_404_NOT_FOUND)
        if intervention_result.intervention.status in [Intervention.DRAFT] or \
            request.user in intervention_result.intervention.unicef_focal_points.all() or \
            request.user.groups.filter(name__in=['Partnership Manager',
                                                 'Senior Management Team']).exists():
            intervention_result.delete()
            return Response(status=status.HTTP_204_NO_CONTENT)
        else:
            raise ValidationError("You do not have permissions to delete a result")
            return Response(status=status.HTTP_204_NO_CONTENT)


class InterventionAmendmentDeleteView(DestroyAPIView):
    permission_classes = (PartnershipManagerRepPermission,)

    def delete(self, request, *args, **kwargs):
        try:
            intervention_amendment = InterventionAmendment.objects.get(id=int(kwargs['pk']))
        except InterventionAmendment.DoesNotExist:
            return Response(status=status.HTTP_404_NOT_FOUND)
        if intervention_amendment.intervention.status in [Intervention.DRAFT] or \
            request.user in intervention_amendment.intervention.unicef_focal_points.all() or \
            request.user.groups.filter(name__in=['Partnership Manager',
                                                 'Senior Management Team']).exists():
            intervention_amendment.delete()
            return Response(status=status.HTTP_204_NO_CONTENT)
        else:
            raise ValidationError("You do not have permissions to delete an amendment")


<<<<<<< HEAD
=======
class InterventionSectorLocationLinkDeleteView(DestroyAPIView):
    permission_classes = (PartnershipManagerRepPermission,)

    def delete(self, request, *args, **kwargs):
        try:
            intervention_sector_location = InterventionSectorLocationLink.objects.get(id=int(kwargs['pk']))
        except InterventionSectorLocationLink.DoesNotExist:
            return Response(status=status.HTTP_404_NOT_FOUND)
        if intervention_sector_location.intervention.status in [Intervention.DRAFT] or \
            request.user in intervention_sector_location.intervention.unicef_focal_points.all() or \
            request.user.groups.filter(name__in=['Partnership Manager',
                                                 'Senior Management Team']).exists():
            intervention_sector_location.delete()
            return Response(status=status.HTTP_204_NO_CONTENT)
        else:
            raise ValidationError("You do not have permissions to delete a sector location")


>>>>>>> 8a5c41a6
class InterventionListMapView(ListCreateAPIView):
    """
    Create new Interventions.
    Returns a list of Interventions.
    """
    serializer_class = InterventionListMapSerializer
    permission_classes = (IsAdminUser,)

    def get_queryset(self):
        q = Intervention.objects.detail_qs()
        # TODO: remember to add back the location filter after the PRP integration related structural changes are final
        # .filter(sector_locations__isnull=False).exclude(sector_locations__locations=None)\
        # .prefetch_related('sector_locations__locations')

        query_params = self.request.query_params

        if query_params:
            queries = []
            if "country_programme" in query_params.keys():
                queries.append(Q(agreement__country_programme=query_params.get("country_programme")))
            if "section" in query_params.keys():
                queries.append(Q(sections__pk=query_params.get("section")))
            if "status" in query_params.keys():
                queries.append(Q(status=query_params.get("status")))
            if "partner" in query_params.keys():
                queries.append(Q(agreement__partner=query_params.get("partner")))
            if queries:
                expression = functools.reduce(operator.and_, queries)
                q = q.filter(expression).distinct()

        return q


class InterventionLowerResultListCreateView(ListCreateAPIView):

    serializer_class = LowerResultSimpleCUSerializer
    permission_classes = (PartnershipManagerPermission,)
    filter_backends = (InterventionResultLinkFilter,)
    renderer_classes = (r.JSONRenderer,)
    queryset = LowerResult.objects.all()

    def create(self, request, *args, **kwargs):
        raw_data = copy.deepcopy(request.data)
        raw_data['result_link'] = kwargs.get('result_link_pk', None)

        serializer = self.get_serializer(data=raw_data)
        serializer.is_valid(raise_exception=True)
        self.perform_create(serializer)
        headers = self.get_success_headers(serializer.data)
        return Response(serializer.data, status=status.HTTP_201_CREATED, headers=headers)


class InterventionLowerResultUpdateView(RetrieveUpdateDestroyAPIView):

    serializer_class = LowerResultSimpleCUSerializer
    permission_classes = (PartnershipManagerPermission,)
    filter_backends = (InterventionResultLinkFilter,)
    renderer_classes = (r.JSONRenderer,)
    queryset = LowerResult.objects.all()

    def delete(self, request, *args, **kwargs):
        # make sure there are no indicators added to this LLO
        obj = self.get_object()
        if obj.applied_indicators.exists():
            raise ValidationError(u'This PD Output has indicators related, please remove the indicators first')
        return super(InterventionLowerResultUpdateView, self).delete(request, *args, **kwargs)


class InterventionResultLinkListCreateView(ListCreateAPIView):

    serializer_class = InterventionResultLinkSimpleCUSerializer
    permission_classes = (PartnershipManagerPermission,)
    filter_backends = (InterventionFilter,)
    renderer_classes = (r.JSONRenderer,)
    queryset = InterventionResultLink.objects.all()

    def create(self, request, *args, **kwargs):
        raw_data = copy.deepcopy(request.data)
        raw_data['intervention'] = kwargs.get('intervention_pk', None)

        serializer = self.get_serializer(data=raw_data)
        serializer.is_valid(raise_exception=True)
        self.perform_create(serializer)
        headers = self.get_success_headers(serializer.data)
        return Response(serializer.data, status=status.HTTP_201_CREATED, headers=headers)


class InterventionResultLinkUpdateView(RetrieveUpdateDestroyAPIView):

    serializer_class = InterventionResultLinkSimpleCUSerializer
    permission_classes = (PartnershipManagerPermission,)
    filter_backends = (InterventionFilter,)
    renderer_classes = (r.JSONRenderer,)
    queryset = InterventionResultLink.objects.all()

    def delete(self, request, *args, **kwargs):
        # make sure there are no indicators added to this LLO
        obj = self.get_object()
        if obj.ll_results.exists():
            raise ValidationError(u'This CP Output cannot be removed from this Intervention because there are nested'
                                  u' Results, please remove all Document Results to continue')
        return super(InterventionResultLinkUpdateView, self).delete(request, *args, **kwargs)


class InterventionIndicatorsListView(ListCreateAPIView):
    serializer_class = AppliedIndicatorSerializer
    permission_classes = (PartnershipManagerPermission,)
    filter_backends = (AppliedIndicatorsFilter,)
    renderer_classes = (r.JSONRenderer,)
    queryset = AppliedIndicator.objects.all()

    @transaction.atomic()
    def create(self, request, *args, **kwargs):
        raw_data = copy.deepcopy(request.data)
        raw_data['lower_result'] = kwargs.get('lower_result_pk', None)

        # if this is not a cluster indicator Automatically create / get the indicator blueprint
        serializer = self.get_serializer(data=raw_data)
        serializer.is_valid(raise_exception=True)
        self.perform_create(serializer)
        headers = self.get_success_headers(serializer.data)
        return Response(serializer.data, status=status.HTTP_201_CREATED, headers=headers)


class InterventionIndicatorsUpdateView(RetrieveUpdateDestroyAPIView):

    serializer_class = AppliedIndicatorSerializer
    permission_classes = (PartnershipManagerPermission,)
    filter_backends = (AppliedIndicatorsFilter,)
    renderer_classes = (r.JSONRenderer,)
    queryset = AppliedIndicator.objects.all()

    def delete(self, request, *args, **kwargs):
        # make sure there are no indicators added to this LLO
        raise ValidationError(u'Deleting an indicator is temporarily disabled..')<|MERGE_RESOLUTION|>--- conflicted
+++ resolved
@@ -328,27 +328,6 @@
             raise ValidationError("You do not have permissions to delete an amendment")
 
 
-<<<<<<< HEAD
-=======
-class InterventionSectorLocationLinkDeleteView(DestroyAPIView):
-    permission_classes = (PartnershipManagerRepPermission,)
-
-    def delete(self, request, *args, **kwargs):
-        try:
-            intervention_sector_location = InterventionSectorLocationLink.objects.get(id=int(kwargs['pk']))
-        except InterventionSectorLocationLink.DoesNotExist:
-            return Response(status=status.HTTP_404_NOT_FOUND)
-        if intervention_sector_location.intervention.status in [Intervention.DRAFT] or \
-            request.user in intervention_sector_location.intervention.unicef_focal_points.all() or \
-            request.user.groups.filter(name__in=['Partnership Manager',
-                                                 'Senior Management Team']).exists():
-            intervention_sector_location.delete()
-            return Response(status=status.HTTP_204_NO_CONTENT)
-        else:
-            raise ValidationError("You do not have permissions to delete a sector location")
-
-
->>>>>>> 8a5c41a6
 class InterventionListMapView(ListCreateAPIView):
     """
     Create new Interventions.
