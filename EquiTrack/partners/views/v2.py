--- conflicted
+++ resolved
@@ -216,7 +216,6 @@
                 full_name=Concat('first_name', Value(' '), 'last_name'), user_id=F('id')
         ).values('user_id', 'full_name', 'username', 'email'))
 
-<<<<<<< HEAD
         country_programmes = list(CountryProgramme.objects.all_active_and_future.values('id', 'wbs', 'name',
                                                                                         'from_date', 'to_date'))
         current_country_programme = CountryProgramme.main_active()
@@ -226,11 +225,6 @@
                                                                                                     'name',
                                                                                                     'wbs',
                                                                                                     'country_programme'))
-=======
-        current_country_programme = CountryProgramme.current()
-        cp_outputs = list(Result.objects.filter(result_type__name=ResultType.OUTPUT, wbs__isnull=False,
-                                                country_programme=current_country_programme).values('id', 'name', 'wbs'))
->>>>>>> f4c4dc9f
         supply_items = list(SupplyItem.objects.all().values())
         file_types = list(FileType.objects.all().values())
         donors = list(Donor.objects.all().values())
@@ -238,10 +232,7 @@
         return Response(
             {
                 'signed_by_unicef_users': signed_by_unicef,
-<<<<<<< HEAD
                 'country_programmes': country_programmes,
-=======
->>>>>>> f4c4dc9f
                 'cp_outputs': cp_outputs,
                 'supply_items': supply_items,
                 'file_types': file_types,
