import operator
import functools

from django.shortcuts import get_object_or_404
from django.contrib.auth import models

from rest_framework import status
from rest_framework.response import Response
from rest_framework.generics import (
    ListAPIView,
    RetrieveAPIView,
    RetrieveUpdateDestroyAPIView,
)
from rest_framework.permissions import IsAdminUser
from rest_framework.views import APIView

from reports.models import (
    ResultStructure,
    CountryProgramme,
    Result,
    ResultType,
)
from supplies.models import SupplyItem

from partners.models import (
    PartnerOrganization,
    PCA,
    Agreement,
    PartnerStaffMember,
    PartnerType,
    Assessment,
    InterventionAmendment,
    AgreementAmendment,
    Intervention,
    FileType,
)
<<<<<<< HEAD
=======

from publics.models import Currency

from reports.models import (
    ResultStructure,
    CountryProgramme,
    Result,
    ResultType,
)
from supplies.models import SupplyItem

>>>>>>> c9a585d4
from partners.serializers.partner_organization_v2 import (
    PartnerStaffMemberDetailSerializer,
    PartnerStaffMemberPropertiesSerializer,
    PartnerStaffMemberCreateUpdateSerializer,
)
from partners.permissions import PartneshipManagerPermission, PartnerPermission
from partners.serializers.v1 import InterventionSerializer
from partners.filters import PartnerScopeFilter


class PartnerInterventionListAPIView(ListAPIView):
    queryset = Intervention.objects.all()
    serializer_class = InterventionSerializer
    permission_classes = (PartnerPermission,)

    def list(self, request, pk=None, format=None):
        """
        Return All Interventions for Partner
        """
        interventions = Intervention.objects.filter(partner_id=pk)
        serializer = InterventionSerializer(interventions, many=True)
        return Response(
            serializer.data,
            status=status.HTTP_200_OK
        )


class AgreementInterventionsListAPIView(ListAPIView):
    serializer_class = InterventionSerializer
    filter_backends = (PartnerScopeFilter,)
    permission_classes = (PartneshipManagerPermission,)

    def list(self, request, partner_pk=None, pk=None, format=None):
        """
        Return All Interventions for Partner and Agreement
        """
        if partner_pk:
            interventions = PCA.objects.filter(partner_id=partner_pk, agreement_id=pk)
        else:
            interventions = PCA.objects.filter(agreement_id=pk)
        serializer = InterventionSerializer(interventions, many=True)
        return Response(
            serializer.data,
            status=status.HTTP_200_OK
        )


class PartnerStaffMemberDetailAPIView(RetrieveUpdateDestroyAPIView):
    queryset = PartnerStaffMember.objects.all()
    serializer_class = PartnerStaffMemberDetailSerializer
    permission_classes = (PartneshipManagerPermission,)
    filter_backends = (PartnerScopeFilter,)

    def get_serializer_class(self, format=None):
        if self.request.method in ["PUT", "PATCH"]:
            return PartnerStaffMemberCreateUpdateSerializer
        return super(PartnerStaffMemberDetailAPIView, self).get_serializer_class()


class PartnerStaffMemberPropertiesAPIView(RetrieveAPIView):
    """
    Gets the details of Staff Member that belongs to a partner
    """
    serializer_class = PartnerStaffMemberPropertiesSerializer
    queryset = PartnerStaffMember.objects.all()
    permission_classes = (PartneshipManagerPermission,)

    def get_object(self):
        queryset = self.get_queryset()

        # Get the current partnerstaffmember
        try:
            current_member = PartnerStaffMember.objects.get(id=self.request.user.profile.partner_staff_member)
        except PartnerStaffMember.DoesNotExist:
            raise Exception('there is no PartnerStaffMember record associated with this user')

        # Perform the lookup filtering.
        lookup_url_kwarg = self.lookup_url_kwarg or self.lookup_field
        # If current member is actually looking for themselves return right away.
        if self.kwargs[lookup_url_kwarg] == str(current_member.id):
            return current_member

        filter = {self.lookup_field: self.kwargs[lookup_url_kwarg]}
        # allow lookup only for PSMs inside the same partnership
        filter['partner'] = current_member.partner

        obj = get_object_or_404(queryset, **filter)
        self.check_object_permissions(self.request, obj)
        return obj


def choices_to_json_ready(choices):

    if isinstance(choices, dict):
        choice_list = [[k, v] for k, v in choices]
        # return list(set(x.values(), ))
    elif isinstance(choices, tuple):
        choice_list = choices
    elif isinstance(choices, list):
        choice_list = []
        for c in choices:
            choice_list.append([c, c])
    else:
        choice_list = []
    final_list = []
    for choice in choice_list:
        final_list.append({'label': choice[1], 'value': choice[0]})
    return final_list


class PmpStaticDropdownsListApiView(APIView):
    permission_classes = (IsAdminUser,)

    def get(self, request):
        """
        Return All Static values used for dropdowns in the frontend
        """
        cso_types = choices_to_json_ready(list(PartnerOrganization.objects.values_list('cso_type', flat=True).order_by('cso_type').distinct('cso_type')))
        partner_types = choices_to_json_ready(tuple(PartnerType.CHOICES))
        agency_choices = choices_to_json_ready(tuple(PartnerOrganization.AGENCY_CHOICES))
        assessment_types = choices_to_json_ready(list(Assessment.objects.values_list('type', flat=True).order_by('type').distinct()))
        agreement_types = choices_to_json_ready(Agreement.AGREEMENT_TYPES)
        agreement_status = choices_to_json_ready(Agreement.STATUS_CHOICES)
        agreement_amendment_types = choices_to_json_ready(tuple(AgreementAmendment.AMENDMENT_TYPES))
        intervention_doc_type = choices_to_json_ready(Intervention.INTERVENTION_TYPES)
        intervention_status = choices_to_json_ready(Intervention.INTERVENTION_STATUS)
        intervention_amendment_types = choices_to_json_ready(InterventionAmendment.AMENDMENT_TYPES)
        currencies = choices_to_json_ready(list(Currency.objects.values_list('name', flat=True).
                                                  order_by('name').distinct()))

        return Response(
            {
                'cso_types': cso_types,
                'partner_types': partner_types,
                'agency_choices': agency_choices,
                'assessment_types': assessment_types,
                'agreement_types': agreement_types,
                'agreement_status': agreement_status,
                'agreement_amendment_types': agreement_amendment_types,
                'intervention_doc_type': intervention_doc_type,
                'intervention_status': intervention_status,
                'intervention_amendment_types': intervention_amendment_types,
                'currencies': currencies,
             },
            status=status.HTTP_200_OK
        )

class PMPDropdownsListApiView(APIView):
    # serializer_class = InterventionSerializer
    # filter_backends = (PartnerScopeFilter,)
    permission_classes = (IsAdminUser,)

    def get(self, request):
        """
        Return All dropdown values used for Agreements form
        """
        signed_by_unicef = list(models.User.objects.filter(groups__name__in=['Senior Management Team']).values('id', 'first_name', 'last_name', 'email'))
        hrps = list(ResultStructure.objects.values())
        cp_outputs = list(Result.objects.filter(result_type__name=ResultType.OUTPUT).values('id', 'name', 'wbs'))
        supply_items = list(SupplyItem.objects.all().values())
        file_types = list(FileType.objects.all().values())

        return Response(
            {
                'signed_by_unicef_users': signed_by_unicef,
                'hrps': hrps,
                'cp_outputs': cp_outputs,
                'supply_items': supply_items,
                'file_types': file_types

             },
            status=status.HTTP_200_OK
        )<|MERGE_RESOLUTION|>--- conflicted
+++ resolved
@@ -13,6 +13,8 @@
 )
 from rest_framework.permissions import IsAdminUser
 from rest_framework.views import APIView
+
+from publics.models import Currency
 
 from reports.models import (
     ResultStructure,
@@ -34,20 +36,6 @@
     Intervention,
     FileType,
 )
-<<<<<<< HEAD
-=======
-
-from publics.models import Currency
-
-from reports.models import (
-    ResultStructure,
-    CountryProgramme,
-    Result,
-    ResultType,
-)
-from supplies.models import SupplyItem
-
->>>>>>> c9a585d4
 from partners.serializers.partner_organization_v2 import (
     PartnerStaffMemberDetailSerializer,
     PartnerStaffMemberPropertiesSerializer,
@@ -175,8 +163,7 @@
         intervention_doc_type = choices_to_json_ready(Intervention.INTERVENTION_TYPES)
         intervention_status = choices_to_json_ready(Intervention.INTERVENTION_STATUS)
         intervention_amendment_types = choices_to_json_ready(InterventionAmendment.AMENDMENT_TYPES)
-        currencies = choices_to_json_ready(list(Currency.objects.values_list('name', flat=True).
-                                                  order_by('name').distinct()))
+        currencies = choices_to_json_ready(list(Currency.objects.values_list('name', flat=True).order_by('name').distinct()))
 
         return Response(
             {
