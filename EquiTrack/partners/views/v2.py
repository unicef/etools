import datetime
import operator

from django.shortcuts import get_object_or_404
from django.contrib.auth import models
from django.db.models.functions import Concat
from django.db.models import F, Value
from model_utils import Choices

from rest_framework import status
from rest_framework.response import Response
from rest_framework.generics import (
    ListAPIView,
    RetrieveAPIView,
    RetrieveUpdateDestroyAPIView,
)
from rest_framework.permissions import IsAdminUser
from rest_framework.views import APIView

from publics.models import Currency

from reports.models import (
    CountryProgramme,
    Result,
    ResultType,
)
from funds.models import Donor

from partners.models import (
    PartnerOrganization,
    PCA,
    Agreement,
    PartnerStaffMember,
    PartnerType,
    Assessment,
    InterventionAmendment,
    Intervention,
    FileType,
    AgreementAmendment,
)
from partners.serializers.partner_organization_v2 import (
    PartnerStaffMemberDetailSerializer,
    PartnerStaffMemberPropertiesSerializer,
    PartnerStaffMemberCreateUpdateSerializer,
)
from partners.permissions import PartneshipManagerPermission, PartnerPermission
from partners.serializers.v1 import InterventionSerializer
from partners.filters import PartnerScopeFilter


class PartnerInterventionListAPIView(ListAPIView):
    queryset = Intervention.objects.detail_qs().all()
    serializer_class = InterventionSerializer
    permission_classes = (PartnerPermission,)

    def list(self, request, pk=None, format=None):
        """
        Return All Interventions for Partner
        """
        interventions = Intervention.objects.detail_qs().filter(partner_id=pk)
        serializer = InterventionSerializer(interventions, many=True)
        return Response(
            serializer.data,
            status=status.HTTP_200_OK
        )


class AgreementInterventionsListAPIView(ListAPIView):
    serializer_class = InterventionSerializer
    filter_backends = (PartnerScopeFilter,)
    permission_classes = (PartneshipManagerPermission,)

    def list(self, request, partner_pk=None, pk=None, format=None):
        """
        Return All Interventions for Partner and Agreement
        """
        if partner_pk:
            interventions = PCA.objects.filter(partner_id=partner_pk, agreement_id=pk)
        else:
            interventions = PCA.objects.filter(agreement_id=pk)
        serializer = InterventionSerializer(interventions, many=True)
        return Response(
            serializer.data,
            status=status.HTTP_200_OK
        )


class PartnerStaffMemberDetailAPIView(RetrieveUpdateDestroyAPIView):
    queryset = PartnerStaffMember.objects.all()
    serializer_class = PartnerStaffMemberDetailSerializer
    permission_classes = (PartneshipManagerPermission,)
    filter_backends = (PartnerScopeFilter,)

    def get_serializer_class(self, format=None):
        if self.request.method in ["PUT", "PATCH"]:
            return PartnerStaffMemberCreateUpdateSerializer
        return super(PartnerStaffMemberDetailAPIView, self).get_serializer_class()


class PartnerStaffMemberPropertiesAPIView(RetrieveAPIView):
    """
    Gets the details of Staff Member that belongs to a partner
    """
    serializer_class = PartnerStaffMemberPropertiesSerializer
    queryset = PartnerStaffMember.objects.all()
    permission_classes = (PartneshipManagerPermission,)

    def get_object(self):
        queryset = self.get_queryset()

        # Get the current partnerstaffmember
        try:
            current_member = PartnerStaffMember.objects.get(id=self.request.user.profile.partner_staff_member)
        except PartnerStaffMember.DoesNotExist:
            raise Exception('there is no PartnerStaffMember record associated with this user')

        # Perform the lookup filtering.
        lookup_url_kwarg = self.lookup_url_kwarg or self.lookup_field
        # If current member is actually looking for themselves return right away.
        if self.kwargs[lookup_url_kwarg] == str(current_member.id):
            return current_member

        filter = {self.lookup_field: self.kwargs[lookup_url_kwarg]}
        # allow lookup only for PSMs inside the same partnership
        filter['partner'] = current_member.partner

        obj = get_object_or_404(queryset, **filter)
        self.check_object_permissions(self.request, obj)
        return obj


def choices_to_json_ready(choices):
    if isinstance(choices, dict) or isinstance(choices, Choices):
        choice_list = [(k, v) for k, v in choices]
    elif isinstance(choices, list):
        choice_list = []
        for c in choices:
            if isinstance(c, tuple):
                choice_list.append((c[0], c[1]))
            else:
                choice_list.append((c, c))
    else:
        choice_list = choices

    return [{'label': choice[1], 'value': choice[0]} for choice in choice_list]


class PmpStaticDropdownsListApiView(APIView):
    permission_classes = (IsAdminUser,)

    def get(self, request):
        """
        Return All Static values used for dropdowns in the frontend
        """

        local_workspace = self.request.user.profile.country
        cso_types = choices_to_json_ready(
            list(
                PartnerOrganization.objects.values_list(
                    'cso_type',
                    flat=True).order_by('cso_type').distinct('cso_type')))
        partner_types = choices_to_json_ready(PartnerType.CHOICES)
        agency_choices = choices_to_json_ready(PartnerOrganization.AGENCY_CHOICES)
        assessment_types = choices_to_json_ready(Assessment.ASSESMENT_TYPES)
        agreement_types = choices_to_json_ready(
            [typ for typ in Agreement.AGREEMENT_TYPES if typ[0] not in ['IC', 'AWP']])
        agreement_status = choices_to_json_ready(Agreement.STATUS_CHOICES)
        agreement_amendment_types = choices_to_json_ready(AgreementAmendment.AMENDMENT_TYPES)
        intervention_doc_type = choices_to_json_ready(Intervention.INTERVENTION_TYPES)
        intervention_status = choices_to_json_ready(Intervention.INTERVENTION_STATUS)
        intervention_amendment_types = choices_to_json_ready(InterventionAmendment.AMENDMENT_TYPES)

        currencies = map(lambda x: {"label": x[0], "value": x[1]},
                         Currency.objects.values_list('code', 'id').order_by('code').distinct())

        local_currency = local_workspace.local_currency.id if local_workspace.local_currency else None

        return Response(
            {
                'cso_types': cso_types,
                'partner_types': partner_types,
                'agency_choices': agency_choices,
                'assessment_types': assessment_types,
                'agreement_types': agreement_types,
                'agreement_status': agreement_status,
                'agreement_amendment_types': agreement_amendment_types,
                'intervention_doc_type': intervention_doc_type,
                'intervention_status': intervention_status,
                'intervention_amendment_types': intervention_amendment_types,
                'currencies': currencies,
                'local_currency': local_currency
            },
            status=status.HTTP_200_OK
        )


class PMPDropdownsListApiView(APIView):
    # serializer_class = InterventionSerializer
    # filter_backends = (PartnerScopeFilter,)
    permission_classes = (IsAdminUser,)

    def get(self, request):
        """
        Return All dropdown values used for Agreements form
        """
        signed_by_unicef = list(models.User.objects.filter(
            groups__name__in=['Senior Management Team'],
            profile__country=request.tenant).annotate(
                full_name=Concat('first_name', Value(' '), 'last_name'), user_id=F('id')
        ).values('user_id', 'full_name', 'username', 'email'))

        country_programmes = list(CountryProgramme.objects.all_active_and_future.values('id', 'wbs', 'name',
                                                                                        'from_date', 'to_date'))
        cp_outputs = [{"id": r.id, "name": r.output_name, "wbs": r.wbs, "country_programme": r.country_programme.id}
                      for r in Result.objects.filter(result_type__name=ResultType.OUTPUT, wbs__isnull=False)]
<<<<<<< HEAD
        supply_items = list(SupplyItem.objects.all().values())
=======
>>>>>>> a92fd0ed
        file_types = list(FileType.objects.filter(name__in=[i[0] for i in FileType.NAME_CHOICES])
                          .all().values())
        donors = list(Donor.objects.all().values())

        return Response(
            {
                'signed_by_unicef_users': signed_by_unicef,
                'country_programmes': country_programmes,
                'cp_outputs': cp_outputs,
                'file_types': file_types,
                'donors': donors,

            },
            status=status.HTTP_200_OK
        )


class PartnershipDashboardAPIView(APIView):
    permission_classes = (IsAdminUser,)

    def get(self, request, ct_pk=None, office_pk=None):
        """
        Return the aggregation data for Intervention
        """

        current = datetime.date.today()
        last_year = datetime.date(current.year - 1, 12, 31)

        # Use given CountryProgramme pk to filter Intervention
        if ct_pk:
            interventions = Intervention.objects.detail_qs().filter(agreement__country_programme=ct_pk)

        # Otherwise, use current CountryProgramme this year to filter Intervention
        else:
            currentCountryProgramme = CountryProgramme.main_active()

            interventions = Intervention.objects.detail_qs().filter(
                agreement__country_programme=currentCountryProgramme)

        # If Office pk is given, filter even more
        if office_pk:
            interventions = interventions.filter(offices=office_pk)

        # Categorize active Interventions
        active_partnerships = interventions.filter(
            status=Intervention.ACTIVE,
            start__isnull=False,
            end__isnull=False
        )
        total_this_year = interventions.filter(start__year=current.year)
        active_this_year = active_partnerships.filter(start__year=current.year)
        total_last_year = interventions.filter(end__lte=last_year, end__year=last_year.year)
        active_last_year = active_partnerships.filter(end__lte=last_year, end__year=last_year.year)
        total_expire_in_two_months = interventions.filter(
            end__range=[current, current + datetime.timedelta(days=60)])
        expire_in_two_months = active_partnerships.filter(
            end__range=[current, current + datetime.timedelta(days=60)])

        def total_value_for_parternships(partnerships):
            sum_cash = sum(
                map(lambda pd: pd.total_unicef_cash, partnerships))
            return sum_cash

        result = {'partners': {}}

        # Count active Interventions by its type
        for p_type in [
            PartnerType.BILATERAL_MULTILATERAL,
            PartnerType.CIVIL_SOCIETY_ORGANIZATION,
            PartnerType.UN_AGENCY,
        ]:
            result['partners'][p_type] = active_partnerships.filter(
                agreement__partner__partner_type=p_type).count()

        # Count GovernmentInterventions separately
        result['partners'][PartnerType.GOVERNMENT] = 0

        # (1) Number and value of Active Interventions for this year
        result['active_count'] = len(active_partnerships)
        result['total_count'] = len(interventions)
        result['active_value'] = total_value_for_parternships(active_partnerships)
        result['active_percentage'] = "{0:.0f}%".format(
            operator.truediv(result['active_count'], result['total_count']) * 100) \
            if result['total_count'] and result['active_count'] else "0%"

        # (2a) Number and value of Approved Interventions this year
        result['total_this_year_count'] = len(total_this_year)
        result['active_this_year_count'] = len(active_this_year)
        result['active_this_year_value'] = total_value_for_parternships(active_this_year)
        result['active_this_year_percentage'] = "{0:.0f}%".format(
            operator.truediv(result['active_this_year_count'], result['total_this_year_count']) * 100) \
            if result['total_this_year_count'] and result['active_this_year_count'] else "0%"

        # (2b) Number and value of Approved Interventions last year
        result['total_last_year_count'] = len(total_last_year)
        result['active_last_year_count'] = len(active_last_year)
        result['active_last_year_value'] = total_value_for_parternships(active_last_year)
        result['active_last_year_percentage'] = "{0:.0f}%".format(
            operator.truediv(result['active_last_year_count'], result['total_last_year_count']) * 100) \
            if result['total_last_year_count'] and result['active_last_year_count'] else "0%"

        # (3) Number and Value of Expiring Interventions in next two months
        result['total_expire_in_two_months_count'] = len(total_expire_in_two_months)
        result['expire_in_two_months_count'] = len(expire_in_two_months)
        result['expire_in_two_months_value'] = total_value_for_parternships(expire_in_two_months)
        result['expire_in_two_months_percentage'] = "{0:.0f}%".format(
            operator.truediv(result['expire_in_two_months_count'], result['active_count']) * 100) \
            if result['active_count'] and result['expire_in_two_months_count'] else "0%"

        return Response(result, status=status.HTTP_200_OK)<|MERGE_RESOLUTION|>--- conflicted
+++ resolved
@@ -213,10 +213,6 @@
                                                                                         'from_date', 'to_date'))
         cp_outputs = [{"id": r.id, "name": r.output_name, "wbs": r.wbs, "country_programme": r.country_programme.id}
                       for r in Result.objects.filter(result_type__name=ResultType.OUTPUT, wbs__isnull=False)]
-<<<<<<< HEAD
-        supply_items = list(SupplyItem.objects.all().values())
-=======
->>>>>>> a92fd0ed
         file_types = list(FileType.objects.filter(name__in=[i[0] for i in FileType.NAME_CHOICES])
                           .all().values())
         donors = list(Donor.objects.all().values())
