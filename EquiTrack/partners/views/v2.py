--- conflicted
+++ resolved
@@ -217,12 +217,7 @@
                 full_name=Concat('first_name', Value(' '), 'last_name'), user_id=F('id')
         ).values('user_id', 'full_name', 'username', 'email'))
 
-<<<<<<< HEAD
         current_country_programme = CountryProgramme.current()
-=======
-        hrps = list(ResultStructure.objects.values())
-        current_country_programme = CountryProgramme.main_active()
->>>>>>> 67439f49
         cp_outputs = list(Result.objects.filter(result_type__name=ResultType.OUTPUT, wbs__isnull=False,
                                                 country_programme=current_country_programme).values('id', 'name', 'wbs'))
         supply_items = list(SupplyItem.objects.all().values())
