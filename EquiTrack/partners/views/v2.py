--- conflicted
+++ resolved
@@ -257,10 +257,7 @@
         if ct_pk:
             interventions = Intervention.objects.filter(agreement__country_programme=ct_pk)
 
-<<<<<<< HEAD
-
-=======
->>>>>>> b7c9cd15
+
         # Otherwise, use current CountryProgramme this year to filter Intervention
         else:
             currentCountryProgramme = CountryProgramme.main_active()
@@ -303,12 +300,9 @@
             result['partners'][p_type] = active_partnerships.filter(
                 agreement__partner__partner_type=p_type).count()
 
-<<<<<<< HEAD
-=======
         # Count GovernmentInterventions separately
         result['partners'][PartnerType.GOVERNMENT] = 0
 
->>>>>>> b7c9cd15
         # (1) Number and value of Active Interventions for this year
         result['active_count'] = len(active_partnerships)
         result['total_count'] = len(interventions)
