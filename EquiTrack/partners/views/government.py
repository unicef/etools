import operator
import functools
import logging

from django.db import transaction
from django.db.models import Q

from rest_framework.permissions import IsAdminUser
from rest_framework.generics import (
    ListCreateAPIView,
    RetrieveUpdateDestroyAPIView,
)
from rest_framework import status
from rest_framework.response import Response
from rest_framework.exceptions import ValidationError
from rest_framework_csv import renderers as r

from EquiTrack.validation_mixins import ValidatorViewMixin

from partners.models import GovernmentIntervention
from partners.serializers.government import (
    GovernmentInterventionListSerializer,
    GovernmentInterventionCreateUpdateSerializer,
    GovernmentInterventionExportSerializer,
    GovernmentInterventionResultNestedSerializer
)
from partners.filters import PartnerScopeFilter
<<<<<<< HEAD
from EquiTrack.validation_mixins import ValidatorViewMixin
from partners.validation.government_intervention_results import GovernmentInterventionResultValid
=======
>>>>>>> f987b54c


class GovernmentInterventionListAPIView(ListCreateAPIView, ValidatorViewMixin):
    """
    Create new GovernmentInterventions.
    Returns a list of GovernmentInterventions.
    """
    serializer_class = GovernmentInterventionListSerializer
    permission_classes = (IsAdminUser,)
    filter_backends = (PartnerScopeFilter,)
    renderer_classes = (r.JSONRenderer, r.CSVRenderer)

    SERIALIZER_MAP = {
        'results': GovernmentInterventionResultNestedSerializer
    }

    def get_serializer_class(self):
        """
        Use different serilizers for methods
        """
        if self.request.method == "GET":
            query_params = self.request.query_params
            if "format" in query_params.keys():
                if query_params.get("format") == 'csv':
                    return GovernmentInterventionExportSerializer
        if self.request.method == "POST":
            return GovernmentInterventionCreateUpdateSerializer
        return super(GovernmentInterventionListAPIView, self).get_serializer_class()

    @transaction.atomic
    def create(self, request, *args, **kwargs):
        related_fields = ['results']
<<<<<<< HEAD
        serializer = self.my_create(request, related_fields, **kwargs)
=======

        serializer = self.my_create(request, related_fields, snapshot=True, **kwargs)
>>>>>>> f987b54c

        if not serializer.instance.results.exists():
            raise ValidationError({'results': [u'This field is required.']})

        for govint_result in serializer.instance.results.all():
            validator = GovernmentInterventionResultValid(govint_result, user=request.user, stateless=True)
            if not validator.is_valid:
                raise ValidationError({'errors': validator.errors})

        return Response(serializer.data, status=status.HTTP_201_CREATED)

    def get_queryset(self, format=None):
        q = GovernmentIntervention.objects.all()
        query_params = self.request.query_params

        if query_params:
            queries = []

            if "partner" in query_params.keys():
                queries.append(Q(partner__id=query_params.get("partner")))
            if "country_programme" in query_params.keys():
                queries.append(Q(country_programme=query_params.get("country_programme")))
            if "sector" in query_params.keys():
                queries.append(Q(results__sectors=query_params.get("sector")))
            if "year" in query_params.keys():
                queries.append(Q(results__year=query_params.get("sector")))
            if "unicef_focal_point" in query_params.keys():
                queries.append(Q(results__unicef_managers=query_params.get("sector")))

            if queries:
                expression = functools.reduce(operator.and_, queries)
                q = q.filter(expression)
        return q

    def list(self, request):
        """
        Checks for format query parameter
        :returns: JSON or CSV file
        """
        query_params = self.request.query_params
        response = super(GovernmentInterventionListAPIView, self).list(request)
        if "format" in query_params.keys():
            if query_params.get("format") == 'csv':
                response['Content-Disposition'] = "attachment;filename=interventions.csv"

        return response


class GovernmentDetailAPIView(ValidatorViewMixin, RetrieveUpdateDestroyAPIView):
    """
    Retrieve and Update GovernmentIntervention.
    """
    queryset = GovernmentIntervention.objects.all()
    serializer_class = GovernmentInterventionCreateUpdateSerializer
    permission_classes = (IsAdminUser,)

    SERIALIZER_MAP = {
        'results': GovernmentInterventionResultNestedSerializer
    }

    def retrieve(self, request, pk=None, format=None):
        """
        Returns an Intervention object for this PK
        """
        try:
            queryset = self.queryset.get(id=pk)
            serializer = self.serializer_class(queryset)
            data = serializer.data
        except GovernmentIntervention.DoesNotExist:
            data = {}
        return Response(
            data,
            status=status.HTTP_200_OK
        )

    @transaction.atomic
    def update(self, request, *args, **kwargs):
        related_fields = ['results']

        instance, old_instance, serializer = self.my_update(request, related_fields, snapshot=True **kwargs)

        if not serializer.instance.results.exists():
            raise ValidationError({'results': [u'This field is required.']})

        for govint_result in instance.results.all():
            # Old instance should be the instance with the same id from old_instance.results
            old_govint_result = old_instance.results.filter(id=govint_result.id).first()
            validator = GovernmentInterventionResultValid(govint_result, old=old_govint_result, user=request.user, stateless=True)
            if not validator.is_valid:
                raise ValidationError({'errors': validator.errors})

        if getattr(instance, '_prefetched_objects_cache', None):
            # If 'prefetch_related' has been applied to a queryset, we need to
            # refresh the instance from the database.
            instance = self.get_object()
            serializer = self.get_serializer(instance)

        return Response(serializer.data)<|MERGE_RESOLUTION|>--- conflicted
+++ resolved
@@ -25,11 +25,8 @@
     GovernmentInterventionResultNestedSerializer
 )
 from partners.filters import PartnerScopeFilter
-<<<<<<< HEAD
 from EquiTrack.validation_mixins import ValidatorViewMixin
 from partners.validation.government_intervention_results import GovernmentInterventionResultValid
-=======
->>>>>>> f987b54c
 
 
 class GovernmentInterventionListAPIView(ListCreateAPIView, ValidatorViewMixin):
@@ -62,12 +59,7 @@
     @transaction.atomic
     def create(self, request, *args, **kwargs):
         related_fields = ['results']
-<<<<<<< HEAD
-        serializer = self.my_create(request, related_fields, **kwargs)
-=======
-
         serializer = self.my_create(request, related_fields, snapshot=True, **kwargs)
->>>>>>> f987b54c
 
         if not serializer.instance.results.exists():
             raise ValidationError({'results': [u'This field is required.']})
@@ -147,7 +139,7 @@
     def update(self, request, *args, **kwargs):
         related_fields = ['results']
 
-        instance, old_instance, serializer = self.my_update(request, related_fields, snapshot=True **kwargs)
+        instance, old_instance, serializer = self.my_update(request, related_fields, snapshot=True, **kwargs)
 
         if not serializer.instance.results.exists():
             raise ValidationError({'results': [u'This field is required.']})
