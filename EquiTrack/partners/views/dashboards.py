from __future__ import unicode_literals

from datetime import datetime
from django.db.models import F, Max, DurationField, ExpressionWrapper, Min, Sum, Count, CharField

from rest_framework_csv import renderers as r
from rest_framework.permissions import IsAdminUser
from rest_framework.generics import (
    ListCreateAPIView
)
from rest_framework.response import Response

from partners.models import (
    Intervention,
)
from partners.exports_v2 import PartnershipDashCSVRenderer
from partners.serializers.dashboards import InterventionDashSerializer


class InterventionPartnershipDashView(ListCreateAPIView):
    """InterventionDashView
    Returns a list of Interventions.
    """
    serializer_class = InterventionDashSerializer
    permission_classes = (IsAdminUser,)
    renderer_classes = (r.JSONRenderer, PartnershipDashCSVRenderer)

    def get_queryset(self):
<<<<<<< HEAD
        today = datetime.now()
        delta = ExpressionWrapper(today - F('last_pv_date'), output_field=DurationField())

        qs = Intervention.objects.exclude(status=Intervention.DRAFT)

        qs = qs.annotate(
=======
        qs = Intervention.objects.exclude(status=Intervention.DRAFT).annotate(
>>>>>>> 45ee8254
            Max("frs__end_date"),
            Min("frs__start_date"),
            Sum("frs__total_amt"),
            Sum("frs__total_amt_local"),
            Sum("frs__intervention_amt"),
            Sum("frs__outstanding_amt_local"),
            Sum("frs__outstanding_amt"),
            Sum("frs__actual_amt"),
            Sum("frs__actual_amt_local"),
            Count("frs__currency", distinct=True),
            max_fr_currency=Max("frs__currency", output_field=CharField(), distinct=True),
            # last_pv_date=Max(
            #     Case(
            #         When(
            #             travel_activities__travel_type=TravelType.PROGRAMME_MONITORING,
            #             travel_activities__travels__traveler=F(
            #                 'travel_activities__primary_traveler'
            #             ),
            #             travel_activities__travels__status=Travel.COMPLETED,
            #             then=F('travel_activities__date')
            #         ),
            #         output_field=DateTimeField()
            #     )
            # ),
        )
        qs = qs.annotate(days_since_last_pv=delta)
        return qs.order_by('agreement__partner__name')

    def append_last_pv_date(self, serializer):
        delta = ExpressionWrapper(
            datetime.now() - F('last_pv_date'),
            output_field=DurationField()
        )
        qs = Intervention.objects.exclude(
            status=Intervention.DRAFT
        ).annotate(
            last_pv_date=Max(
                Case(
                    When(
                        travel_activities__travel_type=TravelType.PROGRAMME_MONITORING,
                        travel_activities__travels__traveler=F(
                            'travel_activities__primary_traveler'
                        ),
                        travel_activities__travels__status=Travel.COMPLETED,
                        then=F('travel_activities__date')
                    ),
                    output_field=DateTimeField()
                )
            )
        )
        qs = qs.annotate(days_since_last_pv=delta)
        pv_dates = {}
        for i in qs:
            pv_dates[str(i.pk)] = {
                "last_pv_date": i.last_pv_date,
                "days_last_pv": i.days_since_last_pv.days if i.days_since_last_pv else None,
            }
        # Add last_pv_date
        for d in serializer.data:
            pk = d["intervention_id"]
            d["last_pv_date"] = pv_dates[pk]["last_pv_date"]
            d["days_last_pv"] = pv_dates[pk]["days_last_pv"]
        return serializer

    def list(self, request):
        """
            Checks for format query parameter
            :returns: JSON or CSV file
        """
        query_params = self.request.query_params
        queryset = self.filter_queryset(self.get_queryset())

        page = self.paginate_queryset(queryset)
        if page is not None:
            serializer = self.get_serializer(page, many=True)
            self.append_last_pv_date(serializer)
            return self.get_paginated_response(serializer.data)

        serializer = self.get_serializer(queryset, many=True)
        self.append_last_pv_date(serializer)

        response = Response(serializer.data)
        if "format" in query_params.keys():
            if query_params.get("format") == 'csv':
                response['Content-Disposition'] = "attachment;filename=partnership-dash.csv"

        return response<|MERGE_RESOLUTION|>--- conflicted
+++ resolved
@@ -3,12 +3,11 @@
 from datetime import datetime
 from django.db.models import F, Max, DurationField, ExpressionWrapper, Min, Sum, Count, CharField
 
-from rest_framework_csv import renderers as r
-from rest_framework.permissions import IsAdminUser
 from rest_framework.generics import (
     ListCreateAPIView
 )
-from rest_framework.response import Response
+from rest_framework.permissions import IsAdminUser
+from rest_framework_csv import renderers as r
 
 from partners.models import (
     Intervention,
@@ -26,16 +25,10 @@
     renderer_classes = (r.JSONRenderer, PartnershipDashCSVRenderer)
 
     def get_queryset(self):
-<<<<<<< HEAD
         today = datetime.now()
         delta = ExpressionWrapper(today - F('last_pv_date'), output_field=DurationField())
 
-        qs = Intervention.objects.exclude(status=Intervention.DRAFT)
-
-        qs = qs.annotate(
-=======
         qs = Intervention.objects.exclude(status=Intervention.DRAFT).annotate(
->>>>>>> 45ee8254
             Max("frs__end_date"),
             Min("frs__start_date"),
             Sum("frs__total_amt"),
@@ -64,60 +57,13 @@
         qs = qs.annotate(days_since_last_pv=delta)
         return qs.order_by('agreement__partner__name')
 
-    def append_last_pv_date(self, serializer):
-        delta = ExpressionWrapper(
-            datetime.now() - F('last_pv_date'),
-            output_field=DurationField()
-        )
-        qs = Intervention.objects.exclude(
-            status=Intervention.DRAFT
-        ).annotate(
-            last_pv_date=Max(
-                Case(
-                    When(
-                        travel_activities__travel_type=TravelType.PROGRAMME_MONITORING,
-                        travel_activities__travels__traveler=F(
-                            'travel_activities__primary_traveler'
-                        ),
-                        travel_activities__travels__status=Travel.COMPLETED,
-                        then=F('travel_activities__date')
-                    ),
-                    output_field=DateTimeField()
-                )
-            )
-        )
-        qs = qs.annotate(days_since_last_pv=delta)
-        pv_dates = {}
-        for i in qs:
-            pv_dates[str(i.pk)] = {
-                "last_pv_date": i.last_pv_date,
-                "days_last_pv": i.days_since_last_pv.days if i.days_since_last_pv else None,
-            }
-        # Add last_pv_date
-        for d in serializer.data:
-            pk = d["intervention_id"]
-            d["last_pv_date"] = pv_dates[pk]["last_pv_date"]
-            d["days_last_pv"] = pv_dates[pk]["days_last_pv"]
-        return serializer
-
     def list(self, request):
         """
             Checks for format query parameter
             :returns: JSON or CSV file
         """
         query_params = self.request.query_params
-        queryset = self.filter_queryset(self.get_queryset())
-
-        page = self.paginate_queryset(queryset)
-        if page is not None:
-            serializer = self.get_serializer(page, many=True)
-            self.append_last_pv_date(serializer)
-            return self.get_paginated_response(serializer.data)
-
-        serializer = self.get_serializer(queryset, many=True)
-        self.append_last_pv_date(serializer)
-
-        response = Response(serializer.data)
+        response = super().list(request)
         if "format" in query_params.keys():
             if query_params.get("format") == 'csv':
                 response['Content-Disposition'] = "attachment;filename=partnership-dash.csv"
