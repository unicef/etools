--- conflicted
+++ resolved
@@ -205,19 +205,4 @@
     queryset = PartnerStaffMember.objects.all()
     serializer_class = PartnerStaffMemberDetailSerializer
     permission_classes = (IsAdminUser,)
-<<<<<<< HEAD
-    filter_backends = (PartnerScopeFilter,)
-
-    @transaction.atomic
-    def create(self, request, *args, **kwargs):
-        # validate and save partner staff member
-        staff_members_serializer = self.get_serializer(data=request.data)
-        staff_members_serializer.is_valid(raise_exception=True)
-
-        staff_member = staff_members_serializer.save()
-
-        headers = self.get_success_headers(staff_members_serializer.data)
-        return Response(staff_members_serializer.data, status=status.HTTP_201_CREATED, headers=headers)
-=======
-    filter_backends = (PartnerScopeFilter,)
->>>>>>> 0b5812c0
+    filter_backends = (PartnerScopeFilter,)