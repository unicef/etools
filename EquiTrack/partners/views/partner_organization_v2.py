--- conflicted
+++ resolved
@@ -28,13 +28,9 @@
 
 
 from partners.models import PartnerOrganization
-<<<<<<< HEAD
-from partners.permissions import PartnerPermission
-=======
 from partners.permissions import PartnerPermission, PartneshipManagerPermission
 
 
->>>>>>> 66b0f67e
 from partners.filters import PartnerScopeFilter
 from partners.exports_v2 import PartnerOrganizationCsvRenderer
 
@@ -100,7 +96,6 @@
         """
         query_params = self.request.query_params
         response = super(PartnerOrganizationListAPIView, self).list(request)
-
         if "format" in query_params.keys():
             if query_params.get("format") == 'csv':
                 response['Content-Disposition'] = "attachment;filename=partner.csv"
