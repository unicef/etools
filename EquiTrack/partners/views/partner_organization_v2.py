--- conflicted
+++ resolved
@@ -266,17 +266,6 @@
         return super(PartnerStaffMemberListAPIVIew, self).get_serializer_class()
 
 
-<<<<<<< HEAD
-class PartnerAuthorizedOfficersListAPIVIew(ListAPIView):
-    """
-    Returns a list of all signed officers for Partner
-    """
-    queryset = PartnerStaffMember.objects.filter(signed_interventions__isnull=False).distinct()
-    serializer_class = PartnerStaffMemberDetailSerializer
-    permission_classes = (IsAdminUser,)
-    filter_backends = (PartnerScopeFilter, )
-
-
 class PartnerOrganizationAssessmentListView(ListAPIView):
     """
     Returns a list of all Partner staff members
@@ -304,8 +293,6 @@
         return super(PartnerStaffMemberListAPIVIew, self).get_serializer_class()
 
 
-=======
->>>>>>> 6d730414
 class PartnerOrganizationAssessmentDeleteView(DestroyAPIView):
     permission_classes = (PartneshipManagerRepPermission,)
 
