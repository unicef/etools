--- conflicted
+++ resolved
@@ -186,15 +186,9 @@
     """
     permission_classes = (IsAdminUser,)
     queryset = PartnerOrganization.objects.filter(
-<<<<<<< HEAD
-        Q(documents__status__in=[Intervention.ACTIVE, Intervention.IMPLEMENTED]) |
+        Q(agreements__interventions__status__in=[Intervention.ACTIVE, Intervention.IMPLEMENTED]) |
         (Q(partner_type=u'Government') & Q(work_plans__isnull=False))
     ).distinct()
-=======
-            Q(agreements__interventions__status__in=[Intervention.ACTIVE, Intervention.IMPLEMENTED]) |
-            (Q(partner_type=u'Government') & Q(work_plans__isnull=False))
-        ).distinct()
->>>>>>> ba51f561
     serializer_class = PartnerOrganizationHactSerializer
 
 
