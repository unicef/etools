import operator
import functools

from django.db.models import Q
from django.shortcuts import get_object_or_404
from rest_framework import status
from rest_framework.response import Response
from rest_framework_csv import renderers as r
from rest_framework.generics import (
    ListAPIView,
    CreateAPIView,
    ListCreateAPIView,
    RetrieveAPIView,
    RetrieveUpdateDestroyAPIView,
)

from partners.models import Agreement, PCA, PartnerStaffMember
from partners.serializers.serializers import InterventionSerializer
from partners.serializers.serializers_v2 import (
    AgreementListSerializer,
    AgreementExportSerializer,
    AgreementCreateUpdateSerializer,
    AgreementRetrieveSerializer,
    PartnerStaffMemberSerializer,
    PartnerStaffMemberPropertiesSerializer,
)
from partners.permissions import PartnerPermission, PartneshipManagerPermission
from partners.filters import PartnerScopeFilter


class AgreementListAPIView(ListCreateAPIView):
    """
    Create new Agreements.
    Returns a list of Agreements.
    """
    queryset = Agreement.objects.all()
    serializer_class = AgreementListSerializer
    filter_backends = (PartnerScopeFilter,)
<<<<<<< HEAD
    permission_classes = (PartneshipManagerPermission,)
=======
    renderer_classes = (r.JSONRenderer, r.CSVRenderer)
>>>>>>> 09fface9

    def get_serializer_class(self):
        """
        Use restriceted field set for listing
        """
        if self.request.method == "GET":
            query_params = self.request.query_params
            if "format" in query_params.keys():
                if query_params.get("format") == 'csv':
                    return AgreementExportSerializer
            return AgreementListSerializer
        elif self.request.method == "POST":
            return AgreementCreateUpdateSerializer
        return super(AgreementListAPIView, self).get_serializer_class()

    def get_queryset(self):
        q = Agreement.view_objects
        query_params = self.request.query_params

        if query_params:
            queries = []

            if "agreement_type" in query_params.keys():
                queries.append(Q(agreement_type=query_params.get("agreement_type")))
            if "status" in query_params.keys():
                queries.append(Q(status=query_params.get("status")))
            if "partner_name" in query_params.keys():
                queries.append(Q(partner__name=query_params.get("partner_name")))
            if "start" in query_params.keys():
                queries.append(Q(start__gt=query_params.get("start")))
            if "end" in query_params.keys():
                queries.append(Q(end__lte=query_params.get("end")))
            if "search" in query_params.keys():
                queries.append(
                    Q(partner__name__icontains=query_params.get("search")) |
                    Q(agreement_number__icontains=query_params.get("search"))
                )

            if queries:
                expression = functools.reduce(operator.and_, queries)
                q = q.filter(expression)
            else:
                q = q.all()
        return q

    def list(self, request):
        """
            Checks for format query parameter
            :returns: JSON or CSV file
        """
        query_params = self.request.query_params
        response = super(AgreementListAPIView, self).list(request)
        if "format" in query_params.keys():
            if query_params.get("format") == 'csv':
                response['Content-Disposition'] = "attachment;filename=agreements.csv"

        return response


class AgreementInterventionsListAPIView(ListAPIView):
    queryset = PCA.objects.all()
    serializer_class = InterventionSerializer
    filter_backends = (PartnerScopeFilter,)
    permission_classes = (PartneshipManagerPermission,)

    def list(self, request, partner_pk=None, pk=None):
        """
        Return All Interventions for Partner and Agreement
        """
        if partner_pk:
            interventions = PCA.objects.filter(partner_id=partner_pk, agreement_id=pk)
        else:
            interventions = PCA.objects.filter(agreement_id=pk)
        serializer = InterventionSerializer(interventions, many=True)
        return Response(
            serializer.data,
            status=status.HTTP_200_OK
        )


class AgreementDetailAPIView(RetrieveUpdateDestroyAPIView):
    """
    Retrieve and Update Agreement.
    """
    queryset = Agreement.objects.all()
    serializer_class = AgreementRetrieveSerializer
    permission_classes = (PartneshipManagerPermission,)

    def get_serializer_class(self):
        """
        Use restriceted field set for listing
        """
        if self.request.method == "GET":
            return AgreementRetrieveSerializer
        elif self.request.method in ["POST", "PUT", "PATCH"]:
            return AgreementCreateUpdateSerializer
        return super(AgreementDetailAPIView, self).get_serializer_class()

    def retrieve(self, request, pk=None):
        """
        Returns an Agreement object for this Agreement PK
        """
        try:
            queryset = self.queryset.get(id=pk)
            serializer = self.serializer_class(queryset)
            data = serializer.data
        except Agreement.DoesNotExist:
            data = {}
        return Response(
            data,
            status=status.HTTP_200_OK
        )


class PartnerStaffMemberCreateAPIVIew(CreateAPIView):
    """
    Returns a list of all Partner staff members
    """
    serializer_class = PartnerStaffMemberSerializer
    permission_classes = (PartnerPermission,)


class PartnerStaffMemberListAPIVIew(ListCreateAPIView):
    """
    Returns a list of all Partner staff members
    """
    queryset = PartnerStaffMember.objects.all()
    serializer_class = PartnerStaffMemberSerializer
    permission_classes = (PartnerPermission,)
    filter_backends = (PartnerScopeFilter,)


class PartnerStaffMemberDetailAPIView(RetrieveUpdateDestroyAPIView):
    queryset = PartnerStaffMember.objects.all()
    serializer_class = PartnerStaffMemberSerializer
    permission_classes = (PartnerPermission,)
    filter_backends = (PartnerScopeFilter,)


class PartnerStaffMemberPropertiesAPIView(RetrieveAPIView):
    """
    Gets the details of Staff Member that belongs to a partner
    """
    serializer_class = PartnerStaffMemberPropertiesSerializer
    queryset = PartnerStaffMember.objects.all()

    def get_object(self):
        queryset = self.get_queryset()

        # Get the current partnerstaffmember
        try:
            current_member = PartnerStaffMember.objects.get(id=self.request.user.profile.partner_staff_member)
        except PartnerStaffMember.DoesNotExist:
            raise Exception('there is no PartnerStaffMember record associated with this user')

        # Perform the lookup filtering.
        lookup_url_kwarg = self.lookup_url_kwarg or self.lookup_field
        # If current member is actually looking for themselves return right away.
        if self.kwargs[lookup_url_kwarg] == str(current_member.id):
            return current_member

        filter = {self.lookup_field: self.kwargs[lookup_url_kwarg]}
        # allow lookup only for PSMs inside the same partnership
        filter['partner'] = current_member.partner

        obj = get_object_or_404(queryset, **filter)
        self.check_object_permissions(self.request, obj)
        return obj<|MERGE_RESOLUTION|>--- conflicted
+++ resolved
@@ -36,11 +36,8 @@
     queryset = Agreement.objects.all()
     serializer_class = AgreementListSerializer
     filter_backends = (PartnerScopeFilter,)
-<<<<<<< HEAD
     permission_classes = (PartneshipManagerPermission,)
-=======
     renderer_classes = (r.JSONRenderer, r.CSVRenderer)
->>>>>>> 09fface9
 
     def get_serializer_class(self):
         """
@@ -86,7 +83,7 @@
                 q = q.all()
         return q
 
-    def list(self, request):
+    def list(self, request, partner_pk=None):
         """
             Checks for format query parameter
             :returns: JSON or CSV file
