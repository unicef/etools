import operator
import functools
import logging

from rest_framework import status

from django.db import transaction
from django.db.models import Q
from rest_framework.response import Response
from rest_framework.serializers import ValidationError

from rest_framework.permissions import IsAdminUser
from rest_framework_csv import renderers as r
from rest_framework.generics import (
    ListCreateAPIView,
    RetrieveUpdateDestroyAPIView,
)

from partners.models import (
    Agreement,
    AgreementAmendment,
)
from partners.serializers.agreements_v2 import (
    AgreementListSerializer,
    AgreementExportSerializer,
    AgreementCreateUpdateSerializer,
    AgreementRetrieveSerializer,
    AgreementAmendmentCreateUpdateSerializer
)

from partners.filters import PartnerScopeFilter

from partners.exports_v2 import AgreementCvsRenderer
from EquiTrack.validation_mixins import ValidatorViewMixin
from partners.validation.agreements import AgreementValid

<<<<<<< HEAD

class AgreementListAPIView(ValidatorViewMixin, ListCreateAPIView):
=======
class AgreementListAPIView(ListCreateAPIView):
>>>>>>> 75b6abf1
    """
    Create new Agreements.
    Returns a list of Agreements.
    """
    serializer_class = AgreementListSerializer
    filter_backends = (PartnerScopeFilter,)
    permission_classes = (IsAdminUser,)
    renderer_classes = (r.JSONRenderer, AgreementCvsRenderer)

    SERIALIZER_MAP = {
        'amendments': AgreementAmendmentCreateUpdateSerializer
    }

    def get_serializer_class(self, format=None):
        """
        Use restriceted field set for listing
        """
        if self.request.method == "GET":
            query_params = self.request.query_params
            if "format" in query_params.keys():
                if query_params.get("format") == 'csv':
                    return AgreementExportSerializer
            return AgreementListSerializer
        elif self.request.method == "POST":
            return AgreementCreateUpdateSerializer
        return super(AgreementListAPIView, self).get_serializer_class()

    def get_queryset(self, format=None):
        q = Agreement.view_objects
        query_params = self.request.query_params

        if query_params:
            queries = []

            if "agreement_type" in query_params.keys():
                queries.append(Q(agreement_type=query_params.get("agreement_type")))
            if "status" in query_params.keys():
                queries.append(Q(status=query_params.get("status")))
            if "partner_name" in query_params.keys():
                queries.append(Q(partner__name=query_params.get("partner_name")))
            if "start" in query_params.keys():
                queries.append(Q(start__gt=query_params.get("start")))
            if "end" in query_params.keys():
                queries.append(Q(end__lte=query_params.get("end")))
            if "search" in query_params.keys():
                queries.append(
                    Q(partner__name__icontains=query_params.get("search")) |
                    Q(agreement_number__icontains=query_params.get("search"))
                )

            if queries:
                expression = functools.reduce(operator.and_, queries)
                q = q.filter(expression)
            else:
                q = q.all()
        return q

    def list(self, request, partner_pk=None, format=None):
        """
            Checks for format query parameter
            :returns: JSON or CSV file
        """
        query_params = self.request.query_params
        response = super(AgreementListAPIView, self).list(request)
        if "format" in query_params.keys():
            if query_params.get("format") == 'csv':
                response['Content-Disposition'] = "attachment;filename=agreements.csv"

        return response

    @transaction.atomic
    def create(self, request, *args, **kwargs):
        related_fields = ['amendments']
        serializer = self.my_create(request, related_fields, snapshot=True, snapshot_class=Agreement, **kwargs)

        validator = AgreementValid(serializer.instance, user=request.user)

        if not validator.is_valid:
            logging.debug(validator.errors)
            raise ValidationError({'errors': validator.errors})

        # serialier = self.get_serializer(data=request.data)
        # serialier.is_valid(raise_exception=True)
        # agreement = serialier.save()

        headers = self.get_success_headers(serializer.data)
        return Response(serializer.data, status=status.HTTP_201_CREATED, headers=headers)


class AgreementDetailAPIView(ValidatorViewMixin, RetrieveUpdateDestroyAPIView):
    """
    Retrieve and Update Agreement.
    """
    queryset = Agreement.objects.all()
    serializer_class = AgreementRetrieveSerializer
    permission_classes = (IsAdminUser,)

    SERIALIZER_MAP = {
        'amendments': AgreementAmendmentCreateUpdateSerializer
    }

    def get_serializer_class(self, format=None):
        """
        Use restriceted field set for listing
        """
        if self.request.method == "GET":
            return AgreementRetrieveSerializer
        elif self.request.method in ["PATCH"]:
            return AgreementCreateUpdateSerializer
        return super(AgreementDetailAPIView, self).get_serializer_class()


    @transaction.atomic
    def update(self, request, *args, **kwargs):

        related_fields = ['amendments']
        instance, old_instance, serializer = self.my_update(request, related_fields,
                                                            snapshot=True, snapshot_class=Agreement, **kwargs)


        validator = AgreementValid(instance, old=old_instance, user=request.user)


        if not validator.is_valid:
            logging.debug(validator.errors)
            raise ValidationError(validator.errors)
            #raise Exception(validator.errors)

        if getattr(instance, '_prefetched_objects_cache', None):
            # If 'prefetch_related' has been applied to a queryset, we need to
            # refresh the instance from the database.
            instance = self.get_object()

        return Response(serializer.data)
<|MERGE_RESOLUTION|>--- conflicted
+++ resolved
@@ -34,12 +34,8 @@
 from EquiTrack.validation_mixins import ValidatorViewMixin
 from partners.validation.agreements import AgreementValid
 
-<<<<<<< HEAD
 
 class AgreementListAPIView(ValidatorViewMixin, ListCreateAPIView):
-=======
-class AgreementListAPIView(ListCreateAPIView):
->>>>>>> 75b6abf1
     """
     Create new Agreements.
     Returns a list of Agreements.
