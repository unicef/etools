import operator
import functools
import logging

from rest_framework import status

from django.db import transaction
from django.db.models import Q
from rest_framework.response import Response
from rest_framework.serializers import ValidationError

from rest_framework.permissions import IsAdminUser
from rest_framework_csv import renderers as r
from rest_framework.generics import (
    ListCreateAPIView,
    RetrieveUpdateDestroyAPIView,
)

from partners.models import (
    Agreement,
    AgreementAmendment,
)
from partners.serializers.agreements_v2 import (
    AgreementListSerializer,
    AgreementExportSerializer,
    AgreementCreateUpdateSerializer,
    AgreementRetrieveSerializer,
    AgreementAmendmentCreateUpdateSerializer
)

from partners.filters import PartnerScopeFilter

from partners.exports_v2 import AgreementCvsRenderer
from EquiTrack.validation_mixins import ValidatorViewMixin
from partners.validation.agreements import AgreementValid


class AgreementListAPIView(ValidatorViewMixin, ListCreateAPIView):
    """
    Create new Agreements.
    Returns a list of Agreements.
    """
    serializer_class = AgreementListSerializer
    filter_backends = (PartnerScopeFilter,)
    permission_classes = (IsAdminUser,)
    renderer_classes = (r.JSONRenderer, AgreementCvsRenderer)

    SERIALIZER_MAP = {
        'amendments': AgreementAmendmentCreateUpdateSerializer
    }

    def get_serializer_class(self, format=None):
        """
        Use restriceted field set for listing
        """
        if self.request.method == "GET":
            query_params = self.request.query_params
            if "format" in query_params.keys():
                if query_params.get("format") == 'csv':
                    return AgreementExportSerializer
            return AgreementListSerializer
        elif self.request.method == "POST":
            return AgreementCreateUpdateSerializer
        return super(AgreementListAPIView, self).get_serializer_class()

    def get_queryset(self, format=None):
        q = Agreement.view_objects
        query_params = self.request.query_params

        if query_params:
            queries = []

            if "agreement_type" in query_params.keys():
                queries.append(Q(agreement_type=query_params.get("agreement_type")))
            if "status" in query_params.keys():
                queries.append(Q(status=query_params.get("status")))
            if "partner_name" in query_params.keys():
                queries.append(Q(partner__name=query_params.get("partner_name")))
            if "start" in query_params.keys():
                queries.append(Q(start__gt=query_params.get("start")))
            if "end" in query_params.keys():
                queries.append(Q(end__lte=query_params.get("end")))
            if "search" in query_params.keys():
                queries.append(
                    Q(partner__name__icontains=query_params.get("search")) |
                    Q(agreement_number__icontains=query_params.get("search"))
                )

            if queries:
                expression = functools.reduce(operator.and_, queries)
                q = q.filter(expression)
            else:
                q = q.all()
        return q

    def list(self, request, partner_pk=None, format=None):
        """
            Checks for format query parameter
            :returns: JSON or CSV file
        """
        query_params = self.request.query_params
        response = super(AgreementListAPIView, self).list(request)
        if "format" in query_params.keys():
            if query_params.get("format") == 'csv':
                response['Content-Disposition'] = "attachment;filename=agreements.csv"

        return response

    @transaction.atomic
    def create(self, request, *args, **kwargs):
        related_fields = ['amendments']
        serializer = self.my_create(request, related_fields, snapshot=True, **kwargs)

        validator = AgreementValid(serializer.instance, user=request.user)

        if not validator.is_valid:
            logging.debug(validator.errors)
            raise ValidationError({'errors': validator.errors})

        # serialier = self.get_serializer(data=request.data)
        # serialier.is_valid(raise_exception=True)
        # agreement = serialier.save()

        headers = self.get_success_headers(serializer.data)
        return Response(serializer.data, status=status.HTTP_201_CREATED, headers=headers)


class AgreementDetailAPIView(ValidatorViewMixin, RetrieveUpdateDestroyAPIView):
    """
    Retrieve and Update Agreement.
    """
    queryset = Agreement.objects.all()
    serializer_class = AgreementRetrieveSerializer
    permission_classes = (IsAdminUser,)

    SERIALIZER_MAP = {
        'amendments': AgreementAmendmentCreateUpdateSerializer
    }

    def get_serializer_class(self, format=None):
        """
        Use restriceted field set for listing
        """
        if self.request.method == "GET":
            return AgreementRetrieveSerializer
        elif self.request.method in ["PATCH"]:
            return AgreementCreateUpdateSerializer
        return super(AgreementDetailAPIView, self).get_serializer_class()


    @transaction.atomic
    def update(self, request, *args, **kwargs):
        related_fields = ['amendments']
        instance, old_instance, serializer = self.my_update(request, related_fields, snapshot=True, **kwargs)

        validator = AgreementValid(instance, old=old_instance, user=request.user)

        if not validator.is_valid:
            logging.debug(validator.errors)
            raise ValidationError(validator.errors)
            #raise Exception(validator.errors)

        if getattr(instance, '_prefetched_objects_cache', None):
            # If 'prefetch_related' has been applied to a queryset, we need to
            # refresh the instance from the database.
            instance = self.get_object()

<<<<<<< HEAD
        return Response(serializer.data)
=======
        return Response(AgreementRetrieveSerializer(instance).data)
>>>>>>> 0b5812c0
<|MERGE_RESOLUTION|>--- conflicted
+++ resolved
@@ -165,8 +165,4 @@
             # refresh the instance from the database.
             instance = self.get_object()
 
-<<<<<<< HEAD
-        return Response(serializer.data)
-=======
-        return Response(AgreementRetrieveSerializer(instance).data)
->>>>>>> 0b5812c0
+        return Response(AgreementRetrieveSerializer(instance).data)