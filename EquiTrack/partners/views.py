from __future__ import absolute_import

import datetime

from rest_framework.decorators import detail_route

__author__ = 'jcranwellward'


from django.views.generic import TemplateView, View
from django.utils.http import urlsafe_base64_decode
from django.http import HttpResponse
from django.conf import settings
from django.shortcuts import get_object_or_404

from rest_framework.generics import ListAPIView, RetrieveAPIView
from rest_framework import viewsets, mixins
from easy_pdf.views import PDFTemplateView

from locations.models import Location
from .serializers import (
    FileTypeSerializer,
    LocationSerializer,
    PartnerStaffMemberPropertiesSerializer,
    InterventionSerializer,
    ResultChainDetailsSerializer,
    IndicatorReportSerializer,
    PCASectorSerializer,
    PCAGrantSerializer,
    AmendmentLogSerializer,
    GWLocationSerializer,
    PartnerOrganizationSerializer,
    PartnerStaffMemberSerializer,
    AgreementSerializer,
    PartnershipBudgetSerializer,
    PCAFileSerializer
)
from .permissions import PartnerPermission, ResultChainPermission
from rest_framework.parsers import MultiPartParser, FormParser

from .models import (
    FileType,
    PartnershipBudget,
    PCAFile,
    AuthorizedOfficer,
    PCA,
    PartnerOrganization,
    Agreement,
    PCAGrant,
    AmendmentLog,
    PCASector,
    GwPCALocation,
    PartnerStaffMember,
    ResultChain,
    IndicatorReport
)
from reports.models import ResultStructure
from rest_framework import status
from rest_framework.response import Response


class PcaPDFView(PDFTemplateView):
    template_name = "partners/pca_pdf.html"

    def get_context_data(self, **kwargs):
        agr_id = self.kwargs.get('agr')
        agreement = Agreement.objects.get(id=agr_id)
        officers = agreement.authorized_officers.all()
        officers_list = []
        for officer in officers:
            officers_list.append(
                {'first_name': officer.officer.first_name,
                 'last_name': officer.officer.last_name,
                 'title': officer.officer.title}
            )

        return super(PcaPDFView, self).get_context_data(
            pagesize="Letter",
            title="Partnership",
            agreement=agreement,
            cp=ResultStructure.current(),
            auth_officers=officers_list,
            country=self.request.tenant.name,
            **kwargs
        )


class InterventionLocationView(ListAPIView):
    """
    Gets a list of Intervention locations based on passed query params
    """
    model = GwPCALocation
    serializer_class = LocationSerializer

    def get_queryset(self):
        """
        Return locations with GPS points only
        """
        status = self.request.query_params.get('status', PCA.ACTIVE)
        result_structure = self.request.query_params.get('result_structure', None)
        sector = self.request.query_params.get('sector', None)
        gateway = self.request.query_params.get('gateway', None)
        governorate = self.request.query_params.get('governorate', None)
        donor = self.request.query_params.get('donor', None)
        partner = self.request.query_params.get('partner', None)
        district = self.request.query_params.get('district', None)

        queryset = self.model.objects.filter(
            pca__status=status,
        )

        if gateway is not None:
            queryset = queryset.filter(
                location__gateway__id=int(gateway)
            )
        if governorate is not None:
            queryset = queryset.filter(
                governorate__id=int(governorate)
            )
        if district is not None:
            queryset = queryset.filter(
                region__id=int(district)
            )
        if result_structure is not None:
            queryset = queryset.filter(
                pca__result_structure__id=int(result_structure)
            )
        if partner is not None:
            queryset = queryset.filter(
                pca__partner__id=int(partner)
            )
        if sector is not None:
            # get the filtered pcas so far
            pcas = queryset.values_list('pca__id', flat=True)
            # get those that contain this sector
            pcas = PCASector.objects.filter(
                pca__in=pcas,
                sector__id=int(sector)
            ).values_list('pca__id', flat=True)
            # now filter the current query by the selected ids
            queryset = queryset.filter(
                pca__id__in=pcas
            )

        if donor is not None:
            # get the filtered pcas so far
            pcas = queryset.values_list('pca__id', flat=True)
            # get those that contain this donor
            pcas = PCAGrant.objects.filter(
                pca__id__in=pcas,
                grant__donor__id=int(donor)
            ).values_list('pca', flat=True)
            # now filter the current query by the selected ids
            queryset = queryset.filter(
                pca__id__in=pcas
            )

        pca_locs = queryset.values_list('location', flat=True)
        locs = Location.objects.filter(
            id__in=pca_locs
        )
        return locs


class PortalDashView(View):

    def get(self, request):
        with open(settings.SITE_ROOT + '/templates/frontend/partner/partner.html', 'r') as my_f:
            result = my_f.read()
        return HttpResponse(result)


class PortalLoginFailedView(TemplateView):

    template_name = "partner_loginfailed.html"

    def get_context_data(self, **kwargs):
        context = super(PortalLoginFailedView, self).get_context_data(**kwargs)
        context['email'] = urlsafe_base64_decode(context['email'])
        return context


class PartnerStaffMemberPropertiesView(RetrieveAPIView):
    """
    Gets the details of Staff Member belonging to a partner
    """
    serializer_class = PartnerStaffMemberPropertiesSerializer
    queryset = PartnerStaffMember.objects.all()

    def get_object(self):
        queryset = self.get_queryset()
        # TODO: see permissions if user is staff allow access to all partners (maybe)

        # Get the current partnerstaffmember
        try:
            current_member = PartnerStaffMember.objects.get(id=self.request.user.profile.partner_staff_member)
        except PartnerStaffMember.DoesNotExist:
            raise Exception('there is no PartnerStaffMember record associated with this user')

        # Perform the lookup filtering.
        lookup_url_kwarg = self.lookup_url_kwarg or self.lookup_field
        # If current member is actually looking for themselves return right away.
        if self.kwargs[lookup_url_kwarg] == str(current_member.id):
            return current_member

        filter = {self.lookup_field: self.kwargs[lookup_url_kwarg]}
        # allow lookup only for PSMs inside the same partnership
        filter['partner'] = current_member.partner

        obj = get_object_or_404(queryset, **filter)
        self.check_object_permissions(self.request, obj)
        return obj


class AgreementViewSet(mixins.RetrieveModelMixin,
                       mixins.ListModelMixin,
                       mixins.CreateModelMixin,
                       viewsets.GenericViewSet):
    """
    Returns a list of Agreements
    """
    queryset = Agreement.objects.all()
    serializer_class = AgreementSerializer
    permission_classes = (PartnerPermission,)

    def create(self, request, *args, **kwargs):
        """
        Add a new Agreement
        :return: JSON
        """
        serializer = self.get_serializer(data=request.data)
        serializer.is_valid(raise_exception=True)

        serializer.instance = serializer.save()

        headers = self.get_success_headers(serializer.data)
        return Response(
            serializer.data,
            status=status.HTTP_201_CREATED,
            headers=headers
        )

    @detail_route(methods=['get'], url_path='interventions')
    def interventions(self, request, partner_pk=None, pk =None):
        """
        Return All Interventions for Partner and Agreement
        """
        data = PCA.objects.filter(partner_id=partner_pk, agreement_id=pk).values()
        headers = self.get_success_headers(data)
        return Response(
            data,
            status=status.HTTP_200_OK,
            headers=headers
        )
<<<<<<< HEAD

    def get_queryset(self):
=======
>>>>>>> 71a2ac21

    def retrieve(self, request, partner_pk=None, pk=None):
        """
        Returns an Agreement object for this Agreement PK and partner
        """
        try:
            queryset = self.queryset.get(partner=partner_pk, id=pk)
            serializer = self.serializer_class(queryset)
            data = serializer.data
        except Agreement.DoesNotExist:
            data = {}
        return Response(
            data,
            status=status.HTTP_200_OK
        )

    def retrieve(self, request, partner_pk=None, pk=None):
        """
        Returns an Agreement object for this Agreement PK and partner
        """
        try:
            queryset = self.queryset.get(partner=partner_pk, id=pk)
            serializer = self.serializer_class(queryset)
            data = serializer.data
        except Agreement.DoesNotExist:
            data = {}
        return Response(
            data,
            status=status.HTTP_200_OK
        )


class InterventionsViewSet(mixins.RetrieveModelMixin,
                           mixins.ListModelMixin,
                           mixins.CreateModelMixin,
                           viewsets.GenericViewSet):
    """
    Returns a list of all Interventions,
    """
    queryset = PCA.objects.all()
    serializer_class = InterventionSerializer
    permission_classes = (PartnerPermission,)

    def create(self, request, *args, **kwargs):
        """
        Add an Intervention
        :return: JSON
        """
        serializer = self.get_serializer(data=request.data)
        serializer.is_valid(raise_exception=True)

        try:
            managers = request.data['unicef_managers']
        except KeyError:
            managers = []

        serializer.instance = serializer.save()
        try:
            serializer.instance.created_at = datetime.datetime.strptime(request.data['created_at'], '%Y-%m-%dT%H:%M:%S.%fZ')
        except Exception:
            serializer.instance.created_at = datetime.datetime.strptime(request.data['created_at'], '%Y-%m-%dT%H:%M:%SZ')
        serializer.instance.updated_at = datetime.datetime.strptime(request.data['updated_at'], '%Y-%m-%dT%H:%M:%S.%fZ')
        serializer.instance.save()
        data = serializer.data

        for man in managers:
            serializer.instance.unicef_managers.add(man)

        headers = self.get_success_headers(data)
        return Response(data, status=status.HTTP_201_CREATED,
                        headers=headers)

    def get_queryset(self):

        queryset = super(InterventionsViewSet, self).get_queryset()
        if not self.request.user.is_staff:
            # This must be a partner
            try:
                # TODO: Promote this to a permissions class
                current_member = PartnerStaffMember.objects.get(
                    id=self.request.user.profile.partner_staff_member
                )
            except PartnerStaffMember.DoesNotExist:
                # This is an authenticated user with no access to interventions
                return queryset.none()
            else:
                # Return all interventions this partner has
                return queryset.filter(partner=current_member.partner)
        return queryset

    def retrieve(self, request, partner_pk=None, pk=None):
        """
        Returns an Intervention object for this Intervention PK and partner
        """
        try:
            queryset = self.queryset.get(partner_id=partner_pk, id=pk)
            serializer = self.serializer_class(queryset)
            data = serializer.data
        except PCA.DoesNotExist:
            data = {}
        return Response(
            data,
            status=status.HTTP_200_OK
        )


class ResultChainViewSet(mixins.RetrieveModelMixin,
                         mixins.ListModelMixin,
                         viewsets.GenericViewSet):
    """
    Returns a list of all Result Chain for an Intervention
    """
    model = ResultChain
    queryset = ResultChain.objects.all()
    serializer_class = ResultChainDetailsSerializer
    permission_classes = (ResultChainPermission,)

    def get_queryset(self):
        queryset = super(ResultChainViewSet, self).get_queryset()
        intervention_id = self.kwargs.get('intervention_pk')
        return queryset.filter(partnership_id=intervention_id)

    def retrieve(self, request, partner_pk=None, intervention_pk=None, pk=None):
        """
        Returns an Intervention object for this Intervention PK and partner
        """
        try:
            queryset = self.queryset.get(partnership_id=intervention_pk, id=pk)
            serializer = self.serializer_class(queryset)
            data = serializer.data
        except ResultChain.DoesNotExist:
            data = {}
        return Response(
            data,
            status=status.HTTP_200_OK
        )


class IndicatorReportViewSet(mixins.RetrieveModelMixin,
                             mixins.CreateModelMixin,
                             mixins.ListModelMixin,
                             viewsets.GenericViewSet):
    """
    Returns a list of all Indicator Reports for an Intervention and Result
    """
    model = IndicatorReport
    queryset = IndicatorReport.objects.all()
    serializer_class = IndicatorReportSerializer
    # permission_classes = (IndicatorReportPermission,)

    def perform_create(self, serializer):
        # add the user to the arguments
        try:
            partner_staff_member = PartnerStaffMember.objects.get(
                pk=self.request.user.profile.partner_staff_member
            )
        except PartnerStaffMember.DoesNotExist:
            raise Exception('Hell')

        serializer.save(partner_staff_member=partner_staff_member)

    def retrieve(self, request, partner_pk=None, intervention_pk=None, result_pk=None, pk=None):
        """
        Returns an Indicator report object
        """
        try:
            queryset = self.queryset.get(id=pk)
            serializer = self.serializer_class(queryset)
            data = serializer.data
        except IndicatorReport.DoesNotExist:
            data = {}
        return Response(
            data,
            status=status.HTTP_200_OK
        )


class PCASectorViewSet(mixins.RetrieveModelMixin,
                             mixins.CreateModelMixin,
                             mixins.ListModelMixin,
                             viewsets.GenericViewSet):
    """
    Returns a list of Sectors for an Interventions (PCA)
    """
    model = PCASector
    queryset = PCASector.objects.all()
    serializer_class = PCASectorSerializer
    permission_classes = (ResultChainPermission,)

    def create(self, request, *args, **kwargs):
        """
        Add a Sector to the PCA
        :return: JSON
        """
        serializer = self.get_serializer(data=request.data)
        serializer.is_valid(raise_exception=True)

        serializer.instance = serializer.save()
        serializer.instance.created = datetime.datetime.strptime(request.data['created'], '%Y-%m-%dT%H:%M:%S.%fZ')
        serializer.instance.modified = datetime.datetime.strptime(request.data['modified'], '%Y-%m-%dT%H:%M:%S.%fZ')
        serializer.instance.save()
        data = serializer.data

        headers = self.get_success_headers(data)
        return Response(data, status=status.HTTP_201_CREATED,
                        headers=headers)

    def get_queryset(self):

        queryset = super(PCASectorViewSet, self).get_queryset()
        intervention_id = self.kwargs.get('intervention_pk')
        return queryset.filter(pca=intervention_id)

    def retrieve(self, request, partner_pk=None, intervention_pk=None, pk=None):
        """
        Returns a PCA Sector object
        """
        try:
            queryset = self.queryset.get(pca_id=intervention_pk, id=pk)
            serializer = self.serializer_class(queryset)
            data = serializer.data
        except PCASector.DoesNotExist:
            data = {}
        return Response(
            data,
            status=status.HTTP_200_OK
        )


class PartnershipBudgetViewSet(mixins.RetrieveModelMixin,
                             mixins.CreateModelMixin,
                             mixins.ListModelMixin,
                             viewsets.GenericViewSet):
    """
    Returns a list of partnership Budgets for an Intervention (PCA)
    """
    model = PartnershipBudget
    queryset = PartnershipBudget.objects.all()
    serializer_class = PartnershipBudgetSerializer
    permission_classes = (ResultChainPermission,)

    def create(self, request, *args, **kwargs):
        """
        Add partnership Budget to the PCA
        :return: JSON
        """
        serializer = self.get_serializer(data=request.data)
        serializer.is_valid(raise_exception=True)

        serializer.instance = serializer.save()
        serializer.instance.created = datetime.datetime.strptime(request.data['created'], '%Y-%m-%dT%H:%M:%S.%fZ')
        serializer.instance.modified = datetime.datetime.strptime(request.data['modified'], '%Y-%m-%dT%H:%M:%S.%fZ')
        serializer.instance.save()
        data = serializer.data

        headers = self.get_success_headers(data)
        return Response(
            data,
            status=status.HTTP_201_CREATED,
            headers=headers
        )

    def get_queryset(self):

        queryset = super(PartnershipBudgetViewSet, self).get_queryset()
        intervention_id = self.kwargs.get('intervention_pk')
        return queryset.filter(partnership_id=intervention_id)

    def retrieve(self, request, partner_pk=None, intervention_pk=None, pk=None):
        """
        Returns a PCA Budget Object
        """
        try:
            queryset = self.queryset.get(partnership_id=intervention_pk, id=pk)
            serializer = self.serializer_class(queryset)
            data = serializer.data
        except PartnershipBudget.DoesNotExist:
            data = {}
        return Response(
            data,
            status=status.HTTP_200_OK
        )


class PCAFileViewSet(mixins.RetrieveModelMixin,
                             mixins.CreateModelMixin,
                             mixins.ListModelMixin,
                             viewsets.GenericViewSet):
    """
    Returns a list of files URL for an Intervention (PCA)
    """
    model = PCAFile
    queryset = PCAFile.objects.all()
    serializer_class = PCAFileSerializer
    # parser_classes = (MultiPartParser, FormParser,)
    permission_classes = (PartnerPermission,)

    def create(self, request, *args, **kwargs):
        """
        Add a file to the PCA
        :return: JSON
        """
        serializer = self.get_serializer(data=request.data)
        serializer.is_valid(raise_exception=True)
        try:
            attachment = request.data["attachment"]
        except KeyError:
            attachment = None

        serializer.instance = serializer.save()

        if attachment:
            serializer.instance.attachment = attachment
            serializer.instance.save()

        headers = self.get_success_headers(serializer.data)
        return Response(
            serializer.data,
            status=status.HTTP_201_CREATED,
            headers=headers
        )

    def get_queryset(self):

        queryset = super(PCAFileViewSet, self).get_queryset()
        intervention_id = self.kwargs.get('intervention_pk')
        return queryset.filter(pca=intervention_id)

    def retrieve(self, request, partner_pk=None, intervention_pk=None, pk=None):
        """
        Returns a PCA File Object
        """
        try:
            queryset = self.queryset.get(pca_id=intervention_pk, id=pk)
            serializer = self.serializer_class(queryset)
            data = serializer.data
        except PCAFile.DoesNotExist:
            data = {}
        return Response(
            data,
            status=status.HTTP_200_OK
        )


class PCAGrantViewSet(mixins.RetrieveModelMixin,
                             mixins.CreateModelMixin,
                             mixins.ListModelMixin,
                             viewsets.GenericViewSet):
    """
    Returns a list of Grants for a Intervention (PCA)
    """
    model = PCAGrant
    queryset = PCAGrant.objects.all()
    serializer_class = PCAGrantSerializer
    permission_classes = (ResultChainPermission,)

    def create(self, request, *args, **kwargs):
        """
        Add a Grant to the PCA
        :return: JSON
        """
        serializer = self.get_serializer(data=request.data)
        serializer.is_valid(raise_exception=True)

        serializer.instance = serializer.save()
        serializer.instance.created = datetime.datetime.strptime(request.data['created'], '%Y-%m-%dT%H:%M:%S.%fZ')
        serializer.instance.modified = datetime.datetime.strptime(request.data['modified'], '%Y-%m-%dT%H:%M:%S.%fZ')
        serializer.instance.save()
        data = serializer.data

        headers = self.get_success_headers(data)
        return Response(
            data,
            status=status.HTTP_201_CREATED,
            headers=headers
        )

    def get_queryset(self):

        queryset = super(PCAGrantViewSet, self).get_queryset()
        intervention_id = self.kwargs.get('intervention_pk')
        return queryset.filter(partnership_id=intervention_id)

    def retrieve(self, request, partner_pk=None, intervention_pk=None, pk=None):
        """
        Returns a PCA Grant Object
        """
        try:
            queryset = self.queryset.get(partnership_id=intervention_pk, id=pk)
            serializer = self.serializer_class(queryset)
            data = serializer.data
        except PCAGrant.DoesNotExist:
            data = {}
        return Response(
            data,
            status=status.HTTP_200_OK
        )


class GwPCALocationViewSet(mixins.RetrieveModelMixin,
                             mixins.CreateModelMixin,
                             mixins.ListModelMixin,
                             viewsets.GenericViewSet):
    """
    Returns a list of GW Locations for an Intervention (PCA)
    """
    model = GwPCALocation
    queryset = GwPCALocation.objects.all()
    serializer_class = GWLocationSerializer
    permission_classes = (ResultChainPermission,)

    def create(self, request, *args, **kwargs):
        """
        Add an GW location to the PCA
        :return: JSON
        """
        serializer = self.get_serializer(data=request.data)
        serializer.is_valid(raise_exception=True)

        serializer.instance = serializer.save()
        data = serializer.data

        headers = self.get_success_headers(data)
        return Response(
            data,
            status=status.HTTP_201_CREATED,
            headers=headers
        )

    def get_queryset(self):

        queryset = super(GwPCALocationViewSet, self).get_queryset()
        intervention_id = self.kwargs.get('intervention_pk')
        return queryset.filter(pca_id=intervention_id)

    def retrieve(self, request, partner_pk=None, intervention_pk=None, pk=None):
        """
        Returns a PCA Grant Object
        """
        try:
            queryset = self.queryset.get(pca_id=intervention_pk, id=pk)
            serializer = self.serializer_class(queryset)
            data = serializer.data
        except GwPCALocation.DoesNotExist:
            data = {}
        return Response(
            data,
            status=status.HTTP_200_OK
        )


class AmendmentLogViewSet(mixins.RetrieveModelMixin,
                             mixins.CreateModelMixin,
                             mixins.ListModelMixin,
                             viewsets.GenericViewSet):
    """
    Returns a list of Amendment logs for an Intervention (PCA)
    """
    model = AmendmentLog
    queryset = AmendmentLog.objects.all()
    serializer_class = AmendmentLogSerializer
    permission_classes = (ResultChainPermission,)

    def create(self, request, *args, **kwargs):
        """
        Add an Amendment log to the PCA
        :return: JSON
        """
        serializer = self.get_serializer(data=request.data)
        serializer.is_valid(raise_exception=True)

        serializer.instance = serializer.save()
        serializer.instance.created = datetime.datetime.strptime(request.data['created'], '%Y-%m-%dT%H:%M:%S.%fZ')
        serializer.instance.modified = datetime.datetime.strptime(request.data['modified'], '%Y-%m-%dT%H:%M:%S.%fZ')
        serializer.instance.save()
        data = serializer.data

        headers = self.get_success_headers(data)
        return Response(
            data,
            status=status.HTTP_201_CREATED,
            headers=headers
        )

    def get_queryset(self):

        queryset = super(AmendmentLogViewSet, self).get_queryset()
        intervention_id = self.kwargs.get('intervention_pk')
        return queryset.filter(partnership_id=intervention_id)

    def retrieve(self, request, partner_pk=None, intervention_pk=None, pk=None):
        """
        Returns a PCA Grant Object
        """
        try:
            queryset = self.queryset.get(partnership_id=intervention_pk, id=pk)
            serializer = self.serializer_class(queryset)
            data = serializer.data
        except AmendmentLog.DoesNotExist:
            data = {}
        return Response(
            data,
            status=status.HTTP_200_OK
        )


class PartnerOrganizationsViewSet(mixins.RetrieveModelMixin,
                           mixins.ListModelMixin,
                           mixins.CreateModelMixin,
                           viewsets.GenericViewSet):
    """
    Returns a list of all Partner Organizations
    """
    queryset = PartnerOrganization.objects.all()
    serializer_class = PartnerOrganizationSerializer
    permission_classes = (PartnerPermission,)

    def create(self, request, *args, **kwargs):
        """
        Add a Partner Organization
        :return: JSON
        """
        serializer = self.get_serializer(data=request.data)
        serializer.is_valid(raise_exception=True)

        serializer.instance = serializer.save()

        headers = self.get_success_headers(serializer.data)
        return Response(
            serializer.data,
            status=status.HTTP_201_CREATED,
            headers=headers
        )


class PartnerStaffMembersViewSet(mixins.RetrieveModelMixin,
                           mixins.ListModelMixin,
                           mixins.CreateModelMixin,
                           viewsets.GenericViewSet):
    """
    Returns a list of all Partner staff members
    """
    queryset = PartnerStaffMember.objects.all()
    serializer_class = PartnerStaffMemberSerializer
    permission_classes = (PartnerPermission,)

    def create(self, request, *args, **kwargs):
        """
        Add Staff member to Partner Organization
        :return: JSON
        """
        serializer = self.get_serializer(data=request.data)
        serializer.is_valid(raise_exception=True)

        serializer.instance = serializer.save()

        headers = self.get_success_headers(serializer.data)
        return Response(
            serializer.data,
            status=status.HTTP_201_CREATED,
            headers=headers
        )

    def retrieve(self, request, partner_pk=None, pk=None):
        queryset = self.queryset.get(partner_id=partner_pk, id=pk)
        serializer = self.serializer_class(queryset)
        return Response(
            serializer.data,
            status=status.HTTP_200_OK
        )


class FileTypeViewSet(mixins.RetrieveModelMixin,
                           mixins.ListModelMixin,
                           mixins.CreateModelMixin,
                           viewsets.GenericViewSet):
    """
    Returns a list of all Partner file types
    """
    queryset = FileType.objects.all()
    serializer_class = FileTypeSerializer<|MERGE_RESOLUTION|>--- conflicted
+++ resolved
@@ -252,26 +252,6 @@
             status=status.HTTP_200_OK,
             headers=headers
         )
-<<<<<<< HEAD
-
-    def get_queryset(self):
-=======
->>>>>>> 71a2ac21
-
-    def retrieve(self, request, partner_pk=None, pk=None):
-        """
-        Returns an Agreement object for this Agreement PK and partner
-        """
-        try:
-            queryset = self.queryset.get(partner=partner_pk, id=pk)
-            serializer = self.serializer_class(queryset)
-            data = serializer.data
-        except Agreement.DoesNotExist:
-            data = {}
-        return Response(
-            data,
-            status=status.HTTP_200_OK
-        )
 
     def retrieve(self, request, partner_pk=None, pk=None):
         """
