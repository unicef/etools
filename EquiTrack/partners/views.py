--- conflicted
+++ resolved
@@ -10,13 +10,7 @@
 from django.shortcuts import get_object_or_404
 
 from datetime import datetime
-<<<<<<< HEAD
-from rest_framework.generics import ListAPIView
-from rest_framework.parsers import FormParser
-from easy_pdf.views import PDFTemplateView
-=======
 from rest_framework.generics import ListAPIView, RetrieveAPIView
->>>>>>> 56f4546d
 
 from locations.models import Location
 from .serializers import LocationSerializer, PartnershipSerializer, PartnerStaffMemberPropertiesSerializer
@@ -26,131 +20,10 @@
     PCAGrant,
     PCASector,
     GwPCALocation,
-<<<<<<< HEAD
-    Agreement,
-    AuthorizedOfficer
-
-)
-
-
-class PcaPDFView(PDFTemplateView):
-    template_name = "partners/pca_pdf.html"
-
-    def get_context_data(self, **kwargs):
-        agr_id = self.kwargs.get('agr', 5)
-        agreement = Agreement.objects.filter(id=agr_id)[0]
-        officers = agreement.authorized_officers.all().values_list('officer', flat=True)
-        officers_list = []
-        for id in officers:
-            officer = AuthorizedOfficer.objects.filter(id=id)[0]
-            officers_list.append({'first_name': officer.officer.first_name,
-                                  'last_name': officer.officer.last_name,
-                                  'title': officer.officer.title})
-
-        return super(PcaPDFView, self).get_context_data(
-            pagesize="Letter",
-            title="Partnership",
-            agreement=agreement,
-            auth_officers=officers_list,
-            **kwargs
-        )
-
-
-class PcaView(ListAPIView):
-
-    model = PCA
-    serializer_class = PartnershipSerializer
-
-    def get_queryset(self):
-        """
-        Return locations with GPS points only
-        """
-        status = self.request.QUERY_PARAMS.get('status', None)
-        result_structure = self.request.QUERY_PARAMS.get('result_structure', None)
-        sector = self.request.QUERY_PARAMS.get('sector', None)
-        gateway = self.request.QUERY_PARAMS.get('gateway', None)
-        governorate = self.request.QUERY_PARAMS.get('governorate', None)
-        donor = self.request.QUERY_PARAMS.get('donor', None)
-        partner = self.request.QUERY_PARAMS.get('partner', None)
-        district = self.request.QUERY_PARAMS.get('district', None)
-        from_date = self.request.QUERY_PARAMS.get('from_date', None)
-        to_date = self.request.QUERY_PARAMS.get('to_date', None)
-
-        queryset = self.model.objects.filter(
-            current=True,
-        )
-
-        if status is not None:
-            queryset = self.model.objects.filter(status=status)
-
-        if gateway is not None:
-            # queryset = queryset.filter(
-            #     location__gateway__id=int(gateway)
-            # )
-            pca_ids = GwPCALocation.objects.filter(location__gateway__id=int(gateway)).values_list('id', flat=True)
-            queryset = queryset.filter(
-                id__in=pca_ids
-            )
-        if governorate is not None:
-            pca_ids = GwPCALocation.objects.filter(governorate=governorate).values_list('id', flat=True)
-            queryset = queryset.filter(
-                id__in=pca_ids
-            )
-
-        if district is not None:
-            queryset = queryset.filter(
-                region__id=int(district)
-            )
-        if result_structure is not None:
-            queryset = queryset.filter(
-                result_structure__id=int(result_structure)
-            )
-        if partner is not None:
-            queryset = queryset.filter(
-                partner__id=int(partner)
-            )
-        if sector is not None:
-            # get the filtered pcas so far
-            pcas = queryset.values_list('id', flat=True)
-            # get those that contain this sector
-            pcas = PCASector.objects.filter(
-                pca__in=pcas,
-                sector__id=int(sector)
-            ).values_list('pca__id', flat=True)
-            # now filter the current query by the selected ids
-            queryset = queryset.filter(
-                id__in=pcas
-            )
-
-        if donor is not None:
-            # get the filtered pcas so far
-            pcas = queryset.values_list('id', flat=True)
-            # get those that contain this donor
-            pcas = PCAGrant.objects.filter(
-                pca__id__in=pcas,
-                grant__donor__id=int(donor)
-            ).values_list('pca', flat=True)
-            # now filter the current query by the selected ids
-            queryset = queryset.filter(
-                id__in=pcas
-            )
-
-        if from_date is not None and to_date is not None:
-            fdate = datetime.strptime(from_date, '%m/%d/%Y').date()
-            tdate = datetime.strptime(to_date, '%m/%d/%Y').date()
-            queryset = queryset.filter(
-                end_date__range=(fdate, tdate)
-            )
-
-        return queryset
-
-
-=======
     PartnerStaffMember
 )
 
 
->>>>>>> 56f4546d
 class LocationView(ListAPIView):
 
     model = GwPCALocation
@@ -225,8 +98,6 @@
             id__in=pca_locs
         )
         return locs
-<<<<<<< HEAD
-=======
 
 
 class PortalDashView(View):
@@ -290,5 +161,4 @@
     def get_context_data(self, **kwargs):
         context = super(PortalLoginFailedView, self).get_context_data(**kwargs)
         context['email'] = urlsafe_base64_decode(context['email'])
-        return context
->>>>>>> 56f4546d
+        return context