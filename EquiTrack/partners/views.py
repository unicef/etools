--- conflicted
+++ resolved
@@ -3,31 +3,25 @@
 __author__ = 'jcranwellward'
 
 
-from django.views.generic import TemplateView, View
+from django.views.generic import FormView, TemplateView, View
 from django.utils.http import urlsafe_base64_decode
 from django.http import HttpResponse
 from django.conf import settings
 from django.shortcuts import get_object_or_404
 
+from datetime import datetime
 from rest_framework.generics import ListAPIView, RetrieveAPIView
-<<<<<<< HEAD
 from rest_framework.permissions import IsAdminUser
 
 from .mixins import InterventionDetailsPermission, ResultChainPermission
-=======
-from easy_pdf.views import PDFTemplateView
->>>>>>> fca3c787
 
 from locations.models import Location
 from .serializers import (
     LocationSerializer,
     PartnershipSerializer,
     PartnerStaffMemberPropertiesSerializer,
-<<<<<<< HEAD
     InterventionSerializer,
     ResultChainDetailsSerializer
-=======
->>>>>>> fca3c787
 )
 
 from .models import (
