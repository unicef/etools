from __future__ import absolute_import

from django.db import connection, models
from django.contrib import admin
from django.utils.translation import ugettext_lazy as _
from django.core.urlresolvers import reverse
from django.forms import SelectMultiple

from reversion.admin import VersionAdmin
from import_export.admin import ExportMixin, base_formats
from generic_links.admin import GenericLinkStackedInline

from EquiTrack.stream_feed.actions import create_snapshot_activity_stream
from EquiTrack.mixins import CountryUsersAdminMixin
from EquiTrack.forms import ParentInlineAdminFormSet
from EquiTrack.utils import get_staticfile_link
from supplies.models import SupplyItem
from tpm.models import TPMVisit
from reports.models import Result
from users.models import Section

from .exports import (
    PartnerExport, GovernmentExport,
    InterventionExport, AgreementExport
)
from .models import (
    PCA,
    PCAFile,
    FileType,
    PCAGrant,
    PCASector,
    GwPCALocation,
    PartnerOrganization,
    Assessment,
    Agreement,
    BankDetails,
    RAMIndicator,
    PartnerStaffMember,
    PartnershipBudget,
    AmendmentLog,
    SupplyPlan,
    DistributionPlan,
    FundingCommitment,
    AgreementAmendmentLog,
    GovernmentIntervention,
    GovernmentInterventionResult,
    IndicatorDueDates,
    IndicatorReport,
    InterventionPlannedVisits,
    Intervention,
    AgreementAmendment,
    InterventionAmendment,
    InterventionSectorLocationLink,
    InterventionResultLink,
    InterventionBudget,
    InterventionAttachment,
<<<<<<< HEAD
    AgreementAmendmentType,
=======
    GovernmentInterventionResultActivity,
>>>>>>> f9503788

)
from .filters import (
    PCASectorFilter,
    PCADonorFilter,
    PCAGrantFilter,
    PCAGatewayTypeFilter,
)
from .mixins import ReadOnlyMixin, HiddenPartnerMixin
from .forms import (
    PartnershipForm,
    PartnersAdminForm,
    AssessmentAdminForm,
    AmendmentForm,
    AgreementForm,
    AgreementAmendmentForm,
    DistributionPlanForm,
    DistributionPlanFormSet,
    PartnershipBudgetAdminForm,
    PartnerStaffMemberForm,
    LocationForm,
    GovernmentInterventionAdminForm,
    SectorLocationForm
)


class PcaLocationInlineAdmin(admin.TabularInline):
    form = LocationForm
    model = GwPCALocation
    verbose_name = 'Location'
    verbose_name_plural = 'Locations'
    suit_classes = u'suit-tab suit-tab-locations'
    fields = (
        'sector',
        'location',
        'tpm_visit',
    )
    extra = 5


class PcaSectorInlineAdmin(admin.TabularInline):
    model = PCASector
    form = AmendmentForm
    formset = ParentInlineAdminFormSet
    verbose_name = 'Programme/Sector/Section'
    verbose_name_plural = 'Programmes/Sectors/Sections'
    suit_classes = u'suit-tab suit-tab-info'
    extra = 0
    fields = (
        'sector',
        'amendment',
    )

    def formfield_for_foreignkey(self, db_field, request=None, **kwargs):

        if db_field.rel.to is Section:
            kwargs['queryset'] = connection.tenant.sections.all()

        return super(PcaSectorInlineAdmin, self).formfield_for_foreignkey(
            db_field, request, **kwargs
        )


class PCAFileInline(admin.TabularInline):
    model = PCAFile
    verbose_name = 'File'
    verbose_name_plural = 'Files'
    suit_classes = u'suit-tab suit-tab-attachments'
    extra = 0
    fields = (
        'type',
        'attachment',
        'download_url',
    )
    readonly_fields = (
        'download_url',
    )


class InterventionAmendmentsInlineAdmin(admin.TabularInline):
    suit_classes = u'suit-tab suit-tab-info'
    verbose_name = u'Amendment'
    model = InterventionAmendment
    extra = 0
    fields = (
        'type',
        'signed_date',
        'signed_amendment',
        'amendment_number',
    )
    readonly_fields = [
        'amendment_number',
    ]

    def has_delete_permission(self, request, obj=None):
        return False

    def get_max_num(self, request, obj=None, **kwargs):
        """
        Overriding here to disable adding amendments to non-active partnerships
        """
        if obj and obj.status == Intervention.ACTIVE:
            return self.max_num

        return 0


class AmendmentLogInlineAdmin(admin.TabularInline):
    suit_classes = u'suit-tab suit-tab-info'
    verbose_name = u'Revision'
    model = AmendmentLog
    extra = 0
    fields = (
        'type',
        'status',
        'amended_at',
        'amendment_number',
    )
    readonly_fields = [
        'amendment_number',
    ]

    def get_max_num(self, request, obj=None, **kwargs):
        """
        Overriding here to disable adding amendments to non-active partnerships
        """
        if obj and obj.status == PCA.ACTIVE:
            return self.max_num

        return 0


class PartnershipBudgetInlineAdmin(admin.TabularInline):
    model = PartnershipBudget
    form = PartnershipBudgetAdminForm
    formset = ParentInlineAdminFormSet
    verbose_name = 'Budget'
    verbose_name_plural = 'Budget'
    suit_classes = u'suit-tab suit-tab-info'
    extra = 0
    fields = (
        'partner_contribution',
        'unicef_cash',
        'in_kind_amount',
        'total',
        'year',
        'amendment',
    )
    readonly_fields = (
        'total',
    )


class PcaGrantInlineAdmin(admin.TabularInline):

    model = PCAGrant
    verbose_name = 'Grant'
    verbose_name_plural = 'Grants'
    suit_classes = u'suit-tab suit-tab-info'
    extra = 0
    fields = (
        'grant',
        'funds',
        'amendment',
    )
    ordering = ['amendment']


class LinksInlineAdmin(GenericLinkStackedInline):
    suit_classes = u'suit-tab suit-tab-attachments'
    extra = 1


class IndicatorsInlineAdmin(ReadOnlyMixin, admin.TabularInline):
    suit_classes = u'suit-tab suit-tab-results'
    model = RAMIndicator
    verbose_name = 'RAM Result'
    verbose_name_plural = 'RAM Results'
    extra = 1
    fields = ('result',)

    def formfield_for_foreignkey(self, db_field, request=None, **kwargs):

        if db_field.name == u'result':
            kwargs['queryset'] = Result.objects.filter(
                result_type__name=u'Output', ram=True, hidden=False)

        return super(IndicatorsInlineAdmin, self).formfield_for_foreignkey(
            db_field, request, **kwargs
        )


class BudgetInlineAdmin(admin.TabularInline):
    suit_classes = u'suit-tab suit-tab-info'
    model = InterventionBudget
    fields = (
        'year',
        'partner_contribution',
        'unicef_cash',
        'in_kind_amount',
        'partner_contribution_local',
        'unicef_cash_local',
        'in_kind_amount_local',
        'total',
    )
    readonly_fields = ('total', )
    extra = 0


class PlannedVisitsInline(admin.TabularInline):
    suit_classes = u'suit-tab suit-tab-info'
    model = InterventionPlannedVisits
    fields = (
        'year',
        'programmatic',
        'spot_checks',
        'audit'
    )
    extra = 0


class InterventionAttachmentsInline(admin.TabularInline):
    suit_classes = u'suit-tab suit-tab-attachments'
    model = InterventionAttachment
    fields = (
        'type',
        'attachment',
    )
    extra = 0


class ResultsLinkInline(admin.TabularInline):
    suit_classes = u'suit-tab suit-tab-results'
    # form = ResultLinkForm
    model = InterventionResultLink
    fields = (
        'cp_output',
        'ram_indicators'
    )
    extra = 0
    formfield_overrides = {
        models.ManyToManyField: {'widget': SelectMultiple(attrs={'size': '5', 'style': 'width:100%'})},
    }


class SectorLocationInline(admin.TabularInline):
    suit_classes = u'suit-tab suit-tab-locations'
    form = SectorLocationForm
    model = InterventionSectorLocationLink
    extra = 1


class SupplyPlanInlineAdmin(admin.TabularInline):
    suit_classes = u'suit-tab suit-tab-supplies'
    model = SupplyPlan
    fields = (
        'item',
        'quantity'
    )
    extra = 1


class IndicatorDueDatesAdmin(admin.TabularInline):
    suit_classes = u'suit-tab suit-tab-results'
    model = IndicatorDueDates
    extra = 1


class DistributionPlanInlineAdmin(admin.TabularInline):
    suit_classes = u'suit-tab suit-tab-supplies'
    model = DistributionPlan
    form = DistributionPlanForm
    formset = DistributionPlanFormSet
    extra = 1
    fields = [u'item', u'site', u'quantity', u'send', u'sent', u'delivered']
    readonly_fields = [u'delivered', u'sent']

    def get_max_num(self, request, obj=None, **kwargs):
        """
        Only show these inlines if we have supply plans
        :param request:
        :param obj: Intervention object
        :param kwargs:
        :return:
        """
        if isinstance(obj, Intervention):
            if obj and obj.supplies.count():
                return self.max_num
        else:
            if obj and obj.supply_plans.count():
                return self.max_num
        return 0

    def get_readonly_fields(self, request, obj=None):
        """
        Prevent distributions being sent to partners before the intervention is saved
        """
        fields = super(DistributionPlanInlineAdmin,
                       self).get_readonly_fields(request, obj)
        if obj is None and u'send' not in fields:
            fields.append(u'send')
        elif obj and u'send' in fields:
            fields.remove(u'send')

        return fields


class PartnershipAdmin(ExportMixin, CountryUsersAdminMixin, HiddenPartnerMixin, VersionAdmin):
    form = PartnershipForm
    resource_class = InterventionExport
    # Add custom exports
    formats = (
        base_formats.CSV,
        # DonorsFormat,
        # KMLFormat,
    )
    date_hierarchy = 'start_date'
    list_display = (
        'number',
        'partnership_type',
        'status',
        'created_date',
        'signed_by_unicef_date',
        'start_date',
        'end_date',
        'partner',
        'result_structure',
        'sector_names',
        'title',
        'total_unicef_cash',
        'total_budget',
    )
    list_filter = (
        'partnership_type',
        'result_structure',
        PCASectorFilter,
        'status',
        'current',
        'partner',
        PCADonorFilter,
        PCAGatewayTypeFilter,
        PCAGrantFilter,
    )
    search_fields = (
        'number',
        'title',
    )
    readonly_fields = (
        'number',
        'total_budget',
        'days_from_submission_to_signed',
        'days_from_review_to_signed',
        'duration',
        'work_plan_template',
    )
    filter_horizontal = (
        'unicef_managers',
    )
    fieldsets = (
        (_('Intervention Details'), {
            u'classes': (u'suit-tab suit-tab-info',),
            'fields':
                ('partner',
                 'agreement',
                 'partnership_type',
                 'number',
                 'result_structure',
                 ('title', 'project_type',),
                 'status',
                 'initiation_date',)
        }),
        (_('Dates and Signatures'), {
            u'classes': (u'suit-tab suit-tab-info',),
            'fields':
                (('submission_date',),
                 'review_date',
                 ('partner_manager', 'signed_by_partner_date',),
                 ('unicef_manager', 'signed_by_unicef_date',),
                 ('partner_focal_point', 'planned_visits',),
                 'unicef_managers',
                 ('days_from_submission_to_signed', 'days_from_review_to_signed',),
                 ('start_date', 'end_date', 'duration',),
                 'fr_number',),
        }),
        (_('Add sites by P Code'), {
            u'classes': (u'suit-tab suit-tab-locations',),
            'fields': ('location_sector', 'p_codes',),
        }),
        (_('Import work plan'), {
            u'classes': (u'suit-tab suit-tab-results',),
            'fields': ('work_plan', 'work_plan_template'),
        }),
    )
    remove_fields_if_read_only = (
        'location_sector',
        'p_codes',
        'work_plan',
    )

    inlines = (
        AmendmentLogInlineAdmin,
        PcaSectorInlineAdmin,
        PartnershipBudgetInlineAdmin,
        PcaGrantInlineAdmin,
        IndicatorsInlineAdmin,
        PcaLocationInlineAdmin,
        PCAFileInline,
        LinksInlineAdmin,
        # ResultsInlineAdmin,
        SupplyPlanInlineAdmin,
        DistributionPlanInlineAdmin,
        IndicatorDueDatesAdmin,
    )

    suit_form_tabs = (
        (u'info', u'Info'),
        (u'results', u'Results'),
        (u'locations', u'Locations'),
        (u'trips', u'Trips'),
        (u'supplies', u'Supplies'),
        (u'attachments', u'Attachments')
    )

    suit_form_includes = (
        ('admin/partners/funding_summary.html', 'middle', 'info'),
        #('admin/partners/work_plan.html', 'bottom', 'results'),
        ('admin/partners/trip_summary.html', 'top', 'trips'),
        ('admin/partners/attachments_note.html', 'top', 'attachments'),
    )

    def work_plan_template(self, obj):
        return u'<a class="btn btn-primary default" ' \
               u'href="{}" >Download Template</a>'.format(
                   get_staticfile_link(
                       'partner/templates/workplan_template.xlsx')
               )
    work_plan_template.allow_tags = True
    work_plan_template.short_description = 'Template'

    def created_date(self, obj):
        return obj.created_at.strftime('%d-%m-%Y')
    created_date.admin_order_field = '-created_at'

    def get_form(self, request, obj=None, **kwargs):
        """
        Set up the form with extra data and initial values
        """
        form = super(PartnershipAdmin, self).get_form(request, obj, **kwargs)

        # add the current request and object to the form
        form.request = request
        form.obj = obj

        if obj and obj.sector_children:
            form.base_fields['location_sector'].queryset = obj.sector_children

        return form

    def save_formset(self, request, form, formset, change):
        """
        Overriding this to create TPM visits on location records
        """
        formset.save()
        if change:
            for form in formset.forms:
                obj = form.instance
                if isinstance(obj, GwPCALocation) and obj.tpm_visit:
                    visits = TPMVisit.objects.filter(
                        pca=obj.pca,
                        pca_location=obj,
                        completed_date__isnull=True
                    )
                    if not visits:
                        TPMVisit.objects.create(
                            pca=obj.pca,
                            pca_location=obj,
                            assigned_by=request.user
                        )

    def save_model(self, request, obj, form, change):
        created = False if changed else True
        create_snapshot_activity_stream(request.user, obj, created=created)

        super(PartnershipAdmin, self).save_model(request, obj, form, change)


class InterventionAdmin(CountryUsersAdminMixin, HiddenPartnerMixin, VersionAdmin):

    date_hierarchy = 'start'
    list_display = (
        'number',
        'document_type',
        'status',
        'created',
        'signed_by_unicef_date',
        'start',
        'end',
        'hrp',
        'sector_names',
        'title',
        'total_unicef_cash',
        'total_budget',
    )
    list_filter = (
        'document_type',
        'hrp',
        # PCASectorFilter,
        'status',
        #'partner',
        # PCADonorFilter,
        # PCAGatewayTypeFilter,
        # PCAGrantFilter,
    )
    search_fields = (
        'number',
        'title',
    )
    readonly_fields = (
        'number',
        'total_budget',
        #'days_from_submission_to_signed',
        #'days_from_review_to_signed',
        #'duration',
        #'work_plan_template',
    )
    filter_horizontal = (
        'unicef_focal_points',
        'partner_focal_points'
    )
    fieldsets = (
        (_('Intervention Details'), {
            u'classes': (u'suit-tab suit-tab-info',),
            'fields':
                (
                'agreement',
                'document_type',
                'number',
                'hrp',
                'title',
                'status',
                'submission_date',)
        }),
        (_('Dates and Signatures'), {
            u'classes': (u'suit-tab suit-tab-info',),
            'fields':
                (('submission_date_prc',),
                 'review_date_prc',
                 'prc_review_document',
                 ('partner_authorized_officer_signatory', 'signed_by_partner_date',),
                 ('unicef_signatory', 'signed_by_unicef_date',),
                 'partner_focal_points',
                 'unicef_focal_points',
                 #('days_from_submission_to_signed', 'days_from_review_to_signed',),
                 ('start', 'end'),
                 'population_focus',
                 'fr_numbers',),
        }),
        # (_('Add sites by P Code'), {
        #     u'classes': (u'suit-tab suit-tab-locations',),
        #     'fields': ('location_sector', 'p_codes',),
        # }),
    )

    inlines = (
        # AmendmentLogInlineAdmin,
        InterventionAmendmentsInlineAdmin,
        BudgetInlineAdmin,
        # PcaSectorInlineAdmin,
        # PartnershipBudgetInlineAdmin,
        # PcaGrantInlineAdmin,
        # IndicatorsInlineAdmin,
        # PcaLocationInlineAdmin,
        # PCAFileInline,
        # LinksInlineAdmin,
        # ResultsInlineAdmin,
        SupplyPlanInlineAdmin,
        DistributionPlanInlineAdmin,
        PlannedVisitsInline,
        ResultsLinkInline,
        SectorLocationInline,
        InterventionAttachmentsInline,
    )

    suit_form_tabs = (
        (u'info', u'Info'),
        (u'results', u'Results'),
        (u'locations', u'Locations'),
        (u'trips', u'Trips'),
        (u'supplies', u'Supplies'),
        (u'attachments', u'Attachments')
    )

    suit_form_includes = (
        ('admin/partners/funding_summary.html', 'middle', 'info'),
        #('admin/partners/work_plan.html', 'bottom', 'results'),
        #('admin/partners/trip_summary.html', 'top', 'trips'),
        #('admin/partners/attachments_note.html', 'top', 'attachments'),
    )

    def created_date(self, obj):
        return obj.created_at.strftime('%d-%m-%Y')

    created_date.admin_order_field = '-created'

    def save_model(self, request, obj, form, change):
        created = False if change else True
        create_snapshot_activity_stream(request.user, obj, created=created)

        super(InterventionAdmin, self).save_model(request, obj, form, change)

    # def get_form(self, request, obj=None, **kwargs):
    #     """
    #     Set up the form with extra data and initial values
    #     """
    #     form = super(PartnershipAdmin, self).get_form(request, obj, **kwargs)
    #
    #     # add the current request and object to the form
    #     form.request = request
    #     form.obj = obj
    #
    #     if obj and obj.sector_children:
    #         form.base_fields['location_sector'].queryset = obj.sector_children
    #
    #     return form
    #
    # def save_formset(self, request, form, formset, change):
    #     """
    #     Overriding this to create TPM visits on location records
    #     """
    #     formset.save()
    #     if change:
    #         for form in formset.forms:
    #             obj = form.instance
    #             if isinstance(obj, GwPCALocation) and obj.tpm_visit:
    #                 visits = TPMVisit.objects.filter(
    #                     pca=obj.pca,
    #                     pca_location=obj,
    #                     completed_date__isnull=True
    #                 )
    #                 if not visits:
    #                     TPMVisit.objects.create(
    #                         pca=obj.pca,
    #                         pca_location=obj,
    #                         assigned_by=request.user
    #                     )


class GovernmentInterventionResultAdminInline(CountryUsersAdminMixin, admin.StackedInline):
    model = GovernmentInterventionResult
    form = GovernmentInterventionAdminForm
    fields = (
        'result',
        ('year', 'planned_amount',),
        'planned_visits',
        'unicef_managers',
        'sectors',
        'sections',
    )
    filter_horizontal = (
        'unicef_managers',
        'sectors',
        'sections',
    )

    def get_extra(self, request, obj=None, **kwargs):
        return 0 if obj else 1

    def formfield_for_foreignkey(self, db_field, request=None, **kwargs):
        if db_field.name == u'result':
            kwargs['queryset'] = Result.objects.filter(
                result_type__name=u'Output', hidden=False)

        return super(GovernmentInterventionResultAdminInline, self).formfield_for_foreignkey(
            db_field, request, **kwargs
        )


class GovernmentInterventionAdmin(ExportMixin, admin.ModelAdmin):
    resource_class = GovernmentExport
    fieldsets = (
        (_('Government Intervention Details'), {
            'fields':
                ('partner',
                 'result_structure',
                 'country_programme',
                 'number'),
        }),
    )
    list_display = (
        u'number',
        u'partner',
        u'result_structure',
        u'country_programme'
    )
    inlines = [GovernmentInterventionResultAdminInline]

    # government funding disabled temporarily. awaiting Vision API updates
    # suit_form_includes = (
    #     ('admin/partners/government_funding.html', 'bottom'),
    # )

    def formfield_for_foreignkey(self, db_field, request=None, **kwargs):
        if db_field.rel.to is PartnerOrganization:
            kwargs['queryset'] = PartnerOrganization.objects.filter(
                partner_type=u'Government', hidden=False)

        return super(GovernmentInterventionAdmin, self).formfield_for_foreignkey(
            db_field, request, **kwargs
        )

    def save_model(self, request, obj, form, change):
        created = False if changed else True
        create_snapshot_activity_stream(request.user, obj, created=created)

        super(GovernmentInterventionAdmin, self).save_model(request, obj, form, change)


class AssessmentAdminInline(admin.TabularInline):
    model = Assessment
    form = AssessmentAdminForm
    formset = ParentInlineAdminFormSet
    extra = 0
    fields = (
        u'type',
        u'completed_date',
        u'current',
        u'report',
    )
    verbose_name = u'Assessments and Audits record'
    verbose_name_plural = u'Assessments and Audits records'


class PartnerStaffMemberInlineAdmin(admin.TabularInline):
    model = PartnerStaffMember
    form = PartnerStaffMemberForm

    def has_delete_permission(self, request, obj=None):
        return False


class PartnerStaffMemberAdmin(admin.ModelAdmin):
    model = PartnerStaffMember
    form = PartnerStaffMemberForm
    list_display = (
        '__unicode__',
        'title',
        'email',
    )

    def save_model(self, request, obj, form, change):
        created = False if changed else True
        create_snapshot_activity_stream(request.user, obj, created=created)

        super(PartnerStaffMemberAdmin, self).save_model(request, obj, form, change)


class HiddenPartnerFilter(admin.SimpleListFilter):

    title = 'Show Hidden'
    parameter_name = 'hidden'

    def lookups(self, request, model_admin):

        return [
            (True, 'Yes'),
            (False, 'No')
        ]

    def queryset(self, request, queryset):

        value = self.value()
        if value == 'True':
            return queryset.filter(hidden=True)
        return queryset.filter(hidden=False)


class BankDetailsInlineAdmin(admin.StackedInline):
    model = BankDetails
    verbose_name_plural = "Bank Details"
    extra = 1


class PartnerAdmin(ExportMixin, admin.ModelAdmin):
    form = PartnersAdminForm
    resource_class = PartnerExport
    search_fields = (
        u'name',
        u'vendor_number',
    )
    list_filter = (
        u'partner_type',
        HiddenPartnerFilter,
    )
    list_display = (
        u'name',
        u'vendor_number',
        u'partner_type',
        u'email',
        u'phone_number',
        u'alternate_id',
        u'alternate_name',
    )
    readonly_fields = (
        u'vision_synced',
        u'vendor_number',
        u'rating',
        u'type_of_assessment',
        u'last_assessment_date',
        u'core_values_assessment_date',
        u'deleted_flag',
        u'blocked'
    )
    fieldsets = (
        (_('Partner Details'), {
            'fields':
                ((u'name', u'vision_synced',),
                 u'short_name',
                 (u'partner_type', u'cso_type',),
                 u'shared_with',
                 u'vendor_number',
                 u'rating',
                 u'type_of_assessment',
                 u'last_assessment_date',
                 # TODO remove field
                 u'address',
                 u'street_address',
                 u'city',
                 u'postal_code',
                 u'country',
                 u'phone_number',
                 u'email',
                 u'core_values_assessment_date',
                 u'core_values_assessment',
                 u'deleted_flag',
                 u'blocked',
                 )
        }),
        (_('Alternate Name'), {
            u'classes': (u'collapse', u'open'),
            'fields':
                ((u'alternate_id', u'alternate_name',),)
        }),
    )
    inlines = [
        AssessmentAdminInline,
        BankDetailsInlineAdmin,
        PartnerStaffMemberInlineAdmin,
        # TODO: create an html table
        # InterventionInlineAdmin,
    ]
    suit_form_includes = (
        ('admin/partners/interventions_inline.html', '', ''),
        # TODO: Nik get this working
        ('admin/partners/assurance_table.html', '', ''),
    )

    actions = (
        'hide_partners',
        'show_partners'
    )

    def hide_partners(self, request, queryset):

        partners = 0
        for partner in queryset:
            partner.hidden = True
            partner.save()
            partners += 1
        self.message_user(request, '{} partners were hidden'.format(partners))

    def show_partners(self, request, queryset):

        partners = 0
        for partner in queryset:
            partner.hidden = False
            partner.save()
            partners += 1
        self.message_user(request, '{} partners were shown'.format(partners))


class AgreementAmendmentLogInlineAdmin(admin.TabularInline):
    verbose_name = u'Revision'
    model = AgreementAmendmentLog
    extra = 0
    fields = (
        'type',
        'status',
        'amended_at',
        'amendment_number',
    )
    readonly_fields = [
        'amendment_number',
    ]

    def get_max_num(self, request, obj=None, **kwargs):
        """
        Overriding here to disable adding amendments to non-active partnerships
        """
        if obj and obj.agreement_type == Agreement.PCA:
            return self.max_num

        return 0


class AgreementAmendmentInlineAdmin(admin.TabularInline):
    verbose_name = u'Amendment'
    model = AgreementAmendment
    extra = 0
    fields = (
        'signed_amendment',
        'signed_date',
        'number',
    )
    readonly_fields = [
        'number',
    ]

    def get_max_num(self, request, obj=None, **kwargs):
        """
        Overriding here to disable adding amendments to non-active partnerships
        """
        if obj and obj.agreement_type == Agreement.PCA:
            return self.max_num

        return 0


class AgreementAdmin(ExportMixin, HiddenPartnerMixin, CountryUsersAdminMixin, admin.ModelAdmin):
    resource_class = AgreementExport
    form = AgreementForm
    list_filter = (
        u'partner',
        u'agreement_type',
    )
    list_display = (
        u'agreement_number',
        u'partner',
        u'agreement_type',
        u'signed_by_unicef_date',
        u'download_url'
    )
    fieldsets = (
        (_('Agreement Details'), {
            'fields':
                (
                    u'partner',
                    u'agreement_type',
                    u'agreement_number',
                    u'status',
                    u'attached_agreement',
                    (u'start', u'end',),
                    u'signed_by_partner_date',
                    u'partner_manager',
                    u'signed_by_unicef_date',
                    u'signed_by',
                    u'authorized_officers',
                )
        }),
    )
    readonly_fields = (
        u'download_url',
        u'agreement_number',
        u'status'
    )
    filter_horizontal = (
        u'authorized_officers',
    )
    inlines = [
        # AgreementAmendmentLogInlineAdmin,
        AgreementAmendmentInlineAdmin,
    ]

    def download_url(self, obj):
        if obj and obj.agreement_type == Agreement.PCA:
            return u'<a class="btn btn-primary default" ' \
                   u'href="{}" target="_blank" >Download</a>'.format(
                       reverse('pca_pdf', args=(obj.id,))
                   )
        return u''

    download_url.allow_tags = True
    download_url.short_description = 'PDF Agreement'

    def save_model(self, request, obj, form, change):
        created = False if changed else True
        create_snapshot_activity_stream(request.user, obj, created=created)

        super(AgreementAdmin, self).save_model(request, obj, form, change)


class FundingCommitmentAdmin(admin.ModelAdmin):
    search_fields = (
        u'fr_number',
        u'grant__name',
    )
    list_filter = (
        u'grant',
    )
    list_display = (
        u'fc_ref',
        u'grant',
        u'fr_number',
        u'fr_item_amount_usd',
        u'agreement_amount',
        u'commitment_amount',
        u'expenditure_amount',
    )
    readonly_fields = list_display + (
        u'wbs',
        u'fc_type',
        u'start',
        u'end',
    )

    def has_add_permission(self, request):
        return False

    def has_delete_permission(self, request, obj=None):
        return False

    def save_model(self, request, obj, form, change):
        created = False if changed else True
        create_snapshot_activity_stream(request.user, obj, created=created)

        super(FundingCommitmentAdmin, self).save_model(request, obj, form, change)


admin.site.register(SupplyItem)
admin.site.register(PCA, PartnershipAdmin)
admin.site.register(Intervention, InterventionAdmin)
admin.site.register(Agreement, AgreementAdmin)
admin.site.register(AgreementAmendmentType)
admin.site.register(PartnerOrganization, PartnerAdmin)
admin.site.register(FileType)
# admin.site.register(Assessment, AssessmentAdmin)
admin.site.register(PartnerStaffMember, PartnerStaffMemberAdmin)
admin.site.register(FundingCommitment, FundingCommitmentAdmin)
admin.site.register(GovernmentIntervention, GovernmentInterventionAdmin)
admin.site.register(GovernmentInterventionResultActivity)
admin.site.register(IndicatorReport)
admin.site.register(BankDetails)
admin.site.register(InterventionPlannedVisits)
# admin.site.register(Intervention)
admin.site.register(InterventionAmendment)
admin.site.register(PartnershipBudget)
admin.site.register(InterventionSectorLocationLink)
admin.site.register(InterventionResultLink)
<|MERGE_RESOLUTION|>--- conflicted
+++ resolved
@@ -54,11 +54,8 @@
     InterventionResultLink,
     InterventionBudget,
     InterventionAttachment,
-<<<<<<< HEAD
     AgreementAmendmentType,
-=======
     GovernmentInterventionResultActivity,
->>>>>>> f9503788
 
 )
 from .filters import (
