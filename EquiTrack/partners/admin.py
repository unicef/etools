--- conflicted
+++ resolved
@@ -447,13 +447,8 @@
         return 0
 
 
-<<<<<<< HEAD
-class AgreementAdmin(ExportMixin, HiddenPartnerMixin, CountryUsersAdminMixin, SnapshotModelAdmin):
-    form = AgreementForm
-=======
 class AgreementAdmin(ExportMixin, HiddenPartnerMixin, CountryUsersAdminMixin, admin.ModelAdmin):
 
->>>>>>> 5c0015d6
     list_filter = (
         u'partner',
         u'agreement_type',
