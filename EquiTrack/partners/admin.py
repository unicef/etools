from __future__ import absolute_import

from django.db import models
from django.contrib import admin
from django.utils.translation import ugettext_lazy as _
from django.forms import SelectMultiple

from import_export.admin import ExportMixin
from generic_links.admin import GenericLinkStackedInline

from EquiTrack.stream_feed.actions import create_snapshot_activity_stream
from EquiTrack.mixins import CountryUsersAdminMixin

from partners.exports import PartnerExport
from partners.models import (
    FileType,
    PartnerOrganization,
    Assessment,
    Agreement,
    PartnerStaffMember,
    FundingCommitment,
    InterventionPlannedVisits,
    Intervention,
    AgreementAmendment,
    InterventionAmendment,
    # TODO intervention sector locations cleanup
    InterventionSectorLocationLink,
    InterventionResultLink,
    InterventionBudget,
    InterventionAttachment,

)
from partners.mixins import HiddenPartnerMixin
from partners.forms import (
    PartnersAdminForm,
    AgreementForm,
    PartnerStaffMemberForm,
<<<<<<< HEAD
    LocationForm,
    # TODO intervention sector locations cleanup
    SectorLocationForm,
)


# TODO intervention sector locations cleanup
class PCALocationInlineAdmin(admin.TabularInline):
    form = LocationForm
    model = GwPCALocation
    verbose_name = 'Location'
    verbose_name_plural = 'Locations'
    fields = (
        'sector',
        'location',
        'tpm_visit',
    )
    extra = 5


# TODO intervention sector locations cleanup
class PCASectorInlineAdmin(admin.TabularInline):
    model = PCASector
    form = AmendmentForm
    formset = ParentInlineAdminFormSet
    verbose_name = 'Programme/Sector/Section'
    verbose_name_plural = 'Programmes/Sectors/Sections'
    extra = 0
    fields = (
        'sector',
        'amendment',
    )

    def formfield_for_foreignkey(self, db_field, request=None, **kwargs):

        if db_field.rel.to is Section:
            kwargs['queryset'] = connection.tenant.sections.all()

        return super(PCASectorInlineAdmin, self).formfield_for_foreignkey(
            db_field, request, **kwargs
        )


class PCAFileInline(admin.TabularInline):
    model = PCAFile
    verbose_name = 'File'
    verbose_name_plural = 'Files'
    extra = 0
    fields = (
        'type',
        'attachment',
        'download_url',
    )
    readonly_fields = (
        'download_url',
    )


=======
    SectorLocationForm
)


>>>>>>> 5906f071
class InterventionAmendmentsAdmin(admin.ModelAdmin):
    verbose_name = u'Amendment'
    model = InterventionAmendment
    readonly_fields = [
        'amendment_number',
    ]
    list_display = (
        'intervention',
        'types',
        'signed_date'
    )
    search_fields = ('intervention', )
    list_filter = (
        'intervention',
        'types'
    )

    def has_delete_permission(self, request, obj=None):
        return False

    def get_max_num(self, request, obj=None, **kwargs):
        """
        Overriding here to disable adding amendments to non-active partnerships
        """
        if obj and obj.status == Intervention.ACTIVE:
            return self.max_num

        return 0


class LinksInlineAdmin(GenericLinkStackedInline):
    extra = 1


class InterventionBudgetAdmin(admin.ModelAdmin):
    model = InterventionBudget
    fields = (
        'intervention',
        'currency',
        'partner_contribution',
        'unicef_cash',
        'in_kind_amount',
        'partner_contribution_local',
        'unicef_cash_local',
        'in_kind_amount_local',
        'total',
    )
    list_display = (
        'intervention',
        'total'
    )
    list_filter = (
        'intervention',
    )
    search_fields = (
        'intervention__number',
    )
    readonly_fields = ('total', )
    extra = 0


class InterventionPlannedVisitsAdmin(admin.ModelAdmin):
    model = InterventionPlannedVisits
    fields = (
        'intervention',
        'year',
        'programmatic',
        'spot_checks',
        'audit'
    )
    search_fields = (
        'intervention__number',
    )
    list_display = (
        'intervention',
        'year',
        'programmatic',
        'spot_checks',
        'audit'
    )


class InterventionAttachmentsInline(admin.TabularInline):
    model = InterventionAttachment
    fields = (
        'type',
        'attachment',
    )
    extra = 0


class InterventionResultsLinkAdmin(admin.ModelAdmin):

    # form = ResultLinkForm
    model = InterventionResultLink
    fields = (
        'intervention',
        'cp_output',
        'ram_indicators'
    )
    list_display = (
        'intervention',
        'cp_output',
    )
    list_filter = (
        'intervention',
        'cp_output',
    )
    search_fields = (
        'intervention__name',
    )
    formfield_overrides = {
        models.ManyToManyField: {'widget': SelectMultiple(attrs={'size': '5', 'style': 'width:100%'})},
    }


# TODO intervention sector locations cleanup
class InterventionSectorLocationAdmin(admin.ModelAdmin):
    form = SectorLocationForm
    model = InterventionSectorLocationLink
    fields = (
        'intervention',
        'sector',
        'locations'
    )
    list_display = (
        'intervention',
        'sector'
    )
    search_fields = (
        'intervention__name',
    )
    list_filter = (
        'sector',
    )


<<<<<<< HEAD
class IndicatorDueDatesAdmin(admin.TabularInline):
    model = IndicatorDueDates
    extra = 1


class PartnershipAdmin(ExportMixin, CountryUsersAdminMixin, HiddenPartnerMixin, VersionAdmin):
    form = PartnershipForm
    resource_class = InterventionExport
    # Add custom exports
    formats = (
        base_formats.CSV,
        # DonorsFormat,
        # KMLFormat,
    )
    date_hierarchy = 'start_date'
    list_display = (
        'number',
        'partnership_type',
        'status',
        'created_date',
        'signed_by_unicef_date',
        'start_date',
        'end_date',
        'partner',
        'sector_names',
        'title',
        'total_unicef_cash',
        'total_budget',
    )
    list_filter = (
        'partnership_type',
        PCASectorFilter,
        'status',
        'current',
        'partner',
        PCADonorFilter,
        PCAGatewayTypeFilter,
        PCAGrantFilter,
    )
    search_fields = (
        'number',
        'title',
    )
    readonly_fields = (
        'number',
        'total_budget',
        'days_from_submission_to_signed',
        'days_from_review_to_signed',
        'duration',
        'work_plan_template',
    )
    filter_horizontal = (
        'unicef_managers',
    )
    fieldsets = (
        (_('Intervention Details'), {
            'fields':
                ('partner',
                 'agreement',
                 'partnership_type',
                 'number',
                 ('title', 'project_type',),
                 'status',
                 'initiation_date',)
        }),
        (_('Dates and Signatures'), {
            'fields':
                (('submission_date',),
                 'review_date',
                 ('partner_manager', 'signed_by_partner_date',),
                 ('unicef_manager', 'signed_by_unicef_date',),
                 ('partner_focal_point', 'planned_visits',),
                 'unicef_managers',
                 ('days_from_submission_to_signed', 'days_from_review_to_signed',),
                 ('start_date', 'end_date', 'duration',),
                 'fr_number',),
        }),
        (_('Add sites by P Code'), {
            'fields': ('location_sector', 'p_codes',),
        }),
        (_('Import work plan'), {
            'fields': ('work_plan', 'work_plan_template'),
        }),
    )
    remove_fields_if_read_only = (
        'location_sector',
        'p_codes',
        'work_plan',
    )

    inlines = (
        PCASectorInlineAdmin,
        PartnershipBudgetInlineAdmin,
        PCAGrantInlineAdmin,
        IndicatorsInlineAdmin,
        PCALocationInlineAdmin,
        PCAFileInline,
        LinksInlineAdmin,
        # ResultsInlineAdmin,
        IndicatorDueDatesAdmin,
    )

    def work_plan_template(self, obj):
        return u'<a class="btn btn-primary default" ' \
               u'href="{}" >Download Template</a>'.format(
                   static(
                       'partner/templates/workplan_template.xlsx')
               )
    work_plan_template.allow_tags = True
    work_plan_template.short_description = 'Template'

    def created_date(self, obj):
        return obj.created_at.strftime('%d-%m-%Y')
    created_date.admin_order_field = '-created_at'

    def get_form(self, request, obj=None, **kwargs):
        """
        Set up the form with extra data and initial values
        """
        form = super(PartnershipAdmin, self).get_form(request, obj, **kwargs)

        # add the current request and object to the form
        form.request = request
        form.obj = obj

        if obj and obj.sector_children:
            form.base_fields['location_sector'].queryset = obj.sector_children

        return form

    def save_model(self, request, obj, form, change):
        created = False if change else True
        create_snapshot_activity_stream(request.user, obj, created=created)

        super(PartnershipAdmin, self).save_model(request, obj, form, change)

    def has_module_permission(self, request):
        return request.user.is_superuser


class InterventionAdmin(CountryUsersAdminMixin, HiddenPartnerMixin, VersionAdmin):
    model = Intervention
=======
class InterventionAdmin(CountryUsersAdminMixin, HiddenPartnerMixin, admin.ModelAdmin):
>>>>>>> 5906f071

    date_hierarchy = 'start'
    list_display = (
        'number',
        'document_type',
        'status',
        'created',
        'signed_by_unicef_date',
        'start',
        'end',
        'section_names',
        'title',
        'total_unicef_cash',
        'total_budget',
    )
    list_filter = (
        'number',
        'agreement__partner',
        'document_type',
        'status',
    )
    search_fields = (
        'number',
        'title',
    )
    readonly_fields = (
        'total_budget',
    )
    filter_horizontal = (
        'sections',
        'unicef_focal_points',
        'partner_focal_points'
    )
    fieldsets = (
        (_('Intervention Details'), {
            'fields':
                (
                    'agreement',
                    'document_type',
                    'number',
                    'title',
                    'status',
                    'country_programme',
                    'submission_date',
                    'sections',
                    'metadata',
                )
        }),
        (_('Dates and Signatures'), {
            'fields':
                (('submission_date_prc',),
                 'review_date_prc',
                 'prc_review_document',
                 'signed_pd_document',
                 ('partner_authorized_officer_signatory', 'signed_by_partner_date',),
                 ('unicef_signatory', 'signed_by_unicef_date',),
                 'partner_focal_points',
                 'unicef_focal_points',
                 # ('days_from_submission_to_signed', 'days_from_review_to_signed',),
                 ('start', 'end'),
                 'population_focus'),
        }),
    )

    inlines = (
        # InterventionAmendmentsInlineAdmin,
        # BudgetInlineAdmin,
        # PlannedVisitsInline,
        # ResultsLinkInline,
        # SectorLocationInline,
        InterventionAttachmentsInline,
    )

    def created_date(self, obj):
        return obj.created_at.strftime('%d-%m-%Y')

    created_date.admin_order_field = '-created'

    def section_names(self, obj):
        return ' '.join([section.name for section in obj.sections.all()])

    section_names.short_description = "Sections"

    def save_model(self, request, obj, form, change):
        created = False if change else True
        create_snapshot_activity_stream(request.user, obj, created=created)

        super(InterventionAdmin, self).save_model(request, obj, form, change)

    def has_module_permission(self, request):
        return request.user.is_superuser


class AssessmentAdmin(admin.ModelAdmin):
    model = Assessment
    fields = (
         u'partner',
         u'type',
         u'completed_date',
         u'current',
         u'report',
    )
    list_filter = (
        u'partner',
        u'type'
    )
    verbose_name = u'Assessment'
    verbose_name_plural = u'Assessments'


class PartnerStaffMemberAdmin(admin.ModelAdmin):
    model = PartnerStaffMember
    form = PartnerStaffMemberForm

    # display_staff_member_name() is used only in list_display. It could be replaced by this simple lambda --
    #     lambda instance: unicode(instance)
    # However, creating a function allows me to put a title on the column in the admin by populating the function's
    # 'short_description' attribute.
    # https://docs.djangoproject.com/en/1.11/ref/contrib/admin/#django.contrib.admin.ModelAdmin.list_display
    def display_staff_member_name(instance):
        return unicode(instance)
    display_staff_member_name.short_description = 'Partner Staff Member'

    list_display = (
        display_staff_member_name,
        'title',
        'email',
    )
    search_fields = (
        u'first_name',
        u'last_name',
        u'email'
    )

    def save_model(self, request, obj, form, change):
        created = False if change else True
        create_snapshot_activity_stream(request.user, obj, created=created)

        super(PartnerStaffMemberAdmin, self).save_model(request, obj, form, change)

    def has_module_permission(self, request):
        return request.user.is_superuser


class HiddenPartnerFilter(admin.SimpleListFilter):

    title = 'Show Hidden'
    parameter_name = 'hidden'

    def lookups(self, request, model_admin):

        return [
            (True, 'Yes'),
            (False, 'No')
        ]

    def queryset(self, request, queryset):

        value = self.value()
        if value == 'True':
            return queryset.filter(hidden=True)
        return queryset.filter(hidden=False)


class PartnerAdmin(ExportMixin, admin.ModelAdmin):
    form = PartnersAdminForm
    resource_class = PartnerExport
    search_fields = (
        u'name',
        u'vendor_number',
    )
    list_filter = (
        u'partner_type',
        HiddenPartnerFilter,
    )
    list_display = (
        u'name',
        u'vendor_number',
        u'partner_type',
        u'email',
        u'phone_number',
        u'alternate_id',
        u'alternate_name',
    )
    readonly_fields = (
        u'vision_synced',
        u'vendor_number',
        u'rating',
        u'type_of_assessment',
        u'last_assessment_date',
        u'core_values_assessment_date',
        u'deleted_flag',
        u'blocked'
    )
    fieldsets = (
        (_('Partner Details'), {
            'fields':
                ((u'name', u'vision_synced',),
                 (u'short_name', u'alternate_name',),
                 (u'partner_type', u'cso_type',),
                 u'shared_with',
                 u'vendor_number',
                 u'rating',
                 u'type_of_assessment',
                 u'last_assessment_date',
                 u'address',
                 u'city',
                 u'postal_code',
                 u'country',
                 u'phone_number',
                 u'email',
                 u'core_values_assessment_date',
                 u'core_values_assessment',
                 u'hidden',
                 u'deleted_flag',
                 u'blocked',
                 )
        }),
    )
    actions = (
        'hide_partners',
        'show_partners'
    )

    def hide_partners(self, request, queryset):

        partners = 0
        for partner in queryset:
            partner.hidden = True
            partner.save()
            partners += 1
        self.message_user(request, '{} partners were hidden'.format(partners))

    def show_partners(self, request, queryset):

        partners = 0
        for partner in queryset:
            partner.hidden = False
            partner.save()
            partners += 1
        self.message_user(request, '{} partners were shown'.format(partners))

    def has_module_permission(self, request):
        return request.user.is_superuser


class AgreementAmendmentAdmin(admin.ModelAdmin):
    verbose_name = u'Amendment'
    model = AgreementAmendment
    fields = (
        'signed_amendment',
        'signed_date',
        'number',
        'types',
    )
    list_display = (
        u'agreement',
        u'number',
        u'signed_amendment',
        u'signed_date',
    )
    list_filter = (
        u'agreement',
        u'agreement__partner'
    )
    readonly_fields = [
        'number',
    ]

    def get_max_num(self, request, obj=None, **kwargs):
        """
        Overriding here to disable adding amendments to non-active partnerships
        """
        if obj and obj.agreement_type == Agreement.PCA:
            return self.max_num

        return 0


class AgreementAdmin(ExportMixin, HiddenPartnerMixin, CountryUsersAdminMixin, admin.ModelAdmin):
    form = AgreementForm
    list_filter = (
        u'partner',
        u'agreement_type',
    )
    list_display = (
        u'agreement_number',
        u'partner',
        u'agreement_type',
        u'status',
        u'signed_by_unicef_date',
    )
    fieldsets = (
        (_('Agreement Details'), {
            'fields':
                (
                    u'partner',
                    u'agreement_type',
                    u'agreement_number',
                    u'country_programme',
                    u'status',
                    u'attached_agreement',
                    (u'start', u'end',),
                    u'signed_by_partner_date',
                    u'partner_manager',
                    u'signed_by_unicef_date',
                    u'signed_by',
                    u'authorized_officers',
                )
        }),
    )
    filter_horizontal = (
        u'authorized_officers',
    )

    def save_model(self, request, obj, form, change):
        created = False if change else True
        create_snapshot_activity_stream(request.user, obj, created=created)

        super(AgreementAdmin, self).save_model(request, obj, form, change)

    def has_module_permission(self, request):
        return request.user.is_superuser


class FundingCommitmentAdmin(admin.ModelAdmin):
    search_fields = (
        u'fr_number',
        u'grant__name',
    )
    list_filter = (
        u'grant',
    )
    list_display = (
        u'fc_ref',
        u'grant',
        u'fr_number',
        u'fr_item_amount_usd',
        u'agreement_amount',
        u'commitment_amount',
        u'expenditure_amount',
    )
    readonly_fields = list_display + (
        u'wbs',
        u'fc_type',
        u'start',
        u'end',
    )

    def has_add_permission(self, request):
        return False

    def has_delete_permission(self, request, obj=None):
        return False

    def save_model(self, request, obj, form, change):
        created = False if change else True
        create_snapshot_activity_stream(request.user, obj, created=created)

        super(FundingCommitmentAdmin, self).save_model(request, obj, form, change)

    def has_module_permission(self, request):
        return request.user.is_superuser


class FileTypeAdmin(admin.ModelAdmin):

    def has_module_permission(self, request):
        return request.user.is_superuser


admin.site.register(PartnerOrganization, PartnerAdmin)
admin.site.register(Assessment, AssessmentAdmin)
admin.site.register(PartnerStaffMember, PartnerStaffMemberAdmin)


admin.site.register(Agreement, AgreementAdmin)
admin.site.register(AgreementAmendment, AgreementAmendmentAdmin)


admin.site.register(Intervention, InterventionAdmin)
admin.site.register(InterventionAmendment, InterventionAmendmentsAdmin)
admin.site.register(InterventionResultLink, InterventionResultsLinkAdmin)
admin.site.register(InterventionBudget, InterventionBudgetAdmin)
admin.site.register(InterventionPlannedVisits, InterventionPlannedVisitsAdmin)
# TODO intervention sector locations cleanup
admin.site.register(InterventionSectorLocationLink, InterventionSectorLocationAdmin)


admin.site.register(FileType, FileTypeAdmin)
admin.site.register(FundingCommitment, FundingCommitmentAdmin)<|MERGE_RESOLUTION|>--- conflicted
+++ resolved
@@ -35,71 +35,11 @@
     PartnersAdminForm,
     AgreementForm,
     PartnerStaffMemberForm,
-<<<<<<< HEAD
-    LocationForm,
     # TODO intervention sector locations cleanup
     SectorLocationForm,
 )
 
 
-# TODO intervention sector locations cleanup
-class PCALocationInlineAdmin(admin.TabularInline):
-    form = LocationForm
-    model = GwPCALocation
-    verbose_name = 'Location'
-    verbose_name_plural = 'Locations'
-    fields = (
-        'sector',
-        'location',
-        'tpm_visit',
-    )
-    extra = 5
-
-
-# TODO intervention sector locations cleanup
-class PCASectorInlineAdmin(admin.TabularInline):
-    model = PCASector
-    form = AmendmentForm
-    formset = ParentInlineAdminFormSet
-    verbose_name = 'Programme/Sector/Section'
-    verbose_name_plural = 'Programmes/Sectors/Sections'
-    extra = 0
-    fields = (
-        'sector',
-        'amendment',
-    )
-
-    def formfield_for_foreignkey(self, db_field, request=None, **kwargs):
-
-        if db_field.rel.to is Section:
-            kwargs['queryset'] = connection.tenant.sections.all()
-
-        return super(PCASectorInlineAdmin, self).formfield_for_foreignkey(
-            db_field, request, **kwargs
-        )
-
-
-class PCAFileInline(admin.TabularInline):
-    model = PCAFile
-    verbose_name = 'File'
-    verbose_name_plural = 'Files'
-    extra = 0
-    fields = (
-        'type',
-        'attachment',
-        'download_url',
-    )
-    readonly_fields = (
-        'download_url',
-    )
-
-
-=======
-    SectorLocationForm
-)
-
-
->>>>>>> 5906f071
 class InterventionAmendmentsAdmin(admin.ModelAdmin):
     verbose_name = u'Amendment'
     model = InterventionAmendment
@@ -237,152 +177,8 @@
     )
 
 
-<<<<<<< HEAD
-class IndicatorDueDatesAdmin(admin.TabularInline):
-    model = IndicatorDueDates
-    extra = 1
-
-
-class PartnershipAdmin(ExportMixin, CountryUsersAdminMixin, HiddenPartnerMixin, VersionAdmin):
-    form = PartnershipForm
-    resource_class = InterventionExport
-    # Add custom exports
-    formats = (
-        base_formats.CSV,
-        # DonorsFormat,
-        # KMLFormat,
-    )
-    date_hierarchy = 'start_date'
-    list_display = (
-        'number',
-        'partnership_type',
-        'status',
-        'created_date',
-        'signed_by_unicef_date',
-        'start_date',
-        'end_date',
-        'partner',
-        'sector_names',
-        'title',
-        'total_unicef_cash',
-        'total_budget',
-    )
-    list_filter = (
-        'partnership_type',
-        PCASectorFilter,
-        'status',
-        'current',
-        'partner',
-        PCADonorFilter,
-        PCAGatewayTypeFilter,
-        PCAGrantFilter,
-    )
-    search_fields = (
-        'number',
-        'title',
-    )
-    readonly_fields = (
-        'number',
-        'total_budget',
-        'days_from_submission_to_signed',
-        'days_from_review_to_signed',
-        'duration',
-        'work_plan_template',
-    )
-    filter_horizontal = (
-        'unicef_managers',
-    )
-    fieldsets = (
-        (_('Intervention Details'), {
-            'fields':
-                ('partner',
-                 'agreement',
-                 'partnership_type',
-                 'number',
-                 ('title', 'project_type',),
-                 'status',
-                 'initiation_date',)
-        }),
-        (_('Dates and Signatures'), {
-            'fields':
-                (('submission_date',),
-                 'review_date',
-                 ('partner_manager', 'signed_by_partner_date',),
-                 ('unicef_manager', 'signed_by_unicef_date',),
-                 ('partner_focal_point', 'planned_visits',),
-                 'unicef_managers',
-                 ('days_from_submission_to_signed', 'days_from_review_to_signed',),
-                 ('start_date', 'end_date', 'duration',),
-                 'fr_number',),
-        }),
-        (_('Add sites by P Code'), {
-            'fields': ('location_sector', 'p_codes',),
-        }),
-        (_('Import work plan'), {
-            'fields': ('work_plan', 'work_plan_template'),
-        }),
-    )
-    remove_fields_if_read_only = (
-        'location_sector',
-        'p_codes',
-        'work_plan',
-    )
-
-    inlines = (
-        PCASectorInlineAdmin,
-        PartnershipBudgetInlineAdmin,
-        PCAGrantInlineAdmin,
-        IndicatorsInlineAdmin,
-        PCALocationInlineAdmin,
-        PCAFileInline,
-        LinksInlineAdmin,
-        # ResultsInlineAdmin,
-        IndicatorDueDatesAdmin,
-    )
-
-    def work_plan_template(self, obj):
-        return u'<a class="btn btn-primary default" ' \
-               u'href="{}" >Download Template</a>'.format(
-                   static(
-                       'partner/templates/workplan_template.xlsx')
-               )
-    work_plan_template.allow_tags = True
-    work_plan_template.short_description = 'Template'
-
-    def created_date(self, obj):
-        return obj.created_at.strftime('%d-%m-%Y')
-    created_date.admin_order_field = '-created_at'
-
-    def get_form(self, request, obj=None, **kwargs):
-        """
-        Set up the form with extra data and initial values
-        """
-        form = super(PartnershipAdmin, self).get_form(request, obj, **kwargs)
-
-        # add the current request and object to the form
-        form.request = request
-        form.obj = obj
-
-        if obj and obj.sector_children:
-            form.base_fields['location_sector'].queryset = obj.sector_children
-
-        return form
-
-    def save_model(self, request, obj, form, change):
-        created = False if change else True
-        create_snapshot_activity_stream(request.user, obj, created=created)
-
-        super(PartnershipAdmin, self).save_model(request, obj, form, change)
-
-    def has_module_permission(self, request):
-        return request.user.is_superuser
-
-
-class InterventionAdmin(CountryUsersAdminMixin, HiddenPartnerMixin, VersionAdmin):
+class InterventionAdmin(CountryUsersAdminMixin, HiddenPartnerMixin, admin.ModelAdmin):
     model = Intervention
-=======
-class InterventionAdmin(CountryUsersAdminMixin, HiddenPartnerMixin, admin.ModelAdmin):
->>>>>>> 5906f071
 
     date_hierarchy = 'start'
     list_display = (
