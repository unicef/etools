from __future__ import absolute_import

__author__ = 'jcranwellward'

import datetime

from django.contrib import admin
from django.utils.translation import ugettext_lazy as _

import autocomplete_light
from reversion import VersionAdmin
from import_export.admin import ImportExportMixin, ExportMixin, base_formats
from generic_links.admin import GenericLinkStackedInline

from .forms import PCAForm
from EquiTrack.forms import AutoSizeTextForm
from .forms import PCAForm, ResultChainAdminForm, ResultInlineAdminFormSet
from tpm.models import TPMVisit
from EquiTrack.utils import get_changeform_link
from locations.models import Location
from funds.models import Grant
from reports.models import (
    WBS,
    Goal,
    Activity,
    Indicator,
    Rrp5Output,
    IntermediateResult
)
from partners.exports import (
    # KMLFormat,
    DonorsFormat,
    PCAResource,
    PartnerResource,
)
from partners.models import (
    PCA,
    FACE,
    PCAFile,
    FileType,
    PCAGrant,
    PCASector,
    GwPCALocation,
    PCASectorOutput,
    PCASectorGoal,
    PCASectorActivity,
    IndicatorProgress,
    PCASectorImmediateResult,
    PartnerOrganization,
    Assessment,
    Agreement,
    SpotCheck,
    Recommendation,
    ResultChain
)

from partners.filters import (
    PCASectorFilter,
    PCADonorFilter,
    PCAGrantFilter,
    PCAGovernorateFilter,
    PCARegionFilter,
    PCALocalityFilter,
    PCAGatewayTypeFilter,
    PCAIndicatorFilter,
    PCAOutputFilter
)
from partners.mixins import ReadOnlyMixin, SectorMixin


class PcaIRInlineAdmin(ReadOnlyMixin, SectorMixin, admin.StackedInline):
    model = PCASectorImmediateResult
    filter_horizontal = ('wbs_activities',)
    extra = 0

    def formfield_for_foreignkey(self, db_field, request=None, **kwargs):
        """
        Only show IRs for the chosen Sector and valid time range
        """
        if db_field.rel.to is IntermediateResult:
            kwargs['queryset'] = self.get_sector(request).intermediateresult_set.filter(
                from_date__lte=datetime.datetime.today(),
                to_date__gte=datetime.datetime.today(),
            )
        return super(PcaIRInlineAdmin, self).formfield_for_foreignkey(
            db_field, request, **kwargs
        )

    def formfield_for_manytomany(self, db_field, request=None, **kwargs):
        """
        Only show WBSs for the chosen Sector
        """
        if db_field.rel.to is WBS:
            kwargs['queryset'] = WBS.objects.filter(
                Intermediate_result__sector=self.get_sector(request)
            )
        return super(PcaIRInlineAdmin, self).formfield_for_manytomany(
            db_field, request, **kwargs
        )


class PcaLocationInlineAdmin(ReadOnlyMixin, admin.TabularInline):
    model = GwPCALocation
    verbose_name = 'Location'
    verbose_name_plural = 'Locations'
    suit_classes = u'suit-tab suit-tab-locations'
    fields = (
        'sector',
        'governorate',
        'region',
        'locality',
        'location',
        'tpm_visit',
    )
    extra = 5


class PcaIndicatorInlineAdmin(ReadOnlyMixin, SectorMixin, admin.StackedInline):

    model = IndicatorProgress
    verbose_name = 'Indicator'
    verbose_name_plural = 'Indicators'
    fields = (
        'indicator',
        'programmed',
        'current',
        'shortfall',
        'unit',

    )
    readonly_fields = (
        'shortfall',
        'unit',
    )
    extra = 0

    def formfield_for_foreignkey(self, db_field, request=None, **kwargs):
        """
        Only show Indicators for the chosen Sector and optional Result Structure
        """
        if db_field.rel.to is Indicator:
            indicators = Indicator.objects.filter(
                sector=self.get_sector(request),
            )
            if self.get_pca(request).result_structure:
                indicators = indicators.filter(
                    result_structure=self.get_pca(request).result_structure
                )
            kwargs['queryset'] = indicators
        return super(PcaIndicatorInlineAdmin, self).formfield_for_foreignkey(
            db_field, request, **kwargs
        )


class PcaGoalInlineAdmin(ReadOnlyMixin, SectorMixin, admin.TabularInline):
    verbose_name = 'CCC'
    verbose_name_plural = 'CCCs'
    model = PCASectorGoal
    extra = 0

    def formfield_for_foreignkey(self, db_field, request=None, **kwargs):
        """
        Only show CCCs for the chosen Sector
        """
        if db_field.rel.to is Goal:
            kwargs['queryset'] = Goal.objects.filter(
                sector=self.get_sector(request),
            )
        return super(PcaGoalInlineAdmin, self).formfield_for_foreignkey(
            db_field, request, **kwargs
        )


class PcaOutputInlineAdmin(ReadOnlyMixin, SectorMixin, admin.TabularInline):
    verbose_name = 'Output'
    model = PCASectorOutput
    extra = 0

    def formfield_for_foreignkey(self, db_field, request=None, **kwargs):
        """
        Only show Outputs for the chosen Sector and Result Structure
        """
        if db_field.rel.to is Rrp5Output:
            kwargs['queryset'] = Rrp5Output.objects.filter(
                sector=self.get_sector(request),
                result_structure=self.get_pca(request).result_structure,
            )
        return super(PcaOutputInlineAdmin, self).formfield_for_foreignkey(
            db_field, request, **kwargs
        )


class PcaActivityInlineAdmin(ReadOnlyMixin, SectorMixin, admin.TabularInline):
    model = PCASectorActivity
    extra = 0

    def formfield_for_foreignkey(self, db_field, request=None, **kwargs):
        """
        Only show Activities for the chosen Sector
        """
        if db_field.rel.to is Activity:
            kwargs['queryset'] = Activity.objects.filter(
                sector=self.get_sector(request),
            )
        return super(PcaActivityInlineAdmin, self).formfield_for_foreignkey(
            db_field, request, **kwargs
        )


class PcaSectorInlineAdmin(ReadOnlyMixin, admin.TabularInline):
    model = PCASector
    verbose_name = 'Sector'
    verbose_name_plural = 'Sectors'
    suit_classes = u'suit-tab suit-tab-info'
    extra = 0
    fields = (
        'sector',
        'changeform_link',
    )
    readonly_fields = (
        'changeform_link',
    )


class PCAFileInline(ReadOnlyMixin, admin.TabularInline):
    model = PCAFile
    verbose_name = 'File'
    verbose_name_plural = 'Files'
    suit_classes = u'suit-tab suit-tab-info'
    extra = 0
    fields = (
        'type',
        'file',
        'download_url',
    )
    readonly_fields = (
        'download_url',
    )


class PcaGrantInlineAdmin(ReadOnlyMixin, admin.TabularInline):
    form = autocomplete_light.modelform_factory(
        Grant
    )
    model = PCAGrant
    verbose_name = 'Grant'
    verbose_name_plural = 'Grants'
    suit_classes = u'suit-tab suit-tab-info'
    extra = 0


class PcaSectorAdmin(ReadOnlyMixin, SectorMixin, VersionAdmin):
    form = autocomplete_light.modelform_factory(
        PCASector
    )
    fields = (
        'pca',
        'sector',
    )
    readonly_fields = (
        'pca',
        'sector',
    )
    inlines = (
        PcaOutputInlineAdmin,
        PcaGoalInlineAdmin,
        PcaIRInlineAdmin,
        PcaIndicatorInlineAdmin,
        PcaActivityInlineAdmin,
    )


class LinksInlineAdmin(ReadOnlyMixin, GenericLinkStackedInline):
    suit_classes = u'suit-tab suit-tab-info'
    extra = 1


class SpotChecksAdminInline(ReadOnlyMixin, admin.StackedInline):
    suit_classes = u'suit-tab suit-tab-checks'
    model = SpotCheck


class ResultsInlineAdmin(ReadOnlyMixin, admin.TabularInline):
    suit_classes = u'suit-tab suit-tab-results'
    model = ResultChain
    form = ResultChainAdminForm
    formset = ResultInlineAdminFormSet
    max_num = 0


class PartnershipAdmin(ReadOnlyMixin, ExportMixin, VersionAdmin):
    form = PCAForm
    resource_class = PCAResource
    # Add custom exports
    formats = (
        base_formats.CSV,
        DonorsFormat,
        # KMLFormat,
    )
    date_hierarchy = 'start_date'
    list_display = (
        'number',
        'status',
        'created_date',
        'start_date',
        'end_date',
        'amendment_number',
        'amended_at',
        'partner',
        'result_structure',
        'sector_names',
        'title',
        'unicef_cash_budget',
        'total_cash',
    )
    list_filter = (
        'partnership_type',
        'result_structure',
        PCASectorFilter,
        'status',
        'amendment',
        'current',
        'start_date',
        'end_date',
        'signed_by_unicef_date',
        'partner',
        PCADonorFilter,
        PCAGrantFilter,
        PCAGovernorateFilter,
        PCARegionFilter,
        PCALocalityFilter,
        PCAGatewayTypeFilter,
        PCAIndicatorFilter,
        PCAOutputFilter
    )
    search_fields = (
        'number',
        'title',
        'unicef_cash_budget',
        'total_cash',
    )
    readonly_fields = (
        'total_unicef_contribution',
        'total_cash',
        'amendment',
        'amendment_number',
        'view_original',
    )
    filter_horizontal = (
        'unicef_managers',
    )
    fieldsets = (
        (_('Info'), {
            u'classes': (u'suit-tab suit-tab-info',),
            'fields':
                ('partner',
                 'agreement',
                 'partnership_type',
                 'result_structure',
                 ('number', 'amendment', 'amendment_number', 'view_original',),
                 'title',
                 'status',
                 'initiation_date')
        }),
        (_('Dates'), {
            u'classes': (u'suit-tab suit-tab-info',),
            'fields':
                (('start_date', 'end_date',),
                 ('signed_by_unicef_date', 'signed_by_partner_date',),
                 ('unicef_mng_first_name', 'unicef_mng_last_name', 'unicef_mng_email',),
                 ('unicef_managers',),
                 ('partner_mng_first_name', 'partner_mng_last_name', 'partner_mng_email',),
                ),

        }),
        (_('Budget'), {
            u'classes': (u'suit-tab suit-tab-info',),
            'fields':
                ('partner_contribution_budget',
                 ('unicef_cash_budget', 'in_kind_amount_budget', 'total_unicef_contribution',),
                 'total_cash',
                ),
        }),
        (_('Add sites by P Code'), {
            u'classes': (u'suit-tab suit-tab-locations',),
            'fields': ('location_sector', 'p_codes',),
        }),
        (_('Import log frame'), {
            u'classes': (u'suit-tab suit-tab-results',),
            'fields': ('log_frame_sector', 'log_frame',),
        }),
    )
    remove_fields_if_read_only = (
        'location_sector',
        'p_codes',
        'log_frame_sector',
        'log_frame',
    )

    actions = ['create_amendment']

    inlines = (
        PcaGrantInlineAdmin,
        PcaSectorInlineAdmin,
        PcaLocationInlineAdmin,
        PCAFileInline,
        LinksInlineAdmin,
        SpotChecksAdminInline,
        #ResultsInlineAdmin,
    )

    suit_form_tabs = (
        (u'info', u'Info'),
        (u'results', u'Results'),
        (u'locations', u'Locations'),
        (u'trips', u'Trips'),
        (u'checks', u'Spot Checks'),
    )

<<<<<<< HEAD
    # suit_form_includes = (
    #     ('admin/partners/log_frame.html', 'top', 'results'),
    # )
=======
    suit_form_includes = (
        ('admin/partners/log_frame.html', 'middle', 'results'),
    )
>>>>>>> 596a0464

    def created_date(self, obj):
        return obj.created_at.strftime('%d-%m-%Y')
    created_date.admin_order_field = '-created_at'

    def create_amendment(self, request, queryset):
        for pca in queryset:
            pca.make_amendment(request.user)
        self.message_user(request, "{} PCA amended.".format(queryset.count()))

    def view_original(self, obj):
        if obj.amendment:
            return get_changeform_link(obj.original, link_name='View Original')
        return ''
    view_original.allow_tags = True
    view_original.short_description = 'View Original PCA'

    def get_form(self, request, obj=None, **kwargs):
        """
        Set up the form with extra data and initial values
        """
        form = super(PartnershipAdmin, self).get_form(request, obj, **kwargs)

        # add the current request and object to the form
        form.request = request
        form.obj = obj

        if obj.sector_children:
            form.base_fields['location_sector'].queryset = obj.sector_children
            form.base_fields['log_frame_sector'].queryset = obj.sector_children

        return form

    def save_formset(self, request, form, formset, change):
        """
        Overriding this to create TPM visits on location records
        """
        formset.save()
        if change:
            for form in formset.forms:
                obj = form.instance
                if isinstance(obj, GwPCALocation) and obj.tpm_visit:
                    visits = TPMVisit.objects.filter(
                        pca=obj.pca,
                        pca_location=obj,
                        completed_date__isnull=True
                    )
                    if not visits:
                        TPMVisit.objects.create(
                            pca=obj.pca,
                            pca_location=obj,
                            assigned_by=request.user
                        )


class AssessmentAdminInline(admin.StackedInline):
    model = Assessment
    extra = 1
    fields = (
        u'type',
        u'planned_date',
        u'completed_date',
        u'rating',
        u'notes',
        u'report',
        u'download_url',
    )
    readonly_fields = (
        u'download_url',
    )


class PartnerAdmin(ImportExportMixin, admin.ModelAdmin):
    form = AutoSizeTextForm
    resource_class = PartnerResource
    list_display = (
        u'name',
        u'type',
        u'description',
        u'email',
        u'contact_person',
        u'phone_number',
        u'alternate_id',
        u'alternate_name',
    )


class FACEAdmin(admin.ModelAdmin):
    list_display = (
        u'ref',
        u'pca',
        u'submited_on',
        u'amount',
        u'status',
        u'date_paid'
    )


class RecommendationsInlineAdmin(admin.TabularInline):
    model = Recommendation
    extra = 0


class AssessmentAdmin(VersionAdmin, admin.ModelAdmin):
    inlines = [RecommendationsInlineAdmin]
    readonly_fields = (
        u'download_url',
        u'requested_date',
        u'requesting_officer',
        u'approving_officer',

    )

    def save_model(self, request, obj, form, change):

        if not change:
            obj.requesting_officer = request.user

        super(AssessmentAdmin, self).save_model(
            request, obj, form, change
        )


<<<<<<< HEAD
class AgreementAdmin(admin.ModelAdmin):
    fields = (
        u'partner',
        u'agreement_type',
        u'attached_agreement',
        u'signed_by_unicef_date',
        u'signed_by',
        u'signed_by_partner_date',
        u'partner_first_name',
        u'partner_last_name',
        u'partner_email',
    )


admin.site.register(Agreement, AgreementAdmin)
admin.site.register(PCA, PcaAdmin)
=======
admin.site.register(PCA, PartnershipAdmin)
>>>>>>> 596a0464
admin.site.register(PCASector, PcaSectorAdmin)
admin.site.register(PartnerOrganization, PartnerAdmin)
admin.site.register(FileType)
admin.site.register(FACE, FACEAdmin)
admin.site.register(Assessment, AssessmentAdmin)
<|MERGE_RESOLUTION|>--- conflicted
+++ resolved
@@ -1,10 +1,9 @@
-from __future__ import absolute_import
-
 __author__ = 'jcranwellward'
 
 import datetime
 
 from django.contrib import admin
+from django.contrib import messages
 from django.utils.translation import ugettext_lazy as _
 
 import autocomplete_light
@@ -417,15 +416,9 @@
         (u'checks', u'Spot Checks'),
     )
 
-<<<<<<< HEAD
-    # suit_form_includes = (
-    #     ('admin/partners/log_frame.html', 'top', 'results'),
-    # )
-=======
     suit_form_includes = (
         ('admin/partners/log_frame.html', 'middle', 'results'),
     )
->>>>>>> 596a0464
 
     def created_date(self, obj):
         return obj.created_at.strftime('%d-%m-%Y')
@@ -549,7 +542,6 @@
         )
 
 
-<<<<<<< HEAD
 class AgreementAdmin(admin.ModelAdmin):
     fields = (
         u'partner',
@@ -564,13 +556,10 @@
     )
 
 
+admin.site.register(PCA, PartnershipAdmin)
 admin.site.register(Agreement, AgreementAdmin)
-admin.site.register(PCA, PcaAdmin)
-=======
-admin.site.register(PCA, PartnershipAdmin)
->>>>>>> 596a0464
 admin.site.register(PCASector, PcaSectorAdmin)
 admin.site.register(PartnerOrganization, PartnerAdmin)
 admin.site.register(FileType)
 admin.site.register(FACE, FACEAdmin)
-admin.site.register(Assessment, AssessmentAdmin)
+admin.site.register(Assessment, AssessmentAdmin)