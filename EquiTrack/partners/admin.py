from __future__ import absolute_import

__author__ = 'jcranwellward'

from django.contrib import admin
from django.utils.translation import ugettext_lazy as _

import autocomplete_light
from reversion import VersionAdmin
from import_export.admin import ImportExportMixin, ExportMixin, base_formats
from generic_links.admin import GenericLinkStackedInline

from EquiTrack.mixins import CountryUsersAdminMixin
from EquiTrack.forms import ParentInlineAdminFormSet
from EquiTrack.utils import get_changeform_link
from supplies.models import SupplyItem
from tpm.models import TPMVisit
from funds.models import Grant
from .exports import (
    # KMLFormat,
    DonorsFormat,
    PCAResource,
    PartnerResource,
)
from .models import (
    PCA,
    PCAFile,
    FileType,
    PCAGrant,
    PCASector,
    GwPCALocation,
    PartnerOrganization,
    Assessment,
    Agreement,
    Recommendation,
    ResultChain,
    PartnerStaffMember,
    PartnershipBudget,
    AuthorizedOfficer,
    AmendmentLog,
    SupplyPlan,
    DistributionPlan,
)

from .filters import (
    PCASectorFilter,
    PCADonorFilter,
    PCAGrantFilter,
    PCAGatewayTypeFilter,
    PCAIndicatorFilter,
    PCAOutputFilter
)
from .mixins import ReadOnlyMixin, SectorMixin
from .forms import (
    PartnershipForm,
    PartnersAdminForm,
    AssessmentAdminForm,
    ResultChainAdminForm,
    AmendmentForm,
    AgreementForm,
    AuthorizedOfficersForm,
    AuthorizedOfficesFormset,
    DistributionPlanForm,
    DistributionPlanFormSet,
    PartnershipBudgetAdminForm
)


class PcaLocationInlineAdmin(ReadOnlyMixin, admin.TabularInline):
    model = GwPCALocation
    verbose_name = 'Location'
    verbose_name_plural = 'Locations'
    suit_classes = u'suit-tab suit-tab-locations'
    fields = (
        'sector',
        'governorate',
        'region',
        'locality',
        'location',
        'tpm_visit',
    )
    extra = 5


class PcaSectorInlineAdmin(ReadOnlyMixin, admin.TabularInline):
    model = PCASector
    form = AmendmentForm
    formset = ParentInlineAdminFormSet
    verbose_name = 'Sector'
    verbose_name_plural = 'Sectors'
    suit_classes = u'suit-tab suit-tab-info'
    extra = 0
    fields = (
        'sector',
        'amendment',
    )


class PCAFileInline(ReadOnlyMixin, admin.TabularInline):
    model = PCAFile
    verbose_name = 'File'
    verbose_name_plural = 'Files'
    suit_classes = u'suit-tab suit-tab-attachments'
    extra = 0
    fields = (
        'type',
        'file',
        'download_url',
    )
    readonly_fields = (
        'download_url',
    )


class AmendmentLogInlineAdmin(ReadOnlyMixin, admin.TabularInline):
    suit_classes = u'suit-tab suit-tab-info'
    verbose_name = u'Revision'
    model = AmendmentLog
    extra = 0
    fields = (
        'type',
        'status',
        'amended_at',
        'amendment_number',
    )
    readonly_fields = [
        'amendment_number',
    ]


class PartnershipBudgetInlineAdmin(ReadOnlyMixin, admin.TabularInline):
    model = PartnershipBudget
    form = PartnershipBudgetAdminForm
    formset = ParentInlineAdminFormSet
    verbose_name = 'Budget'
    verbose_name_plural = 'Budget'
    suit_classes = u'suit-tab suit-tab-info'
    extra = 0
    fields = (
        'partner_contribution',
        'unicef_cash',
        'in_kind_amount',
        'total',
        'year',
        'amendment',
    )
    readonly_fields = (
        'total',
    )


class PcaGrantInlineAdmin(ReadOnlyMixin, admin.TabularInline):
    form = autocomplete_light.modelform_factory(
        Grant
    )
    model = PCAGrant
    verbose_name = 'Grant'
    verbose_name_plural = 'Grants'
    suit_classes = u'suit-tab suit-tab-info'
    extra = 0
    fields = (
        'grant',
        'funds',
        'amendment',
    )
    ordering = ['amendment']


class PcaSectorAdmin(ReadOnlyMixin, SectorMixin, VersionAdmin):
    form = autocomplete_light.modelform_factory(
        PCASector
    )
    fields = (
        'pca',
        'sector',
    )
    readonly_fields = (
        'pca',
        'sector',
    )


class LinksInlineAdmin(ReadOnlyMixin, GenericLinkStackedInline):
    suit_classes = u'suit-tab suit-tab-attachments'
    extra = 1


class ResultsInlineAdmin(ReadOnlyMixin, admin.TabularInline):
    suit_classes = u'suit-tab suit-tab-results'
    model = ResultChain
    form = ResultChainAdminForm
    formset = ParentInlineAdminFormSet
    extra = 3


class SupplyPlanInlineAdmin(admin.TabularInline):
    suit_classes = u'suit-tab suit-tab-supplies'
    model = SupplyPlan
    extra = 1


class DistributionPlanInlineAdmin(admin.TabularInline):
    suit_classes = u'suit-tab suit-tab-supplies'
    model = DistributionPlan
    form = DistributionPlanForm
    formset = DistributionPlanFormSet
    extra = 3
    readonly_fields = [u'delivered', u'sent']


class PartnershipAdmin(CountryUsersAdminMixin, ReadOnlyMixin, ExportMixin, VersionAdmin):
    form = PartnershipForm
    resource_class = PCAResource
    # Add custom exports
    formats = (
        base_formats.CSV,
        DonorsFormat,
        # KMLFormat,
    )
    date_hierarchy = 'start_date'
    list_display = (
        'number',
        'partnership_type',
        'status',
        'created_date',
        'start_date',
        'end_date',
        'partner',
        'result_structure',
        'sector_names',
        'title',
        'total_unicef_cash',
        'total_budget',
    )
    list_filter = (
        'partnership_type',
        'result_structure',
        PCASectorFilter,
        'status',
        'current',
        'partner',
        PCADonorFilter,
        PCAGatewayTypeFilter,
        PCAGrantFilter,
<<<<<<< HEAD
=======
        PCAGovernorateFilter
>>>>>>> c796750c
    )
    search_fields = (
        'number',
        'title',
    )
    readonly_fields = (
        'total_unicef_contribution',
        'total_cash',
        'amendment',
        'amendment_number',
        'view_original',
        'days_from_submission_to_signed',
        'days_from_review_to_signed',
        'duration',
    )
    filter_horizontal = (
        'unicef_managers',
    )
    fieldsets = (
        (_('Programme overview'), {
            u'classes': (u'suit-tab suit-tab-info',),
            'fields':
                ('partner',
                 'agreement',
                 'number',
                 'partnership_type',
                 'result_structure',
                 'title',
                 'status',
                 'initiation_date',
                 'submission_date',
                 'review_date',
                 ('partner_manager', 'signed_by_partner_date',),
                 ('unicef_manager', 'signed_by_unicef_date',),
                 'partner_focal_point',
                 'unicef_managers',
                 ('days_from_submission_to_signed', 'days_from_review_to_signed',),
                 ('start_date', 'end_date', 'duration',),)
        }),
        (_('Add sites by P Code'), {
            u'classes': (u'suit-tab suit-tab-locations',),
            'fields': ('location_sector', 'p_codes',),
        }),
        # (_('Import work plan'), {
        #     u'classes': (u'suit-tab suit-tab-results',),
        #     'fields': ('work_plan_sector', 'work_plan',),
        # }),
    )
    remove_fields_if_read_only = (
        'location_sector',
        'p_codes',
        'work_plan_sector',
        'work_plan',
    )

    inlines = (
        AmendmentLogInlineAdmin,
        PartnershipBudgetInlineAdmin,
        PcaGrantInlineAdmin,
        PcaSectorInlineAdmin,
        PcaLocationInlineAdmin,
        PCAFileInline,
        LinksInlineAdmin,
        ResultsInlineAdmin,
        SupplyPlanInlineAdmin,
        DistributionPlanInlineAdmin,
    )

    suit_form_tabs = (
        (u'info', u'Info'),
        (u'results', u'Results'),
        (u'locations', u'Locations'),
        (u'trips', u'Trips'),
        (u'supplies', u'Supplies'),
        (u'attachments', u'Attachments')
    )

    # suit_form_includes = (
    #     ('admin/partners/work_plan.html', 'middle', 'results'),
    # )

    def get_queryset(self, request):
        queryset = super(PartnershipAdmin, self).get_queryset(request)
        return queryset.filter(amendment=False)

    def created_date(self, obj):
        return obj.created_at.strftime('%d-%m-%Y')
    created_date.admin_order_field = '-created_at'

    def create_amendment(self, request, queryset):
        for pca in queryset:
            pca.make_amendment(request.user)
        self.message_user(request, "{} PCA amended.".format(queryset.count()))

    def view_original(self, obj):
        if obj.amendment:
            return get_changeform_link(obj.original, link_name='View Original')
        return ''
    view_original.allow_tags = True
    view_original.short_description = 'View Original PCA'

    def get_form(self, request, obj=None, **kwargs):
        """
        Set up the form with extra data and initial values
        """
        form = super(PartnershipAdmin, self).get_form(request, obj, **kwargs)

        # add the current request and object to the form
        form.request = request
        form.obj = obj

        if obj and obj.sector_children:
            form.base_fields['location_sector'].queryset = obj.sector_children
            form.base_fields['work_plan_sector'].queryset = obj.sector_children

        return form

    def save_formset(self, request, form, formset, change):
        """
        Overriding this to create TPM visits on location records
        """
        formset.save()
        if change:
            for form in formset.forms:
                obj = form.instance
                if isinstance(obj, GwPCALocation) and obj.tpm_visit:
                    visits = TPMVisit.objects.filter(
                        pca=obj.pca,
                        pca_location=obj,
                        completed_date__isnull=True
                    )
                    if not visits:
                        TPMVisit.objects.create(
                            pca=obj.pca,
                            pca_location=obj,
                            assigned_by=request.user
                        )


class AssessmentAdminInline(admin.TabularInline):
    model = Assessment
    form = AssessmentAdminForm
    formset = ParentInlineAdminFormSet
    extra = 0
    fields = (
        u'type',
        u'completed_date',
        u'current',
        u'report',
    )
    verbose_name = u'Assessments and Audits record'
    verbose_name_plural = u'Assessments and Audits records'


class PartnerStaffMemberInlineAdmin(admin.TabularInline):
    model = PartnerStaffMember


class DocumentInlineAdmin(admin.TabularInline):
    model = PCA
    can_delete = False
    verbose_name = 'Intervention'
    verbose_name_plural = 'Interventions'
    extra = 0
    fields = (
        'number',
        'status',
        'start_date',
        'end_date',
        'result_structure',
        'sector_names',
        'title',
        'total_cash',
        'changeform_link',
    )
    readonly_fields = fields

    def has_add_permission(self, request):
        return False

    def changeform_link(self, obj):
        return get_changeform_link(obj, link_name='View Intervention')

    changeform_link.allow_tags = True
    changeform_link.short_description = 'View Intervention Details'


class PartnerAdmin(ImportExportMixin, admin.ModelAdmin):
    form = PartnersAdminForm
    resource_class = PartnerResource
    list_display = (
        u'name',
        u'vendor_number',
        u'type',
        u'email',
        u'phone_number',
        u'alternate_id',
        u'alternate_name',
    )
    readonly_fields = (
        u'vendor_number',
        u'rating',
        u'core_values_assessment_date',
    )
    fieldsets = (
        (_('Intervention Details'), {
            'fields':
                (u'name',
                 u'short_name',
                 (u'partner_type', u'type',),
                 u'vendor_number',
                 u'rating',
                 u'address',
                 u'phone_number',
                 u'email',
                 u'core_values_assessment_date',
                 u'core_values_assessment',)
        }),
        (_('Meta Data'), {
            u'classes': (u'collapse',),
            'fields':
                ((u'alternate_id', u'alternate_name',),)
        }),
    )
    inlines = [
        AssessmentAdminInline,
        PartnerStaffMemberInlineAdmin,
        DocumentInlineAdmin,
    ]
    suit_form_includes = (
        ('admin/partners/assurance_table.html', '', ''),
    )


class RecommendationsInlineAdmin(admin.TabularInline):
    model = Recommendation
    extra = 0


class AssessmentAdmin(VersionAdmin, admin.ModelAdmin):
    inlines = [RecommendationsInlineAdmin]
    readonly_fields = (
        u'requested_date',
        u'requesting_officer',
        u'approving_officer',
        u'current',
    )
    fieldsets = (
        (_('Assessment Details'), {
            'fields':
                (u'partner',
                 u'type',
                 u'names_of_other_agencies',
                 u'expected_budget',
                 u'notes',
                 u'requesting_officer',
                 u'approving_officer',)
        }),
        (_('Report Details'), {
            'fields':
                (u'planned_date',
                 u'completed_date',
                 u'rating',
                 u'report',
                 u'current',)
        }),
    )

    def save_model(self, request, obj, form, change):

        if not change:
            obj.requesting_officer = request.user

        super(AssessmentAdmin, self).save_model(
            request, obj, form, change
        )


class AuthorizedOfficersInlineAdmin(admin.TabularInline):
    model = AuthorizedOfficer
    form = AuthorizedOfficersForm
    formset = AuthorizedOfficesFormset
    verbose_name = "Partner Authorized Officer"
    verbose_name_plural = "Partner Authorized Officers"
    extra = 1


class AgreementAdmin(CountryUsersAdminMixin, admin.ModelAdmin):
    form = AgreementForm
    list_display = (
        u'agreement_number',
        u'partner',
        u'agreement_type',
    )
    fields = (
        u'partner',
        u'agreement_type',
        u'agreement_number',
        u'attached_agreement',
        (u'start', u'end',),
        u'signed_by_partner_date',
        u'partner_manager',
        u'signed_by_unicef_date',
        u'signed_by',
    )
    inlines = [
        AuthorizedOfficersInlineAdmin
    ]


admin.site.register(SupplyItem)
admin.site.register(PCA, PartnershipAdmin)
admin.site.register(Agreement, AgreementAdmin)
admin.site.register(PCASector, PcaSectorAdmin)
admin.site.register(PartnerOrganization, PartnerAdmin)
admin.site.register(FileType)
admin.site.register(Assessment, AssessmentAdmin)
admin.site.register(PartnerStaffMember)<|MERGE_RESOLUTION|>--- conflicted
+++ resolved
@@ -242,10 +242,6 @@
         PCADonorFilter,
         PCAGatewayTypeFilter,
         PCAGrantFilter,
-<<<<<<< HEAD
-=======
-        PCAGovernorateFilter
->>>>>>> c796750c
     )
     search_fields = (
         'number',
