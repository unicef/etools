from __future__ import absolute_import
from __future__ import division
from __future__ import print_function
from __future__ import unicode_literals

from django.db import models
from django.contrib import admin
from django.utils.translation import ugettext_lazy as _
from django.forms import SelectMultiple

from import_export.admin import ExportMixin

from EquiTrack.admin import SnapshotModelAdmin, ActivityInline
from EquiTrack.mixins import CountryUsersAdminMixin

from partners.exports import PartnerExport
from partners.models import (
    FileType,
    PartnerOrganization,
    Assessment,
    Agreement,
    PartnerStaffMember,
    FundingCommitment,
    InterventionPlannedVisits,
    Intervention,
    AgreementAmendment,
    InterventionAmendment,
    # TODO intervention sector locations cleanup
    InterventionSectorLocationLink,
    InterventionResultLink,
    InterventionBudget,
    InterventionAttachment,

)
from partners.mixins import HiddenPartnerMixin
from partners.forms import (
    PartnersAdminForm,
    PartnerStaffMemberForm,
    # TODO intervention sector locations cleanup
    SectorLocationForm,
)


class InterventionAmendmentsAdmin(admin.ModelAdmin):
    verbose_name = u'Amendment'
    model = InterventionAmendment
    readonly_fields = [
        'amendment_number',
    ]
    list_display = (
        'intervention',
        'types',
        'signed_date'
    )
    search_fields = ('intervention', )
    list_filter = (
        'intervention',
        'types'
    )

    def has_delete_permission(self, request, obj=None):
        return False

    def get_max_num(self, request, obj=None, **kwargs):
        """
        Overriding here to disable adding amendments to non-active partnerships
        """
        if obj and obj.status == Intervention.ACTIVE:
            return self.max_num

        return 0


class InterventionBudgetAdmin(admin.ModelAdmin):
    model = InterventionBudget
    fields = (
        'intervention',
        'currency',
        'partner_contribution',
        'unicef_cash',
        'in_kind_amount',
        'partner_contribution_local',
        'unicef_cash_local',
        'in_kind_amount_local',
        'total',
    )
    list_display = (
        'intervention',
        'total'
    )
    list_filter = (
        'intervention',
    )
    search_fields = (
        'intervention__number',
    )
    readonly_fields = ('total', )
    extra = 0


class InterventionPlannedVisitsAdmin(admin.ModelAdmin):
    model = InterventionPlannedVisits
    fields = (
        'intervention',
        'year',
        'programmatic',
        'spot_checks',
        'audit'
    )
    search_fields = (
        'intervention__number',
    )
    list_display = (
        'intervention',
        'year',
        'programmatic',
        'spot_checks',
        'audit'
    )


class InterventionAttachmentsInline(admin.TabularInline):
    model = InterventionAttachment
    fields = (
        'type',
        'attachment',
    )
    extra = 0


class InterventionResultsLinkAdmin(admin.ModelAdmin):

    # form = ResultLinkForm
    model = InterventionResultLink
    fields = (
        'intervention',
        'cp_output',
        'ram_indicators'
    )
    list_display = (
        'intervention',
        'cp_output',
    )
    list_filter = (
        'intervention',
        'cp_output',
    )
    search_fields = (
        'intervention__name',
    )
    formfield_overrides = {
        models.ManyToManyField: {'widget': SelectMultiple(attrs={'size': '5', 'style': 'width:100%'})},
    }


# TODO intervention sector locations cleanup
class InterventionSectorLocationAdmin(admin.ModelAdmin):
    form = SectorLocationForm
    model = InterventionSectorLocationLink
    fields = (
        'intervention',
        'sector',
        'locations'
    )
    list_display = (
        'intervention',
        'sector'
    )
    search_fields = (
        'intervention__name',
    )
    list_filter = (
        'sector',
    )


class InterventionAdmin(CountryUsersAdminMixin, HiddenPartnerMixin, SnapshotModelAdmin):
    model = Intervention

    date_hierarchy = 'start'
    list_display = (
        'number',
        'document_type',
        'status',
        'created',
        'signed_by_unicef_date',
        'start',
        'end',
        'section_names',
        'title',
        'total_unicef_cash',
        'total_budget',
    )
    list_filter = (
        'number',
        'agreement__partner',
        'document_type',
        'status',
    )
    search_fields = (
        'number',
        'title',
    )
    readonly_fields = (
        'total_budget',
    )
    filter_horizontal = (
        'sections',
        'unicef_focal_points',
        'partner_focal_points'
    )
    fieldsets = (
        (_('Intervention Details'), {
            'fields':
                (
                    'agreement',
                    'document_type',
                    'number',
                    'title',
                    'status',
                    'country_programme',
                    'submission_date',
                    'sections',
                    'metadata',
                )
        }),
        (_('Dates and Signatures'), {
            'fields':
                (('submission_date_prc',),
                 'review_date_prc',
                 'prc_review_document',
                 'signed_pd_document',
                 ('partner_authorized_officer_signatory', 'signed_by_partner_date',),
                 ('unicef_signatory', 'signed_by_unicef_date',),
                 'partner_focal_points',
                 'unicef_focal_points',
                 # ('days_from_submission_to_signed', 'days_from_review_to_signed',),
                 ('start', 'end'),
                 'population_focus'),
        }),
    )

    inlines = (
        # InterventionAmendmentsInlineAdmin,
        # BudgetInlineAdmin,
        # PlannedVisitsInline,
        # ResultsLinkInline,
        # SectorLocationInline,
        InterventionAttachmentsInline,
        ActivityInline,
    )

    def created_date(self, obj):
        return obj.created_at.strftime('%d-%m-%Y')

    created_date.admin_order_field = '-created'

    def section_names(self, obj):
        return ' '.join([section.name for section in obj.sections.all()])

    section_names.short_description = "Sections"

    def has_module_permission(self, request):
        return request.user.is_superuser


class AssessmentAdmin(admin.ModelAdmin):
    model = Assessment
    fields = (
        u'partner',
        u'type',
        u'completed_date',
        u'current',
        u'report',
    )
    list_filter = (
        u'partner',
        u'type'
    )
    verbose_name = u'Assessment'
    verbose_name_plural = u'Assessments'


class PartnerStaffMemberAdmin(SnapshotModelAdmin):
    model = PartnerStaffMember
    form = PartnerStaffMemberForm

    # display_staff_member_name() is used only in list_display. It could be replaced by this simple lambda --
    #     lambda instance: unicode(instance)
    # However, creating a function allows me to put a title on the column in the admin by populating the function's
    # 'short_description' attribute.
    # https://docs.djangoproject.com/en/1.11/ref/contrib/admin/#django.contrib.admin.ModelAdmin.list_display
    def display_staff_member_name(instance):
        return unicode(instance)
    display_staff_member_name.short_description = 'Partner Staff Member'

    list_display = (
        display_staff_member_name,
        'title',
        'email',
    )
    search_fields = (
        u'first_name',
        u'last_name',
        u'email'
    )
    inlines = [
        ActivityInline,
    ]

    def has_module_permission(self, request):
        return request.user.is_superuser


class HiddenPartnerFilter(admin.SimpleListFilter):

    title = 'Show Hidden'
    parameter_name = 'hidden'

    def lookups(self, request, model_admin):

        return [
            (True, 'Yes'),
            (False, 'No')
        ]

    def queryset(self, request, queryset):

        value = self.value()
        if value == 'True':
            return queryset.filter(hidden=True)
        return queryset.filter(hidden=False)


class PartnerAdmin(ExportMixin, admin.ModelAdmin):
    form = PartnersAdminForm
    resource_class = PartnerExport
    search_fields = (
        u'name',
        u'vendor_number',
    )
    list_filter = (
        u'partner_type',
        HiddenPartnerFilter,
    )
    list_display = (
        u'name',
        u'vendor_number',
        u'partner_type',
        u'email',
        u'phone_number',
        u'alternate_id',
        u'alternate_name',
    )
    readonly_fields = (
        u'vision_synced',
        u'vendor_number',
        u'rating',
        u'type_of_assessment',
        u'last_assessment_date',
        u'core_values_assessment_date',
        u'deleted_flag',
        u'blocked'
    )
    fieldsets = (
        (_('Partner Details'), {
            'fields':
                ((u'name', u'vision_synced',),
                 (u'short_name', u'alternate_name',),
                 (u'partner_type', u'cso_type',),
                 u'shared_with',
                 u'vendor_number',
                 u'rating',
                 u'type_of_assessment',
                 u'last_assessment_date',
                 u'address',
                 u'city',
                 u'postal_code',
                 u'country',
                 u'phone_number',
                 u'email',
                 u'core_values_assessment_date',
                 u'core_values_assessment',
                 u'hidden',
                 u'deleted_flag',
                 u'blocked',
                 )
        }),
    )
    actions = (
        'hide_partners',
        'show_partners'
    )

    def hide_partners(self, request, queryset):

        partners = 0
        for partner in queryset:
            partner.hidden = True
            partner.save()
            partners += 1
        self.message_user(request, '{} partners were hidden'.format(partners))

    def show_partners(self, request, queryset):

        partners = 0
        for partner in queryset:
            partner.hidden = False
            partner.save()
            partners += 1
        self.message_user(request, '{} partners were shown'.format(partners))

    def has_module_permission(self, request):
        return request.user.is_superuser


class AgreementAmendmentAdmin(admin.ModelAdmin):
    verbose_name = u'Amendment'
    model = AgreementAmendment
    fields = (
        'signed_amendment',
        'signed_date',
        'number',
        'types',
    )
    list_display = (
        u'agreement',
        u'number',
        u'signed_amendment',
        u'signed_date',
    )
    list_filter = (
        u'agreement',
        u'agreement__partner'
    )
    readonly_fields = [
        'number',
    ]

    def get_max_num(self, request, obj=None, **kwargs):
        """
        Overriding here to disable adding amendments to non-active partnerships
        """
        if obj and obj.agreement_type == Agreement.PCA:
            return self.max_num

        return 0


<<<<<<< HEAD
class AgreementAdmin(ExportMixin, HiddenPartnerMixin, CountryUsersAdminMixin, SnapshotModelAdmin):
    form = AgreementForm
=======
class AgreementAdmin(ExportMixin, HiddenPartnerMixin, CountryUsersAdminMixin, admin.ModelAdmin):

>>>>>>> e710f86e
    list_filter = (
        u'partner',
        u'agreement_type',
    )
    list_display = (
        u'agreement_number',
        u'partner',
        u'agreement_type',
        u'status',
        u'signed_by_unicef_date',
    )
    fieldsets = (
        (_('Agreement Details'), {
            'fields':
                (
                    u'partner',
                    u'agreement_type',
                    u'agreement_number',
                    u'country_programme',
                    u'status',
                    u'attached_agreement',
                    (u'start', u'end',),
                    u'signed_by_partner_date',
                    u'partner_manager',
                    u'signed_by_unicef_date',
                    u'signed_by',
                    u'authorized_officers',
                )
        }),
    )
    filter_horizontal = (
        u'authorized_officers',
    )
    inlines = [
        ActivityInline,
    ]

    def has_module_permission(self, request):
        return request.user.is_superuser


class FundingCommitmentAdmin(SnapshotModelAdmin):
    search_fields = (
        u'fr_number',
        u'grant__name',
    )
    list_filter = (
        u'grant',
    )
    list_display = (
        u'fc_ref',
        u'grant',
        u'fr_number',
        u'fr_item_amount_usd',
        u'agreement_amount',
        u'commitment_amount',
        u'expenditure_amount',
    )
    readonly_fields = list_display + (
        u'wbs',
        u'fc_type',
        u'start',
        u'end',
    )
    inlines = [
        ActivityInline,
    ]

    def has_add_permission(self, request):
        return False

    def has_delete_permission(self, request, obj=None):
        return False

    def has_module_permission(self, request):
        return request.user.is_superuser


class FileTypeAdmin(admin.ModelAdmin):

    def has_module_permission(self, request):
        return request.user.is_superuser


admin.site.register(PartnerOrganization, PartnerAdmin)
admin.site.register(Assessment, AssessmentAdmin)
admin.site.register(PartnerStaffMember, PartnerStaffMemberAdmin)


admin.site.register(Agreement, AgreementAdmin)
admin.site.register(AgreementAmendment, AgreementAmendmentAdmin)


admin.site.register(Intervention, InterventionAdmin)
admin.site.register(InterventionAmendment, InterventionAmendmentsAdmin)
admin.site.register(InterventionResultLink, InterventionResultsLinkAdmin)
admin.site.register(InterventionBudget, InterventionBudgetAdmin)
admin.site.register(InterventionPlannedVisits, InterventionPlannedVisitsAdmin)
# TODO intervention sector locations cleanup
admin.site.register(InterventionSectorLocationLink, InterventionSectorLocationAdmin)


admin.site.register(FileType, FileTypeAdmin)
admin.site.register(FundingCommitment, FundingCommitmentAdmin)<|MERGE_RESOLUTION|>--- conflicted
+++ resolved
@@ -1,7 +1,4 @@
 from __future__ import absolute_import
-from __future__ import division
-from __future__ import print_function
-from __future__ import unicode_literals
 
 from django.db import models
 from django.contrib import admin
@@ -9,8 +6,9 @@
 from django.forms import SelectMultiple
 
 from import_export.admin import ExportMixin
-
-from EquiTrack.admin import SnapshotModelAdmin, ActivityInline
+from generic_links.admin import GenericLinkStackedInline
+
+from EquiTrack.stream_feed.actions import create_snapshot_activity_stream
 from EquiTrack.mixins import CountryUsersAdminMixin
 
 from partners.exports import PartnerExport
@@ -25,7 +23,6 @@
     Intervention,
     AgreementAmendment,
     InterventionAmendment,
-    # TODO intervention sector locations cleanup
     InterventionSectorLocationLink,
     InterventionResultLink,
     InterventionBudget,
@@ -36,8 +33,7 @@
 from partners.forms import (
     PartnersAdminForm,
     PartnerStaffMemberForm,
-    # TODO intervention sector locations cleanup
-    SectorLocationForm,
+    SectorLocationForm
 )
 
 
@@ -69,6 +65,10 @@
             return self.max_num
 
         return 0
+
+
+class LinksInlineAdmin(GenericLinkStackedInline):
+    extra = 1
 
 
 class InterventionBudgetAdmin(admin.ModelAdmin):
@@ -153,7 +153,6 @@
     }
 
 
-# TODO intervention sector locations cleanup
 class InterventionSectorLocationAdmin(admin.ModelAdmin):
     form = SectorLocationForm
     model = InterventionSectorLocationLink
@@ -174,8 +173,7 @@
     )
 
 
-class InterventionAdmin(CountryUsersAdminMixin, HiddenPartnerMixin, SnapshotModelAdmin):
-    model = Intervention
+class InterventionAdmin(CountryUsersAdminMixin, HiddenPartnerMixin, admin.ModelAdmin):
 
     date_hierarchy = 'start'
     list_display = (
@@ -186,7 +184,7 @@
         'signed_by_unicef_date',
         'start',
         'end',
-        'section_names',
+        'sector_names',
         'title',
         'total_unicef_cash',
         'total_budget',
@@ -205,7 +203,6 @@
         'total_budget',
     )
     filter_horizontal = (
-        'sections',
         'unicef_focal_points',
         'partner_focal_points'
     )
@@ -220,7 +217,6 @@
                     'status',
                     'country_programme',
                     'submission_date',
-                    'sections',
                     'metadata',
                 )
         }),
@@ -247,7 +243,6 @@
         # ResultsLinkInline,
         # SectorLocationInline,
         InterventionAttachmentsInline,
-        ActivityInline,
     )
 
     def created_date(self, obj):
@@ -255,10 +250,11 @@
 
     created_date.admin_order_field = '-created'
 
-    def section_names(self, obj):
-        return ' '.join([section.name for section in obj.sections.all()])
-
-    section_names.short_description = "Sections"
+    def save_model(self, request, obj, form, change):
+        created = False if change else True
+        create_snapshot_activity_stream(request.user, obj, created=created)
+
+        super(InterventionAdmin, self).save_model(request, obj, form, change)
 
     def has_module_permission(self, request):
         return request.user.is_superuser
@@ -281,7 +277,7 @@
     verbose_name_plural = u'Assessments'
 
 
-class PartnerStaffMemberAdmin(SnapshotModelAdmin):
+class PartnerStaffMemberAdmin(admin.ModelAdmin):
     model = PartnerStaffMember
     form = PartnerStaffMemberForm
 
@@ -304,9 +300,12 @@
         u'last_name',
         u'email'
     )
-    inlines = [
-        ActivityInline,
-    ]
+
+    def save_model(self, request, obj, form, change):
+        created = False if change else True
+        create_snapshot_activity_stream(request.user, obj, created=created)
+
+        super(PartnerStaffMemberAdmin, self).save_model(request, obj, form, change)
 
     def has_module_permission(self, request):
         return request.user.is_superuser
@@ -447,13 +446,8 @@
         return 0
 
 
-<<<<<<< HEAD
-class AgreementAdmin(ExportMixin, HiddenPartnerMixin, CountryUsersAdminMixin, SnapshotModelAdmin):
-    form = AgreementForm
-=======
 class AgreementAdmin(ExportMixin, HiddenPartnerMixin, CountryUsersAdminMixin, admin.ModelAdmin):
 
->>>>>>> e710f86e
     list_filter = (
         u'partner',
         u'agreement_type',
@@ -487,15 +481,18 @@
     filter_horizontal = (
         u'authorized_officers',
     )
-    inlines = [
-        ActivityInline,
-    ]
+
+    def save_model(self, request, obj, form, change):
+        created = False if change else True
+        create_snapshot_activity_stream(request.user, obj, created=created)
+
+        super(AgreementAdmin, self).save_model(request, obj, form, change)
 
     def has_module_permission(self, request):
         return request.user.is_superuser
 
 
-class FundingCommitmentAdmin(SnapshotModelAdmin):
+class FundingCommitmentAdmin(admin.ModelAdmin):
     search_fields = (
         u'fr_number',
         u'grant__name',
@@ -518,15 +515,18 @@
         u'start',
         u'end',
     )
-    inlines = [
-        ActivityInline,
-    ]
 
     def has_add_permission(self, request):
         return False
 
     def has_delete_permission(self, request, obj=None):
         return False
+
+    def save_model(self, request, obj, form, change):
+        created = False if change else True
+        create_snapshot_activity_stream(request.user, obj, created=created)
+
+        super(FundingCommitmentAdmin, self).save_model(request, obj, form, change)
 
     def has_module_permission(self, request):
         return request.user.is_superuser
@@ -552,7 +552,6 @@
 admin.site.register(InterventionResultLink, InterventionResultsLinkAdmin)
 admin.site.register(InterventionBudget, InterventionBudgetAdmin)
 admin.site.register(InterventionPlannedVisits, InterventionPlannedVisitsAdmin)
-# TODO intervention sector locations cleanup
 admin.site.register(InterventionSectorLocationLink, InterventionSectorLocationAdmin)
 
 
