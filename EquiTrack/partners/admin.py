--- conflicted
+++ resolved
@@ -563,20 +563,6 @@
         u'agreement_type',
         u'download_url'
     )
-<<<<<<< HEAD
-    fields = (
-        u'partner',
-        u'agreement_type',
-        u'reference_number',
-        u'attached_agreement',
-        (u'start', u'end',),
-        u'signed_by_partner_date',
-        u'partner_manager',
-        u'signed_by_unicef_date',
-        u'signed_by',
-    )
-    readonly_fields = (u'reference_number',)
-=======
     fieldsets = (
         (u'Agreement Details', {
             u'fields':
@@ -605,8 +591,7 @@
                 )
         })
     )
-    readonly_fields = (u'download_url',)
->>>>>>> fca3c787
+    readonly_fields = (u'reference_number', u'download_url',)
     inlines = [
         AuthorizedOfficersInlineAdmin
     ]
