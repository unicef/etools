--- conflicted
+++ resolved
@@ -423,11 +423,9 @@
         'hide_partners',
         'show_partners'
     )
-<<<<<<< HEAD
     inlines = [
         CoreValueAssessmentInline,
     ]
-=======
     readonly_fields = (
         u'hact_values',
         u'total_ct_cp',
@@ -436,7 +434,6 @@
         u'reported_cy',
         u'total_ct_ytd',
     )
->>>>>>> 686a9071
 
     def hide_partners(self, request, queryset):
 
@@ -460,10 +457,7 @@
         return request.user.is_superuser
 
 
-<<<<<<< HEAD
-class SignedAmendmentInline(AttachmentSingleInline):
-    verbose_name_plural = "Signed Amendment"
-=======
+
 class PlannedEngagementAdmin(admin.ModelAdmin):
     model = PlannedEngagement
     search_fields = (
@@ -492,7 +486,10 @@
     readonly_fields = [
         u'partner',
     ]
->>>>>>> 686a9071
+
+
+class SignedAmendmentInline(AttachmentSingleInline):
+    verbose_name_plural = "Signed Amendment"
 
 
 class AgreementAmendmentAdmin(admin.ModelAdmin):
