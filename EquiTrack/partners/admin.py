__author__ = 'jcranwellward'

import datetime

from django.contrib import admin
from django.utils.translation import ugettext_lazy as _

import autocomplete_light
from reversion import VersionAdmin
from import_export.admin import ImportExportMixin, ExportMixin, base_formats
from generic_links.admin import GenericLinkStackedInline

<<<<<<< HEAD
from .forms import PCAForm, ResultChainAdminForm, ResultInlineAdminFormSet
=======
from .forms import PCAForm
from EquiTrack.forms import AutoSizeTextForm
>>>>>>> 3ccfdf51
from tpm.models import TPMVisit
from EquiTrack.utils import get_changeform_link
from funds.models import Grant
from reports.models import (
    WBS,
    Goal,
    Activity,
    Indicator,
    Rrp5Output,
    IntermediateResult
)
from partners.exports import (
    # KMLFormat,
    DonorsFormat,
    PCAResource,
    PartnerResource,
)
from partners.models import (
    PCA,
    FACE,
    PCAFile,
    FileType,
    PCAGrant,
    PCASector,
    GwPCALocation,
    PCASectorOutput,
    PCASectorGoal,
    PCASectorActivity,
    IndicatorProgress,
    PCASectorImmediateResult,
    PartnerOrganization,
    Assessment,
    SpotCheck,
    Recommendation,
    ResultChain
)

from partners.filters import (
    PCASectorFilter,
    PCADonorFilter,
    PCAGrantFilter,
    PCAGovernorateFilter,
    PCARegionFilter,
    PCALocalityFilter,
    PCAGatewayTypeFilter,
    PCAIndicatorFilter,
    PCAOutputFilter
)
from partners.mixins import ReadOnlyMixin, SectorMixin


class PcaIRInlineAdmin(ReadOnlyMixin, SectorMixin, admin.StackedInline):
    model = PCASectorImmediateResult
    filter_horizontal = ('wbs_activities',)
    extra = 0

    def formfield_for_foreignkey(self, db_field, request=None, **kwargs):
        """
        Only show IRs for the chosen Sector and valid time range
        """
        if db_field.rel.to is IntermediateResult:
            kwargs['queryset'] = self.get_sector(request).intermediateresult_set.filter(
                from_date__lte=datetime.datetime.today(),
                to_date__gte=datetime.datetime.today(),
            )
        return super(PcaIRInlineAdmin, self).formfield_for_foreignkey(
            db_field, request, **kwargs
        )

    def formfield_for_manytomany(self, db_field, request=None, **kwargs):
        """
        Only show WBSs for the chosen Sector
        """
        if db_field.rel.to is WBS:
            kwargs['queryset'] = WBS.objects.filter(
                Intermediate_result__sector=self.get_sector(request)
            )
        return super(PcaIRInlineAdmin, self).formfield_for_manytomany(
            db_field, request, **kwargs
        )


class PcaLocationInlineAdmin(ReadOnlyMixin, admin.TabularInline):
    model = GwPCALocation
    verbose_name = 'Location'
    verbose_name_plural = 'Locations'
    suit_classes = u'suit-tab suit-tab-locations'
    fields = (
        'sector',
        'governorate',
        'region',
        'locality',
        'location',
        'tpm_visit',
    )
    extra = 5


class PcaIndicatorInlineAdmin(ReadOnlyMixin, SectorMixin, admin.StackedInline):

    model = IndicatorProgress
    verbose_name = 'Indicator'
    verbose_name_plural = 'Indicators'
    fields = (
        'indicator',
        'programmed',
        'current',
        'shortfall',
        'unit',

    )
    readonly_fields = (
        'shortfall',
        'unit',
    )
    extra = 0

    def formfield_for_foreignkey(self, db_field, request=None, **kwargs):
        """
        Only show Indicators for the chosen Sector and optional Result Structure
        """
        if db_field.rel.to is Indicator:
            indicators = Indicator.objects.filter(
                sector=self.get_sector(request),
            )
            if self.get_pca(request).result_structure:
                indicators = indicators.filter(
                    result_structure=self.get_pca(request).result_structure
                )
            kwargs['queryset'] = indicators
        return super(PcaIndicatorInlineAdmin, self).formfield_for_foreignkey(
            db_field, request, **kwargs
        )


class PcaGoalInlineAdmin(ReadOnlyMixin, SectorMixin, admin.TabularInline):
    verbose_name = 'CCC'
    verbose_name_plural = 'CCCs'
    model = PCASectorGoal
    extra = 0

    def formfield_for_foreignkey(self, db_field, request=None, **kwargs):
        """
        Only show CCCs for the chosen Sector
        """
        if db_field.rel.to is Goal:
            kwargs['queryset'] = Goal.objects.filter(
                sector=self.get_sector(request),
            )
        return super(PcaGoalInlineAdmin, self).formfield_for_foreignkey(
            db_field, request, **kwargs
        )


class PcaOutputInlineAdmin(ReadOnlyMixin, SectorMixin, admin.TabularInline):
    verbose_name = 'Output'
    model = PCASectorOutput
    extra = 0

    def formfield_for_foreignkey(self, db_field, request=None, **kwargs):
        """
        Only show Outputs for the chosen Sector and Result Structure
        """
        if db_field.rel.to is Rrp5Output:
            kwargs['queryset'] = Rrp5Output.objects.filter(
                sector=self.get_sector(request),
                result_structure=self.get_pca(request).result_structure,
            )
        return super(PcaOutputInlineAdmin, self).formfield_for_foreignkey(
            db_field, request, **kwargs
        )


class PcaActivityInlineAdmin(ReadOnlyMixin, SectorMixin, admin.TabularInline):
    model = PCASectorActivity
    extra = 0

    def formfield_for_foreignkey(self, db_field, request=None, **kwargs):
        """
        Only show Activities for the chosen Sector
        """
        if db_field.rel.to is Activity:
            kwargs['queryset'] = Activity.objects.filter(
                sector=self.get_sector(request),
            )
        return super(PcaActivityInlineAdmin, self).formfield_for_foreignkey(
            db_field, request, **kwargs
        )


class PcaSectorInlineAdmin(ReadOnlyMixin, admin.TabularInline):
    model = PCASector
    verbose_name = 'Sector'
    verbose_name_plural = 'Sectors'
    suit_classes = u'suit-tab suit-tab-info'
    extra = 0
    fields = (
        'sector',
        'changeform_link',
    )
    readonly_fields = (
        'changeform_link',
    )


class PCAFileInline(ReadOnlyMixin, admin.TabularInline):
    model = PCAFile
    verbose_name = 'File'
    verbose_name_plural = 'Files'
    suit_classes = u'suit-tab suit-tab-info'
    extra = 0
    fields = (
        'type',
        'file',
        'download_url',
    )
    readonly_fields = (
        'download_url',
    )


class PcaGrantInlineAdmin(ReadOnlyMixin, admin.TabularInline):
    form = autocomplete_light.modelform_factory(
        Grant
    )
    model = PCAGrant
    verbose_name = 'Grant'
    verbose_name_plural = 'Grants'
    suit_classes = u'suit-tab suit-tab-info'
    extra = 0


class PcaSectorAdmin(ReadOnlyMixin, SectorMixin, VersionAdmin):
    form = autocomplete_light.modelform_factory(
        PCASector
    )
    fields = (
        'pca',
        'sector',
    )
    readonly_fields = (
        'pca',
        'sector',
    )
    inlines = (
        PcaOutputInlineAdmin,
        PcaGoalInlineAdmin,
        PcaIRInlineAdmin,
        PcaIndicatorInlineAdmin,
        PcaActivityInlineAdmin,
    )


class LinksInlineAdmin(ReadOnlyMixin, GenericLinkStackedInline):
    suit_classes = u'suit-tab suit-tab-info'
    extra = 1


class SpotChecksAdminInline(ReadOnlyMixin, admin.StackedInline):
    suit_classes = u'suit-tab suit-tab-checks'
    model = SpotCheck


class ResultsInlineAdmin(ReadOnlyMixin, admin.TabularInline):
    suit_classes = u'suit-tab suit-tab-results'
    model = ResultChain
    form = ResultChainAdminForm
    formset = ResultInlineAdminFormSet
    max_num = 0


class PartnershipAdmin(ReadOnlyMixin, ExportMixin, VersionAdmin):
    form = PCAForm
    resource_class = PCAResource
    # Add custom exports
    formats = (
        base_formats.CSV,
        DonorsFormat,
        # KMLFormat,
    )
    date_hierarchy = 'start_date'
    list_display = (
        'number',
        'status',
        'created_date',
        'start_date',
        'end_date',
        'amendment_number',
        'amended_at',
        'partner',
        'result_structure',
        'sector_names',
        'title',
        'unicef_cash_budget',
        'total_cash',
    )
    list_filter = (
        'agreement_type',
        'result_structure',
        PCASectorFilter,
        'status',
        'amendment',
        'current',
        'start_date',
        'end_date',
        'signed_by_unicef_date',
        'partner',
        PCADonorFilter,
        PCAGrantFilter,
        PCAGovernorateFilter,
        PCARegionFilter,
        PCALocalityFilter,
        PCAGatewayTypeFilter,
        PCAIndicatorFilter,
        PCAOutputFilter
    )
    search_fields = (
        'number',
        'title',
        'unicef_cash_budget',
        'total_cash',
    )
    readonly_fields = (
        'total_unicef_contribution',
        'total_cash',
        'amendment',
        'amendment_number',
        'view_original',
    )
    filter_horizontal = (
        'unicef_managers',
    )
    fieldsets = (
        (_('Info'), {
            u'classes': (u'suit-tab suit-tab-info',),
            'fields':
                ('agreement_type',
                 'result_structure',
                 ('number', 'amendment', 'amendment_number', 'view_original',),
                 'title',
                 'status',
                 'partner',
                 'initiation_date')
        }),
        (_('Dates'), {
            u'classes': (u'suit-tab suit-tab-info',),
            'fields':
                (('start_date', 'end_date',),
                 ('signed_by_unicef_date', 'signed_by_partner_date',),
                 ('unicef_mng_first_name', 'unicef_mng_last_name', 'unicef_mng_email',),
                 ('unicef_managers',),
                 ('partner_mng_first_name', 'partner_mng_last_name', 'partner_mng_email',),
                ),

        }),
        (_('Budget'), {
            u'classes': (u'suit-tab suit-tab-info',),
            'fields':
                ('partner_contribution_budget',
                 ('unicef_cash_budget', 'in_kind_amount_budget', 'total_unicef_contribution',),
                 'total_cash',
                ),
        }),
        (_('Add sites by P Code'), {
            u'classes': (u'suit-tab suit-tab-locations',),
            'fields': ('location_sector', 'p_codes',),
        }),
        (_('Import log frame'), {
            u'classes': (u'suit-tab suit-tab-results',),
            'fields': ('log_frame_sector', 'log_frame',),
        }),
    )
    remove_fields_if_read_only = (
        'location_sector',
        'p_codes',
        'log_frame_sector',
        'log_frame',
    )

    actions = ['create_amendment']

    inlines = (
        PcaGrantInlineAdmin,
        PcaSectorInlineAdmin,
        PcaLocationInlineAdmin,
        PCAFileInline,
        LinksInlineAdmin,
        SpotChecksAdminInline,
        #ResultsInlineAdmin,
    )

    suit_form_tabs = (
        (u'info', u'Info'),
        (u'results', u'Results'),
        (u'locations', u'Locations'),
        (u'checks', u'Spot Checks'),
    )

    suit_form_includes = (
        ('admin/partners/log_frame.html', 'middle', 'results'),
    )

    def created_date(self, obj):
        return obj.created_at.strftime('%d-%m-%Y')
    created_date.admin_order_field = '-created_at'

    def create_amendment(self, request, queryset):
        for pca in queryset:
            pca.make_amendment(request.user)
        self.message_user(request, "{} PCA amended.".format(queryset.count()))

    def view_original(self, obj):
        if obj.amendment:
            return get_changeform_link(obj.original, link_name='View Original')
        return ''
    view_original.allow_tags = True
    view_original.short_description = 'View Original PCA'

    def get_form(self, request, obj=None, **kwargs):
        """
        Set up the form with extra data and initial values
        """
        form = super(PartnershipAdmin, self).get_form(request, obj, **kwargs)

        # add the current request and object to the form
        form.request = request
        form.obj = obj

        if obj.sector_children:
            form.base_fields['location_sector'].queryset = obj.sector_children
            form.base_fields['log_frame_sector'].queryset = obj.sector_children

        return form

    def save_formset(self, request, form, formset, change):
        """
        Overriding this to create TPM visits on location records
        """
        formset.save()
        if change:
            for form in formset.forms:
                obj = form.instance
                if isinstance(obj, GwPCALocation) and obj.tpm_visit:
                    visits = TPMVisit.objects.filter(
                        pca=obj.pca,
                        pca_location=obj,
                        completed_date__isnull=True
                    )
                    if not visits:
                        TPMVisit.objects.create(
                            pca=obj.pca,
                            pca_location=obj,
                            assigned_by=request.user
                        )


class AssessmentAdminInline(admin.StackedInline):
    model = Assessment
    extra = 1
    fields = (
        u'type',
        u'planned_date',
        u'completed_date',
        u'rating',
        u'notes',
        u'report',
        u'download_url',
    )
    readonly_fields = (
        u'download_url',
    )


class PartnerAdmin(ImportExportMixin, admin.ModelAdmin):
    form = AutoSizeTextForm
    resource_class = PartnerResource
    list_display = (
        u'name',
        u'type',
        u'description',
        u'email',
        u'contact_person',
        u'phone_number',
        u'alternate_id',
        u'alternate_name',
    )


class FACEAdmin(admin.ModelAdmin):
    list_display = (
        u'ref',
        u'pca',
        u'submited_on',
        u'amount',
        u'status',
        u'date_paid'
    )


class RecommendationsInlineAdmin(admin.TabularInline):
    model = Recommendation
    extra = 0


class AssessmentAdmin(VersionAdmin, admin.ModelAdmin):
    inlines = [RecommendationsInlineAdmin]
    readonly_fields = (
        u'download_url',
        u'requested_date',
        u'requesting_officer',
        u'approving_officer',

    )

    def save_model(self, request, obj, form, change):

        if not change:
            obj.requesting_officer = request.user

        super(AssessmentAdmin, self).save_model(
            request, obj, form, change
        )


admin.site.register(PCA, PartnershipAdmin)
admin.site.register(PCASector, PcaSectorAdmin)
admin.site.register(PartnerOrganization, PartnerAdmin)
admin.site.register(FileType)
admin.site.register(FACE, FACEAdmin)
admin.site.register(Assessment, AssessmentAdmin)
<|MERGE_RESOLUTION|>--- conflicted
+++ resolved
@@ -10,14 +10,12 @@
 from import_export.admin import ImportExportMixin, ExportMixin, base_formats
 from generic_links.admin import GenericLinkStackedInline
 
-<<<<<<< HEAD
-from .forms import PCAForm, ResultChainAdminForm, ResultInlineAdminFormSet
-=======
 from .forms import PCAForm
 from EquiTrack.forms import AutoSizeTextForm
->>>>>>> 3ccfdf51
+from .forms import PCAForm, ResultChainAdminForm, ResultInlineAdminFormSet
 from tpm.models import TPMVisit
 from EquiTrack.utils import get_changeform_link
+from locations.models import Location
 from funds.models import Grant
 from reports.models import (
     WBS,
