from __future__ import unicode_literals
import datetime
import itertools

from django.conf import settings
from django.db import connection, transaction
from django.db.models import F, Sum

from celery.utils.log import get_task_logger

from EquiTrack.celery import app
from notification.utils import send_notification_using_email_template
from partners.models import Agreement, Intervention
from partners.utils import copy_all_attachments
from partners.validation.agreements import AgreementValid
from partners.validation.interventions import InterventionValid
from users.models import Country, User

logger = get_task_logger(__name__)

# _INTERVENTION_ENDING_SOON_DELTAS is used by intervention_notification_ending(). Notifications will be sent
# about each interventions ending {delta} days from now.
_INTERVENTION_ENDING_SOON_DELTAS = (15, 30)


def get_intervention_context(intervention):
    '''Return a dict formatting some details about the intervention.

    Helper function for some of the notification tasks in this file.
    '''
    return {
        'number': unicode(intervention),
        'partner': intervention.agreement.partner.name,
        'start_date': str(intervention.start),
        'url': 'https://{}/pmp/interventions/{}/details'.format(settings.HOST, intervention.id),
        'unicef_focal_points': [focal_point.email for focal_point in intervention.unicef_focal_points.all()]
    }


@app.task
def agreement_status_automatic_transition():
    '''Check validity and save changed status (if any) for agreements that meet all of the following criteria --
        - signed
        - end date is after today
        - type != SSFA
    '''
    for country in Country.objects.exclude(name='Global').all():
        connection.set_tenant(country)
        _make_agreement_status_automatic_transitions(country.name)


def _make_agreement_status_automatic_transitions(country_name):
    '''Implementation core of agreement_status_automatic_transition() (q.v.)'''
    logger.info('Starting agreement auto status transition for country {}'.format(country_name))

    admin_user = User.objects.get(username=settings.TASK_ADMIN_USER)

    # these are agreements that are not even valid within their own status
    # compiling a list of them to send to an admin or save somewhere in the future
    bad_agreements = []

    # SSFAs don't transition automatically unless they transition based on the intervention.
    signed_ended_agrs = Agreement.objects.filter(status=Agreement.SIGNED, end__lt=datetime.date.today())\
        .exclude(agreement_type=Agreement.SSFA)
    processed = 0

    for agr in signed_ended_agrs:
        old_status = agr.status
        # this function mutates agreement
        with transaction.atomic():
            validator = AgreementValid(agr, user=admin_user, disable_rigid_check=True)
            if validator.is_valid:
                if agr.status != old_status:
                    # this one transitioned forward
                    agr.save()
                    processed += 1
            else:
                bad_agreements.append(agr)

    logger.error('Bad agreements {}'.format(len(bad_agreements)))
    logger.error('Bad agreements ids: ' + ' '.join(str(a.id) for a in bad_agreements))
    logger.info('Total agreements {}'.format(signed_ended_agrs.count()))
    logger.info("Transitioned agreements {} ".format(processed))


@app.task
def intervention_status_automatic_transition():
    '''Check validity and save changed status (if any) for interventions that meet all of the following criteria --
        - active
        - end date is yesterday

    Also for interventions that meet all of the following criteria --
        - ended
        - total outstanding_amt == 0
        - total_amt == actual_amt
    '''
    for country in Country.objects.exclude(name='Global').all():
        connection.set_tenant(country)
        _make_intervention_status_automatic_transitions(country.name)


@transaction.atomic
def _make_intervention_status_automatic_transitions(country_name):
    '''Implementation core of intervention_status_automatic_transition() (q.v.)'''
    logger.info('Starting intervention auto status transition for country {}'.format(country_name))

    admin_user = User.objects.get(username=settings.TASK_ADMIN_USER)

    # these are agreements that are not even valid within their own status
    # compiling a list of them to send to an admin or save somewhere in the future
    bad_interventions = []

    active_ended = Intervention.objects.filter(status=Intervention.ACTIVE,
                                               end__lt=datetime.date.today())

    # get all the interventions for which their status is endend and total otustanding_amt is 0 and
    # actual_amt is the same as the total_amt

    qs = Intervention.objects\
        .prefetch_related('frs')\
        .filter(status=Intervention.ENDED)\
        .annotate(frs_total_outstanding=Sum('frs__outstanding_amt'),
                  frs_total_actual_amt=Sum('frs__actual_amt'),
                  frs_intervention_amt=Sum('frs__intervention_amt'))\
        .filter(frs_total_outstanding=0, frs_total_actual_amt=F('frs_intervention_amt'))

    processed = 0

    for intervention in itertools.chain(active_ended, qs):
        old_status = intervention.status
        with transaction.atomic():
            # this function mutates the intervention
            validator = InterventionValid(intervention, user=admin_user, disable_rigid_check=True)
            if validator.is_valid:
                if intervention.status != old_status:
                    # this one transitioned forward
                    intervention.save()
                    processed += 1
            else:
                bad_interventions.append(intervention)

    logger.error('Bad interventions {}'.format(len(bad_interventions)))
    logger.error('Bad interventions ids: ' + ' '.join(str(a.id) for a in bad_interventions))
    logger.info('Total interventions {}'.format(active_ended.count() + qs.count()))
    logger.info("Transitioned interventions {} ".format(processed))


@app.task
def intervention_notification_signed_no_frs():
    '''Send notifications for interventions that meet all of the following criteria --
        - signed
        - ending today or in the future
        - have no related FRS

    This should only run once a week.
    '''
    for country in Country.objects.exclude(name='Global').all():
        connection.set_tenant(country)
        _notify_of_signed_interventions_with_no_frs(country.name)


def _notify_of_signed_interventions_with_no_frs(country_name):
    '''Implementation core of intervention_notification_signed_no_frs() (q.v.)'''
    logger.info('Starting intervention signed but no FRs notifications for country {}'.format(country_name))

    signed_interventions = Intervention.objects.filter(status=Intervention.SIGNED,
                                                       start__gte=datetime.date.today(),
                                                       frs__isnull=True)

    for intervention in signed_interventions:
        email_context = get_intervention_context(intervention)
        send_notification_using_email_template(
            sender=intervention,
            recipients=email_context['unicef_focal_points'],
            email_template_name="partners/partnership/signed/frs",
            context=email_context
        )


@app.task
def intervention_notification_ended_fr_outstanding():
    '''Send notifications for interventions that meet all of the following criteria --
        - ended
        - total_frs['total_actual_amt'] != total_frs['total_frs_amt']

    This will run every 2 weeks
    '''
    for country in Country.objects.exclude(name='Global').all():
        connection.set_tenant(country)
        _notify_of_ended_interventions_with_mismatched_frs(country.name)


def _notify_of_ended_interventions_with_mismatched_frs(country_name):
    '''Implementation core of intervention_notification_ended_fr_outstanding() (q.v.)'''
    logger.info('Starting intervention signed but FRs Amount and actual '
                'do not match notifications for country {}'.format(country_name))

    ended_interventions = Intervention.objects.filter(status=Intervention.ENDED)
    for intervention in ended_interventions:
        if intervention.total_frs['total_actual_amt'] != intervention.total_frs['total_frs_amt']:
            email_context = get_intervention_context(intervention)
            send_notification_using_email_template(
                sender=intervention,
                recipients=email_context['unicef_focal_points'],
                email_template_name="partners/partnership/ended/frs/outstanding",
                context=email_context
            )


@app.task
def intervention_notification_ending():
    '''Send notifications for interventions that will end soon, where "soon" are the # of days from today defined
    in _INTERVENTION_ENDING_SOON_DELTAS.

    This will run every 24 hours.
    '''
    for country in Country.objects.exclude(name='Global').all():
        connection.set_tenant(country)
        _notify_interventions_ending_soon(country.name)


def _notify_interventions_ending_soon(country_name):
    '''Implementation core of intervention_notification_ending() (q.v.)'''
    logger.info('Starting interventions almost ending notifications for country {}'.format(country_name))

    today = datetime.date.today()

    notify_end_dates = [today + datetime.timedelta(days=delta) for delta in (_INTERVENTION_ENDING_SOON_DELTAS)]

    interventions = Intervention.objects.filter(status=Intervention.ACTIVE, end__in=notify_end_dates)
    interventions = interventions.prefetch_related('unicef_focal_points', 'agreement', 'agreement__partner')

    for intervention in interventions:
        email_context = get_intervention_context(intervention)
        email_context["days"] = str((intervention.end - today).days)
        send_notification_using_email_template(
            sender=intervention,
            recipients=email_context['unicef_focal_points'],
<<<<<<< HEAD
            email_template_name="partners/partnership/ending",
            context=email_context
        )
=======
            template_name="partners/partnership/ending",
            template_data=email_context
        )
        notification.send_notification()


@app.task
def copy_attachments():
    """Copy all partner app attachments"""
    copy_all_attachments()
>>>>>>> e81c5642
<|MERGE_RESOLUTION|>--- conflicted
+++ resolved
@@ -236,19 +236,12 @@
         send_notification_using_email_template(
             sender=intervention,
             recipients=email_context['unicef_focal_points'],
-<<<<<<< HEAD
             email_template_name="partners/partnership/ending",
             context=email_context
         )
-=======
-            template_name="partners/partnership/ending",
-            template_data=email_context
-        )
-        notification.send_notification()
 
 
 @app.task
 def copy_attachments():
     """Copy all partner app attachments"""
-    copy_all_attachments()
->>>>>>> e81c5642
+    copy_all_attachments()