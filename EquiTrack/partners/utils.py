--- conflicted
+++ resolved
@@ -1,13 +1,7 @@
-<<<<<<< HEAD
 import codecs
 import csv
 import datetime
 import json
-=======
-from __future__ import absolute_import, division, print_function, unicode_literals
-
-import datetime
->>>>>>> 078bbe0f
 import logging
 
 from django.conf import settings
