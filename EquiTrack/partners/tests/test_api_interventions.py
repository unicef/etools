from __future__ import unicode_literals

import json
import datetime
from unittest import skip, TestCase

from django.contrib.auth.models import Group
from django.core.cache import cache
from django.core.urlresolvers import reverse, resolve
from django.db import connection
from django.utils import timezone
from django.core.files.uploadedfile import SimpleUploadedFile

from rest_framework import status
from rest_framework.test import APIRequestFactory

<<<<<<< HEAD
from EquiTrack.tests.cases import APITenantTestCase
from EquiTrack.tests.mixins import URLAssertionMixin
from EquiTrack.factories import (
=======
from EquiTrack.tests.mixins import APITenantTestCase, URLAssertionMixin
from locations.tests.factories import LocationFactory
from environment.helpers import tenant_switch_is_active
from environment.models import TenantSwitch
from environment.tests.factories import TenantSwitchFactory
from partners.tests.test_utils import setup_intervention_test_data
from partners.models import (
    Intervention,
    InterventionAmendment,
    InterventionResultLink,
)
from partners.tests.factories import (
>>>>>>> fc29c693
    AgreementFactory,
    InterventionAmendmentFactory,
    InterventionAttachmentFactory,
    InterventionFactory,
    InterventionPlannedVisitsFactory,
    InterventionResultLinkFactory,
    InterventionSectorLocationLinkFactory,
    PartnerFactory,
)
from reports.tests.factories import (
    AppliedIndicatorFactory,
    CountryProgrammeFactory,
    IndicatorFactory,
    LowerResultFactory,
    ResultFactory,
    SectorFactory,
)
from snapshot.models import Activity
from users.tests.factories import GroupFactory, UserFactory
from utils.common.utils import get_all_field_names


def _add_user_to_partnership_manager_group(user):
    '''Utility function to add a user to the 'Partnership Manager' group which may or may not exist'''
    group = Group.objects.get_or_create(name='Partnership Manager')[0]
    user.groups.add(group)


class URLsTestCase(URLAssertionMixin, TestCase):
    '''Simple test case to verify URL reversal'''
    def test_urls(self):
        '''Verify URL pattern names generate the URLs we expect them to.'''
        names_and_paths = (
            ('intervention-list', '', {}),
            ('intervention-list-dash', 'dash/', {}),
            ('intervention-detail', '1/', {'pk': 1}),
            ('intervention-visits-del', 'planned-visits/1/', {'pk': 1}),
            ('intervention-attachments-del', 'attachments/1/', {'pk': 1}),
            ('intervention-indicators', 'indicators/', {}),
            ('intervention-results', 'results/', {}),
            ('intervention-results-del', 'results/1/', {'pk': 1}),
            ('intervention-amendments', 'amendments/', {}),
            ('intervention-amendments-del', 'amendments/1/', {'pk': 1}),
            ('intervention-sector-locations', 'sector-locations/', {}),
            ('intervention-map', 'map/', {}),
        )
        self.assertReversal(names_and_paths, 'partners_api:', '/api/v2/interventions/')
        self.assertIntParamRegexes(names_and_paths, 'partners_api:')


class TestInterventionsAPI(APITenantTestCase):
    EDITABLE_FIELDS = {
        'draft': ["status", "attachments", "prc_review_document", 'travel_activities',
                  "partner_authorized_officer_signatory", "partner_focal_points", "id",
                  "country_programme", "amendments", "unicef_focal_points", "end", "title",
                  "signed_by_partner_date", "review_date_prc", "frs", "start",
                  "metadata", "submission_date", "agreement", "unicef_signatory_id",
                  "result_links", "contingency_pd", "unicef_signatory", "agreement_id", "signed_by_unicef_date",
                  "partner_authorized_officer_signatory_id", "created", "planned_visits",
                  "planned_budget", "modified", "signed_pd_document", "submission_date_prc", "document_type",
                  "offices", "population_focus", "country_programme_id", "engagement", "sections",
                  "sections_present", "flat_locations", "reporting_periods", "activity", ],
        'signed': [],
        'active': ['']
    }
    REQUIRED_FIELDS = {
        'draft': ['number', 'title', 'agreement', 'document_type'],
        'signed': [],
        'active': ['']
    }
    ALL_FIELDS = get_all_field_names(Intervention) + ['sections_present']

    def setUp(self):
        setup_intervention_test_data(self)

    def tearDown(self):
        cache.delete("public-intervention-permissions")
        cache.delete("public-agreement-permissions")
        if hasattr(self, "ts"):
            self.ts.delete()

    def run_request_list_ep(self, data={}, user=None, method='post'):
        response = self.forced_auth_req(
            method,
            reverse('partners_api:intervention-list'),
            user=user or self.unicef_staff,
            data=data
        )
        return response.status_code, json.loads(response.rendered_content)

    def run_request_list_dash_ep(self, data={}, user=None, method='get'):
        response = self.forced_auth_req(
            method,
            reverse('partners_api:intervention-list-dash'),
            user=user or self.unicef_staff,
        )
        return response.status_code, json.loads(response.rendered_content)

    def run_request(self, intervention_id, data=None, method='get', user=None):
        user = user or self.partnership_manager_user
        response = self.forced_auth_req(
            method,
            reverse('partners_api:intervention-detail', kwargs={'pk': intervention_id}),
            user=user,
            data=data or {}
        )
        return response.status_code, json.loads(response.rendered_content)

    def test_api_pd_output_not_populated(self):
        self.assertFalse(Activity.objects.exists())
        data = {
            "result_links": [
                {"cp_output": self.result.id,
                 # "ram_indicators": [152],
                 "ll_results": [
                     {"id": None, "name": None, "applied_indicators": []}
                 ]}]
        }
        response = self.forced_auth_req(
            'patch',
            reverse(
                "partners_api:intervention-detail",
                args=[self.intervention.pk]
            ),
            user=self.partnership_manager_user,
            data=data
        )
        self.assertEqual(response.status_code, status.HTTP_400_BAD_REQUEST)
        result = json.loads(response.rendered_content)
        self.assertEqual(result.get('result_links'), {'name': ['This field may not be null.']})
        self.assertEqual(
            Activity.objects.filter(action=Activity.UPDATE).count(),
            0
        )

    def test_dashboard_list_focal_point(self):
        self.active_intervention.unicef_focal_points.add(self.unicef_staff)
        status_code, response = self.run_request_list_dash_ep()
        self.assertEqual(status_code, status.HTTP_200_OK)
        self.assertEqual(len(response), 1)
        self.draft_intervention = InterventionFactory(agreement=self.agreement,
                                                      status='draft')
        self.draft_intervention.unicef_focal_points.add(self.unicef_staff)
        status_code, response = self.run_request_list_dash_ep()
        self.assertEqual(len(response), 1)

    def test_dashboard_list_partnership_manager(self):
        self.draft_intervention = InterventionFactory(agreement=self.agreement,
                                                      status='draft')
        status_code, response = self.run_request_list_dash_ep(user=self.partnership_manager_user)
        self.assertEqual(status_code, status.HTTP_200_OK)
        self.assertEqual(len(response), 4)

    def test_add_contingency_pd(self):
        data = {
            "document_type": Intervention.PD,
            "title": "My test intervention1",
            "contingency_pd": True,
            "agreement": self.agreement.id,
        }
        status_code, response = self.run_request_list_ep(data, user=self.partnership_manager_user)

        self.assertEqual(status_code, status.HTTP_201_CREATED)

    def test_add_one_valid_fr_on_create_pd(self):
        self.assertFalse(Activity.objects.exists())
        frs_data = [self.fr_1.id]
        data = {
            "document_type": Intervention.PD,
            "title": "My test intervention",
            "start": (timezone.now().date()).isoformat(),
            "end": (timezone.now().date() + datetime.timedelta(days=31)).isoformat(),
            "agreement": self.agreement.id,
            "frs": frs_data
        }
        status_code, response = self.run_request_list_ep(data, user=self.partnership_manager_user)

        self.assertEqual(status_code, status.HTTP_201_CREATED)
        self.assertItemsEqual(response['frs'], frs_data)
        self.assertEqual(
            Activity.objects.filter(action=Activity.CREATE).count(),
            1
        )

    def test_add_two_valid_frs_on_create_pd(self):
        self.assertFalse(Activity.objects.exists())
        frs_data = [self.fr_1.id, self.fr_2.id]
        data = {
            "document_type": Intervention.PD,
            "title": "My test intervention",
            "start": (timezone.now().date()).isoformat(),
            "end": (timezone.now().date() + datetime.timedelta(days=31)).isoformat(),
            "agreement": self.agreement.id,
            "frs": frs_data
        }
        status_code, response = self.run_request_list_ep(data, user=self.partnership_manager_user)

        self.assertEqual(status_code, status.HTTP_201_CREATED)
        self.assertItemsEqual(response['frs'], frs_data)
        self.assertEqual(
            Activity.objects.filter(action=Activity.CREATE).count(),
            1
        )

    def test_fr_details_is_accurate_on_creation(self):
        self.assertFalse(Activity.objects.exists())
        self.fr_1.vendor_code = self.agreement.partner.vendor_number
        self.fr_2.vendor_code = self.agreement.partner.vendor_number
        self.fr_1.save()
        self.fr_2.save()
        frs_data = [self.fr_1.id, self.fr_2.id]
        data = {
            "document_type": Intervention.PD,
            "title": "My test intervention",
            "start": (timezone.now().date()).isoformat(),
            "end": (timezone.now().date() + datetime.timedelta(days=31)).isoformat(),
            "agreement": self.agreement.id,
            "frs": frs_data
        }
        status_code, response = self.run_request_list_ep(data, user=self.partnership_manager_user)

        self.assertEqual(status_code, status.HTTP_201_CREATED)
        self.assertItemsEqual(response['frs'], frs_data)
        self.assertEqual(response['frs_details']['total_actual_amt'],
                         float(sum([self.fr_1.actual_amt_local, self.fr_2.actual_amt_local])))
        self.assertEqual(response['frs_details']['total_outstanding_amt'],
                         float(sum([self.fr_1.outstanding_amt_local, self.fr_2.outstanding_amt_local])))
        self.assertEqual(response['frs_details']['total_frs_amt'],
                         float(sum([self.fr_1.total_amt_local, self.fr_2.total_amt_local])))
        self.assertEqual(response['frs_details']['total_intervention_amt'],
                         float(sum([self.fr_1.intervention_amt, self.fr_2.intervention_amt])))
        self.assertEqual(
            Activity.objects.filter(action=Activity.CREATE).count(),
            1
        )

    def test_add_two_valid_frs_on_update_pd(self):
        self.assertFalse(Activity.objects.exists())
        self.fr_1.vendor_code = self.intervention_2.agreement.partner.vendor_number
        self.fr_2.vendor_code = self.intervention_2.agreement.partner.vendor_number
        self.fr_1.save()
        self.fr_2.save()
        frs_data = [self.fr_1.id, self.fr_2.id]
        data = {
            "frs": frs_data
        }
        status_code, response = self.run_request(self.intervention_2.id, data, method='patch')

        self.assertEqual(status_code, status.HTTP_200_OK)
        self.assertItemsEqual(response['frs'], frs_data)
        self.assertEqual(response['frs_details']['total_actual_amt'],
                         float(sum([self.fr_1.actual_amt_local, self.fr_2.actual_amt_local])))
        self.assertEqual(response['frs_details']['total_outstanding_amt'],
                         float(sum([self.fr_1.outstanding_amt_local, self.fr_2.outstanding_amt_local])))
        self.assertEqual(response['frs_details']['total_frs_amt'],
                         float(sum([self.fr_1.total_amt_local, self.fr_2.total_amt_local])))
        self.assertEqual(response['frs_details']['total_intervention_amt'],
                         float(sum([self.fr_1.intervention_amt, self.fr_2.intervention_amt])))
        self.assertTrue(Activity.objects.exists())
        activity = Activity.objects.first()
        self.assertEqual(activity.target, self.intervention_2)
        self.assertEqual(activity.action, Activity.UPDATE)
        self.assertIn("frs", activity.change)
        frs = activity.change["frs"]
        self.assertEqual(frs["before"], [])
        self.assertItemsEqual(frs["after"], [self.fr_1.pk, self.fr_2.pk])
        self.assertEqual(activity.by_user, self.partnership_manager_user)

    def test_remove_an_fr_from_pd(self):
        self.assertFalse(Activity.objects.exists())
        frs_data = [self.fr_1.id, self.fr_2.id]
        data = {
            "frs": frs_data
        }
        status_code, response = self.run_request(self.intervention_2.id, data, method='patch')

        self.assertEqual(status_code, status.HTTP_200_OK)
        self.assertItemsEqual(response['frs'], frs_data)
        self.assertEqual(
            Activity.objects.filter(action=Activity.UPDATE).count(),
            1
        )

        # Remove fr_1
        frs_data = [self.fr_2.id]
        data = {
            "frs": frs_data
        }
        status_code, response = self.run_request(self.intervention_2.id, data, method='patch')

        self.assertEqual(status_code, status.HTTP_200_OK)
        self.assertItemsEqual(response['frs'], frs_data)
        self.assertEqual(
            Activity.objects.filter(action=Activity.UPDATE).count(),
            2
        )

    def test_fail_add_expired_fr_on_pd(self):
        self.assertFalse(Activity.objects.exists())
        self.fr_1.end_date = timezone.now().date() - datetime.timedelta(days=1)
        self.fr_1.save()

        frs_data = [self.fr_1.id, self.fr_2.id]
        data = {
            "frs": frs_data
        }
        status_code, response = self.run_request(self.intervention_2.id, data, method='patch',
                                                 user=self.partnership_manager_user)

        self.assertEqual(status_code, status.HTTP_200_OK)
        self.assertItemsEqual(response['frs'], frs_data)
        self.assertTrue(Activity.objects.exists())

    def test_fail_add_used_fr_on_pd(self):
        self.assertFalse(Activity.objects.exists())
        self.fr_1.intervention = self.intervention
        self.fr_1.save()

        frs_data = [self.fr_1.id, self.fr_2.id]
        data = {
            "frs": frs_data
        }
        status_code, response = self.run_request(self.intervention_2.id, data, method='patch')

        self.assertEqual(status_code, status.HTTP_400_BAD_REQUEST)
        self.assertEqual(response['frs'],
                         ['One or more of the FRs selected is related '
                          'to a different PD/SSFA, {}'.format(self.fr_1.fr_number)])
        self.assertFalse(Activity.objects.exists())

    def test_add_same_frs_twice_on_pd(self):
        self.assertFalse(Activity.objects.exists())
        frs_data = [self.fr_1.id, self.fr_2.id]
        data = {
            "frs": frs_data
        }
        status_code, response = self.run_request(self.intervention_2.id, data, method='patch')
        self.assertEqual(status_code, status.HTTP_200_OK)
        self.assertItemsEqual(response['frs'], frs_data)
        self.assertTrue(Activity.objects.exists())

        status_code, response = self.run_request(self.intervention_2.id, data, method='patch')
        self.assertEqual(status_code, status.HTTP_200_OK)
        self.assertItemsEqual(response['frs'], frs_data)
        self.assertEqual(Activity.objects.all().count(), 2)

    def test_patch_title_fail_as_unicef_user(self):
        self.assertFalse(Activity.objects.exists())
        data = {
            "title": 'Changed Title'
        }
        status_code, response = self.run_request(self.intervention_2.id, data, method='patch',
                                                 user=self.unicef_staff)
        self.assertEqual(status_code, status.HTTP_403_FORBIDDEN)
        self.assertFalse(Activity.objects.exists())

    def test_permissions_for_intervention_status_draft(self):

        # TODO: this tests only with PRP mode on. PRP mode off tests needed here.
        # intervention is in Draft status
        self.assertEqual(self.intervention.status, Intervention.DRAFT)

        # user is UNICEF User
        status_code, response = self.run_request(self.intervention.id, user=self.partnership_manager_user)
        self.assertEqual(status_code, status.HTTP_200_OK)

        # all fields are there
        self.assertItemsEqual(self.ALL_FIELDS, response['permissions']['edit'].keys())
        edit_permissions = response['permissions']['edit']
        required_permissions = response['permissions']['required']

        # TODO: REMOVE the following 3 lines after "sector_locations" are finally removed from the Intervention model
        # having sector_locations in the Intervention model and not having it in the permissions matrix fails this test
        del edit_permissions["sector_locations"]
        del required_permissions["sector_locations"]

        self.assertItemsEqual(self.EDITABLE_FIELDS['draft'],
                              [perm for perm in edit_permissions if edit_permissions[perm]])
        self.assertItemsEqual(self.REQUIRED_FIELDS['draft'],
                              [perm for perm in required_permissions if required_permissions[perm]])

    @skip('add test after permissions file is ready')
    def test_permissions_for_intervention_status_active(self):
        # intervention is in Draft status
        self.assertEqual(self.active_intervention.status, Intervention.ACTIVE)

        # user is UNICEF User
        status_code, response = self.run_request(self.active_intervention.id, user=self.partnership_manager_user)
        self.assertEqual(status_code, status.HTTP_200_OK)

        # all fields are there
        self.assertItemsEqual(self.ALL_FIELDS, response['permissions']['edit'].keys())
        edit_permissions = response['permissions']['edit']
        required_permissions = response['permissions']['required']
        self.assertItemsEqual(self.EDITABLE_FIELDS['signed'],
                              [perm for perm in edit_permissions if edit_permissions[perm]])
        self.assertItemsEqual(self.REQUIRED_FIELDS['signed'],
                              [perm for perm in required_permissions if required_permissions[perm]])

    def test_list_interventions(self):
        EXPECTED_QUERIES = 10
        with self.assertNumQueries(EXPECTED_QUERIES):
            status_code, response = self.run_request_list_ep(user=self.unicef_staff, method='get')

        self.assertEqual(status_code, status.HTTP_200_OK)
        self.assertEqual(len(response), 3)

        section1 = SectorFactory()
        section2 = SectorFactory()

        # add another intervention to make sure that the queries are constant
        data = {
            "document_type": Intervention.PD,
            "title": "My test intervention",
            "start": (timezone.now().date()).isoformat(),
            "end": (timezone.now().date() + datetime.timedelta(days=31)).isoformat(),
            "agreement": self.agreement.id,
            "sections": [section1.id, section2.id],
        }

        status_code, response = self.run_request_list_ep(data, user=self.partnership_manager_user)
        self.assertEqual(status_code, status.HTTP_201_CREATED)

        with self.assertNumQueries(EXPECTED_QUERIES):
            status_code, response = self.run_request_list_ep(user=self.unicef_staff, method='get')

        self.assertEqual(status_code, status.HTTP_200_OK)
        self.assertEqual(len(response), 4)

    def test_list_interventions_w_flag(self):
        self.ts = TenantSwitchFactory(name="prp_mode_off", countries=[connection.tenant])
        self.assertTrue(tenant_switch_is_active(self.ts.name))

        EXPECTED_QUERIES = 10
        with self.assertNumQueries(EXPECTED_QUERIES):
            status_code, response = self.run_request_list_ep(user=self.unicef_staff, method='get')

        self.assertEqual(status_code, status.HTTP_200_OK)
        self.assertEqual(len(response), 3)

        section1 = SectorFactory()
        section2 = SectorFactory()
        EXTRA_INTERVENTIONS = 15
        for i in range(0, EXTRA_INTERVENTIONS + 1):
            intervention = InterventionFactory(
                document_type=Intervention.PD,
                start=(timezone.now().date()).isoformat(),
                end=(timezone.now().date() + datetime.timedelta(days=31)).isoformat(),
                agreement=self.agreement,
            )
            intervention.sections.add(section1.pk)
            intervention.sections.add(section2.pk)

        self.assertEqual(Intervention.objects.count(), 4 + EXTRA_INTERVENTIONS)

        with self.assertNumQueries(EXPECTED_QUERIES):
            status_code, response = self.run_request_list_ep(user=self.unicef_staff, method='get')

        self.assertEqual(status_code, status.HTTP_200_OK)
        self.assertEqual(len(response), 4 + EXTRA_INTERVENTIONS)


class TestAPIInterventionResultLinkListView(APITenantTestCase):
    '''Exercise the list view for InterventionResultLinkListCreateView'''
    @classmethod
    def setUpTestData(cls):
        cls.intervention = InterventionFactory()

        cls.result_link1 = InterventionResultLinkFactory(intervention=cls.intervention)
        cls.result_link2 = InterventionResultLinkFactory(intervention=cls.intervention)

        cls.url = reverse('partners_api:intervention-result-links-list',
                          kwargs={'intervention_pk': cls.intervention.id})

        # cls.expected_field_names is the list of field names expected in responses.
        cls.expected_field_names = sorted((
            'cp_output',
            'ram_indicators',
            'cp_output_name',
            'ram_indicator_names',
            'id',
            'intervention',
            'created',
            'modified',
        ))

    def _make_request(self, user):
        return self.forced_auth_req('get', self.url, user=user)

    def assertResponseFundamentals(self, response, expected_keys=None):
        '''Assert common fundamentals about the response. If expected_keys is None (the default), the keys in the
        response dict are compared to self.expected_field_names. Otherwise, they're compared to whatever is passed in
        expected_keys.
        '''
        if expected_keys is None:
            expected_keys = self.expected_field_names

        self.assertEquals(response.status_code, status.HTTP_200_OK)
        response_json = json.loads(response.rendered_content)
        self.assertIsInstance(response_json, list)
        self.assertEqual(len(response_json), 2)
        for obj in response_json:
            self.assertIsInstance(obj, dict)
        if expected_keys:
            for d in response_json:
                self.assertEqual(sorted(d.keys()), expected_keys)

        actual_ids = sorted([d.get('id') for d in response_json])
        expected_ids = sorted((self.result_link1.id, self.result_link2.id))

        self.assertEqual(actual_ids, expected_ids)

    def test_no_permission_user_forbidden(self):
        '''Ensure a non-staff user gets the 403 smackdown'''
        response = self._make_request(UserFactory())
        self.assertEquals(response.status_code, status.HTTP_403_FORBIDDEN)

    def test_unauthenticated_user_forbidden(self):
        '''Ensure an unauthenticated user gets the 403 smackdown'''
        factory = APIRequestFactory()
        view_info = resolve(self.url)
        request = factory.get(self.url)
        response = view_info.func(request)
        self.assertEquals(response.status_code, status.HTTP_403_FORBIDDEN)

    def test_staff_access_ok(self):
        '''Ensure a staff user has access'''
        response = self._make_request(UserFactory(is_staff=True))
        self.assertResponseFundamentals(response)

    def test_group_permission(self):
        '''A non-staff user has read access if in the correct group'''
        user = UserFactory()
        response = self._make_request(user)
        self.assertEquals(response.status_code, status.HTTP_403_FORBIDDEN)

        _add_user_to_partnership_manager_group(user)

        # Now the request should succeed.
        response = self._make_request(user)
        self.assertResponseFundamentals(response)


class TestAPIInterventionResultLinkCreateView(APITenantTestCase):
    '''Exercise the create view for InterventionResultLinkListCreateView'''
    @classmethod
    def setUpTestData(cls):
        cls.intervention = InterventionFactory()

        cls.url = reverse('partners_api:intervention-result-links-list',
                          kwargs={'intervention_pk': cls.intervention.id})

        cp_output = ResultFactory()

        cls.data = {
            'intervention_pk': cls.intervention.id,
            'cp_output': cp_output.id
        }

    def _make_request(self, user):
        return self.forced_auth_req('post', self.url, user=user, data=self.data)

    def assertResponseFundamentals(self, response):
        '''Assert common fundamentals about the response.'''
        self.assertEquals(response.status_code, status.HTTP_201_CREATED)
        response_json = json.loads(response.rendered_content)
        self.assertIsInstance(response_json, dict)
        self.assertIn('id', response_json.keys())

    def test_no_permission_user_forbidden(self):
        '''Ensure a non-staff user gets the 403 smackdown'''
        response = self._make_request(UserFactory())
        self.assertEquals(response.status_code, status.HTTP_403_FORBIDDEN)

    def test_unauthenticated_user_forbidden(self):
        '''Ensure an unauthenticated user gets the 403 smackdown'''
        factory = APIRequestFactory()
        view_info = resolve(self.url)
        request = factory.post(self.url, data=self.data, format='json')
        response = view_info.func(request)
        self.assertEquals(response.status_code, status.HTTP_403_FORBIDDEN)

    def test_group_permission_non_staff(self):
        '''Ensure group membership is sufficient for create; even non-staff group members can create'''
        user = UserFactory()
        response = self._make_request(user)
        self.assertEquals(response.status_code, status.HTTP_403_FORBIDDEN)

        _add_user_to_partnership_manager_group(user)

        # Now the request should succeed.
        response = self._make_request(user)
        self.assertResponseFundamentals(response)


class TestAPIInterventionResultLinkRetrieveView(APITenantTestCase):
    '''Exercise the retrieve view for InterventionResultLinkUpdateView'''
    @classmethod
    def setUpTestData(cls):
        cls.intervention_result_link = InterventionResultLinkFactory()

        cls.url = reverse('partners_api:intervention-result-links-update',
                          kwargs={'pk': cls.intervention_result_link.id})

        # cls.expected_keys are the keys expected in a JSON response.
        cls.expected_keys = sorted((
            'cp_output',
            'ram_indicators',
            'cp_output_name',
            'ram_indicator_names',
            'id',
            'intervention',
            'created',
            'modified',
        ))

    def _make_request(self, user):
        return self.forced_auth_req('get', self.url, user=user)

    def assertResponseFundamentals(self, response):
        '''Assert common fundamentals about the response.'''
        self.assertEquals(response.status_code, status.HTTP_200_OK)
        response_json = json.loads(response.rendered_content)
        self.assertIsInstance(response_json, dict)
        self.assertEqual(self.expected_keys, sorted(response_json.keys()))

    def test_no_permission_user_forbidden(self):
        '''Ensure a non-staff user gets the 403 smackdown'''
        response = self._make_request(UserFactory())
        self.assertEquals(response.status_code, status.HTTP_403_FORBIDDEN)

    def test_unauthenticated_user_forbidden(self):
        '''Ensure an unauthenticated user gets the 403 smackdown'''
        factory = APIRequestFactory()
        view_info = resolve(self.url)
        request = factory.get(self.url, format='json')
        response = view_info.func(request)
        self.assertEquals(response.status_code, status.HTTP_403_FORBIDDEN)

    def test_staff_access_ok(self):
        '''Ensure a staff user can access'''
        response = self._make_request(UserFactory(is_staff=True))
        self.assertResponseFundamentals(response)

    def test_group_permission_non_staff(self):
        '''Ensure group membership is sufficient for retrieval; even non-staff group members can retrieve'''
        user = UserFactory()
        response = self._make_request(user)
        self.assertEquals(response.status_code, status.HTTP_403_FORBIDDEN)

        _add_user_to_partnership_manager_group(user)

        # Now the request should succeed.
        response = self._make_request(user)
        self.assertResponseFundamentals(response)


class TestAPIInterventionResultLinkUpdateView(APITenantTestCase):
    '''Exercise the update view for InterventionResultLinkUpdateView'''
    @classmethod
    def setUpTestData(cls):
        cls.intervention_result_link = InterventionResultLinkFactory()

        cls.url = reverse('partners_api:intervention-result-links-update',
                          kwargs={'pk': cls.intervention_result_link.id})

        cls.new_cp_output = ResultFactory()

        cls.data = {'cp_output': cls.new_cp_output.id}

    def _make_request(self, user):
        return self.forced_auth_req('patch', self.url, user=user, data=self.data)

    def assertResponseFundamentals(self, response):
        '''Assert common fundamentals about the response.'''
        self.assertEquals(response.status_code, status.HTTP_200_OK)
        intervention_result_link = InterventionResultLink.objects.get(pk=self.intervention_result_link.id)
        self.assertEqual(intervention_result_link.cp_output.id, self.new_cp_output.id)

    def test_no_permission_user_forbidden(self):
        '''Ensure a non-staff user gets the 403 smackdown'''
        response = self._make_request(UserFactory())
        self.assertEquals(response.status_code, status.HTTP_403_FORBIDDEN)

    def test_unauthenticated_user_forbidden(self):
        '''Ensure an unauthenticated user gets the 403 smackdown'''
        factory = APIRequestFactory()
        view_info = resolve(self.url)
        request = factory.patch(self.url, data=self.data, format='json')
        response = view_info.func(request)
        self.assertEquals(response.status_code, status.HTTP_403_FORBIDDEN)

    def test_staff_access_refused(self):
        '''Ensure a staff doesn't have write access'''
        response = self._make_request(UserFactory(is_staff=True))
        self.assertEquals(response.status_code, status.HTTP_403_FORBIDDEN)

    def test_group_permission_non_staff(self):
        '''Ensure group membership is sufficient for update; even non-staff group members can update'''
        user = UserFactory()
        response = self._make_request(user)
        self.assertEquals(response.status_code, status.HTTP_403_FORBIDDEN)

        _add_user_to_partnership_manager_group(user)

        # Now the request should succeed.
        response = self._make_request(user)
        self.assertResponseFundamentals(response)


class TestAPIInterventionResultLinkDeleteView(APITenantTestCase):
    '''Exercise the delete view for InterventionResultLinkUpdateView'''
    @classmethod
    def setUpTestData(cls):
        cls.intervention_result_link = InterventionResultLinkFactory()

        cls.url = reverse('partners_api:intervention-result-links-update',
                          kwargs={'pk': cls.intervention_result_link.id})

    def _make_request(self, user):
        return self.forced_auth_req('delete', self.url, user=user)

    def assertResponseFundamentals(self, response):
        '''Assert common fundamentals about the response.'''
        self.assertEquals(response.status_code, status.HTTP_204_NO_CONTENT)
        self.assertFalse(InterventionResultLink.objects.filter(pk=self.intervention_result_link.id).exists())

    def test_no_permission_user_forbidden(self):
        '''Ensure a non-staff user gets the 403 smackdown'''
        response = self._make_request(UserFactory())
        self.assertEquals(response.status_code, status.HTTP_403_FORBIDDEN)

    def test_unauthenticated_user_forbidden(self):
        '''Ensure an unauthenticated user gets the 403 smackdown'''
        factory = APIRequestFactory()
        view_info = resolve(self.url)
        request = factory.patch(self.url, format='json')
        response = view_info.func(request)
        self.assertEquals(response.status_code, status.HTTP_403_FORBIDDEN)

    def test_staff_access_refused(self):
        '''Ensure a staff doesn't have write access'''
        response = self._make_request(UserFactory(is_staff=True))
        self.assertEquals(response.status_code, status.HTTP_403_FORBIDDEN)

    def test_group_permission_non_staff(self):
        '''Ensure group membership is sufficient for update; even non-staff group members can update'''
        user = UserFactory()
        response = self._make_request(user)
        self.assertEquals(response.status_code, status.HTTP_403_FORBIDDEN)

        _add_user_to_partnership_manager_group(user)

        # Now the request should succeed.
        response = self._make_request(user)
        self.assertResponseFundamentals(response)


class TestAPIInterventionLowerResultListView(APITenantTestCase):
    '''Exercise the list view for InterventionLowerResultListCreateView'''
    @classmethod
    def setUpClass(cls):
        super(TestAPIInterventionLowerResultListView, cls).setUpClass()

        cls.result_link = InterventionResultLinkFactory()

        cls.lower_result1 = LowerResultFactory(result_link=cls.result_link)
        cls.lower_result2 = LowerResultFactory(result_link=cls.result_link)

        # Create another result link/lower result pair that will break this test if the views don't filter properly
        LowerResultFactory(result_link=InterventionResultLinkFactory())

        cls.url = reverse('partners_api:intervention-lower-results-list',
                          kwargs={'result_link_pk': cls.result_link.id})

        # cls.expected_field_names is the list of field names expected in responses.
        cls.expected_field_names = sorted(('id', 'code', 'created', 'modified', 'name', 'result_link'))

    def _make_request(self, user):
        return self.forced_auth_req('get', self.url, user=user)

    def assertResponseFundamentals(self, response, expected_keys=None):
        '''Assert common fundamentals about the response. If expected_keys is None (the default), the keys in the
        response dict are compared to self.expected_field_names. Otherwise, they're compared to whatever is passed in
        expected_keys.
        '''
        if expected_keys is None:
            expected_keys = self.expected_field_names

        self.assertEquals(response.status_code, status.HTTP_200_OK)
        response_json = json.loads(response.rendered_content)
        self.assertIsInstance(response_json, list)
        self.assertEqual(len(response_json), 2)
        for obj in response_json:
            self.assertIsInstance(obj, dict)
        if expected_keys:
            for d in response_json:
                self.assertEqual(sorted(d.keys()), expected_keys)

        actual_ids = sorted([d.get('id') for d in response_json])
        expected_ids = sorted((self.lower_result1.id, self.lower_result2.id))

        self.assertEqual(actual_ids, expected_ids)

    def test_no_permission_user_forbidden(self):
        '''Ensure a non-staff user gets the 403 smackdown'''
        response = self._make_request(UserFactory())
        self.assertEquals(response.status_code, status.HTTP_403_FORBIDDEN)

    def test_unauthenticated_user_forbidden(self):
        '''Ensure an unauthenticated user gets the 403 smackdown'''
        factory = APIRequestFactory()
        view_info = resolve(self.url)
        request = factory.get(self.url)
        response = view_info.func(request)
        self.assertEquals(response.status_code, status.HTTP_403_FORBIDDEN)

    def test_staff_access_ok(self):
        '''Ensure a staff user has access'''
        response = self._make_request(UserFactory(is_staff=True))
        self.assertResponseFundamentals(response)

    def test_group_permission(self):
        '''A non-staff user has read access if in the correct group'''
        user = UserFactory()
        response = self._make_request(user)
        self.assertEquals(response.status_code, status.HTTP_403_FORBIDDEN)

        _add_user_to_partnership_manager_group(user)

        # Now the request should succeed.
        response = self._make_request(user)
        self.assertResponseFundamentals(response)


class TestAPIInterventionLowerResultCreateView(APITenantTestCase):
    '''Exercise the create view for InterventionLowerResultListCreateView'''
    @classmethod
    def setUpClass(cls):
        super(TestAPIInterventionLowerResultCreateView, cls).setUpClass()

        cls.result_link = InterventionResultLinkFactory()

        # Create another result link/lower result pair that will break this test if the views don't behave properly
        LowerResultFactory(result_link=InterventionResultLinkFactory())

        cls.url = reverse('partners_api:intervention-lower-results-list',
                          kwargs={'result_link_pk': cls.result_link.id})

        cls.data = {'name': 'my lower result'}

    def _make_request(self, user):
        return self.forced_auth_req('post', self.url, user=user, data=self.data)

    def assertResponseFundamentals(self, response):
        '''Assert common fundamentals about the response.'''
        self.assertEquals(response.status_code, status.HTTP_201_CREATED)
        response_json = json.loads(response.rendered_content)
        self.assertIsInstance(response_json, dict)
        self.assertIn('id', response_json.keys())
        # The id of the newly-created lower result should be associated with my result link, and it should be
        # the only one associated with that result link.
        self.assertEqual([response_json['id']],
                         [lower_result.id for lower_result in self.result_link.ll_results.all()])
        self.assertEqual(response_json.get('name'), 'my lower result')

        return response_json

    def test_no_permission_user_forbidden(self):
        '''Ensure a non-staff user gets the 403 smackdown'''
        response = self._make_request(UserFactory())
        self.assertEquals(response.status_code, status.HTTP_403_FORBIDDEN)

    def test_unauthenticated_user_forbidden(self):
        '''Ensure an unauthenticated user gets the 403 smackdown'''
        factory = APIRequestFactory()
        view_info = resolve(self.url)
        request = factory.post(self.url, data=self.data, format='json')
        response = view_info.func(request)
        self.assertEquals(response.status_code, status.HTTP_403_FORBIDDEN)

    def test_group_permission_non_staff(self):
        '''Ensure group membership is sufficient for create; even non-staff group members can create'''
        user = UserFactory()
        response = self._make_request(user)
        self.assertEquals(response.status_code, status.HTTP_403_FORBIDDEN)

        _add_user_to_partnership_manager_group(user)

        # Now the request should succeed.
        response = self._make_request(user)
        self.assertResponseFundamentals(response)

    def test_code_read_only(self):
        '''Ensure lower_result.code can't be written'''
        user = UserFactory()
        _add_user_to_partnership_manager_group(user)
        data = self.data.copy()
        data['code'] = 'ZZZ'

        response = self.forced_auth_req('post', self.url, user=user, data=data)
        response_json = self.assertResponseFundamentals(response)

        self.assertNotEqual(response_json.get('code'), 'ZZZ')


class TestAPIInterventionIndicatorsListView(APITenantTestCase):
    '''Exercise the list view for InterventionIndicatorsListView (these are AppliedIndicator instances)'''
    @classmethod
    def setUpClass(cls):
        super(TestAPIInterventionIndicatorsListView, cls).setUpClass()

        cls.result_link = InterventionResultLinkFactory()

        cls.lower_result = LowerResultFactory(result_link=cls.result_link)

        cls.indicator1 = AppliedIndicatorFactory(lower_result=cls.lower_result)
        cls.indicator2 = AppliedIndicatorFactory(lower_result=cls.lower_result)

        # Create another result link/lower result/indicator combo that will break this test if the views don't
        # filter properly
        AppliedIndicatorFactory(lower_result=LowerResultFactory(result_link=InterventionResultLinkFactory()))

        cls.url = reverse('partners_api:intervention-indicators-list',
                          kwargs={'lower_result_pk': cls.lower_result.id})

        # cls.expected_field_names is the list of field names expected in responses.
        cls.expected_field_names = sorted(('id', 'assumptions', 'baseline', 'cluster_indicator_id', 'cluster_name',
                                           'cluster_indicator_title', 'context_code', 'disaggregation',
                                           'indicator', 'locations', 'lower_result', 'means_of_verification',
                                           'section', 'target', 'total', 'created', 'modified', 'response_plan_name', ))

    def _make_request(self, user):
        return self.forced_auth_req('get', self.url, user=user)

    def assertResponseFundamentals(self, response, expected_keys=None):
        '''Assert common fundamentals about the response. If expected_keys is None (the default), the keys in the
        response dict are compared to self.expected_field_names. Otherwise, they're compared to whatever is passed in
        expected_keys.
        '''
        if expected_keys is None:
            expected_keys = self.expected_field_names

        self.assertEquals(response.status_code, status.HTTP_200_OK)
        response_json = json.loads(response.rendered_content)
        self.assertIsInstance(response_json, list)
        self.assertEqual(len(response_json), 2)
        for obj in response_json:
            self.assertIsInstance(obj, dict)
        if expected_keys:
            for d in response_json:
                self.assertEqual(sorted(d.keys()), expected_keys)

        actual_ids = sorted([d.get('id') for d in response_json])
        expected_ids = sorted((self.indicator1.id, self.indicator2.id))

        self.assertEqual(actual_ids, expected_ids)

    def test_no_permission_user_forbidden(self):
        '''Ensure a non-staff user gets the 403 smackdown'''
        response = self._make_request(UserFactory())
        self.assertEquals(response.status_code, status.HTTP_403_FORBIDDEN)

    def test_unauthenticated_user_forbidden(self):
        '''Ensure an unauthenticated user gets the 403 smackdown'''
        factory = APIRequestFactory()
        view_info = resolve(self.url)
        request = factory.get(self.url)
        response = view_info.func(request)
        self.assertEquals(response.status_code, status.HTTP_403_FORBIDDEN)

    def test_staff_access_ok(self):
        '''Ensure a staff user has access'''
        response = self._make_request(UserFactory(is_staff=True))
        self.assertResponseFundamentals(response)

    def test_group_permission(self):
        '''A non-staff user has read access if in the correct group'''
        user = UserFactory()
        response = self._make_request(user)
        self.assertEquals(response.status_code, status.HTTP_403_FORBIDDEN)

        _add_user_to_partnership_manager_group(user)

        # Now the request should succeed.
        response = self._make_request(user)
        self.assertResponseFundamentals(response)


class TestAPInterventionIndicatorsCreateView(APITenantTestCase):
    '''Exercise the create view for InterventionIndicatorsListView (these are AppliedIndicator instances)'''
    @classmethod
    def setUpClass(cls):
        super(TestAPInterventionIndicatorsCreateView, cls).setUpClass()

        cls.result_link = InterventionResultLinkFactory()
        cls.lower_result = LowerResultFactory(result_link=cls.result_link)

        # Create another result link/lower result pair that will break this test if the views don't behave properly
        LowerResultFactory(result_link=InterventionResultLinkFactory())

        cls.url = reverse('partners_api:intervention-indicators-list',
                          kwargs={'lower_result_pk': cls.lower_result.id})

        location = LocationFactory()
        section = SectorFactory()

        cls.result_link.intervention.flat_locations.add(location)
        cls.result_link.intervention.sections.add(section)

        cls.data = {'assumptions': 'lorem ipsum',
                    'locations': [location.id],
                    'section': section.id,
                    # indicator (blueprint) is required because the AppliedIndicator model has a unique_together
                    # constraint of (indicator, lower_result).
                    'indicator': {'title': 'my indicator blueprint'},
                    }

    def _make_request(self, user, data=None):
        if data is None:
            data = self.data
        return self.forced_auth_req('post', self.url, user=user, data=data)

    def assertResponseFundamentals(self, response):
        '''Assert common fundamentals about the response.'''
        self.assertEquals(response.status_code, status.HTTP_201_CREATED)
        response_json = json.loads(response.rendered_content)
        self.assertIsInstance(response_json, dict)
        self.assertIn('id', response_json.keys())
        # The id of the newly-created indicator should be associated with my lower result, and it should be
        # the only one associated with that result.
        self.assertEqual([response_json['id']],
                         [indicator.id for indicator in self.lower_result.applied_indicators.all()])
        self.assertEqual(response_json.get('assumptions'), 'lorem ipsum')

        return response_json

    def test_no_permission_user_forbidden(self):
        '''Ensure a non-staff user gets the 403 smackdown'''
        response = self._make_request(UserFactory())
        self.assertEquals(response.status_code, status.HTTP_403_FORBIDDEN)

    def test_unauthenticated_user_forbidden(self):
        '''Ensure an unauthenticated user gets the 403 smackdown'''
        factory = APIRequestFactory()
        view_info = resolve(self.url)
        request = factory.post(self.url, data=self.data, format='json')
        response = view_info.func(request)
        self.assertEquals(response.status_code, status.HTTP_403_FORBIDDEN)

    def test_group_permission_non_staff(self):
        '''Ensure group membership is sufficient for create; even non-staff group members can create'''
        user = UserFactory()
        response = self._make_request(user)
        self.assertEquals(response.status_code, status.HTTP_403_FORBIDDEN)

        _add_user_to_partnership_manager_group(user)

        # Now the request should succeed.
        response = self._make_request(user)
        self.assertResponseFundamentals(response)

    def test_multiple_association(self):
        '''Ensure a different indicator blueprint can be associated with the same lower_result, but
        the same indicator can't be added twice.
        '''
        user = UserFactory()
        _add_user_to_partnership_manager_group(user)
        data = self.data.copy()
        data['indicator'] = {'title': 'another indicator blueprint'}
        response = self._make_request(user, data)
        # OK to add a different indicator
        self.assertResponseFundamentals(response)

        response = self._make_request(user, data)
        # Adding the same indicator again should fail.
        self.assertEquals(response.status_code, status.HTTP_400_BAD_REQUEST)
        response_json = json.loads(response.rendered_content)
        self.assertEqual(response_json.keys(), ['non_field_errors'])
        self.assertIsInstance(response_json['non_field_errors'], list)
        self.assertEqual(response_json['non_field_errors'],
                         ['This indicator is already being monitored for this Result'])


class TestInterventionPlannedVisitsDeleteView(APITenantTestCase):
    @classmethod
    def setUpTestData(cls):
        cls.unicef_staff = UserFactory(is_staff=True)
        cls.intervention = InterventionFactory()
        cls.planned_visit = InterventionPlannedVisitsFactory(
            intervention=cls.intervention,
        )
        cls.url = reverse(
            "partners_api:intervention-visits-del",
            args=[cls.planned_visit.pk]
        )

    def test_delete(self):
        response = self.forced_auth_req(
            'delete',
            self.url,
            user=self.unicef_staff,
        )
        self.assertEqual(response.status_code, status.HTTP_204_NO_CONTENT)

    def test_delete_invalid(self):
        self.intervention.status = Intervention.ACTIVE
        self.intervention.save()
        response = self.forced_auth_req(
            'delete',
            self.url,
            user=self.unicef_staff,
        )
        self.assertEqual(response.status_code, status.HTTP_400_BAD_REQUEST)
        self.assertEqual(response.data, ["You do not have permissions to delete a planned visit"])

    def test_delete_not_found(self):
        response = self.forced_auth_req(
            'delete',
            reverse("partners_api:intervention-visits-del", args=[404]),
            user=self.unicef_staff,
        )
        self.assertEqual(response.status_code, status.HTTP_404_NOT_FOUND)


class TestInterventionAttachmentDeleteView(APITenantTestCase):
    @classmethod
    def setUpTestData(cls):
        cls.unicef_staff = UserFactory(is_staff=True)
        cls.intervention = InterventionFactory()
        cls.attachment = InterventionAttachmentFactory(
            intervention=cls.intervention,
            attachment="random_attachment.pdf",
        )
        cls.url = reverse(
            "partners_api:intervention-attachments-del",
            args=[cls.attachment.pk]
        )

    def test_delete(self):
        response = self.forced_auth_req(
            'delete',
            self.url,
            user=self.unicef_staff,
        )
        self.assertEqual(response.status_code, status.HTTP_204_NO_CONTENT)

    def test_delete_invalid(self):
        self.intervention.status = "active"
        self.intervention.save()
        response = self.forced_auth_req(
            'delete',
            self.url,
            user=self.unicef_staff,
        )
        self.assertEqual(response.status_code, status.HTTP_400_BAD_REQUEST)
        self.assertEqual(response.data, ["You do not have permissions to delete an attachment"])

    def test_delete_not_found(self):
        response = self.forced_auth_req(
            'delete',
            reverse("partners_api:intervention-attachments-del", args=[404]),
            user=self.unicef_staff,
        )
        self.assertEqual(response.status_code, status.HTTP_404_NOT_FOUND)


class TestInterventionResultListAPIView(APITenantTestCase):
    @classmethod
    def setUpTestData(cls):
        cls.unicef_staff = UserFactory(is_staff=True)
        InterventionResultLinkFactory()
        cls.intervention = InterventionFactory()
        cls.result = ResultFactory(
            name="Result Name",
            code="Result Code",
        )
        cls.link = InterventionResultLinkFactory(
            intervention=cls.intervention,
            cp_output=cls.result
        )
        cls.url = reverse("partners_api:intervention-results")

    def assertResponseFundamentals(self, response):
        '''Assert common fundamentals about the response.'''
        self.assertEquals(response.status_code, status.HTTP_200_OK)
        response_json = json.loads(response.rendered_content)
        self.assertIsInstance(response_json, list)
        self.assertEqual(len(response_json), 1)
        first = response_json[0]
        self.assertIn('id', first.keys())
        return response_json, first

    def test_search_empty(self):
        response = self.forced_auth_req(
            'get',
            self.url,
            user=self.unicef_staff,
            data={"search": "random"}
        )
        self.assertEquals(response.status_code, status.HTTP_200_OK)
        response_json = json.loads(response.rendered_content)
        self.assertIsInstance(response_json, list)
        self.assertFalse(response_json)

    def test_search_number(self):
        response = self.forced_auth_req(
            'get',
            self.url,
            user=self.unicef_staff,
            data={"search": self.intervention.number[:-2]}
        )
        data, first = self.assertResponseFundamentals(response)
        self.assertEqual(first["id"], self.link.pk)

    def test_search_cp_output_name(self):
        response = self.forced_auth_req(
            'get',
            self.url,
            user=self.unicef_staff,
            data={"search": "Name"}
        )
        data, first = self.assertResponseFundamentals(response)
        self.assertEqual(first["id"], self.link.pk)

    def test_search_cp_output_code(self):
        response = self.forced_auth_req(
            'get',
            self.url,
            user=self.unicef_staff,
            data={"search": "Code"}
        )
        data, first = self.assertResponseFundamentals(response)
        self.assertEqual(first["id"], self.link.pk)


class TestInterventionIndicatorListAPIView(APITenantTestCase):
    @classmethod
    def setUpTestData(cls):
        cls.unicef_staff = UserFactory(is_staff=True)
        InterventionResultLinkFactory()
        cls.intervention = InterventionFactory()
        cls.indicator = IndicatorFactory()
        cls.link = InterventionResultLinkFactory(
            intervention=cls.intervention,
        )
        cls.link.ram_indicators.add(cls.indicator)
        cls.url = reverse("partners_api:intervention-indicators")

    def assertResponseFundamentals(self, response):
        '''Assert common fundamentals about the response.'''
        self.assertEquals(response.status_code, status.HTTP_200_OK)
        response_json = json.loads(response.rendered_content)
        self.assertIsInstance(response_json, list)
        self.assertEqual(len(response_json), 1)
        first = response_json[0]
        self.assertIn('intervention', first.keys())
        return response_json, first

    def test_search(self):
        response = self.forced_auth_req(
            'get',
            self.url,
            user=self.unicef_staff,
            data={"search": self.intervention.number[:-2]}
        )
        data, first = self.assertResponseFundamentals(response)
        self.assertEqual(first["intervention"], self.intervention.pk)

    def test_search_empty(self):
        response = self.forced_auth_req(
            'get',
            self.url,
            user=self.unicef_staff,
            data={"search": "random"}
        )
        self.assertEquals(response.status_code, status.HTTP_200_OK)
        response_json = json.loads(response.rendered_content)
        self.assertIsInstance(response_json, list)
        self.assertFalse(response_json)


class TestInterventionResultLinkDeleteView(APITenantTestCase):
    @classmethod
    def setUpTestData(cls):
        cls.unicef_staff = UserFactory(is_staff=True)
        cls.intervention = InterventionFactory()
        cls.result = InterventionResultLinkFactory(
            intervention=cls.intervention,
        )
        cls.url = reverse(
            "partners_api:intervention-results-del",
            args=[cls.result.pk]
        )

    def test_delete(self):
        response = self.forced_auth_req(
            'delete',
            self.url,
            user=self.unicef_staff,
        )
        self.assertEqual(response.status_code, status.HTTP_204_NO_CONTENT)

    def test_delete_invalid(self):
        self.intervention.status = Intervention.ACTIVE
        self.intervention.save()
        response = self.forced_auth_req(
            'delete',
            self.url,
            user=self.unicef_staff,
        )

        self.assertEqual(response.status_code, status.HTTP_400_BAD_REQUEST)
        self.assertEqual(response.data, ["You do not have permissions to delete a result"])

    def test_delete_not_found(self):
        response = self.forced_auth_req(
            'delete',
            reverse("partners_api:intervention-results-del", args=[404]),
            user=self.unicef_staff,
        )
        self.assertEqual(response.status_code, status.HTTP_404_NOT_FOUND)


class TestInterventionAmendmentListAPIView(APITenantTestCase):
    @classmethod
    def setUpTestData(cls):
        cls.unicef_staff = UserFactory(is_staff=True)
        InterventionAmendmentFactory()
        cls.intervention = InterventionFactory()
        cls.amendment = InterventionAmendmentFactory(
            intervention=cls.intervention,
            amendment_number="321",
        )
        cls.url = reverse("partners_api:intervention-amendments")

    def assertResponseFundamentals(self, response):
        '''Assert common fundamentals about the response.'''
        self.assertEquals(response.status_code, status.HTTP_200_OK)
        response_json = json.loads(response.rendered_content)
        self.assertIsInstance(response_json, list)
        self.assertEqual(len(response_json), 1)
        first = response_json[0]
        self.assertIn('id', first.keys())
        return response_json, first

    def test_search_intervention_number(self):
        response = self.forced_auth_req(
            'get',
            self.url,
            user=self.unicef_staff,
            data={"search": self.intervention.number[:-2]}
        )
        data, first = self.assertResponseFundamentals(response)
        self.assertEqual(first["id"], self.amendment.pk)

    @skip("fix count issue")
    def test_search_amendment_number(self):
        response = self.forced_auth_req(
            'get',
            self.url,
            user=self.unicef_staff,
            data={"search": self.amendment.amendment_number}
        )
        data, first = self.assertResponseFundamentals(response)
        self.assertEqual(first["id"], self.amendment.pk)

    def test_search_empty(self):
        response = self.forced_auth_req(
            'get',
            self.url,
            user=self.unicef_staff,
            data={"search": "random"}
        )
        self.assertEquals(response.status_code, status.HTTP_200_OK)
        response_json = json.loads(response.rendered_content)
        self.assertIsInstance(response_json, list)
        self.assertFalse(response_json)


class TestInterventionAmendmentCreateAPIView(APITenantTestCase):
    def setUp(self):
        super(TestInterventionAmendmentCreateAPIView, self).setUp()

        self.partnership_manager_user = UserFactory(is_staff=True)
        self.partnership_manager_user.groups.add(GroupFactory())

        self.intervention = InterventionFactory(status=Intervention.SIGNED)
        self.url = reverse(
            "partners_api:intervention-amendments-add",
            kwargs={'intervention_pk': self.intervention.id}
        )

        self.uploaded_file = SimpleUploadedFile('hello_world.txt', u'hello world!'.encode('utf-8'))
        self.data = {
            "types": InterventionAmendment.DATES,
            "signed_date": datetime.date.today(),
            "signed_amendment": self.uploaded_file,
        }

    def assertResponseFundamentals(self, response):
        '''Assert common fundamentals about the response.'''
        response_json = json.loads(response.rendered_content)
        self.assertIsInstance(response_json, dict)
        self.assertIn('id', response_json)
        return response_json

    def test_no_permission_user_forbidden(self):
        '''Ensure a non-staff user gets the 403 smackdown'''
        response = self._make_request(user=UserFactory())
        self.assertEquals(response.status_code, status.HTTP_403_FORBIDDEN)

    def test_unauthenticated_user_forbidden(self):
        '''Ensure an unauthenticated user gets the 403 smackdown'''
        factory = APIRequestFactory()
        view_info = resolve(self.url)
        request = factory.post(self.url, data={})
        response = view_info.func(request)
        self.assertEquals(response.status_code, status.HTTP_403_FORBIDDEN)

    def test_group_permission_partnership_member(self):
        '''Ensure group membership is sufficient for create;'''
        user = UserFactory(is_staff=True)
        response = self._make_request(user=user)
        self.assertEquals(response.status_code, status.HTTP_403_FORBIDDEN)

    def test_create_amendment_invalid_type(self):
        invalid_type = 'asdf'
        response = self._make_request(
            user=self.partnership_manager_user,
            data={"types": [invalid_type], "signed_amendment": self.uploaded_file},
            request_format='multipart',
        )

        self.assertEquals(response.status_code, status.HTTP_400_BAD_REQUEST)
        self.assertEquals(response.data['types'], [u'"%s" is not a valid choice.' % invalid_type])

    def test_create_amendment_invalid_file(self):
        response = self._make_request(
            user=self.partnership_manager_user,
            data={},
            request_format='multipart',
        )

        self.assertEquals(response.status_code, status.HTTP_400_BAD_REQUEST)
        self.assertEquals(response.data['signed_amendment'], [u'No file was submitted.'])

        response = self._make_request(
            user=self.partnership_manager_user,
            data={'signed_amendment': 'asdf'},
            request_format='multipart',
        )

        self.assertEquals(response.status_code, status.HTTP_400_BAD_REQUEST)
        self.assertEquals(
            response.data['signed_amendment'],
            [u'The submitted data was not a file. Check the encoding type on the form.']
        )

    def test_create_amendment_invalid_date(self):
        tomorrow = datetime.date.today() + datetime.timedelta(days=1)
        response = self._make_request(
            user=self.partnership_manager_user,
            data={"signed_amendment": self.uploaded_file, 'signed_date': tomorrow},
            request_format='multipart',
        )

        self.assertEquals(response.status_code, status.HTTP_400_BAD_REQUEST)
        self.assertEquals(next(iter(response.data.values())), [u'Date cannot be in the future!'])

    def test_create_amendment_success(self):
        response = self._make_request(
            user=self.partnership_manager_user,
            data=self.data,
            request_format='multipart',
        )

        self.assertEquals(response.status_code, status.HTTP_201_CREATED)
        data = self.assertResponseFundamentals(response)
        self.assertEquals(data['intervention'], self.intervention.id)

    def test_create_amendment_when_already_in_amendment(self):
        self.intervention.in_amendment = True
        self.intervention.save()

        response = self._make_request(
            user=self.partnership_manager_user,
            data=self.data,
            request_format='multipart',
        )

        self.assertEquals(response.status_code, status.HTTP_400_BAD_REQUEST)
        self.assertEquals(
            next(iter(response.data.values())),
            [u'Cannot add a new amendment while another amendment is in progress.']
        )

    def _make_request(self, user=None, data=None, request_format='json', **kwargs):
        return self.forced_auth_req('post', self.url, user=user, data=data, request_format=request_format, **kwargs)


class TestInterventionAmendmentDeleteView(APITenantTestCase):
    @classmethod
    def setUpTestData(cls):
        cls.unicef_staff = UserFactory(is_staff=True)
        cls.intervention = InterventionFactory()
        cls.amendment = InterventionAmendmentFactory(
            intervention=cls.intervention,
            types=[InterventionAmendment.RESULTS],
            signed_date=datetime.date.today(),
            signed_amendment="random_amendment.pdf"
        )
        cls.url = reverse(
            "partners_api:intervention-amendments-del",
            args=[cls.amendment.pk]
        )

    def test_delete(self):
        response = self.forced_auth_req(
            'delete',
            self.url,
            user=self.unicef_staff,
        )
        self.assertEqual(response.status_code, status.HTTP_204_NO_CONTENT)

    def test_delete_invalid(self):
        self.intervention.status = Intervention.ACTIVE
        self.intervention.save()
        response = self.forced_auth_req(
            'delete',
            self.url,
            user=self.unicef_staff,
        )
        self.assertEqual(response.status_code, status.HTTP_400_BAD_REQUEST)
        self.assertEqual(response.data, ["You do not have permissions to delete an amendment"])

    def test_intervention_amendments_delete(self):
        response = self.forced_auth_req(
            'delete',
            reverse("partners_api:intervention-amendments-del", args=[404]),
            user=self.unicef_staff,
        )
        self.assertEqual(response.status_code, status.HTTP_404_NOT_FOUND)


class TestInterventionSectorLocationLinkListAPIView(APITenantTestCase):
    @classmethod
    def setUpTestData(cls):
        cls.unicef_staff = UserFactory(is_staff=True)
        InterventionSectorLocationLinkFactory()
        cls.intervention = InterventionFactory()
        cls.sector = SectorFactory(name="Sector Name")
        cls.link = InterventionSectorLocationLinkFactory(
            intervention=cls.intervention,
            sector=cls.sector
        )

    def setUp(self):
        super(TestInterventionSectorLocationLinkListAPIView, self).setUp()
        self.url = reverse("partners_api:intervention-sector-locations")

    def assertResponseFundamentals(self, response):
        '''Assert common fundamentals about the response.'''
        self.assertEquals(response.status_code, status.HTTP_200_OK)
        response_json = json.loads(response.rendered_content)
        self.assertIsInstance(response_json, list)
        self.assertEqual(len(response_json), 1)
        first = response_json[0]
        self.assertIn('id', first.keys())
        return response_json, first

    def test_search_intervention_number(self):
        response = self.forced_auth_req(
            'get',
            self.url,
            user=self.unicef_staff,
            data={"search": self.intervention.number[:-2]}
        )
        data, first = self.assertResponseFundamentals(response)
        self.assertEqual(first["id"], self.link.pk)

    def test_search_sector_name(self):
        response = self.forced_auth_req(
            'get',
            self.url,
            user=self.unicef_staff,
            data={"search": "Name"}
        )
        data, first = self.assertResponseFundamentals(response)
        self.assertEqual(first["id"], self.link.pk)

    def test_search_empty(self):
        response = self.forced_auth_req(
            'get',
            self.url,
            user=self.unicef_staff,
            data={"search": "random"}
        )
        self.assertEquals(response.status_code, status.HTTP_200_OK)
        response_json = json.loads(response.rendered_content)
        self.assertIsInstance(response_json, list)
        self.assertFalse(response_json)


class TestInterventionListMapView(APITenantTestCase):
    @classmethod
    def setUpTestData(cls):
        cls.unicef_staff = UserFactory(is_staff=True)
        cls.url = reverse("partners_api:intervention-map")
        cls.intervention = InterventionFactory(status=Intervention.DRAFT)

    def assertResponseFundamentals(self, response):
        '''Assert common fundamentals about the response.'''
        self.assertEquals(response.status_code, status.HTTP_200_OK)
        response_json = json.loads(response.rendered_content)
        self.assertIsInstance(response_json, list)
        self.assertEqual(len(response_json), 1)
        first = response_json[0]
        self.assertIn('id', first.keys())
        return response_json, first

    def test_get(self):
        response = self.forced_auth_req(
            'get',
            self.url,
            user=self.unicef_staff,
        )
        data, first = self.assertResponseFundamentals(response)
        self.assertEqual(first["id"], self.intervention.pk)

    def test_get_param_country_programme(self):
        country_programme = CountryProgrammeFactory()
        agreement = AgreementFactory(country_programme=country_programme)
        intervention = InterventionFactory(agreement=agreement)
        response = self.forced_auth_req(
            'get',
            self.url,
            user=self.unicef_staff,
            data={"country_programme": country_programme.pk},
        )
        data, first = self.assertResponseFundamentals(response)
        self.assertEqual(first["id"], intervention.pk)

    def test_get_param_section_wo_flag(self):
        # make sure there is no prp_mode_off flag.. this serves to flush the cache
        ts = TenantSwitch.get('prp_mode_off')
        # since the cache is extremely unreliable as tests progress this is something to go around that
        if ts.id:
            ts.delete()
        sector = SectorFactory()
        intervention = InterventionFactory()
        rl = InterventionResultLinkFactory(intervention=intervention)
        llo = LowerResultFactory(result_link=rl)
        AppliedIndicatorFactory(lower_result=llo, section=sector)

        response = self.forced_auth_req(
            'get',
            self.url,
            user=self.unicef_staff,
            data={"section": sector.pk},
        )
        data, first = self.assertResponseFundamentals(response)
        self.assertEqual(first["id"], intervention.pk)

    def test_get_param_section_with_flag(self):
        # set prp mode off flag
        TenantSwitchFactory(name='prp_mode_off', countries=[connection.tenant])
        sector = SectorFactory()
        intervention = InterventionFactory()
        intervention.sections.add(sector)

        response = self.forced_auth_req(
            'get',
            self.url,
            user=self.unicef_staff,
            data={"section": sector.pk},
        )
        data, first = self.assertResponseFundamentals(response)
        self.assertEqual(first["id"], intervention.pk)

    def test_get_param_status(self):
        InterventionFactory(status=Intervention.ACTIVE)
        response = self.forced_auth_req(
            'get',
            self.url,
            user=self.unicef_staff,
            data={"status": self.intervention.status},
        )
        data, first = self.assertResponseFundamentals(response)
        self.assertEqual(first["id"], self.intervention.pk)

    def test_get_param_partner(self):
        partner = PartnerFactory()
        agreement = AgreementFactory(partner=partner)
        intervention = InterventionFactory(agreement=agreement)
        response = self.forced_auth_req(
            'get',
            self.url,
            user=self.unicef_staff,
            data={"partner": partner.pk},
        )
        data, first = self.assertResponseFundamentals(response)
        self.assertEqual(first["id"], intervention.pk)<|MERGE_RESOLUTION|>--- conflicted
+++ resolved
@@ -14,16 +14,12 @@
 from rest_framework import status
 from rest_framework.test import APIRequestFactory
 
-<<<<<<< HEAD
 from EquiTrack.tests.cases import APITenantTestCase
 from EquiTrack.tests.mixins import URLAssertionMixin
-from EquiTrack.factories import (
-=======
-from EquiTrack.tests.mixins import APITenantTestCase, URLAssertionMixin
-from locations.tests.factories import LocationFactory
 from environment.helpers import tenant_switch_is_active
 from environment.models import TenantSwitch
 from environment.tests.factories import TenantSwitchFactory
+from locations.tests.factories import LocationFactory
 from partners.tests.test_utils import setup_intervention_test_data
 from partners.models import (
     Intervention,
@@ -31,7 +27,6 @@
     InterventionResultLink,
 )
 from partners.tests.factories import (
->>>>>>> fc29c693
     AgreementFactory,
     InterventionAmendmentFactory,
     InterventionAttachmentFactory,
