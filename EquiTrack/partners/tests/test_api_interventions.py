--- conflicted
+++ resolved
@@ -42,22 +42,9 @@
     LowerResultFactory,
     ResultFactory,
     SectorFactory,
-<<<<<<< HEAD
-=======
-    UserFactory,
-    GroupFactory)
-from environment.helpers import tenant_switch_is_active
-from environment.models import TenantSwitch
-from environment.tests.factories import TenantSwitchFactory
-from partners.tests.test_utils import setup_intervention_test_data
-from partners.models import (
-    Intervention,
-    InterventionAmendment,
-    InterventionResultLink,
->>>>>>> ac9ee78f
 )
 from snapshot.models import Activity
-from users.tests.factories import UserFactory
+from users.tests.factories import GroupFactory, UserFactory
 from utils.common.utils import get_all_field_names
 
 
