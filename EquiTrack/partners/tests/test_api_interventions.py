--- conflicted
+++ resolved
@@ -37,13 +37,8 @@
 class TestInterventionsAPI(APITenantTestCase):
     fixtures = ['initial_data.json']
     EDITABLE_FIELDS = {
-<<<<<<< HEAD
         'draft': ["status", "attachments", "prc_review_document", 'travel_activities',
-                  "partner_authorized_officer_signatory", "partner_focal_points", "distributions", "id",
-=======
-        'draft': ["status", "sector_locations", "attachments", "prc_review_document", 'travel_activities',
                   "partner_authorized_officer_signatory", "partner_focal_points", "id",
->>>>>>> d6807450
                   "country_programme", "amendments", "unicef_focal_points", "end", "title",
                   "signed_by_partner_date", "review_date_prc", "target_actions", "frs", "start",
                   "metadata", "submission_date", "action_object_actions", "agreement", "unicef_signatory_id",
