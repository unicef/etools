from __future__ import unicode_literals

import json
import datetime
from unittest import skip, TestCase

from django.contrib.auth.models import Group
from django.core.cache import cache
from django.core.urlresolvers import reverse, resolve
from django.db import connection
from django.utils import timezone

from rest_framework import status
from rest_framework.test import APIRequestFactory

from EquiTrack.tests.mixins import APITenantTestCase, URLAssertionMixin
from EquiTrack.factories import (
    AgreementFactory,
    AppliedIndicatorFactory,
    CountryProgrammeFactory,
    IndicatorFactory,
    InterventionAmendmentFactory,
    InterventionAttachmentFactory,
    InterventionFactory,
    InterventionPlannedVisitsFactory,
    InterventionResultLinkFactory,
    InterventionSectorLocationLinkFactory,
    LocationFactory,
    LowerResultFactory,
    PartnerFactory,
    ResultFactory,
    SectorFactory,
    UserFactory)
from environment.helpers import tenant_switch_is_active
from environment.models import TenantSwitch
from environment.tests.factories import TenantSwitchFactory
from partners.tests.test_utils import setup_intervention_test_data
from partners.models import (
    Intervention,
    InterventionAmendment,
    InterventionResultLink,
)
from snapshot.models import Activity
from utils.common.utils import get_all_field_names


def _add_user_to_partnership_manager_group(user):
    '''Utility function to add a user to the 'Partnership Manager' group which may or may not exist'''
    group = Group.objects.get_or_create(name='Partnership Manager')[0]
    user.groups.add(group)


class URLsTestCase(URLAssertionMixin, TestCase):
    '''Simple test case to verify URL reversal'''
    def test_urls(self):
        '''Verify URL pattern names generate the URLs we expect them to.'''
        names_and_paths = (
            ('intervention-list', '', {}),
            ('intervention-list-dash', 'dash/', {}),
            ('intervention-detail', '1/', {'pk': 1}),
            ('intervention-visits-del', 'planned-visits/1/', {'pk': 1}),
            ('intervention-attachments-del', 'attachments/1/', {'pk': 1}),
            ('intervention-indicators', 'indicators/', {}),
            ('intervention-results', 'results/', {}),
            ('intervention-results-del', 'results/1/', {'pk': 1}),
            ('intervention-amendments', 'amendments/', {}),
            ('intervention-amendments-del', 'amendments/1/', {'pk': 1}),
            ('intervention-sector-locations', 'sector-locations/', {}),
            ('intervention-map', 'map/', {}),
        )
        self.assertReversal(names_and_paths, 'partners_api:', '/api/v2/interventions/')
        self.assertIntParamRegexes(names_and_paths, 'partners_api:')


class TestInterventionsAPI(APITenantTestCase):
    fixtures = ['initial_data.json']
    EDITABLE_FIELDS = {
        'draft': ["status", "attachments", "prc_review_document", 'travel_activities',
                  "partner_authorized_officer_signatory", "partner_focal_points", "id",
                  "country_programme", "amendments", "unicef_focal_points", "end", "title",
                  "signed_by_partner_date", "review_date_prc", "frs", "start",
                  "metadata", "submission_date", "agreement", "unicef_signatory_id",
                  "result_links", "contingency_pd", "unicef_signatory", "agreement_id", "signed_by_unicef_date",
                  "partner_authorized_officer_signatory_id", "created", "planned_visits",
                  "planned_budget", "modified", "signed_pd_document", "submission_date_prc", "document_type",
<<<<<<< HEAD
                  "offices", "population_focus", "country_programme_id", "engagement", "activity"],
=======
                  "offices", "population_focus", "country_programme_id", "engagement", "sections",
                  "sections_present", "flat_locations"],
>>>>>>> 2d6c3377
        'signed': [],
        'active': ['']
    }
    REQUIRED_FIELDS = {
        'draft': ['number', 'title', 'agreement', 'document_type'],
        'signed': [],
        'active': ['']
    }
    ALL_FIELDS = get_all_field_names(Intervention) + ['sections_present']

    def setUp(self):
        setup_intervention_test_data(self)

    def tearDown(self):
        cache.delete("public-intervention-permissions")
        if hasattr(self, "ts"):
            self.ts.delete()

    def run_request_list_ep(self, data={}, user=None, method='post'):
        response = self.forced_auth_req(
            method,
            reverse('partners_api:intervention-list'),
            user=user or self.unicef_staff,
            data=data
        )
        return response.status_code, json.loads(response.rendered_content)

    def run_request_list_dash_ep(self, data={}, user=None, method='get'):
        response = self.forced_auth_req(
            method,
            reverse('partners_api:intervention-list-dash'),
            user=user or self.unicef_staff,
        )
        return response.status_code, json.loads(response.rendered_content)

    def run_request(self, intervention_id, data=None, method='get', user=None):
        user = user or self.partnership_manager_user
        response = self.forced_auth_req(
            method,
            reverse('partners_api:intervention-detail', kwargs={'pk': intervention_id}),
            user=user,
            data=data or {}
        )
        return response.status_code, json.loads(response.rendered_content)

    def test_api_pd_output_not_populated(self):
        self.assertFalse(Activity.objects.exists())
        data = {
            "result_links": [
                {"cp_output": self.result.id,
                 # "ram_indicators": [152],
                 "ll_results": [
                     {"id": None, "name": None, "applied_indicators": []}
                 ]}]
        }
        response = self.forced_auth_req(
            'patch',
            reverse(
                "partners_api:intervention-detail",
                args=[self.intervention.pk]
            ),
            user=self.partnership_manager_user,
            data=data
        )
        self.assertEqual(response.status_code, status.HTTP_400_BAD_REQUEST)
        result = json.loads(response.rendered_content)
        self.assertEqual(result.get('result_links'), {'name': ['This field may not be null.']})
        self.assertEqual(
            Activity.objects.filter(action=Activity.UPDATE).count(),
            0
        )

    def test_dashboard_list_focal_point(self):
        self.active_intervention.unicef_focal_points.add(self.unicef_staff)
        status_code, response = self.run_request_list_dash_ep()
        self.assertEqual(status_code, status.HTTP_200_OK)
        self.assertEqual(len(response), 1)
        self.draft_intervention = InterventionFactory(agreement=self.agreement,
                                                      status='draft')
        self.draft_intervention.unicef_focal_points.add(self.unicef_staff)
        status_code, response = self.run_request_list_dash_ep()
        self.assertEqual(len(response), 1)

    def test_dashboard_list_partnership_manager(self):
        self.draft_intervention = InterventionFactory(agreement=self.agreement,
                                                      status='draft')
        status_code, response = self.run_request_list_dash_ep(user=self.partnership_manager_user)
        self.assertEqual(status_code, status.HTTP_200_OK)
        self.assertEqual(len(response), 4)

    def test_add_contingency_pd(self):
        data = {
            "document_type": Intervention.PD,
            "title": "My test intervention1",
            "contingency_pd": True,
            "agreement": self.agreement.id,
        }
        status_code, response = self.run_request_list_ep(data, user=self.partnership_manager_user)

        self.assertEqual(status_code, status.HTTP_201_CREATED)

    def test_add_one_valid_fr_on_create_pd(self):
        self.assertFalse(Activity.objects.exists())
        frs_data = [self.fr_1.id]
        data = {
            "document_type": Intervention.PD,
            "title": "My test intervention",
            "start": (timezone.now().date()).isoformat(),
            "end": (timezone.now().date() + datetime.timedelta(days=31)).isoformat(),
            "agreement": self.agreement.id,
            "frs": frs_data
        }
        status_code, response = self.run_request_list_ep(data, user=self.partnership_manager_user)

        self.assertEqual(status_code, status.HTTP_201_CREATED)
        self.assertItemsEqual(response['frs'], frs_data)
        self.assertEqual(
            Activity.objects.filter(action=Activity.CREATE).count(),
            1
        )

    def test_add_two_valid_frs_on_create_pd(self):
        self.assertFalse(Activity.objects.exists())
        frs_data = [self.fr_1.id, self.fr_2.id]
        data = {
            "document_type": Intervention.PD,
            "title": "My test intervention",
            "start": (timezone.now().date()).isoformat(),
            "end": (timezone.now().date() + datetime.timedelta(days=31)).isoformat(),
            "agreement": self.agreement.id,
            "frs": frs_data
        }
        status_code, response = self.run_request_list_ep(data, user=self.partnership_manager_user)

        self.assertEqual(status_code, status.HTTP_201_CREATED)
        self.assertItemsEqual(response['frs'], frs_data)
        self.assertEqual(
            Activity.objects.filter(action=Activity.CREATE).count(),
            1
        )

    def test_fr_details_is_accurate_on_creation(self):
        self.assertFalse(Activity.objects.exists())
        frs_data = [self.fr_1.id, self.fr_2.id]
        data = {
            "document_type": Intervention.PD,
            "title": "My test intervention",
            "start": (timezone.now().date()).isoformat(),
            "end": (timezone.now().date() + datetime.timedelta(days=31)).isoformat(),
            "agreement": self.agreement.id,
            "frs": frs_data
        }
        status_code, response = self.run_request_list_ep(data, user=self.partnership_manager_user)

        self.assertEqual(status_code, status.HTTP_201_CREATED)
        self.assertItemsEqual(response['frs'], frs_data)
        self.assertEqual(response['frs_details']['total_actual_amt'],
                         float(sum([self.fr_1.actual_amt, self.fr_2.actual_amt])))
        self.assertEqual(response['frs_details']['total_outstanding_amt'],
                         float(sum([self.fr_1.outstanding_amt, self.fr_2.outstanding_amt])))
        self.assertEqual(response['frs_details']['total_frs_amt'],
                         float(sum([self.fr_1.total_amt, self.fr_2.total_amt])))
        self.assertEqual(response['frs_details']['total_intervention_amt'],
                         float(sum([self.fr_1.intervention_amt, self.fr_2.intervention_amt])))
        self.assertEqual(
            Activity.objects.filter(action=Activity.CREATE).count(),
            1
        )

    def test_add_two_valid_frs_on_update_pd(self):
        self.assertFalse(Activity.objects.exists())
        frs_data = [self.fr_1.id, self.fr_2.id]
        data = {
            "frs": frs_data
        }
        status_code, response = self.run_request(self.intervention_2.id, data, method='patch')

        self.assertEqual(status_code, status.HTTP_200_OK)
        self.assertItemsEqual(response['frs'], frs_data)
        self.assertEqual(response['frs_details']['total_actual_amt'],
                         float(sum([self.fr_1.actual_amt, self.fr_2.actual_amt])))
        self.assertEqual(response['frs_details']['total_outstanding_amt'],
                         float(sum([self.fr_1.outstanding_amt, self.fr_2.outstanding_amt])))
        self.assertEqual(response['frs_details']['total_frs_amt'],
                         float(sum([self.fr_1.total_amt, self.fr_2.total_amt])))
        self.assertEqual(response['frs_details']['total_intervention_amt'],
                         float(sum([self.fr_1.intervention_amt, self.fr_2.intervention_amt])))
        self.assertTrue(Activity.objects.exists())
        activity = Activity.objects.first()
        self.assertEqual(activity.target, self.intervention_2)
        self.assertEqual(activity.action, Activity.UPDATE)
        self.assertIn("frs", activity.change)
        frs = activity.change["frs"]
        self.assertEqual(frs["before"], [])
        self.assertItemsEqual(frs["after"], [self.fr_1.pk, self.fr_2.pk])
        self.assertEqual(activity.by_user, self.partnership_manager_user)

    def test_remove_an_fr_from_pd(self):
        self.assertFalse(Activity.objects.exists())
        frs_data = [self.fr_1.id, self.fr_2.id]
        data = {
            "frs": frs_data
        }
        status_code, response = self.run_request(self.intervention_2.id, data, method='patch')

        self.assertEqual(status_code, status.HTTP_200_OK)
        self.assertItemsEqual(response['frs'], frs_data)
        self.assertEqual(
            Activity.objects.filter(action=Activity.UPDATE).count(),
            1
        )

        # Remove fr_1
        frs_data = [self.fr_2.id]
        data = {
            "frs": frs_data
        }
        status_code, response = self.run_request(self.intervention_2.id, data, method='patch')

        self.assertEqual(status_code, status.HTTP_200_OK)
        self.assertItemsEqual(response['frs'], frs_data)
        self.assertEqual(
            Activity.objects.filter(action=Activity.UPDATE).count(),
            2
        )

    def test_fail_add_expired_fr_on_pd(self):
        self.assertFalse(Activity.objects.exists())
        self.fr_1.end_date = timezone.now().date() - datetime.timedelta(days=1)
        self.fr_1.save()

        frs_data = [self.fr_1.id, self.fr_2.id]
        data = {
            "frs": frs_data
        }
        status_code, response = self.run_request(self.intervention_2.id, data, method='patch',
                                                 user=self.partnership_manager_user)

        self.assertEqual(status_code, status.HTTP_200_OK)
        self.assertItemsEqual(response['frs'], frs_data)
        self.assertTrue(Activity.objects.exists())

    def test_fail_add_used_fr_on_pd(self):
        self.assertFalse(Activity.objects.exists())
        self.fr_1.intervention = self.intervention
        self.fr_1.save()

        frs_data = [self.fr_1.id, self.fr_2.id]
        data = {
            "frs": frs_data
        }
        status_code, response = self.run_request(self.intervention_2.id, data, method='patch')

        self.assertEqual(status_code, status.HTTP_400_BAD_REQUEST)
        self.assertEqual(response['frs'],
                         ['One or more of the FRs selected is related '
                          'to a different PD/SSFA, {}'.format(self.fr_1.fr_number)])
        self.assertFalse(Activity.objects.exists())

    def test_add_same_frs_twice_on_pd(self):
        self.assertFalse(Activity.objects.exists())
        frs_data = [self.fr_1.id, self.fr_2.id]
        data = {
            "frs": frs_data
        }
        status_code, response = self.run_request(self.intervention_2.id, data, method='patch')
        self.assertEqual(status_code, status.HTTP_200_OK)
        self.assertItemsEqual(response['frs'], frs_data)
        self.assertTrue(Activity.objects.exists())

        status_code, response = self.run_request(self.intervention_2.id, data, method='patch')
        self.assertEqual(status_code, status.HTTP_200_OK)
        self.assertItemsEqual(response['frs'], frs_data)
        self.assertEqual(Activity.objects.all().count(), 2)

    def test_patch_title_fail_as_unicef_user(self):
        self.assertFalse(Activity.objects.exists())
        data = {
            "title": 'Changed Title'
        }
        status_code, response = self.run_request(self.intervention_2.id, data, method='patch',
                                                 user=self.unicef_staff)
        self.assertEqual(status_code, status.HTTP_403_FORBIDDEN)
        self.assertFalse(Activity.objects.exists())

    def test_permissions_for_intervention_status_draft(self):

        # TODO: this tests only with PRP mode on. PRP mode off tests needed here.
        # intervention is in Draft status
        self.assertEqual(self.intervention.status, Intervention.DRAFT)

        # user is UNICEF User
        status_code, response = self.run_request(self.intervention.id, user=self.partnership_manager_user)
        self.assertEqual(status_code, status.HTTP_200_OK)

        # all fields are there
        self.assertItemsEqual(self.ALL_FIELDS, response['permissions']['edit'].keys())
        edit_permissions = response['permissions']['edit']
        required_permissions = response['permissions']['required']

        # TODO: REMOVE the following 3 lines after "sector_locations" are finally removed from the Intervention model
        # having sector_locations in the Intervention model and not having it in the permissions matrix fails this test
        del edit_permissions["sector_locations"]
        del required_permissions["sector_locations"]

        self.assertItemsEqual(self.EDITABLE_FIELDS['draft'],
                              [perm for perm in edit_permissions if edit_permissions[perm]])
        self.assertItemsEqual(self.REQUIRED_FIELDS['draft'],
                              [perm for perm in required_permissions if required_permissions[perm]])

    @skip('add test after permissions file is ready')
    def test_permissions_for_intervention_status_active(self):
        # intervention is in Draft status
        self.assertEqual(self.active_intervention.status, Intervention.ACTIVE)

        # user is UNICEF User
        status_code, response = self.run_request(self.active_intervention.id, user=self.partnership_manager_user)
        self.assertEqual(status_code, status.HTTP_200_OK)

        # all fields are there
        self.assertItemsEqual(self.ALL_FIELDS, response['permissions']['edit'].keys())
        edit_permissions = response['permissions']['edit']
        required_permissions = response['permissions']['required']
        self.assertItemsEqual(self.EDITABLE_FIELDS['signed'],
                              [perm for perm in edit_permissions if edit_permissions[perm]])
        self.assertItemsEqual(self.REQUIRED_FIELDS['signed'],
                              [perm for perm in required_permissions if required_permissions[perm]])

    def test_list_interventions(self):
        EXPECTED_QUERIES = 10
        with self.assertNumQueries(EXPECTED_QUERIES):
            status_code, response = self.run_request_list_ep(user=self.unicef_staff, method='get')

        self.assertEqual(status_code, status.HTTP_200_OK)
        self.assertEqual(len(response), 3)

        section1 = SectorFactory()
        section2 = SectorFactory()

        # add another intervention to make sure that the queries are constant
        data = {
            "document_type": Intervention.PD,
            "title": "My test intervention",
            "start": (timezone.now().date()).isoformat(),
            "end": (timezone.now().date() + datetime.timedelta(days=31)).isoformat(),
            "agreement": self.agreement.id,
            "sections": [section1.id, section2.id],
        }

        status_code, response = self.run_request_list_ep(data, user=self.partnership_manager_user)
        self.assertEqual(status_code, status.HTTP_201_CREATED)

        with self.assertNumQueries(EXPECTED_QUERIES):
            status_code, response = self.run_request_list_ep(user=self.unicef_staff, method='get')

        self.assertEqual(status_code, status.HTTP_200_OK)
        self.assertEqual(len(response), 4)

    def test_list_interventions_w_flag(self):
        self.ts = TenantSwitchFactory(name="prp_mode_off", countries=[connection.tenant])
        self.assertTrue(tenant_switch_is_active(self.ts.name))

        EXPECTED_QUERIES = 10
        with self.assertNumQueries(EXPECTED_QUERIES):
            status_code, response = self.run_request_list_ep(user=self.unicef_staff, method='get')

        self.assertEqual(status_code, status.HTTP_200_OK)
        self.assertEqual(len(response), 3)

        section1 = SectorFactory()
        section2 = SectorFactory()
        EXTRA_INTERVENTIONS = 15
        for i in range(0, EXTRA_INTERVENTIONS + 1):
            intervention = InterventionFactory(
                document_type=Intervention.PD,
                start=(timezone.now().date()).isoformat(),
                end=(timezone.now().date() + datetime.timedelta(days=31)).isoformat(),
                agreement=self.agreement,
            )
            intervention.sections.add(section1.pk)
            intervention.sections.add(section2.pk)

        self.assertEqual(Intervention.objects.count(), 4 + EXTRA_INTERVENTIONS)

        with self.assertNumQueries(EXPECTED_QUERIES):
            status_code, response = self.run_request_list_ep(user=self.unicef_staff, method='get')

        self.assertEqual(status_code, status.HTTP_200_OK)
        self.assertEqual(len(response), 4 + EXTRA_INTERVENTIONS)


class TestAPIInterventionResultLinkListView(APITenantTestCase):
    '''Exercise the list view for InterventionResultLinkListCreateView'''
    def setUp(self):
        self.intervention = InterventionFactory()

        self.result_link1 = InterventionResultLinkFactory(intervention=self.intervention)
        self.result_link2 = InterventionResultLinkFactory(intervention=self.intervention)

        self.url = reverse('partners_api:intervention-result-links-list',
                           kwargs={'intervention_pk': self.intervention.id})

        # self.expected_field_names is the list of field names expected in responses.
        self.expected_field_names = sorted((
            'cp_output',
            'ram_indicators',
            'cp_output_name',
            'ram_indicator_names',
            'id',
            'intervention',
            'created',
            'modified',
        ))

    def _make_request(self, user):
        return self.forced_auth_req('get', self.url, user=user)

    def assertResponseFundamentals(self, response, expected_keys=None):
        '''Assert common fundamentals about the response. If expected_keys is None (the default), the keys in the
        response dict are compared to self.expected_field_names. Otherwise, they're compared to whatever is passed in
        expected_keys.
        '''
        if expected_keys is None:
            expected_keys = self.expected_field_names

        self.assertEquals(response.status_code, status.HTTP_200_OK)
        response_json = json.loads(response.rendered_content)
        self.assertIsInstance(response_json, list)
        self.assertEqual(len(response_json), 2)
        for obj in response_json:
            self.assertIsInstance(obj, dict)
        if expected_keys:
            for d in response_json:
                self.assertEqual(sorted(d.keys()), expected_keys)

        actual_ids = sorted([d.get('id') for d in response_json])
        expected_ids = sorted((self.result_link1.id, self.result_link2.id))

        self.assertEqual(actual_ids, expected_ids)

    def test_no_permission_user_forbidden(self):
        '''Ensure a non-staff user gets the 403 smackdown'''
        response = self._make_request(UserFactory())
        self.assertEquals(response.status_code, status.HTTP_403_FORBIDDEN)

    def test_unauthenticated_user_forbidden(self):
        '''Ensure an unauthenticated user gets the 403 smackdown'''
        factory = APIRequestFactory()
        view_info = resolve(self.url)
        request = factory.get(self.url)
        response = view_info.func(request)
        self.assertEquals(response.status_code, status.HTTP_403_FORBIDDEN)

    def test_staff_access_ok(self):
        '''Ensure a staff user has access'''
        response = self._make_request(UserFactory(is_staff=True))
        self.assertResponseFundamentals(response)

    def test_group_permission(self):
        '''A non-staff user has read access if in the correct group'''
        user = UserFactory()
        response = self._make_request(user)
        self.assertEquals(response.status_code, status.HTTP_403_FORBIDDEN)

        _add_user_to_partnership_manager_group(user)

        # Now the request should succeed.
        response = self._make_request(user)
        self.assertResponseFundamentals(response)


class TestAPIInterventionResultLinkCreateView(APITenantTestCase):
    '''Exercise the create view for InterventionResultLinkListCreateView'''
    def setUp(self):
        self.intervention = InterventionFactory()

        self.url = reverse('partners_api:intervention-result-links-list',
                           kwargs={'intervention_pk': self.intervention.id})

        cp_output = ResultFactory()

        self.data = {'intervention_pk': self.intervention.id,
                     'cp_output': cp_output.id
                     }

    def _make_request(self, user):
        return self.forced_auth_req('post', self.url, user=user, data=self.data)

    def assertResponseFundamentals(self, response):
        '''Assert common fundamentals about the response.'''
        self.assertEquals(response.status_code, status.HTTP_201_CREATED)
        response_json = json.loads(response.rendered_content)
        self.assertIsInstance(response_json, dict)
        self.assertIn('id', response_json.keys())

    def test_no_permission_user_forbidden(self):
        '''Ensure a non-staff user gets the 403 smackdown'''
        response = self._make_request(UserFactory())
        self.assertEquals(response.status_code, status.HTTP_403_FORBIDDEN)

    def test_unauthenticated_user_forbidden(self):
        '''Ensure an unauthenticated user gets the 403 smackdown'''
        factory = APIRequestFactory()
        view_info = resolve(self.url)
        request = factory.post(self.url, data=self.data, format='json')
        response = view_info.func(request)
        self.assertEquals(response.status_code, status.HTTP_403_FORBIDDEN)

    def test_group_permission_non_staff(self):
        '''Ensure group membership is sufficient for create; even non-staff group members can create'''
        user = UserFactory()
        response = self._make_request(user)
        self.assertEquals(response.status_code, status.HTTP_403_FORBIDDEN)

        _add_user_to_partnership_manager_group(user)

        # Now the request should succeed.
        response = self._make_request(user)
        self.assertResponseFundamentals(response)


class TestAPIInterventionResultLinkRetrieveView(APITenantTestCase):
    '''Exercise the retrieve view for InterventionResultLinkUpdateView'''
    def setUp(self):
        self.intervention_result_link = InterventionResultLinkFactory()

        self.url = reverse('partners_api:intervention-result-links-update',
                           kwargs={'pk': self.intervention_result_link.id})

        # self.expected_keys are the keys expected in a JSON response.
        self.expected_keys = sorted((
            'cp_output',
            'ram_indicators',
            'cp_output_name',
            'ram_indicator_names',
            'id',
            'intervention',
            'created',
            'modified',
        ))

    def _make_request(self, user):
        return self.forced_auth_req('get', self.url, user=user)

    def assertResponseFundamentals(self, response):
        '''Assert common fundamentals about the response.'''
        self.assertEquals(response.status_code, status.HTTP_200_OK)
        response_json = json.loads(response.rendered_content)
        self.assertIsInstance(response_json, dict)
        self.assertEqual(self.expected_keys, sorted(response_json.keys()))

    def test_no_permission_user_forbidden(self):
        '''Ensure a non-staff user gets the 403 smackdown'''
        response = self._make_request(UserFactory())
        self.assertEquals(response.status_code, status.HTTP_403_FORBIDDEN)

    def test_unauthenticated_user_forbidden(self):
        '''Ensure an unauthenticated user gets the 403 smackdown'''
        factory = APIRequestFactory()
        view_info = resolve(self.url)
        request = factory.get(self.url, format='json')
        response = view_info.func(request)
        self.assertEquals(response.status_code, status.HTTP_403_FORBIDDEN)

    def test_staff_access_ok(self):
        '''Ensure a staff user can access'''
        response = self._make_request(UserFactory(is_staff=True))
        self.assertResponseFundamentals(response)

    def test_group_permission_non_staff(self):
        '''Ensure group membership is sufficient for retrieval; even non-staff group members can retrieve'''
        user = UserFactory()
        response = self._make_request(user)
        self.assertEquals(response.status_code, status.HTTP_403_FORBIDDEN)

        _add_user_to_partnership_manager_group(user)

        # Now the request should succeed.
        response = self._make_request(user)
        self.assertResponseFundamentals(response)


class TestAPIInterventionResultLinkUpdateView(APITenantTestCase):
    '''Exercise the update view for InterventionResultLinkUpdateView'''
    def setUp(self):
        self.intervention_result_link = InterventionResultLinkFactory()

        self.url = reverse('partners_api:intervention-result-links-update',
                           kwargs={'pk': self.intervention_result_link.id})

        self.new_cp_output = ResultFactory()

        self.data = {'cp_output': self.new_cp_output.id}

    def _make_request(self, user):
        return self.forced_auth_req('patch', self.url, user=user, data=self.data)

    def assertResponseFundamentals(self, response):
        '''Assert common fundamentals about the response.'''
        self.assertEquals(response.status_code, status.HTTP_200_OK)
        intervention_result_link = InterventionResultLink.objects.get(pk=self.intervention_result_link.id)
        self.assertEqual(intervention_result_link.cp_output.id, self.new_cp_output.id)

    def test_no_permission_user_forbidden(self):
        '''Ensure a non-staff user gets the 403 smackdown'''
        response = self._make_request(UserFactory())
        self.assertEquals(response.status_code, status.HTTP_403_FORBIDDEN)

    def test_unauthenticated_user_forbidden(self):
        '''Ensure an unauthenticated user gets the 403 smackdown'''
        factory = APIRequestFactory()
        view_info = resolve(self.url)
        request = factory.patch(self.url, data=self.data, format='json')
        response = view_info.func(request)
        self.assertEquals(response.status_code, status.HTTP_403_FORBIDDEN)

    def test_staff_access_refused(self):
        '''Ensure a staff doesn't have write access'''
        response = self._make_request(UserFactory(is_staff=True))
        self.assertEquals(response.status_code, status.HTTP_403_FORBIDDEN)

    def test_group_permission_non_staff(self):
        '''Ensure group membership is sufficient for update; even non-staff group members can update'''
        user = UserFactory()
        response = self._make_request(user)
        self.assertEquals(response.status_code, status.HTTP_403_FORBIDDEN)

        _add_user_to_partnership_manager_group(user)

        # Now the request should succeed.
        response = self._make_request(user)
        self.assertResponseFundamentals(response)


class TestAPIInterventionResultLinkDeleteView(APITenantTestCase):
    '''Exercise the delete view for InterventionResultLinkUpdateView'''
    def setUp(self):
        self.intervention_result_link = InterventionResultLinkFactory()

        self.url = reverse('partners_api:intervention-result-links-update',
                           kwargs={'pk': self.intervention_result_link.id})

    def _make_request(self, user):
        return self.forced_auth_req('delete', self.url, user=user)

    def assertResponseFundamentals(self, response):
        '''Assert common fundamentals about the response.'''
        self.assertEquals(response.status_code, status.HTTP_204_NO_CONTENT)
        self.assertFalse(InterventionResultLink.objects.filter(pk=self.intervention_result_link.id).exists())

    def test_no_permission_user_forbidden(self):
        '''Ensure a non-staff user gets the 403 smackdown'''
        response = self._make_request(UserFactory())
        self.assertEquals(response.status_code, status.HTTP_403_FORBIDDEN)

    def test_unauthenticated_user_forbidden(self):
        '''Ensure an unauthenticated user gets the 403 smackdown'''
        factory = APIRequestFactory()
        view_info = resolve(self.url)
        request = factory.patch(self.url, format='json')
        response = view_info.func(request)
        self.assertEquals(response.status_code, status.HTTP_403_FORBIDDEN)

    def test_staff_access_refused(self):
        '''Ensure a staff doesn't have write access'''
        response = self._make_request(UserFactory(is_staff=True))
        self.assertEquals(response.status_code, status.HTTP_403_FORBIDDEN)

    def test_group_permission_non_staff(self):
        '''Ensure group membership is sufficient for update; even non-staff group members can update'''
        user = UserFactory()
        response = self._make_request(user)
        self.assertEquals(response.status_code, status.HTTP_403_FORBIDDEN)

        _add_user_to_partnership_manager_group(user)

        # Now the request should succeed.
        response = self._make_request(user)
        self.assertResponseFundamentals(response)


class TestAPIInterventionLowerResultListView(APITenantTestCase):
    '''Exercise the list view for InterventionLowerResultListCreateView'''
    @classmethod
    def setUpClass(cls):
        super(TestAPIInterventionLowerResultListView, cls).setUpClass()

        cls.result_link = InterventionResultLinkFactory()

        cls.lower_result1 = LowerResultFactory(result_link=cls.result_link)
        cls.lower_result2 = LowerResultFactory(result_link=cls.result_link)

        # Create another result link/lower result pair that will break this test if the views don't filter properly
        LowerResultFactory(result_link=InterventionResultLinkFactory())

        cls.url = reverse('partners_api:intervention-lower-results-list',
                          kwargs={'result_link_pk': cls.result_link.id})

        # cls.expected_field_names is the list of field names expected in responses.
        cls.expected_field_names = sorted(('id', 'code', 'created', 'modified', 'name', 'result_link'))

    def _make_request(self, user):
        return self.forced_auth_req('get', self.url, user=user)

    def assertResponseFundamentals(self, response, expected_keys=None):
        '''Assert common fundamentals about the response. If expected_keys is None (the default), the keys in the
        response dict are compared to self.expected_field_names. Otherwise, they're compared to whatever is passed in
        expected_keys.
        '''
        if expected_keys is None:
            expected_keys = self.expected_field_names

        self.assertEquals(response.status_code, status.HTTP_200_OK)
        response_json = json.loads(response.rendered_content)
        self.assertIsInstance(response_json, list)
        self.assertEqual(len(response_json), 2)
        for obj in response_json:
            self.assertIsInstance(obj, dict)
        if expected_keys:
            for d in response_json:
                self.assertEqual(sorted(d.keys()), expected_keys)

        actual_ids = sorted([d.get('id') for d in response_json])
        expected_ids = sorted((self.lower_result1.id, self.lower_result2.id))

        self.assertEqual(actual_ids, expected_ids)

    def test_no_permission_user_forbidden(self):
        '''Ensure a non-staff user gets the 403 smackdown'''
        response = self._make_request(UserFactory())
        self.assertEquals(response.status_code, status.HTTP_403_FORBIDDEN)

    def test_unauthenticated_user_forbidden(self):
        '''Ensure an unauthenticated user gets the 403 smackdown'''
        factory = APIRequestFactory()
        view_info = resolve(self.url)
        request = factory.get(self.url)
        response = view_info.func(request)
        self.assertEquals(response.status_code, status.HTTP_403_FORBIDDEN)

    def test_staff_access_ok(self):
        '''Ensure a staff user has access'''
        response = self._make_request(UserFactory(is_staff=True))
        self.assertResponseFundamentals(response)

    def test_group_permission(self):
        '''A non-staff user has read access if in the correct group'''
        user = UserFactory()
        response = self._make_request(user)
        self.assertEquals(response.status_code, status.HTTP_403_FORBIDDEN)

        _add_user_to_partnership_manager_group(user)

        # Now the request should succeed.
        response = self._make_request(user)
        self.assertResponseFundamentals(response)


class TestAPIInterventionLowerResultCreateView(APITenantTestCase):
    '''Exercise the create view for InterventionLowerResultListCreateView'''
    @classmethod
    def setUpClass(cls):
        super(TestAPIInterventionLowerResultCreateView, cls).setUpClass()

        cls.result_link = InterventionResultLinkFactory()

        # Create another result link/lower result pair that will break this test if the views don't behave properly
        LowerResultFactory(result_link=InterventionResultLinkFactory())

        cls.url = reverse('partners_api:intervention-lower-results-list',
                          kwargs={'result_link_pk': cls.result_link.id})

        cls.data = {'name': 'my lower result'}

    def _make_request(self, user):
        return self.forced_auth_req('post', self.url, user=user, data=self.data)

    def assertResponseFundamentals(self, response):
        '''Assert common fundamentals about the response.'''
        self.assertEquals(response.status_code, status.HTTP_201_CREATED)
        response_json = json.loads(response.rendered_content)
        self.assertIsInstance(response_json, dict)
        self.assertIn('id', response_json.keys())
        # The id of the newly-created lower result should be associated with my result link, and it should be
        # the only one associated with that result link.
        self.assertEqual([response_json['id']],
                         [lower_result.id for lower_result in self.result_link.ll_results.all()])
        self.assertEqual(response_json.get('name'), 'my lower result')

        return response_json

    def test_no_permission_user_forbidden(self):
        '''Ensure a non-staff user gets the 403 smackdown'''
        response = self._make_request(UserFactory())
        self.assertEquals(response.status_code, status.HTTP_403_FORBIDDEN)

    def test_unauthenticated_user_forbidden(self):
        '''Ensure an unauthenticated user gets the 403 smackdown'''
        factory = APIRequestFactory()
        view_info = resolve(self.url)
        request = factory.post(self.url, data=self.data, format='json')
        response = view_info.func(request)
        self.assertEquals(response.status_code, status.HTTP_403_FORBIDDEN)

    def test_group_permission_non_staff(self):
        '''Ensure group membership is sufficient for create; even non-staff group members can create'''
        user = UserFactory()
        response = self._make_request(user)
        self.assertEquals(response.status_code, status.HTTP_403_FORBIDDEN)

        _add_user_to_partnership_manager_group(user)

        # Now the request should succeed.
        response = self._make_request(user)
        self.assertResponseFundamentals(response)

    def test_code_read_only(self):
        '''Ensure lower_result.code can't be written'''
        user = UserFactory()
        _add_user_to_partnership_manager_group(user)
        data = self.data.copy()
        data['code'] = 'ZZZ'

        response = self.forced_auth_req('post', self.url, user=user, data=data)
        response_json = self.assertResponseFundamentals(response)

        self.assertNotEqual(response_json.get('code'), 'ZZZ')


class TestAPIInterventionIndicatorsListView(APITenantTestCase):
    '''Exercise the list view for InterventionIndicatorsListView (these are AppliedIndicator instances)'''
    @classmethod
    def setUpClass(cls):
        super(TestAPIInterventionIndicatorsListView, cls).setUpClass()

        cls.result_link = InterventionResultLinkFactory()

        cls.lower_result = LowerResultFactory(result_link=cls.result_link)

        cls.indicator1 = AppliedIndicatorFactory(lower_result=cls.lower_result)
        cls.indicator2 = AppliedIndicatorFactory(lower_result=cls.lower_result)

        # Create another result link/lower result/indicator combo that will break this test if the views don't
        # filter properly
        AppliedIndicatorFactory(lower_result=LowerResultFactory(result_link=InterventionResultLinkFactory()))

        cls.url = reverse('partners_api:intervention-indicators-list',
                          kwargs={'lower_result_pk': cls.lower_result.id})

        # cls.expected_field_names is the list of field names expected in responses.
        cls.expected_field_names = sorted(('id', 'assumptions', 'baseline', 'cluster_indicator_id', 'cluster_name',
                                           'cluster_indicator_title', 'context_code', 'disaggregation',
                                           'indicator', 'locations', 'lower_result', 'means_of_verification',
                                           'section', 'target', 'total', 'created', 'modified', 'response_plan_name', ))

    def _make_request(self, user):
        return self.forced_auth_req('get', self.url, user=user)

    def assertResponseFundamentals(self, response, expected_keys=None):
        '''Assert common fundamentals about the response. If expected_keys is None (the default), the keys in the
        response dict are compared to self.expected_field_names. Otherwise, they're compared to whatever is passed in
        expected_keys.
        '''
        if expected_keys is None:
            expected_keys = self.expected_field_names

        self.assertEquals(response.status_code, status.HTTP_200_OK)
        response_json = json.loads(response.rendered_content)
        self.assertIsInstance(response_json, list)
        self.assertEqual(len(response_json), 2)
        for obj in response_json:
            self.assertIsInstance(obj, dict)
        if expected_keys:
            for d in response_json:
                self.assertEqual(sorted(d.keys()), expected_keys)

        actual_ids = sorted([d.get('id') for d in response_json])
        expected_ids = sorted((self.indicator1.id, self.indicator2.id))

        self.assertEqual(actual_ids, expected_ids)

    def test_no_permission_user_forbidden(self):
        '''Ensure a non-staff user gets the 403 smackdown'''
        response = self._make_request(UserFactory())
        self.assertEquals(response.status_code, status.HTTP_403_FORBIDDEN)

    def test_unauthenticated_user_forbidden(self):
        '''Ensure an unauthenticated user gets the 403 smackdown'''
        factory = APIRequestFactory()
        view_info = resolve(self.url)
        request = factory.get(self.url)
        response = view_info.func(request)
        self.assertEquals(response.status_code, status.HTTP_403_FORBIDDEN)

    def test_staff_access_ok(self):
        '''Ensure a staff user has access'''
        response = self._make_request(UserFactory(is_staff=True))
        self.assertResponseFundamentals(response)

    def test_group_permission(self):
        '''A non-staff user has read access if in the correct group'''
        user = UserFactory()
        response = self._make_request(user)
        self.assertEquals(response.status_code, status.HTTP_403_FORBIDDEN)

        _add_user_to_partnership_manager_group(user)

        # Now the request should succeed.
        response = self._make_request(user)
        self.assertResponseFundamentals(response)


class TestAPInterventionIndicatorsCreateView(APITenantTestCase):
    '''Exercise the create view for InterventionIndicatorsListView (these are AppliedIndicator instances)'''
    @classmethod
    def setUpClass(cls):
        super(TestAPInterventionIndicatorsCreateView, cls).setUpClass()

        cls.result_link = InterventionResultLinkFactory()
        cls.lower_result = LowerResultFactory(result_link=cls.result_link)

        # Create another result link/lower result pair that will break this test if the views don't behave properly
        LowerResultFactory(result_link=InterventionResultLinkFactory())

        cls.url = reverse('partners_api:intervention-indicators-list',
                          kwargs={'lower_result_pk': cls.lower_result.id})

        location = LocationFactory()
        section = SectorFactory()

        cls.result_link.intervention.flat_locations.add(location)
        cls.result_link.intervention.sections.add(section)

        cls.data = {'assumptions': 'lorem ipsum',
                    'locations': [location.id],
                    'section': section.id,
                    # indicator (blueprint) is required because the AppliedIndicator model has a unique_together
                    # constraint of (indicator, lower_result).
                    'indicator': {'title': 'my indicator blueprint'},
                    }

    def _make_request(self, user, data=None):
        if data is None:
            data = self.data
        return self.forced_auth_req('post', self.url, user=user, data=data)

    def assertResponseFundamentals(self, response):
        '''Assert common fundamentals about the response.'''
        self.assertEquals(response.status_code, status.HTTP_201_CREATED)
        response_json = json.loads(response.rendered_content)
        self.assertIsInstance(response_json, dict)
        self.assertIn('id', response_json.keys())
        # The id of the newly-created indicator should be associated with my lower result, and it should be
        # the only one associated with that result.
        self.assertEqual([response_json['id']],
                         [indicator.id for indicator in self.lower_result.applied_indicators.all()])
        self.assertEqual(response_json.get('assumptions'), 'lorem ipsum')

        return response_json

    def test_no_permission_user_forbidden(self):
        '''Ensure a non-staff user gets the 403 smackdown'''
        response = self._make_request(UserFactory())
        self.assertEquals(response.status_code, status.HTTP_403_FORBIDDEN)

    def test_unauthenticated_user_forbidden(self):
        '''Ensure an unauthenticated user gets the 403 smackdown'''
        factory = APIRequestFactory()
        view_info = resolve(self.url)
        request = factory.post(self.url, data=self.data, format='json')
        response = view_info.func(request)
        self.assertEquals(response.status_code, status.HTTP_403_FORBIDDEN)

    def test_group_permission_non_staff(self):
        '''Ensure group membership is sufficient for create; even non-staff group members can create'''
        user = UserFactory()
        response = self._make_request(user)
        self.assertEquals(response.status_code, status.HTTP_403_FORBIDDEN)

        _add_user_to_partnership_manager_group(user)

        # Now the request should succeed.
        response = self._make_request(user)
        self.assertResponseFundamentals(response)

    def test_multiple_association(self):
        '''Ensure a different indicator blueprint can be associated with the same lower_result, but
        the same indicator can't be added twice.
        '''
        user = UserFactory()
        _add_user_to_partnership_manager_group(user)
        data = self.data.copy()
        data['indicator'] = {'title': 'another indicator blueprint'}
        response = self._make_request(user, data)
        # OK to add a different indicator
        self.assertResponseFundamentals(response)

        response = self._make_request(user, data)
        # Adding the same indicator again should fail.
        self.assertEquals(response.status_code, status.HTTP_400_BAD_REQUEST)
        response_json = json.loads(response.rendered_content)
        self.assertEqual(response_json.keys(), ['non_field_errors'])
        self.assertIsInstance(response_json['non_field_errors'], list)
        self.assertEqual(response_json['non_field_errors'],
                         ['This indicator is already being monitored for this Result'])


class TestInterventionPlannedVisitsDeleteView(APITenantTestCase):
    def setUp(self):
        super(TestInterventionPlannedVisitsDeleteView, self).setUp()
        self.unicef_staff = UserFactory(is_staff=True)
        self.intervention = InterventionFactory()
        self.planned_visit = InterventionPlannedVisitsFactory(
            intervention=self.intervention,
        )
        self.url = reverse(
            "partners_api:intervention-visits-del",
            args=[self.planned_visit.pk]
        )

    def test_delete(self):
        response = self.forced_auth_req(
            'delete',
            self.url,
            user=self.unicef_staff,
        )
        self.assertEqual(response.status_code, status.HTTP_204_NO_CONTENT)

    def test_delete_invalid(self):
        self.intervention.status = Intervention.ACTIVE
        self.intervention.save()
        response = self.forced_auth_req(
            'delete',
            self.url,
            user=self.unicef_staff,
        )
        self.assertEqual(response.status_code, status.HTTP_400_BAD_REQUEST)
        self.assertEqual(response.data, ["You do not have permissions to delete a planned visit"])

    def test_delete_not_found(self):
        response = self.forced_auth_req(
            'delete',
            reverse("partners_api:intervention-visits-del", args=[404]),
            user=self.unicef_staff,
        )
        self.assertEqual(response.status_code, status.HTTP_404_NOT_FOUND)


class TestInterventionAttachmentDeleteView(APITenantTestCase):
    def setUp(self):
        super(TestInterventionAttachmentDeleteView, self).setUp()
        self.unicef_staff = UserFactory(is_staff=True)
        self.intervention = InterventionFactory()
        self.attachment = InterventionAttachmentFactory(
            intervention=self.intervention,
            attachment="random_attachment.pdf",
        )
        self.url = reverse(
            "partners_api:intervention-attachments-del",
            args=[self.attachment.pk]
        )

    def test_delete(self):
        response = self.forced_auth_req(
            'delete',
            self.url,
            user=self.unicef_staff,
        )
        self.assertEqual(response.status_code, status.HTTP_204_NO_CONTENT)

    def test_delete_invalid(self):
        self.intervention.status = "active"
        self.intervention.save()
        response = self.forced_auth_req(
            'delete',
            self.url,
            user=self.unicef_staff,
        )
        self.assertEqual(response.status_code, status.HTTP_400_BAD_REQUEST)
        self.assertEqual(response.data, ["You do not have permissions to delete an attachment"])

    def test_delete_not_found(self):
        response = self.forced_auth_req(
            'delete',
            reverse("partners_api:intervention-attachments-del", args=[404]),
            user=self.unicef_staff,
        )
        self.assertEqual(response.status_code, status.HTTP_404_NOT_FOUND)


class TestInterventionResultListAPIView(APITenantTestCase):
    def setUp(self):
        super(TestInterventionResultListAPIView, self).setUp()
        self.unicef_staff = UserFactory(is_staff=True)
        InterventionResultLinkFactory()
        self.intervention = InterventionFactory()
        self.result = ResultFactory(
            name="Result Name",
            code="Result Code",
        )
        self.link = InterventionResultLinkFactory(
            intervention=self.intervention,
            cp_output=self.result
        )
        self.url = reverse("partners_api:intervention-results")

    def assertResponseFundamentals(self, response):
        '''Assert common fundamentals about the response.'''
        self.assertEquals(response.status_code, status.HTTP_200_OK)
        response_json = json.loads(response.rendered_content)
        self.assertIsInstance(response_json, list)
        self.assertEqual(len(response_json), 1)
        first = response_json[0]
        self.assertIn('id', first.keys())
        return response_json, first

    def test_search_empty(self):
        response = self.forced_auth_req(
            'get',
            self.url,
            user=self.unicef_staff,
            data={"search": "random"}
        )
        self.assertEquals(response.status_code, status.HTTP_200_OK)
        response_json = json.loads(response.rendered_content)
        self.assertIsInstance(response_json, list)
        self.assertFalse(response_json)

    def test_search_number(self):
        response = self.forced_auth_req(
            'get',
            self.url,
            user=self.unicef_staff,
            data={"search": self.intervention.number[:-2]}
        )
        data, first = self.assertResponseFundamentals(response)
        self.assertEqual(first["id"], self.link.pk)

    def test_search_cp_output_name(self):
        response = self.forced_auth_req(
            'get',
            self.url,
            user=self.unicef_staff,
            data={"search": "Name"}
        )
        data, first = self.assertResponseFundamentals(response)
        self.assertEqual(first["id"], self.link.pk)

    def test_search_cp_output_code(self):
        response = self.forced_auth_req(
            'get',
            self.url,
            user=self.unicef_staff,
            data={"search": "Code"}
        )
        data, first = self.assertResponseFundamentals(response)
        self.assertEqual(first["id"], self.link.pk)


class TestInterventionIndicatorListAPIView(APITenantTestCase):
    def setUp(self):
        super(TestInterventionIndicatorListAPIView, self).setUp()
        self.unicef_staff = UserFactory(is_staff=True)
        InterventionResultLinkFactory()
        self.intervention = InterventionFactory()
        self.indicator = IndicatorFactory()
        self.link = InterventionResultLinkFactory(
            intervention=self.intervention,
        )
        self.link.ram_indicators.add(self.indicator)
        self.url = reverse("partners_api:intervention-indicators")

    def assertResponseFundamentals(self, response):
        '''Assert common fundamentals about the response.'''
        self.assertEquals(response.status_code, status.HTTP_200_OK)
        response_json = json.loads(response.rendered_content)
        self.assertIsInstance(response_json, list)
        self.assertEqual(len(response_json), 1)
        first = response_json[0]
        self.assertIn('intervention', first.keys())
        return response_json, first

    def test_search(self):
        response = self.forced_auth_req(
            'get',
            self.url,
            user=self.unicef_staff,
            data={"search": self.intervention.number[:-2]}
        )
        data, first = self.assertResponseFundamentals(response)
        self.assertEqual(first["intervention"], self.intervention.pk)

    def test_search_empty(self):
        response = self.forced_auth_req(
            'get',
            self.url,
            user=self.unicef_staff,
            data={"search": "random"}
        )
        self.assertEquals(response.status_code, status.HTTP_200_OK)
        response_json = json.loads(response.rendered_content)
        self.assertIsInstance(response_json, list)
        self.assertFalse(response_json)


class TestInterventionResultLinkDeleteView(APITenantTestCase):
    def setUp(self):
        super(TestInterventionResultLinkDeleteView, self).setUp()
        self.unicef_staff = UserFactory(is_staff=True)
        self.intervention = InterventionFactory()
        self.result = InterventionResultLinkFactory(
            intervention=self.intervention,
        )
        self.url = reverse(
            "partners_api:intervention-results-del",
            args=[self.result.pk]
        )

    def test_delete(self):
        response = self.forced_auth_req(
            'delete',
            self.url,
            user=self.unicef_staff,
        )
        self.assertEqual(response.status_code, status.HTTP_204_NO_CONTENT)

    def test_delete_invalid(self):
        self.intervention.status = Intervention.ACTIVE
        self.intervention.save()
        response = self.forced_auth_req(
            'delete',
            self.url,
            user=self.unicef_staff,
        )

        self.assertEqual(response.status_code, status.HTTP_400_BAD_REQUEST)
        self.assertEqual(response.data, ["You do not have permissions to delete a result"])

    def test_delete_not_found(self):
        response = self.forced_auth_req(
            'delete',
            reverse("partners_api:intervention-results-del", args=[404]),
            user=self.unicef_staff,
        )
        self.assertEqual(response.status_code, status.HTTP_404_NOT_FOUND)


class TestInterventionAmendmentListAPIView(APITenantTestCase):
    def setUp(self):
        super(TestInterventionAmendmentListAPIView, self).setUp()
        self.unicef_staff = UserFactory(is_staff=True)
        InterventionAmendmentFactory()
        self.intervention = InterventionFactory()
        self.amendment = InterventionAmendmentFactory(
            intervention=self.intervention,
            amendment_number="321",
        )
        self.url = reverse("partners_api:intervention-amendments")

    def assertResponseFundamentals(self, response):
        '''Assert common fundamentals about the response.'''
        self.assertEquals(response.status_code, status.HTTP_200_OK)
        response_json = json.loads(response.rendered_content)
        self.assertIsInstance(response_json, list)
        self.assertEqual(len(response_json), 1)
        first = response_json[0]
        self.assertIn('id', first.keys())
        return response_json, first

    def test_search_intervention_number(self):
        response = self.forced_auth_req(
            'get',
            self.url,
            user=self.unicef_staff,
            data={"search": self.intervention.number[:-2]}
        )
        data, first = self.assertResponseFundamentals(response)
        self.assertEqual(first["id"], self.amendment.pk)

    @skip("fix count issue")
    def test_search_amendment_number(self):
        response = self.forced_auth_req(
            'get',
            self.url,
            user=self.unicef_staff,
            data={"search": self.amendment.amendment_number}
        )
        data, first = self.assertResponseFundamentals(response)
        self.assertEqual(first["id"], self.amendment.pk)

    def test_search_empty(self):
        response = self.forced_auth_req(
            'get',
            self.url,
            user=self.unicef_staff,
            data={"search": "random"}
        )
        self.assertEquals(response.status_code, status.HTTP_200_OK)
        response_json = json.loads(response.rendered_content)
        self.assertIsInstance(response_json, list)
        self.assertFalse(response_json)


class TestInterventionAmendmentDeleteView(APITenantTestCase):
    def setUp(self):
        super(TestInterventionAmendmentDeleteView, self).setUp()
        self.unicef_staff = UserFactory(is_staff=True)
        self.intervention = InterventionFactory()
        self.amendment = InterventionAmendmentFactory(
            intervention=self.intervention,
            types=[InterventionAmendment.RESULTS],
            signed_date=datetime.date.today(),
            signed_amendment="random_amendment.pdf"
        )
        self.url = reverse(
            "partners_api:intervention-amendments-del",
            args=[self.amendment.pk]
        )

    def test_delete(self):
        response = self.forced_auth_req(
            'delete',
            self.url,
            user=self.unicef_staff,
        )
        self.assertEqual(response.status_code, status.HTTP_204_NO_CONTENT)

    def test_delete_invalid(self):
        self.intervention.status = Intervention.ACTIVE
        self.intervention.save()
        response = self.forced_auth_req(
            'delete',
            self.url,
            user=self.unicef_staff,
        )
        self.assertEqual(response.status_code, status.HTTP_400_BAD_REQUEST)
        self.assertEqual(response.data, ["You do not have permissions to delete an amendment"])

    def test_intervention_amendments_delete(self):
        response = self.forced_auth_req(
            'delete',
            reverse("partners_api:intervention-amendments-del", args=[404]),
            user=self.unicef_staff,
        )
        self.assertEqual(response.status_code, status.HTTP_404_NOT_FOUND)


class TestInterventionSectorLocationLinkListAPIView(APITenantTestCase):
    def setUp(self):
        super(TestInterventionSectorLocationLinkListAPIView, self).setUp()
        self.unicef_staff = UserFactory(is_staff=True)
        InterventionSectorLocationLinkFactory()
        self.intervention = InterventionFactory()
        self.sector = SectorFactory(name="Sector Name")
        self.link = InterventionSectorLocationLinkFactory(
            intervention=self.intervention,
            sector=self.sector
        )
        self.url = reverse("partners_api:intervention-sector-locations")

    def assertResponseFundamentals(self, response):
        '''Assert common fundamentals about the response.'''
        self.assertEquals(response.status_code, status.HTTP_200_OK)
        response_json = json.loads(response.rendered_content)
        self.assertIsInstance(response_json, list)
        self.assertEqual(len(response_json), 1)
        first = response_json[0]
        self.assertIn('id', first.keys())
        return response_json, first

    def test_search_intervention_number(self):
        response = self.forced_auth_req(
            'get',
            self.url,
            user=self.unicef_staff,
            data={"search": self.intervention.number[:-2]}
        )
        data, first = self.assertResponseFundamentals(response)
        self.assertEqual(first["id"], self.link.pk)

    def test_search_sector_name(self):
        response = self.forced_auth_req(
            'get',
            self.url,
            user=self.unicef_staff,
            data={"search": "Name"}
        )
        data, first = self.assertResponseFundamentals(response)
        self.assertEqual(first["id"], self.link.pk)

    def test_search_empty(self):
        response = self.forced_auth_req(
            'get',
            self.url,
            user=self.unicef_staff,
            data={"search": "random"}
        )
        self.assertEquals(response.status_code, status.HTTP_200_OK)
        response_json = json.loads(response.rendered_content)
        self.assertIsInstance(response_json, list)
        self.assertFalse(response_json)


class TestInterventionListMapView(APITenantTestCase):
    def setUp(self):
        super(TestInterventionListMapView, self).setUp()
        self.unicef_staff = UserFactory(is_staff=True)
        self.url = reverse("partners_api:intervention-map")
        self.intervention = InterventionFactory(status=Intervention.DRAFT)

    def assertResponseFundamentals(self, response):
        '''Assert common fundamentals about the response.'''
        self.assertEquals(response.status_code, status.HTTP_200_OK)
        response_json = json.loads(response.rendered_content)
        self.assertIsInstance(response_json, list)
        self.assertEqual(len(response_json), 1)
        first = response_json[0]
        self.assertIn('id', first.keys())
        return response_json, first

    def test_get(self):
        response = self.forced_auth_req(
            'get',
            self.url,
            user=self.unicef_staff,
        )
        data, first = self.assertResponseFundamentals(response)
        self.assertEqual(first["id"], self.intervention.pk)

    def test_get_param_country_programme(self):
        country_programme = CountryProgrammeFactory()
        agreement = AgreementFactory(country_programme=country_programme)
        intervention = InterventionFactory(agreement=agreement)
        response = self.forced_auth_req(
            'get',
            self.url,
            user=self.unicef_staff,
            data={"country_programme": country_programme.pk},
        )
        data, first = self.assertResponseFundamentals(response)
        self.assertEqual(first["id"], intervention.pk)

    def test_get_param_section_wo_flag(self):
        # make sure there is no prp_mode_off flag.. this serves to flush the cache
        ts = TenantSwitch.get('prp_mode_off')
        # since the cache is extremely unreliable as tests progress this is something to go around that
        if ts.id:
            ts.delete()
        sector = SectorFactory()
        intervention = InterventionFactory()
        rl = InterventionResultLinkFactory(intervention=intervention)
        llo = LowerResultFactory(result_link=rl)
        AppliedIndicatorFactory(lower_result=llo, section=sector)

        response = self.forced_auth_req(
            'get',
            self.url,
            user=self.unicef_staff,
            data={"section": sector.pk},
        )
        data, first = self.assertResponseFundamentals(response)
        self.assertEqual(first["id"], intervention.pk)

    def test_get_param_section_with_flag(self):
        # set prp mode off flag
        TenantSwitchFactory(name='prp_mode_off', countries=[connection.tenant])
        sector = SectorFactory()
        intervention = InterventionFactory()
        intervention.sections.add(sector)

        response = self.forced_auth_req(
            'get',
            self.url,
            user=self.unicef_staff,
            data={"section": sector.pk},
        )
        data, first = self.assertResponseFundamentals(response)
        self.assertEqual(first["id"], intervention.pk)

    def test_get_param_status(self):
        InterventionFactory(status=Intervention.ACTIVE)
        response = self.forced_auth_req(
            'get',
            self.url,
            user=self.unicef_staff,
            data={"status": self.intervention.status},
        )
        data, first = self.assertResponseFundamentals(response)
        self.assertEqual(first["id"], self.intervention.pk)

    def test_get_param_partner(self):
        partner = PartnerFactory()
        agreement = AgreementFactory(partner=partner)
        intervention = InterventionFactory(agreement=agreement)
        response = self.forced_auth_req(
            'get',
            self.url,
            user=self.unicef_staff,
            data={"partner": partner.pk},
        )
        data, first = self.assertResponseFundamentals(response)
        self.assertEqual(first["id"], intervention.pk)<|MERGE_RESOLUTION|>--- conflicted
+++ resolved
@@ -83,12 +83,8 @@
                   "result_links", "contingency_pd", "unicef_signatory", "agreement_id", "signed_by_unicef_date",
                   "partner_authorized_officer_signatory_id", "created", "planned_visits",
                   "planned_budget", "modified", "signed_pd_document", "submission_date_prc", "document_type",
-<<<<<<< HEAD
-                  "offices", "population_focus", "country_programme_id", "engagement", "activity"],
-=======
                   "offices", "population_focus", "country_programme_id", "engagement", "sections",
-                  "sections_present", "flat_locations"],
->>>>>>> 2d6c3377
+                  "sections_present", "flat_locations", "activity", ],
         'signed': [],
         'active': ['']
     }
