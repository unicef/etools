from __future__ import unicode_literals

import json
import datetime
from unittest import skip, TestCase

from django.contrib.auth.models import Group
from django.core.cache import cache
from django.core.urlresolvers import reverse, resolve
from django.db import connection
from django.utils import six, timezone
from django.core.files.uploadedfile import SimpleUploadedFile

from rest_framework import status
from rest_framework.test import APIRequestFactory

from EquiTrack.tests.cases import BaseTenantTestCase
from EquiTrack.tests.mixins import URLAssertionMixin
from environment.helpers import tenant_switch_is_active
from environment.models import TenantSwitch
from environment.tests.factories import TenantSwitchFactory
from locations.tests.factories import LocationFactory
from partners.tests.test_utils import setup_intervention_test_data
from partners.models import (
    Intervention,
    InterventionAmendment,
    InterventionResultLink,
)
from partners.tests.factories import (
    AgreementFactory,
    InterventionAmendmentFactory,
    InterventionAttachmentFactory,
    InterventionFactory,
    InterventionPlannedVisitsFactory,
    InterventionResultLinkFactory,
    InterventionSectorLocationLinkFactory,
    PartnerFactory,
)
from reports.tests.factories import (
    AppliedIndicatorFactory,
    CountryProgrammeFactory,
    IndicatorFactory,
    LowerResultFactory,
    ResultFactory,
    SectorFactory,
)
from snapshot.models import Activity
from users.tests.factories import GroupFactory, UserFactory
from utils.common.utils import get_all_field_names


def _add_user_to_partnership_manager_group(user):
    '''Utility function to add a user to the 'Partnership Manager' group which may or may not exist'''
    group = Group.objects.get_or_create(name='Partnership Manager')[0]
    user.groups.add(group)


class URLsTestCase(URLAssertionMixin, TestCase):
    '''Simple test case to verify URL reversal'''
    def test_urls(self):
        '''Verify URL pattern names generate the URLs we expect them to.'''
        names_and_paths = (
            ('intervention-list', '', {}),
            ('intervention-list-dash', 'dash/', {}),
            ('intervention-detail', '1/', {'pk': 1}),
            ('intervention-visits-del', 'planned-visits/1/', {'pk': 1}),
            ('intervention-attachments-del', 'attachments/1/', {'pk': 1}),
            ('intervention-indicators', 'indicators/', {}),
            ('intervention-results', 'results/', {}),
            ('intervention-results-del', 'results/1/', {'pk': 1}),
            ('intervention-amendments', 'amendments/', {}),
            ('intervention-amendments-del', 'amendments/1/', {'pk': 1}),
            ('intervention-sector-locations', 'sector-locations/', {}),
            ('intervention-map', 'map/', {}),
        )
        self.assertReversal(names_and_paths, 'partners_api:', '/api/v2/interventions/')
        self.assertIntParamRegexes(names_and_paths, 'partners_api:')


class TestInterventionsAPI(BaseTenantTestCase):
    EDITABLE_FIELDS = {
        'draft': ["status", "attachments", "prc_review_document", 'travel_activities',
                  "partner_authorized_officer_signatory", "partner_focal_points", "id",
                  "country_programme", "amendments", "unicef_focal_points", "end", "title",
                  "signed_by_partner_date", "review_date_prc", "frs", "start",
                  "metadata", "submission_date", "agreement", "unicef_signatory_id",
                  "result_links", "contingency_pd", "unicef_signatory", "agreement_id", "signed_by_unicef_date",
                  "partner_authorized_officer_signatory_id", "created", "planned_visits",
                  "planned_budget", "modified", "signed_pd_document", "submission_date_prc", "document_type",
                  "offices", "population_focus", "country_programme_id", "engagement", "sections",
<<<<<<< HEAD
                  "sections_present", "flat_locations", "reporting_periods", "activity", 'actionpoint', ],
=======
                  "sections_present", "flat_locations", "reporting_periods", "activity",
                  "prc_review_attachment", "signed_pd_attachment"],
>>>>>>> bdd65bdb
        'signed': [],
        'active': ['']
    }
    REQUIRED_FIELDS = {
        'draft': ['number', 'title', 'agreement', 'document_type'],
        'signed': [],
        'active': ['']
    }
    ALL_FIELDS = get_all_field_names(Intervention) + ['sections_present']

    def setUp(self):
        setup_intervention_test_data(self)

    def tearDown(self):
        cache.delete("public-intervention-permissions")
        cache.delete("public-agreement-permissions")
        if hasattr(self, "ts"):
            self.ts.delete()

    def run_request_list_ep(self, data={}, user=None, method='post'):
        response = self.forced_auth_req(
            method,
            reverse('partners_api:intervention-list'),
            user=user or self.unicef_staff,
            data=data
        )
        return response.status_code, json.loads(response.rendered_content)

    def run_request_list_dash_ep(self, data={}, user=None, method='get'):
        response = self.forced_auth_req(
            method,
            reverse('partners_api:intervention-list-dash'),
            user=user or self.unicef_staff,
        )
        return response.status_code, json.loads(response.rendered_content)

    def run_request(self, intervention_id, data=None, method='get', user=None):
        user = user or self.partnership_manager_user
        response = self.forced_auth_req(
            method,
            reverse('partners_api:intervention-detail', kwargs={'pk': intervention_id}),
            user=user,
            data=data or {}
        )
        return response.status_code, json.loads(response.rendered_content)

    def test_api_pd_output_not_populated(self):
        self.assertFalse(Activity.objects.exists())
        data = {
            "result_links": [
                {"cp_output": self.result.id,
                 # "ram_indicators": [152],
                 "ll_results": [
                     {"id": None, "name": None, "applied_indicators": []}
                 ]}]
        }
        response = self.forced_auth_req(
            'patch',
            reverse(
                "partners_api:intervention-detail",
                args=[self.intervention.pk]
            ),
            user=self.partnership_manager_user,
            data=data
        )
        self.assertEqual(response.status_code, status.HTTP_400_BAD_REQUEST)
        result = json.loads(response.rendered_content)
        self.assertEqual(result.get('result_links'), {'name': ['This field may not be null.']})
        self.assertEqual(
            Activity.objects.filter(action=Activity.UPDATE).count(),
            0
        )

    def test_dashboard_list_focal_point(self):
        self.active_intervention.unicef_focal_points.add(self.unicef_staff)
        status_code, response = self.run_request_list_dash_ep()
        self.assertEqual(status_code, status.HTTP_200_OK)
        self.assertEqual(len(response), 1)
        self.draft_intervention = InterventionFactory(agreement=self.agreement,
                                                      status='draft')
        self.draft_intervention.unicef_focal_points.add(self.unicef_staff)
        status_code, response = self.run_request_list_dash_ep()
        self.assertEqual(len(response), 1)

    def test_dashboard_list_partnership_manager(self):
        self.draft_intervention = InterventionFactory(agreement=self.agreement,
                                                      status='draft')
        status_code, response = self.run_request_list_dash_ep(user=self.partnership_manager_user)
        self.assertEqual(status_code, status.HTTP_200_OK)
        self.assertEqual(len(response), 4)

    def test_add_contingency_pd(self):
        data = {
            "document_type": Intervention.PD,
            "title": "My test intervention1",
            "contingency_pd": True,
            "agreement": self.agreement.id,
        }
        status_code, response = self.run_request_list_ep(data, user=self.partnership_manager_user)

        self.assertEqual(status_code, status.HTTP_201_CREATED)

    def test_add_one_valid_fr_on_create_pd(self):
        self.assertFalse(Activity.objects.exists())
        frs_data = [self.fr_1.id]
        data = {
            "document_type": Intervention.PD,
            "title": "My test intervention",
            "start": (timezone.now().date()).isoformat(),
            "end": (timezone.now().date() + datetime.timedelta(days=31)).isoformat(),
            "agreement": self.agreement.id,
            "frs": frs_data
        }
        status_code, response = self.run_request_list_ep(data, user=self.partnership_manager_user)

        self.assertEqual(status_code, status.HTTP_201_CREATED)
        six.assertCountEqual(self, response['frs'], frs_data)
        self.assertEqual(
            Activity.objects.filter(action=Activity.CREATE).count(),
            1
        )

    def test_add_two_valid_frs_on_create_pd(self):
        self.assertFalse(Activity.objects.exists())
        frs_data = [self.fr_1.id, self.fr_2.id]
        data = {
            "document_type": Intervention.PD,
            "title": "My test intervention",
            "start": (timezone.now().date()).isoformat(),
            "end": (timezone.now().date() + datetime.timedelta(days=31)).isoformat(),
            "agreement": self.agreement.id,
            "frs": frs_data
        }
        status_code, response = self.run_request_list_ep(data, user=self.partnership_manager_user)

        self.assertEqual(status_code, status.HTTP_201_CREATED)
        six.assertCountEqual(self, response['frs'], frs_data)
        self.assertEqual(
            Activity.objects.filter(action=Activity.CREATE).count(),
            1
        )

    def test_fr_details_is_accurate_on_creation(self):
        self.assertFalse(Activity.objects.exists())
        self.fr_1.vendor_code = self.agreement.partner.vendor_number
        self.fr_2.vendor_code = self.agreement.partner.vendor_number
        self.fr_1.save()
        self.fr_2.save()
        frs_data = [self.fr_1.id, self.fr_2.id]
        data = {
            "document_type": Intervention.PD,
            "title": "My test intervention",
            "start": (timezone.now().date()).isoformat(),
            "end": (timezone.now().date() + datetime.timedelta(days=31)).isoformat(),
            "agreement": self.agreement.id,
            "frs": frs_data
        }
        status_code, response = self.run_request_list_ep(data, user=self.partnership_manager_user)

        self.assertEqual(status_code, status.HTTP_201_CREATED)
        six.assertCountEqual(self, response['frs'], frs_data)
        self.assertEqual(response['frs_details']['total_actual_amt'],
                         float(sum([self.fr_1.actual_amt_local, self.fr_2.actual_amt_local])))
        self.assertEqual(response['frs_details']['total_outstanding_amt'],
                         float(sum([self.fr_1.outstanding_amt_local, self.fr_2.outstanding_amt_local])))
        self.assertEqual(response['frs_details']['total_frs_amt'],
                         float(sum([self.fr_1.total_amt_local, self.fr_2.total_amt_local])))
        self.assertEqual(response['frs_details']['total_intervention_amt'],
                         float(sum([self.fr_1.intervention_amt, self.fr_2.intervention_amt])))
        self.assertEqual(
            Activity.objects.filter(action=Activity.CREATE).count(),
            1
        )

    def test_add_two_valid_frs_on_update_pd(self):
        self.assertFalse(Activity.objects.exists())
        self.fr_1.vendor_code = self.intervention_2.agreement.partner.vendor_number
        self.fr_2.vendor_code = self.intervention_2.agreement.partner.vendor_number
        self.fr_1.save()
        self.fr_2.save()
        frs_data = [self.fr_1.id, self.fr_2.id]
        data = {
            "frs": frs_data
        }
        status_code, response = self.run_request(self.intervention_2.id, data, method='patch')

        self.assertEqual(status_code, status.HTTP_200_OK)
        six.assertCountEqual(self, response['frs'], frs_data)
        self.assertEqual(response['frs_details']['total_actual_amt'],
                         float(sum([self.fr_1.actual_amt_local, self.fr_2.actual_amt_local])))
        self.assertEqual(response['frs_details']['total_outstanding_amt'],
                         float(sum([self.fr_1.outstanding_amt_local, self.fr_2.outstanding_amt_local])))
        self.assertEqual(response['frs_details']['total_frs_amt'],
                         float(sum([self.fr_1.total_amt_local, self.fr_2.total_amt_local])))
        self.assertEqual(response['frs_details']['total_intervention_amt'],
                         float(sum([self.fr_1.intervention_amt, self.fr_2.intervention_amt])))
        self.assertTrue(Activity.objects.exists())
        activity = Activity.objects.first()
        self.assertEqual(activity.target, self.intervention_2)
        self.assertEqual(activity.action, Activity.UPDATE)
        self.assertIn("frs", activity.change)
        frs = activity.change["frs"]
        self.assertEqual(frs["before"], [])
        six.assertCountEqual(self, frs["after"], [self.fr_1.pk, self.fr_2.pk])
        self.assertEqual(activity.by_user, self.partnership_manager_user)

    def test_remove_an_fr_from_pd(self):
        self.assertFalse(Activity.objects.exists())
        frs_data = [self.fr_1.id, self.fr_2.id]
        data = {
            "frs": frs_data
        }
        status_code, response = self.run_request(self.intervention_2.id, data, method='patch')

        self.assertEqual(status_code, status.HTTP_200_OK)
        six.assertCountEqual(self, response['frs'], frs_data)
        self.assertEqual(
            Activity.objects.filter(action=Activity.UPDATE).count(),
            1
        )

        # Remove fr_1
        frs_data = [self.fr_2.id]
        data = {
            "frs": frs_data
        }
        status_code, response = self.run_request(self.intervention_2.id, data, method='patch')

        self.assertEqual(status_code, status.HTTP_200_OK)
        six.assertCountEqual(self, response['frs'], frs_data)
        self.assertEqual(
            Activity.objects.filter(action=Activity.UPDATE).count(),
            2
        )

    def test_fail_add_expired_fr_on_pd(self):
        self.assertFalse(Activity.objects.exists())
        self.fr_1.end_date = timezone.now().date() - datetime.timedelta(days=1)
        self.fr_1.save()

        frs_data = [self.fr_1.id, self.fr_2.id]
        data = {
            "frs": frs_data
        }
        status_code, response = self.run_request(self.intervention_2.id, data, method='patch',
                                                 user=self.partnership_manager_user)

        self.assertEqual(status_code, status.HTTP_200_OK)
        six.assertCountEqual(self, response['frs'], frs_data)
        self.assertTrue(Activity.objects.exists())

    def test_fail_add_used_fr_on_pd(self):
        self.assertFalse(Activity.objects.exists())
        self.fr_1.intervention = self.intervention
        self.fr_1.save()

        frs_data = [self.fr_1.id, self.fr_2.id]
        data = {
            "frs": frs_data
        }
        status_code, response = self.run_request(self.intervention_2.id, data, method='patch')

        self.assertEqual(status_code, status.HTTP_400_BAD_REQUEST)
        self.assertEqual(response['frs'],
                         ['One or more of the FRs selected is related '
                          'to a different PD/SSFA, {}'.format(self.fr_1.fr_number)])
        self.assertFalse(Activity.objects.exists())

    def test_add_same_frs_twice_on_pd(self):
        self.assertFalse(Activity.objects.exists())
        frs_data = [self.fr_1.id, self.fr_2.id]
        data = {
            "frs": frs_data
        }
        status_code, response = self.run_request(self.intervention_2.id, data, method='patch')
        self.assertEqual(status_code, status.HTTP_200_OK)
        six.assertCountEqual(self, response['frs'], frs_data)
        self.assertTrue(Activity.objects.exists())

        status_code, response = self.run_request(self.intervention_2.id, data, method='patch')
        self.assertEqual(status_code, status.HTTP_200_OK)
        six.assertCountEqual(self, response['frs'], frs_data)
        self.assertEqual(Activity.objects.all().count(), 2)

    def test_patch_title_fail_as_unicef_user(self):
        self.assertFalse(Activity.objects.exists())
        data = {
            "title": 'Changed Title'
        }
        status_code, response = self.run_request(self.intervention_2.id, data, method='patch',
                                                 user=self.unicef_staff)
        self.assertEqual(status_code, status.HTTP_403_FORBIDDEN)
        self.assertFalse(Activity.objects.exists())

    def test_patch_fails_with_wrong_cp_structure(self):
        self.assertIsNone(self.intervention_2.country_programme)
        self.assertTrue(self.intervention_2.agreement.agreement_type, 'PCA')
        random_cp = CountryProgrammeFactory()
        data = {
            "country_programme": random_cp.id
        }
        status_code, response = self.run_request(self.intervention_2.id, data, method='patch')
        self.assertEqual(status_code, status.HTTP_400_BAD_REQUEST)
        self.assertIn('The Country Programme selected on this PD is not the same ', response[0])

    def test_patch_ok_with_wrong_cp_structure(self):
        self.assertIsNone(self.intervention_2.country_programme)
        self.assertTrue(self.intervention_2.agreement.agreement_type, 'PCA')
        data = {
            "country_programme": self.intervention_2.agreement.country_programme.id
        }

        status_code, response = self.run_request(self.intervention_2.id, data, method='patch')
        self.assertEqual(status_code, status.HTTP_200_OK)

    def test_permissions_for_intervention_status_draft(self):

        # TODO: this tests only with PRP mode on. PRP mode off tests needed here.
        # intervention is in Draft status
        self.assertEqual(self.intervention.status, Intervention.DRAFT)

        # user is UNICEF User
        status_code, response = self.run_request(self.intervention.id, user=self.partnership_manager_user)
        self.assertEqual(status_code, status.HTTP_200_OK)

        # all fields are there
        six.assertCountEqual(self, self.ALL_FIELDS, response['permissions']['edit'].keys())
        edit_permissions = response['permissions']['edit']
        required_permissions = response['permissions']['required']

        # TODO: REMOVE the following 3 lines after "sector_locations" are finally removed from the Intervention model
        # having sector_locations in the Intervention model and not having it in the permissions matrix fails this test
        del edit_permissions["sector_locations"]
        del required_permissions["sector_locations"]

        six.assertCountEqual(self, self.EDITABLE_FIELDS['draft'],
                             [perm for perm in edit_permissions if edit_permissions[perm]])
        six.assertCountEqual(self, self.REQUIRED_FIELDS['draft'],
                             [perm for perm in required_permissions if required_permissions[perm]])

    @skip('add test after permissions file is ready')
    def test_permissions_for_intervention_status_active(self):
        # intervention is in Draft status
        self.assertEqual(self.active_intervention.status, Intervention.ACTIVE)

        # user is UNICEF User
        status_code, response = self.run_request(self.active_intervention.id, user=self.partnership_manager_user)
        self.assertEqual(status_code, status.HTTP_200_OK)

        # all fields are there
        six.assertCountEqual(self, self.ALL_FIELDS, response['permissions']['edit'].keys())
        edit_permissions = response['permissions']['edit']
        required_permissions = response['permissions']['required']
        six.assertCountEqual(self, self.EDITABLE_FIELDS['signed'],
                             [perm for perm in edit_permissions if edit_permissions[perm]])
        six.assertCountEqual(self, self.REQUIRED_FIELDS['signed'],
                             [perm for perm in required_permissions if required_permissions[perm]])

    def test_list_interventions(self):
        EXPECTED_QUERIES = 10
        with self.assertNumQueries(EXPECTED_QUERIES):
            status_code, response = self.run_request_list_ep(user=self.unicef_staff, method='get')

        self.assertEqual(status_code, status.HTTP_200_OK)
        self.assertEqual(len(response), 3)

        section1 = SectorFactory()
        section2 = SectorFactory()

        # add another intervention to make sure that the queries are constant
        data = {
            "document_type": Intervention.PD,
            "title": "My test intervention",
            "start": (timezone.now().date()).isoformat(),
            "end": (timezone.now().date() + datetime.timedelta(days=31)).isoformat(),
            "agreement": self.agreement.id,
            "sections": [section1.id, section2.id],
        }

        status_code, response = self.run_request_list_ep(data, user=self.partnership_manager_user)
        self.assertEqual(status_code, status.HTTP_201_CREATED)

        with self.assertNumQueries(EXPECTED_QUERIES):
            status_code, response = self.run_request_list_ep(user=self.unicef_staff, method='get')

        self.assertEqual(status_code, status.HTTP_200_OK)
        self.assertEqual(len(response), 4)

    def test_list_interventions_w_flag(self):
        self.ts = TenantSwitchFactory(name="prp_mode_off", countries=[connection.tenant])
        self.assertTrue(tenant_switch_is_active(self.ts.name))

        EXPECTED_QUERIES = 10
        with self.assertNumQueries(EXPECTED_QUERIES):
            status_code, response = self.run_request_list_ep(user=self.unicef_staff, method='get')

        self.assertEqual(status_code, status.HTTP_200_OK)
        self.assertEqual(len(response), 3)

        section1 = SectorFactory()
        section2 = SectorFactory()
        EXTRA_INTERVENTIONS = 15
        for i in range(0, EXTRA_INTERVENTIONS + 1):
            intervention = InterventionFactory(
                document_type=Intervention.PD,
                start=(timezone.now().date()).isoformat(),
                end=(timezone.now().date() + datetime.timedelta(days=31)).isoformat(),
                agreement=self.agreement,
            )
            intervention.sections.add(section1.pk)
            intervention.sections.add(section2.pk)

        self.assertEqual(Intervention.objects.count(), 4 + EXTRA_INTERVENTIONS)

        with self.assertNumQueries(EXPECTED_QUERIES):
            status_code, response = self.run_request_list_ep(user=self.unicef_staff, method='get')

        self.assertEqual(status_code, status.HTTP_200_OK)
        self.assertEqual(len(response), 4 + EXTRA_INTERVENTIONS)


class TestAPIInterventionResultLinkListView(BaseTenantTestCase):
    '''Exercise the list view for InterventionResultLinkListCreateView'''
    @classmethod
    def setUpTestData(cls):
        cls.intervention = InterventionFactory()

        cls.result_link1 = InterventionResultLinkFactory(intervention=cls.intervention)
        cls.result_link2 = InterventionResultLinkFactory(intervention=cls.intervention)

        cls.url = reverse('partners_api:intervention-result-links-list',
                          kwargs={'intervention_pk': cls.intervention.id})

        # cls.expected_field_names is the list of field names expected in responses.
        cls.expected_field_names = sorted((
            'cp_output',
            'ram_indicators',
            'cp_output_name',
            'ram_indicator_names',
            'id',
            'intervention',
            'created',
            'modified',
        ))

    def _make_request(self, user):
        return self.forced_auth_req('get', self.url, user=user)

    def assertResponseFundamentals(self, response, expected_keys=None):
        '''Assert common fundamentals about the response. If expected_keys is None (the default), the keys in the
        response dict are compared to self.expected_field_names. Otherwise, they're compared to whatever is passed in
        expected_keys.
        '''
        if expected_keys is None:
            expected_keys = self.expected_field_names

        self.assertEquals(response.status_code, status.HTTP_200_OK)
        response_json = json.loads(response.rendered_content)
        self.assertIsInstance(response_json, list)
        self.assertEqual(len(response_json), 2)
        for obj in response_json:
            self.assertIsInstance(obj, dict)
        if expected_keys:
            for d in response_json:
                self.assertEqual(sorted(d.keys()), expected_keys)

        actual_ids = sorted([d.get('id') for d in response_json])
        expected_ids = sorted((self.result_link1.id, self.result_link2.id))

        self.assertEqual(actual_ids, expected_ids)

    def test_no_permission_user_forbidden(self):
        '''Ensure a non-staff user gets the 403 smackdown'''
        response = self._make_request(UserFactory())
        self.assertEquals(response.status_code, status.HTTP_403_FORBIDDEN)

    def test_unauthenticated_user_forbidden(self):
        '''Ensure an unauthenticated user gets the 403 smackdown'''
        factory = APIRequestFactory()
        view_info = resolve(self.url)
        request = factory.get(self.url)
        response = view_info.func(request)
        self.assertEquals(response.status_code, status.HTTP_403_FORBIDDEN)

    def test_staff_access_ok(self):
        '''Ensure a staff user has access'''
        response = self._make_request(UserFactory(is_staff=True))
        self.assertResponseFundamentals(response)

    def test_group_permission(self):
        '''A non-staff user has read access if in the correct group'''
        user = UserFactory()
        response = self._make_request(user)
        self.assertEquals(response.status_code, status.HTTP_403_FORBIDDEN)

        _add_user_to_partnership_manager_group(user)

        # Now the request should succeed.
        response = self._make_request(user)
        self.assertResponseFundamentals(response)


class TestAPIInterventionResultLinkCreateView(BaseTenantTestCase):
    '''Exercise the create view for InterventionResultLinkListCreateView'''
    @classmethod
    def setUpTestData(cls):
        cls.intervention = InterventionFactory()

        cls.url = reverse('partners_api:intervention-result-links-list',
                          kwargs={'intervention_pk': cls.intervention.id})

        cp_output = ResultFactory()

        cls.data = {
            'intervention_pk': cls.intervention.id,
            'cp_output': cp_output.id
        }

    def _make_request(self, user):
        return self.forced_auth_req('post', self.url, user=user, data=self.data)

    def assertResponseFundamentals(self, response):
        '''Assert common fundamentals about the response.'''
        self.assertEquals(response.status_code, status.HTTP_201_CREATED)
        response_json = json.loads(response.rendered_content)
        self.assertIsInstance(response_json, dict)
        self.assertIn('id', response_json.keys())

    def test_no_permission_user_forbidden(self):
        '''Ensure a non-staff user gets the 403 smackdown'''
        response = self._make_request(UserFactory())
        self.assertEquals(response.status_code, status.HTTP_403_FORBIDDEN)

    def test_unauthenticated_user_forbidden(self):
        '''Ensure an unauthenticated user gets the 403 smackdown'''
        factory = APIRequestFactory()
        view_info = resolve(self.url)
        request = factory.post(self.url, data=self.data, format='json')
        response = view_info.func(request)
        self.assertEquals(response.status_code, status.HTTP_403_FORBIDDEN)

    def test_group_permission_non_staff(self):
        '''Ensure group membership is sufficient for create; even non-staff group members can create'''
        user = UserFactory()
        response = self._make_request(user)
        self.assertEquals(response.status_code, status.HTTP_403_FORBIDDEN)

        _add_user_to_partnership_manager_group(user)

        # Now the request should succeed.
        response = self._make_request(user)
        self.assertResponseFundamentals(response)


class TestAPIInterventionResultLinkRetrieveView(BaseTenantTestCase):
    '''Exercise the retrieve view for InterventionResultLinkUpdateView'''
    @classmethod
    def setUpTestData(cls):
        cls.intervention_result_link = InterventionResultLinkFactory()

        cls.url = reverse('partners_api:intervention-result-links-update',
                          kwargs={'pk': cls.intervention_result_link.id})

        # cls.expected_keys are the keys expected in a JSON response.
        cls.expected_keys = sorted((
            'cp_output',
            'ram_indicators',
            'cp_output_name',
            'ram_indicator_names',
            'id',
            'intervention',
            'created',
            'modified',
        ))

    def _make_request(self, user):
        return self.forced_auth_req('get', self.url, user=user)

    def assertResponseFundamentals(self, response):
        '''Assert common fundamentals about the response.'''
        self.assertEquals(response.status_code, status.HTTP_200_OK)
        response_json = json.loads(response.rendered_content)
        self.assertIsInstance(response_json, dict)
        self.assertEqual(self.expected_keys, sorted(response_json.keys()))

    def test_no_permission_user_forbidden(self):
        '''Ensure a non-staff user gets the 403 smackdown'''
        response = self._make_request(UserFactory())
        self.assertEquals(response.status_code, status.HTTP_403_FORBIDDEN)

    def test_unauthenticated_user_forbidden(self):
        '''Ensure an unauthenticated user gets the 403 smackdown'''
        factory = APIRequestFactory()
        view_info = resolve(self.url)
        request = factory.get(self.url, format='json')
        response = view_info.func(request)
        self.assertEquals(response.status_code, status.HTTP_403_FORBIDDEN)

    def test_staff_access_ok(self):
        '''Ensure a staff user can access'''
        response = self._make_request(UserFactory(is_staff=True))
        self.assertResponseFundamentals(response)

    def test_group_permission_non_staff(self):
        '''Ensure group membership is sufficient for retrieval; even non-staff group members can retrieve'''
        user = UserFactory()
        response = self._make_request(user)
        self.assertEquals(response.status_code, status.HTTP_403_FORBIDDEN)

        _add_user_to_partnership_manager_group(user)

        # Now the request should succeed.
        response = self._make_request(user)
        self.assertResponseFundamentals(response)


class TestAPIInterventionResultLinkUpdateView(BaseTenantTestCase):
    '''Exercise the update view for InterventionResultLinkUpdateView'''
    @classmethod
    def setUpTestData(cls):
        cls.intervention_result_link = InterventionResultLinkFactory()

        cls.url = reverse('partners_api:intervention-result-links-update',
                          kwargs={'pk': cls.intervention_result_link.id})

        cls.new_cp_output = ResultFactory()

        cls.data = {'cp_output': cls.new_cp_output.id}

    def _make_request(self, user):
        return self.forced_auth_req('patch', self.url, user=user, data=self.data)

    def assertResponseFundamentals(self, response):
        '''Assert common fundamentals about the response.'''
        self.assertEquals(response.status_code, status.HTTP_200_OK)
        intervention_result_link = InterventionResultLink.objects.get(pk=self.intervention_result_link.id)
        self.assertEqual(intervention_result_link.cp_output.id, self.new_cp_output.id)

    def test_no_permission_user_forbidden(self):
        '''Ensure a non-staff user gets the 403 smackdown'''
        response = self._make_request(UserFactory())
        self.assertEquals(response.status_code, status.HTTP_403_FORBIDDEN)

    def test_unauthenticated_user_forbidden(self):
        '''Ensure an unauthenticated user gets the 403 smackdown'''
        factory = APIRequestFactory()
        view_info = resolve(self.url)
        request = factory.patch(self.url, data=self.data, format='json')
        response = view_info.func(request)
        self.assertEquals(response.status_code, status.HTTP_403_FORBIDDEN)

    def test_staff_access_refused(self):
        '''Ensure a staff doesn't have write access'''
        response = self._make_request(UserFactory(is_staff=True))
        self.assertEquals(response.status_code, status.HTTP_403_FORBIDDEN)

    def test_group_permission_non_staff(self):
        '''Ensure group membership is sufficient for update; even non-staff group members can update'''
        user = UserFactory()
        response = self._make_request(user)
        self.assertEquals(response.status_code, status.HTTP_403_FORBIDDEN)

        _add_user_to_partnership_manager_group(user)

        # Now the request should succeed.
        response = self._make_request(user)
        self.assertResponseFundamentals(response)


class TestAPIInterventionResultLinkDeleteView(BaseTenantTestCase):
    '''Exercise the delete view for InterventionResultLinkUpdateView'''
    @classmethod
    def setUpTestData(cls):
        cls.intervention_result_link = InterventionResultLinkFactory()

        cls.url = reverse('partners_api:intervention-result-links-update',
                          kwargs={'pk': cls.intervention_result_link.id})

    def _make_request(self, user):
        return self.forced_auth_req('delete', self.url, user=user)

    def assertResponseFundamentals(self, response):
        '''Assert common fundamentals about the response.'''
        self.assertEquals(response.status_code, status.HTTP_204_NO_CONTENT)
        self.assertFalse(InterventionResultLink.objects.filter(pk=self.intervention_result_link.id).exists())

    def test_no_permission_user_forbidden(self):
        '''Ensure a non-staff user gets the 403 smackdown'''
        response = self._make_request(UserFactory())
        self.assertEquals(response.status_code, status.HTTP_403_FORBIDDEN)

    def test_unauthenticated_user_forbidden(self):
        '''Ensure an unauthenticated user gets the 403 smackdown'''
        factory = APIRequestFactory()
        view_info = resolve(self.url)
        request = factory.patch(self.url, format='json')
        response = view_info.func(request)
        self.assertEquals(response.status_code, status.HTTP_403_FORBIDDEN)

    def test_staff_access_refused(self):
        '''Ensure a staff doesn't have write access'''
        response = self._make_request(UserFactory(is_staff=True))
        self.assertEquals(response.status_code, status.HTTP_403_FORBIDDEN)

    def test_group_permission_non_staff(self):
        '''Ensure group membership is sufficient for update; even non-staff group members can update'''
        user = UserFactory()
        response = self._make_request(user)
        self.assertEquals(response.status_code, status.HTTP_403_FORBIDDEN)

        _add_user_to_partnership_manager_group(user)

        # Now the request should succeed.
        response = self._make_request(user)
        self.assertResponseFundamentals(response)


class TestAPIInterventionLowerResultListView(BaseTenantTestCase):
    '''Exercise the list view for InterventionLowerResultListCreateView'''
    @classmethod
    def setUpClass(cls):
        super(TestAPIInterventionLowerResultListView, cls).setUpClass()

        cls.result_link = InterventionResultLinkFactory()

        cls.lower_result1 = LowerResultFactory(result_link=cls.result_link)
        cls.lower_result2 = LowerResultFactory(result_link=cls.result_link)

        # Create another result link/lower result pair that will break this test if the views don't filter properly
        LowerResultFactory(result_link=InterventionResultLinkFactory())

        cls.url = reverse('partners_api:intervention-lower-results-list',
                          kwargs={'result_link_pk': cls.result_link.id})

        # cls.expected_field_names is the list of field names expected in responses.
        cls.expected_field_names = sorted(('id', 'code', 'created', 'modified', 'name', 'result_link'))

    def _make_request(self, user):
        return self.forced_auth_req('get', self.url, user=user)

    def assertResponseFundamentals(self, response, expected_keys=None):
        '''Assert common fundamentals about the response. If expected_keys is None (the default), the keys in the
        response dict are compared to self.expected_field_names. Otherwise, they're compared to whatever is passed in
        expected_keys.
        '''
        if expected_keys is None:
            expected_keys = self.expected_field_names

        self.assertEquals(response.status_code, status.HTTP_200_OK)
        response_json = json.loads(response.rendered_content)
        self.assertIsInstance(response_json, list)
        self.assertEqual(len(response_json), 2)
        for obj in response_json:
            self.assertIsInstance(obj, dict)
        if expected_keys:
            for d in response_json:
                self.assertEqual(sorted(d.keys()), expected_keys)

        actual_ids = sorted([d.get('id') for d in response_json])
        expected_ids = sorted((self.lower_result1.id, self.lower_result2.id))

        self.assertEqual(actual_ids, expected_ids)

    def test_no_permission_user_forbidden(self):
        '''Ensure a non-staff user gets the 403 smackdown'''
        response = self._make_request(UserFactory())
        self.assertEquals(response.status_code, status.HTTP_403_FORBIDDEN)

    def test_unauthenticated_user_forbidden(self):
        '''Ensure an unauthenticated user gets the 403 smackdown'''
        factory = APIRequestFactory()
        view_info = resolve(self.url)
        request = factory.get(self.url)
        response = view_info.func(request)
        self.assertEquals(response.status_code, status.HTTP_403_FORBIDDEN)

    def test_staff_access_ok(self):
        '''Ensure a staff user has access'''
        response = self._make_request(UserFactory(is_staff=True))
        self.assertResponseFundamentals(response)

    def test_group_permission(self):
        '''A non-staff user has read access if in the correct group'''
        user = UserFactory()
        response = self._make_request(user)
        self.assertEquals(response.status_code, status.HTTP_403_FORBIDDEN)

        _add_user_to_partnership_manager_group(user)

        # Now the request should succeed.
        response = self._make_request(user)
        self.assertResponseFundamentals(response)


class TestAPIInterventionLowerResultCreateView(BaseTenantTestCase):
    '''Exercise the create view for InterventionLowerResultListCreateView'''
    @classmethod
    def setUpClass(cls):
        super(TestAPIInterventionLowerResultCreateView, cls).setUpClass()

        cls.result_link = InterventionResultLinkFactory()

        # Create another result link/lower result pair that will break this test if the views don't behave properly
        LowerResultFactory(result_link=InterventionResultLinkFactory())

        cls.url = reverse('partners_api:intervention-lower-results-list',
                          kwargs={'result_link_pk': cls.result_link.id})

        cls.data = {'name': 'my lower result'}

    def _make_request(self, user):
        return self.forced_auth_req('post', self.url, user=user, data=self.data)

    def assertResponseFundamentals(self, response):
        '''Assert common fundamentals about the response.'''
        self.assertEquals(response.status_code, status.HTTP_201_CREATED)
        response_json = json.loads(response.rendered_content)
        self.assertIsInstance(response_json, dict)
        self.assertIn('id', response_json.keys())
        # The id of the newly-created lower result should be associated with my result link, and it should be
        # the only one associated with that result link.
        self.assertEqual([response_json['id']],
                         [lower_result.id for lower_result in self.result_link.ll_results.all()])
        self.assertEqual(response_json.get('name'), 'my lower result')

        return response_json

    def test_no_permission_user_forbidden(self):
        '''Ensure a non-staff user gets the 403 smackdown'''
        response = self._make_request(UserFactory())
        self.assertEquals(response.status_code, status.HTTP_403_FORBIDDEN)

    def test_unauthenticated_user_forbidden(self):
        '''Ensure an unauthenticated user gets the 403 smackdown'''
        factory = APIRequestFactory()
        view_info = resolve(self.url)
        request = factory.post(self.url, data=self.data, format='json')
        response = view_info.func(request)
        self.assertEquals(response.status_code, status.HTTP_403_FORBIDDEN)

    def test_group_permission_non_staff(self):
        '''Ensure group membership is sufficient for create; even non-staff group members can create'''
        user = UserFactory()
        response = self._make_request(user)
        self.assertEquals(response.status_code, status.HTTP_403_FORBIDDEN)

        _add_user_to_partnership_manager_group(user)

        # Now the request should succeed.
        response = self._make_request(user)
        self.assertResponseFundamentals(response)

    def test_code_read_only(self):
        '''Ensure lower_result.code can't be written'''
        user = UserFactory()
        _add_user_to_partnership_manager_group(user)
        data = self.data.copy()
        data['code'] = 'ZZZ'

        response = self.forced_auth_req('post', self.url, user=user, data=data)
        response_json = self.assertResponseFundamentals(response)

        self.assertNotEqual(response_json.get('code'), 'ZZZ')


class TestAPIInterventionIndicatorsListView(BaseTenantTestCase):
    '''Exercise the list view for InterventionIndicatorsListView (these are AppliedIndicator instances)'''
    @classmethod
    def setUpClass(cls):
        super(TestAPIInterventionIndicatorsListView, cls).setUpClass()

        cls.result_link = InterventionResultLinkFactory()

        cls.lower_result = LowerResultFactory(result_link=cls.result_link)

        cls.indicator1 = AppliedIndicatorFactory(lower_result=cls.lower_result)
        cls.indicator2 = AppliedIndicatorFactory(lower_result=cls.lower_result)

        # Create another result link/lower result/indicator combo that will break this test if the views don't
        # filter properly
        AppliedIndicatorFactory(lower_result=LowerResultFactory(result_link=InterventionResultLinkFactory()))

        cls.url = reverse('partners_api:intervention-indicators-list',
                          kwargs={'lower_result_pk': cls.lower_result.id})

        # cls.expected_field_names is the list of field names expected in responses.
        cls.expected_field_names = sorted(('id', 'assumptions', 'baseline', 'cluster_indicator_id', 'cluster_name',
                                           'cluster_indicator_title', 'context_code', 'disaggregation',
                                           'indicator', 'locations', 'lower_result', 'means_of_verification',
                                           'section', 'target', 'total', 'created', 'modified', 'response_plan_name', ))

    def _make_request(self, user):
        return self.forced_auth_req('get', self.url, user=user)

    def assertResponseFundamentals(self, response, expected_keys=None):
        '''Assert common fundamentals about the response. If expected_keys is None (the default), the keys in the
        response dict are compared to self.expected_field_names. Otherwise, they're compared to whatever is passed in
        expected_keys.
        '''
        if expected_keys is None:
            expected_keys = self.expected_field_names

        self.assertEquals(response.status_code, status.HTTP_200_OK)
        response_json = json.loads(response.rendered_content)
        self.assertIsInstance(response_json, list)
        self.assertEqual(len(response_json), 2)
        for obj in response_json:
            self.assertIsInstance(obj, dict)
        if expected_keys:
            for d in response_json:
                self.assertEqual(sorted(d.keys()), expected_keys)

        actual_ids = sorted([d.get('id') for d in response_json])
        expected_ids = sorted((self.indicator1.id, self.indicator2.id))

        self.assertEqual(actual_ids, expected_ids)

    def test_no_permission_user_forbidden(self):
        '''Ensure a non-staff user gets the 403 smackdown'''
        response = self._make_request(UserFactory())
        self.assertEquals(response.status_code, status.HTTP_403_FORBIDDEN)

    def test_unauthenticated_user_forbidden(self):
        '''Ensure an unauthenticated user gets the 403 smackdown'''
        factory = APIRequestFactory()
        view_info = resolve(self.url)
        request = factory.get(self.url)
        response = view_info.func(request)
        self.assertEquals(response.status_code, status.HTTP_403_FORBIDDEN)

    def test_staff_access_ok(self):
        '''Ensure a staff user has access'''
        response = self._make_request(UserFactory(is_staff=True))
        self.assertResponseFundamentals(response)

    def test_group_permission(self):
        '''A non-staff user has read access if in the correct group'''
        user = UserFactory()
        response = self._make_request(user)
        self.assertEquals(response.status_code, status.HTTP_403_FORBIDDEN)

        _add_user_to_partnership_manager_group(user)

        # Now the request should succeed.
        response = self._make_request(user)
        self.assertResponseFundamentals(response)


class TestAPInterventionIndicatorsCreateView(BaseTenantTestCase):
    '''Exercise the create view for InterventionIndicatorsListView (these are AppliedIndicator instances)'''
    @classmethod
    def setUpClass(cls):
        super(TestAPInterventionIndicatorsCreateView, cls).setUpClass()

        cls.result_link = InterventionResultLinkFactory()
        cls.lower_result = LowerResultFactory(result_link=cls.result_link)

        # Create another result link/lower result pair that will break this test if the views don't behave properly
        LowerResultFactory(result_link=InterventionResultLinkFactory())

        cls.url = reverse('partners_api:intervention-indicators-list',
                          kwargs={'lower_result_pk': cls.lower_result.id})

        location = LocationFactory()
        section = SectorFactory()

        cls.result_link.intervention.flat_locations.add(location)
        cls.result_link.intervention.sections.add(section)

        cls.data = {'assumptions': 'lorem ipsum',
                    'locations': [location.id],
                    'section': section.id,
                    # indicator (blueprint) is required because the AppliedIndicator model has a unique_together
                    # constraint of (indicator, lower_result).
                    'indicator': {'title': 'my indicator blueprint'},
                    }

    def _make_request(self, user, data=None):
        if data is None:
            data = self.data
        return self.forced_auth_req('post', self.url, user=user, data=data)

    def assertResponseFundamentals(self, response):
        '''Assert common fundamentals about the response.'''
        self.assertEquals(response.status_code, status.HTTP_201_CREATED)
        response_json = json.loads(response.rendered_content)
        self.assertIsInstance(response_json, dict)
        self.assertIn('id', response_json.keys())
        # The id of the newly-created indicator should be associated with my lower result, and it should be
        # the only one associated with that result.
        self.assertEqual([response_json['id']],
                         [indicator.id for indicator in self.lower_result.applied_indicators.all()])
        self.assertEqual(response_json.get('assumptions'), 'lorem ipsum')

        return response_json

    def test_no_permission_user_forbidden(self):
        '''Ensure a non-staff user gets the 403 smackdown'''
        response = self._make_request(UserFactory())
        self.assertEquals(response.status_code, status.HTTP_403_FORBIDDEN)

    def test_unauthenticated_user_forbidden(self):
        '''Ensure an unauthenticated user gets the 403 smackdown'''
        factory = APIRequestFactory()
        view_info = resolve(self.url)
        request = factory.post(self.url, data=self.data, format='json')
        response = view_info.func(request)
        self.assertEquals(response.status_code, status.HTTP_403_FORBIDDEN)

    def test_group_permission_non_staff(self):
        '''Ensure group membership is sufficient for create; even non-staff group members can create'''
        user = UserFactory()
        response = self._make_request(user)
        self.assertEquals(response.status_code, status.HTTP_403_FORBIDDEN)

        _add_user_to_partnership_manager_group(user)

        # Now the request should succeed.
        response = self._make_request(user)
        self.assertResponseFundamentals(response)

    def test_multiple_association(self):
        '''Ensure a different indicator blueprint can be associated with the same lower_result, but
        the same indicator can't be added twice.
        '''
        user = UserFactory()
        _add_user_to_partnership_manager_group(user)
        data = self.data.copy()
        data['indicator'] = {'title': 'another indicator blueprint'}
        response = self._make_request(user, data)
        # OK to add a different indicator
        self.assertResponseFundamentals(response)

        response = self._make_request(user, data)
        # Adding the same indicator again should fail.
        self.assertEquals(response.status_code, status.HTTP_400_BAD_REQUEST)
        response_json = json.loads(response.rendered_content)
        self.assertEqual(list(response_json.keys()), ['non_field_errors'])
        self.assertIsInstance(response_json['non_field_errors'], list)
        self.assertEqual(response_json['non_field_errors'],
                         ['This indicator is already being monitored for this Result'])


class TestInterventionPlannedVisitsDeleteView(BaseTenantTestCase):
    @classmethod
    def setUpTestData(cls):
        cls.unicef_staff = UserFactory(is_staff=True)
        cls.intervention = InterventionFactory()
        cls.planned_visit = InterventionPlannedVisitsFactory(
            intervention=cls.intervention,
        )
        cls.url = reverse(
            "partners_api:intervention-visits-del",
            args=[cls.planned_visit.pk]
        )

    def test_delete(self):
        response = self.forced_auth_req(
            'delete',
            self.url,
            user=self.unicef_staff,
        )
        self.assertEqual(response.status_code, status.HTTP_204_NO_CONTENT)

    def test_delete_invalid(self):
        self.intervention.status = Intervention.ACTIVE
        self.intervention.save()
        response = self.forced_auth_req(
            'delete',
            self.url,
            user=self.unicef_staff,
        )
        self.assertEqual(response.status_code, status.HTTP_400_BAD_REQUEST)
        self.assertEqual(response.data, ["You do not have permissions to delete a planned visit"])

    def test_delete_not_found(self):
        response = self.forced_auth_req(
            'delete',
            reverse("partners_api:intervention-visits-del", args=[404]),
            user=self.unicef_staff,
        )
        self.assertEqual(response.status_code, status.HTTP_404_NOT_FOUND)


class TestInterventionAttachmentDeleteView(BaseTenantTestCase):
    @classmethod
    def setUpTestData(cls):
        cls.unicef_staff = UserFactory(is_staff=True)
        cls.intervention = InterventionFactory()
        cls.attachment = InterventionAttachmentFactory(
            intervention=cls.intervention,
            attachment="random_attachment.pdf",
        )
        cls.url = reverse(
            "partners_api:intervention-attachments-del",
            args=[cls.attachment.pk]
        )

    def test_delete(self):
        response = self.forced_auth_req(
            'delete',
            self.url,
            user=self.unicef_staff,
        )
        self.assertEqual(response.status_code, status.HTTP_204_NO_CONTENT)

    def test_delete_invalid(self):
        self.intervention.status = "active"
        self.intervention.save()
        response = self.forced_auth_req(
            'delete',
            self.url,
            user=self.unicef_staff,
        )
        self.assertEqual(response.status_code, status.HTTP_400_BAD_REQUEST)
        self.assertEqual(response.data, ["You do not have permissions to delete an attachment"])

    def test_delete_not_found(self):
        response = self.forced_auth_req(
            'delete',
            reverse("partners_api:intervention-attachments-del", args=[404]),
            user=self.unicef_staff,
        )
        self.assertEqual(response.status_code, status.HTTP_404_NOT_FOUND)


class TestInterventionResultListAPIView(BaseTenantTestCase):
    @classmethod
    def setUpTestData(cls):
        cls.unicef_staff = UserFactory(is_staff=True)
        InterventionResultLinkFactory()
        cls.intervention = InterventionFactory()
        cls.result = ResultFactory(
            name="Result Name",
            code="Result Code",
        )
        cls.link = InterventionResultLinkFactory(
            intervention=cls.intervention,
            cp_output=cls.result
        )
        cls.url = reverse("partners_api:intervention-results")

    def assertResponseFundamentals(self, response):
        '''Assert common fundamentals about the response.'''
        self.assertEquals(response.status_code, status.HTTP_200_OK)
        response_json = json.loads(response.rendered_content)
        self.assertIsInstance(response_json, list)
        self.assertEqual(len(response_json), 1)
        first = response_json[0]
        self.assertIn('id', first.keys())
        return response_json, first

    def test_search_empty(self):
        response = self.forced_auth_req(
            'get',
            self.url,
            user=self.unicef_staff,
            data={"search": "random"}
        )
        self.assertEquals(response.status_code, status.HTTP_200_OK)
        response_json = json.loads(response.rendered_content)
        self.assertIsInstance(response_json, list)
        self.assertFalse(response_json)

    def test_search_number(self):
        response = self.forced_auth_req(
            'get',
            self.url,
            user=self.unicef_staff,
            data={"search": self.intervention.number[:-2]}
        )
        data, first = self.assertResponseFundamentals(response)
        self.assertEqual(first["id"], self.link.pk)

    def test_search_cp_output_name(self):
        response = self.forced_auth_req(
            'get',
            self.url,
            user=self.unicef_staff,
            data={"search": "Name"}
        )
        data, first = self.assertResponseFundamentals(response)
        self.assertEqual(first["id"], self.link.pk)

    def test_search_cp_output_code(self):
        response = self.forced_auth_req(
            'get',
            self.url,
            user=self.unicef_staff,
            data={"search": "Code"}
        )
        data, first = self.assertResponseFundamentals(response)
        self.assertEqual(first["id"], self.link.pk)


class TestInterventionIndicatorListAPIView(BaseTenantTestCase):
    @classmethod
    def setUpTestData(cls):
        cls.unicef_staff = UserFactory(is_staff=True)
        InterventionResultLinkFactory()
        cls.intervention = InterventionFactory()
        cls.indicator = IndicatorFactory()
        cls.link = InterventionResultLinkFactory(
            intervention=cls.intervention,
        )
        cls.link.ram_indicators.add(cls.indicator)
        cls.url = reverse("partners_api:intervention-indicators")

    def assertResponseFundamentals(self, response):
        '''Assert common fundamentals about the response.'''
        self.assertEquals(response.status_code, status.HTTP_200_OK)
        response_json = json.loads(response.rendered_content)
        self.assertIsInstance(response_json, list)
        self.assertEqual(len(response_json), 1)
        first = response_json[0]
        self.assertIn('intervention', first.keys())
        return response_json, first

    def test_search(self):
        response = self.forced_auth_req(
            'get',
            self.url,
            user=self.unicef_staff,
            data={"search": self.intervention.number[:-2]}
        )
        data, first = self.assertResponseFundamentals(response)
        self.assertEqual(first["intervention"], self.intervention.pk)

    def test_search_empty(self):
        response = self.forced_auth_req(
            'get',
            self.url,
            user=self.unicef_staff,
            data={"search": "random"}
        )
        self.assertEquals(response.status_code, status.HTTP_200_OK)
        response_json = json.loads(response.rendered_content)
        self.assertIsInstance(response_json, list)
        self.assertFalse(response_json)


class TestInterventionResultLinkDeleteView(BaseTenantTestCase):
    @classmethod
    def setUpTestData(cls):
        cls.unicef_staff = UserFactory(is_staff=True)
        cls.intervention = InterventionFactory()
        cls.result = InterventionResultLinkFactory(
            intervention=cls.intervention,
        )
        cls.url = reverse(
            "partners_api:intervention-results-del",
            args=[cls.result.pk]
        )

    def test_delete(self):
        response = self.forced_auth_req(
            'delete',
            self.url,
            user=self.unicef_staff,
        )
        self.assertEqual(response.status_code, status.HTTP_204_NO_CONTENT)

    def test_delete_invalid(self):
        self.intervention.status = Intervention.ACTIVE
        self.intervention.save()
        response = self.forced_auth_req(
            'delete',
            self.url,
            user=self.unicef_staff,
        )

        self.assertEqual(response.status_code, status.HTTP_400_BAD_REQUEST)
        self.assertEqual(response.data, ["You do not have permissions to delete a result"])

    def test_delete_not_found(self):
        response = self.forced_auth_req(
            'delete',
            reverse("partners_api:intervention-results-del", args=[404]),
            user=self.unicef_staff,
        )
        self.assertEqual(response.status_code, status.HTTP_404_NOT_FOUND)


class TestInterventionAmendmentListAPIView(BaseTenantTestCase):
    @classmethod
    def setUpTestData(cls):
        cls.unicef_staff = UserFactory(is_staff=True)
        InterventionAmendmentFactory()
        cls.intervention = InterventionFactory()
        cls.amendment = InterventionAmendmentFactory(
            intervention=cls.intervention,
            amendment_number="321",
        )
        cls.url = reverse("partners_api:intervention-amendments")

    def assertResponseFundamentals(self, response):
        '''Assert common fundamentals about the response.'''
        self.assertEquals(response.status_code, status.HTTP_200_OK)
        response_json = json.loads(response.rendered_content)
        self.assertIsInstance(response_json, list)
        self.assertEqual(len(response_json), 1)
        first = response_json[0]
        self.assertIn('id', first.keys())
        return response_json, first

    def test_search_intervention_number(self):
        response = self.forced_auth_req(
            'get',
            self.url,
            user=self.unicef_staff,
            data={"search": self.intervention.number[:-2]}
        )
        data, first = self.assertResponseFundamentals(response)
        self.assertEqual(first["id"], self.amendment.pk)

    @skip("fix count issue")
    def test_search_amendment_number(self):
        response = self.forced_auth_req(
            'get',
            self.url,
            user=self.unicef_staff,
            data={"search": self.amendment.amendment_number}
        )
        data, first = self.assertResponseFundamentals(response)
        self.assertEqual(first["id"], self.amendment.pk)

    def test_search_empty(self):
        response = self.forced_auth_req(
            'get',
            self.url,
            user=self.unicef_staff,
            data={"search": "random"}
        )
        self.assertEquals(response.status_code, status.HTTP_200_OK)
        response_json = json.loads(response.rendered_content)
        self.assertIsInstance(response_json, list)
        self.assertFalse(response_json)


class TestInterventionAmendmentCreateAPIView(BaseTenantTestCase):
    def setUp(self):
        super(TestInterventionAmendmentCreateAPIView, self).setUp()

        self.partnership_manager_user = UserFactory(is_staff=True)
        self.partnership_manager_user.groups.add(GroupFactory())

        self.intervention = InterventionFactory(status=Intervention.SIGNED)
        self.url = reverse(
            "partners_api:intervention-amendments-add",
            kwargs={'intervention_pk': self.intervention.id}
        )

        self.uploaded_file = SimpleUploadedFile('hello_world.txt', u'hello world!'.encode('utf-8'))
        self.data = {
            "types": InterventionAmendment.DATES,
            "signed_date": datetime.date.today(),
            "signed_amendment": self.uploaded_file,
        }

    def assertResponseFundamentals(self, response):
        '''Assert common fundamentals about the response.'''
        response_json = json.loads(response.rendered_content)
        self.assertIsInstance(response_json, dict)
        self.assertIn('id', response_json)
        return response_json

    def test_no_permission_user_forbidden(self):
        '''Ensure a non-staff user gets the 403 smackdown'''
        response = self._make_request(user=UserFactory())
        self.assertEquals(response.status_code, status.HTTP_403_FORBIDDEN)

    def test_unauthenticated_user_forbidden(self):
        '''Ensure an unauthenticated user gets the 403 smackdown'''
        factory = APIRequestFactory()
        view_info = resolve(self.url)
        request = factory.post(self.url, data={})
        response = view_info.func(request)
        self.assertEquals(response.status_code, status.HTTP_403_FORBIDDEN)

    def test_group_permission_partnership_member(self):
        '''Ensure group membership is sufficient for create;'''
        user = UserFactory(is_staff=True)
        response = self._make_request(user=user)
        self.assertEquals(response.status_code, status.HTTP_403_FORBIDDEN)

    def test_create_amendment_invalid_type(self):
        invalid_type = 'asdf'
        response = self._make_request(
            user=self.partnership_manager_user,
            data={"types": [invalid_type], "signed_amendment": self.uploaded_file},
            request_format='multipart',
        )

        self.assertEquals(response.status_code, status.HTTP_400_BAD_REQUEST)
        self.assertEquals(response.data['types'], [u'"%s" is not a valid choice.' % invalid_type])

    def test_create_amendment_invalid_file(self):
        response = self._make_request(
            user=self.partnership_manager_user,
            data={},
            request_format='multipart',
        )

        self.assertEquals(response.status_code, status.HTTP_400_BAD_REQUEST)
        self.assertEquals(response.data['signed_amendment'], [u'No file was submitted.'])

        response = self._make_request(
            user=self.partnership_manager_user,
            data={'signed_amendment': 'asdf'},
            request_format='multipart',
        )

        self.assertEquals(response.status_code, status.HTTP_400_BAD_REQUEST)
        self.assertEquals(
            response.data['signed_amendment'],
            [u'The submitted data was not a file. Check the encoding type on the form.']
        )

    def test_create_amendment_invalid_date(self):
        tomorrow = datetime.date.today() + datetime.timedelta(days=1)
        response = self._make_request(
            user=self.partnership_manager_user,
            data={"signed_amendment": self.uploaded_file, 'signed_date': tomorrow},
            request_format='multipart',
        )

        self.assertEquals(response.status_code, status.HTTP_400_BAD_REQUEST)
        self.assertEquals(next(iter(response.data.values())), [u'Date cannot be in the future!'])

    def test_create_amendment_success(self):
        response = self._make_request(
            user=self.partnership_manager_user,
            data=self.data,
            request_format='multipart',
        )

        self.assertEquals(response.status_code, status.HTTP_201_CREATED)
        data = self.assertResponseFundamentals(response)
        self.assertEquals(data['intervention'], self.intervention.id)

    def test_create_amendment_when_already_in_amendment(self):
        self.intervention.in_amendment = True
        self.intervention.save()

        response = self._make_request(
            user=self.partnership_manager_user,
            data=self.data,
            request_format='multipart',
        )

        self.assertEquals(response.status_code, status.HTTP_400_BAD_REQUEST)
        self.assertEquals(
            next(iter(response.data.values())),
            [u'Cannot add a new amendment while another amendment is in progress.']
        )

    def _make_request(self, user=None, data=None, request_format='json', **kwargs):
        return self.forced_auth_req('post', self.url, user=user, data=data, request_format=request_format, **kwargs)


class TestInterventionAmendmentDeleteView(BaseTenantTestCase):
    @classmethod
    def setUpTestData(cls):
        cls.unicef_staff = UserFactory(is_staff=True)
        cls.intervention = InterventionFactory()
        cls.amendment = InterventionAmendmentFactory(
            intervention=cls.intervention,
            types=[InterventionAmendment.RESULTS],
            signed_date=datetime.date.today(),
            signed_amendment="random_amendment.pdf"
        )
        cls.url = reverse(
            "partners_api:intervention-amendments-del",
            args=[cls.amendment.pk]
        )

    def test_delete(self):
        response = self.forced_auth_req(
            'delete',
            self.url,
            user=self.unicef_staff,
        )
        self.assertEqual(response.status_code, status.HTTP_204_NO_CONTENT)

    def test_delete_invalid(self):
        self.intervention.status = Intervention.ACTIVE
        self.intervention.save()
        response = self.forced_auth_req(
            'delete',
            self.url,
            user=self.unicef_staff,
        )
        self.assertEqual(response.status_code, status.HTTP_400_BAD_REQUEST)
        self.assertEqual(response.data, ["You do not have permissions to delete an amendment"])

    def test_intervention_amendments_delete(self):
        response = self.forced_auth_req(
            'delete',
            reverse("partners_api:intervention-amendments-del", args=[404]),
            user=self.unicef_staff,
        )
        self.assertEqual(response.status_code, status.HTTP_404_NOT_FOUND)


class TestInterventionSectorLocationLinkListAPIView(BaseTenantTestCase):
    @classmethod
    def setUpTestData(cls):
        cls.unicef_staff = UserFactory(is_staff=True)
        InterventionSectorLocationLinkFactory()
        cls.intervention = InterventionFactory()
        cls.sector = SectorFactory(name="Sector Name")
        cls.link = InterventionSectorLocationLinkFactory(
            intervention=cls.intervention,
            sector=cls.sector
        )

    def setUp(self):
        super(TestInterventionSectorLocationLinkListAPIView, self).setUp()
        self.url = reverse("partners_api:intervention-sector-locations")

    def assertResponseFundamentals(self, response):
        '''Assert common fundamentals about the response.'''
        self.assertEquals(response.status_code, status.HTTP_200_OK)
        response_json = json.loads(response.rendered_content)
        self.assertIsInstance(response_json, list)
        self.assertEqual(len(response_json), 1)
        first = response_json[0]
        self.assertIn('id', first.keys())
        return response_json, first

    def test_search_intervention_number(self):
        response = self.forced_auth_req(
            'get',
            self.url,
            user=self.unicef_staff,
            data={"search": self.intervention.number[:-2]}
        )
        data, first = self.assertResponseFundamentals(response)
        self.assertEqual(first["id"], self.link.pk)

    def test_search_sector_name(self):
        response = self.forced_auth_req(
            'get',
            self.url,
            user=self.unicef_staff,
            data={"search": "Name"}
        )
        data, first = self.assertResponseFundamentals(response)
        self.assertEqual(first["id"], self.link.pk)

    def test_search_empty(self):
        response = self.forced_auth_req(
            'get',
            self.url,
            user=self.unicef_staff,
            data={"search": "random"}
        )
        self.assertEquals(response.status_code, status.HTTP_200_OK)
        response_json = json.loads(response.rendered_content)
        self.assertIsInstance(response_json, list)
        self.assertFalse(response_json)


class TestInterventionListMapView(BaseTenantTestCase):
    @classmethod
    def setUpTestData(cls):
        cls.unicef_staff = UserFactory(is_staff=True)
        cls.url = reverse("partners_api:intervention-map")
        cls.intervention = InterventionFactory(status=Intervention.DRAFT)

    def assertResponseFundamentals(self, response):
        '''Assert common fundamentals about the response.'''
        self.assertEquals(response.status_code, status.HTTP_200_OK)
        response_json = json.loads(response.rendered_content)
        self.assertIsInstance(response_json, list)
        self.assertEqual(len(response_json), 1)
        first = response_json[0]
        self.assertIn('id', first.keys())
        return response_json, first

    def test_get(self):
        response = self.forced_auth_req(
            'get',
            self.url,
            user=self.unicef_staff,
        )
        data, first = self.assertResponseFundamentals(response)
        self.assertEqual(first["id"], self.intervention.pk)

    def test_get_param_country_programme(self):
        country_programme = CountryProgrammeFactory()
        agreement = AgreementFactory(country_programme=country_programme)
        intervention = InterventionFactory(agreement=agreement)
        response = self.forced_auth_req(
            'get',
            self.url,
            user=self.unicef_staff,
            data={"country_programme": country_programme.pk},
        )
        data, first = self.assertResponseFundamentals(response)
        self.assertEqual(first["id"], intervention.pk)

    def test_get_param_section_wo_flag(self):
        # make sure there is no prp_mode_off flag.. this serves to flush the cache
        ts = TenantSwitch.get('prp_mode_off')
        # since the cache is extremely unreliable as tests progress this is something to go around that
        if ts.id:
            ts.delete()
        sector = SectorFactory()
        intervention = InterventionFactory()
        rl = InterventionResultLinkFactory(intervention=intervention)
        llo = LowerResultFactory(result_link=rl)
        AppliedIndicatorFactory(lower_result=llo, section=sector)

        response = self.forced_auth_req(
            'get',
            self.url,
            user=self.unicef_staff,
            data={"section": sector.pk},
        )
        data, first = self.assertResponseFundamentals(response)
        self.assertEqual(first["id"], intervention.pk)

    def test_get_param_section_with_flag(self):
        # set prp mode off flag
        TenantSwitchFactory(name='prp_mode_off', countries=[connection.tenant])
        sector = SectorFactory()
        intervention = InterventionFactory()
        intervention.sections.add(sector)

        response = self.forced_auth_req(
            'get',
            self.url,
            user=self.unicef_staff,
            data={"section": sector.pk},
        )
        data, first = self.assertResponseFundamentals(response)
        self.assertEqual(first["id"], intervention.pk)

    def test_get_param_status(self):
        InterventionFactory(status=Intervention.ACTIVE)
        response = self.forced_auth_req(
            'get',
            self.url,
            user=self.unicef_staff,
            data={"status": self.intervention.status},
        )
        data, first = self.assertResponseFundamentals(response)
        self.assertEqual(first["id"], self.intervention.pk)

    def test_get_param_partner(self):
        partner = PartnerFactory()
        agreement = AgreementFactory(partner=partner)
        intervention = InterventionFactory(agreement=agreement)
        response = self.forced_auth_req(
            'get',
            self.url,
            user=self.unicef_staff,
            data={"partner": partner.pk},
        )
        data, first = self.assertResponseFundamentals(response)
        self.assertEqual(first["id"], intervention.pk)<|MERGE_RESOLUTION|>--- conflicted
+++ resolved
@@ -88,12 +88,8 @@
                   "partner_authorized_officer_signatory_id", "created", "planned_visits",
                   "planned_budget", "modified", "signed_pd_document", "submission_date_prc", "document_type",
                   "offices", "population_focus", "country_programme_id", "engagement", "sections",
-<<<<<<< HEAD
-                  "sections_present", "flat_locations", "reporting_periods", "activity", 'actionpoint', ],
-=======
                   "sections_present", "flat_locations", "reporting_periods", "activity",
-                  "prc_review_attachment", "signed_pd_attachment"],
->>>>>>> bdd65bdb
+                  "prc_review_attachment", "signed_pd_attachment", "actionpoint", ],
         'signed': [],
         'active': ['']
     }
