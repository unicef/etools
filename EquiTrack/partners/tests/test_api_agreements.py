--- conflicted
+++ resolved
@@ -38,24 +38,6 @@
 
 
 class TestAgreementsAPI(APITenantTestCase):
-<<<<<<< HEAD
-    def setUp(self):
-        self.unicef_staff = UserFactory(is_staff=True)
-        self.partnership_manager_user = UserFactory(is_staff=True)
-        self.partnership_manager_user.groups.add(GroupFactory())
-
-        self.partner1 = PartnerFactory(partner_type=PartnerType.CIVIL_SOCIETY_ORGANIZATION)
-        self.country_programme = CountryProgrammeFactory()
-        self.agreement1 = AgreementFactory(partner=self.partner1, signed_by_unicef_date=datetime.date.today())
-        self.intervention = InterventionFactory(agreement=self.agreement1)
-        self.intervention_2 = InterventionFactory(agreement=self.agreement1, document_type=Intervention.PD)
-        self.amendment = AgreementAmendment.objects.create(agreement=self.agreement1,
-                                                           types=[AgreementAmendment.IP_NAME,
-                                                                  AgreementAmendment.CLAUSE],
-                                                           number="001",
-                                                           signed_amendment="application/pdf",
-                                                           signed_date=datetime.date.today())
-=======
     @classmethod
     def setUpTestData(cls):
         cls.unicef_staff = UserFactory(is_staff=True)
@@ -73,7 +55,6 @@
                                                           number="001",
                                                           signed_amendment="application/pdf",
                                                           signed_date=datetime.date.today())
->>>>>>> fc29c693
 
     def run_request_list_ep(self, data={}, user=None, method='post'):
         response = self.forced_auth_req(
