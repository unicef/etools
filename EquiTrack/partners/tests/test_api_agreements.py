--- conflicted
+++ resolved
@@ -29,10 +29,7 @@
             ('agreement-detail', '1/', {'pk': 1}),
             ('pca_pdf', '1/generate_doc/', {'agr': 1}),
             ('agreement-amendment-del', 'amendments/1/', {'pk': 1}),
-<<<<<<< HEAD
-=======
             ('agreement-amendment-list', 'amendments/', {}),
->>>>>>> b4074ac9
         )
         self.assertReversal(names_and_paths, 'partners_api:', '/api/v2/agreements/')
         self.assertIntParamRegexes(names_and_paths, 'partners_api:')
