from __future__ import unicode_literals
from unittest import TestCase
import json
import datetime
from django.core.urlresolvers import reverse
from rest_framework import status

<<<<<<< HEAD
from EquiTrack.factories import (
    PartnerFactory,
    UserFactory,
    AgreementFactory,
    InterventionFactory,
    CountryProgrammeFactory, GroupFactory)
from EquiTrack.tests.cases import APITenantTestCase
from EquiTrack.tests.mixins import URLAssertionMixin
=======
from EquiTrack.tests.mixins import APITenantTestCase, URLAssertionMixin
>>>>>>> fc29c693
from partners.models import (
    PartnerType,
    Agreement,
    Intervention,
    AgreementAmendment
)
from partners.tests.factories import (
    AgreementFactory,
    InterventionFactory,
    PartnerFactory,
)
from reports.tests.factories import CountryProgrammeFactory
from snapshot.models import Activity
from users.tests.factories import GroupFactory, UserFactory


class URLsTestCase(URLAssertionMixin, TestCase):
    '''Simple test case to verify URL reversal'''
    def test_urls(self):
        '''Verify URL pattern names generate the URLs we expect them to.'''
        names_and_paths = (
            ('agreement-list', '', {}),
            ('agreement-detail', '1/', {'pk': 1}),
            ('pca_pdf', '1/generate_doc/', {'agr': 1}),
            ('agreement-amendment-del', 'amendments/1/', {'pk': 1}),
            ('agreement-amendment-list', 'amendments/', {}),
        )
        self.assertReversal(names_and_paths, 'partners_api:', '/api/v2/agreements/')
        self.assertIntParamRegexes(names_and_paths, 'partners_api:')


class TestAgreementsAPI(APITenantTestCase):
    @classmethod
    def setUpTestData(cls):
        cls.unicef_staff = UserFactory(is_staff=True)
        cls.partnership_manager_user = UserFactory(is_staff=True)
        cls.partnership_manager_user.groups.add(GroupFactory())

        cls.partner1 = PartnerFactory(partner_type=PartnerType.CIVIL_SOCIETY_ORGANIZATION)
        cls.country_programme = CountryProgrammeFactory()
        cls.agreement1 = AgreementFactory(partner=cls.partner1, signed_by_unicef_date=datetime.date.today())
        cls.intervention = InterventionFactory(agreement=cls.agreement1)
        cls.intervention_2 = InterventionFactory(agreement=cls.agreement1, document_type=Intervention.PD)
        cls.amendment = AgreementAmendment.objects.create(agreement=cls.agreement1,
                                                          types=[AgreementAmendment.IP_NAME,
                                                                 AgreementAmendment.CLAUSE],
                                                          number="001",
                                                          signed_amendment="application/pdf",
                                                          signed_date=datetime.date.today())

    def run_request_list_ep(self, data={}, user=None, method='post'):
        response = self.forced_auth_req(
            method,
            reverse('partners_api:agreement-list'),
            user=user or self.partnership_manager_user,
            data=data
        )
        return response.status_code, json.loads(response.rendered_content)

    def run_request(self, agreement_id, data=None, method='get', user=None):
        response = self.forced_auth_req(
            method,
            reverse('partners_api:agreement-detail', kwargs={'pk': agreement_id}),
            user=user or self.partnership_manager_user,
            data=data or {}
        )
        return response.status_code, json.loads(response.rendered_content)

    def test_add_new_PCA(self):
        self.assertFalse(Activity.objects.exists())
        data = {
            "agreement_type": Agreement.PCA,
            "partner": self.partner1.id,
            "country_programme": self.country_programme.id,
        }
        status_code, response = self.run_request_list_ep(data)

        self.assertEqual(status_code, status.HTTP_201_CREATED)
        self.assertEqual(response['agreement_type'], Agreement.PCA)
        self.assertEqual(
            Activity.objects.filter(action=Activity.CREATE).count(),
            1
        )

    def test_fail_add_new_PCA_without_agreement_type(self):
        self.assertFalse(Activity.objects.exists())
        data = {
            "partner": self.partner1.id,
            "country_programme": self.country_programme.id,
        }
        status_code, response = self.run_request_list_ep(data)

        self.assertEqual(status_code, status.HTTP_400_BAD_REQUEST)
        self.assertEqual(response['agreement_type'], ['This field is required.'])
        self.assertFalse(Activity.objects.exists())

    def test_fail_add_new_PCA_without_country_programme(self):
        self.assertFalse(Activity.objects.exists())
        data = {
            "agreement_type": Agreement.PCA,
            "partner": self.partner1.id
        }
        status_code, response = self.run_request_list_ep(data)

        self.assertEqual(status_code, status.HTTP_400_BAD_REQUEST)
        self.assertEqual(response['country_programme'], ['Country Programme is required for PCAs!'])
        self.assertFalse(Activity.objects.exists())

    def test_add_new_SSFA_without_country_programme(self):
        self.assertFalse(Activity.objects.exists())
        data = {
            "agreement_type": Agreement.SSFA,
            "partner": self.partner1.id
        }
        status_code, response = self.run_request_list_ep(data)

        self.assertEqual(status_code, status.HTTP_201_CREATED)
        self.assertEqual(response['agreement_type'], Agreement.SSFA)
        self.assertEqual(
            Activity.objects.filter(action=Activity.CREATE).count(),
            1
        )

    def test_add_new_SSFA_with_country_programme_null(self):
        self.assertFalse(Activity.objects.exists())
        data = {
            "agreement_type": Agreement.SSFA,
            "partner": self.partner1.id,
            "country_programme": 'null'
        }
        status_code, response = self.run_request_list_ep(data)

        self.assertEqual(status_code, status.HTTP_201_CREATED)
        self.assertEqual(response['agreement_type'], Agreement.SSFA)
        self.assertEqual(
            Activity.objects.filter(action=Activity.CREATE).count(),
            1
        )

    def test_fail_patch_PCA_without_country_programme(self):
        # create new agreement
        self.assertFalse(Activity.objects.exists())
        data = {
            "agreement_type": Agreement.SSFA,
            "partner": self.partner1.id
        }
        status_code, response = self.run_request_list_ep(data)
        self.assertTrue(Activity.objects.exists())
        agreement_id = response['id']

        # change agreement type to a PCA
        data = {
            "agreement_type": Agreement.PCA
        }
        status_code, response = self.run_request(agreement_id, data, method='patch')
        self.assertEqual(status_code, status.HTTP_400_BAD_REQUEST)
        self.assertEqual(response['country_programme'], ['Country Programme is required for PCAs!'])
        self.assertTrue(Activity.objects.exists())

    def test_fail_patch_PCA_without_PartnershipManagerPermission(self):
        # create new agreement
        # change agreement type to a PCA
        self.assertFalse(Activity.objects.exists())
        data = {
            "agreement_type": Agreement.PCA
        }
        status_code, response = self.run_request(self.agreement1.id, data, method='patch', user=self.unicef_staff)
        self.assertEqual(status_code, status.HTTP_403_FORBIDDEN)
        self.assertEqual(response['detail'], 'Accessing this item is not allowed.')
        self.assertFalse(Activity.objects.exists())

    def test_fail_add_PCA_without_PartnershipManagerPermission(self):
        self.assertFalse(Activity.objects.exists())
        data = {
            "agreement_type": Agreement.PCA,
            "partner": self.partner1.id,
            "country_programme": self.country_programme.id,
        }
        status_code, response = self.run_request_list_ep(data, user=self.unicef_staff)
        self.assertEqual(status_code, status.HTTP_403_FORBIDDEN)
        self.assertEqual(response['detail'], 'Accessing this item is not allowed.')
        self.assertFalse(Activity.objects.exists())

    def test_list_agreements(self):
        with self.assertNumQueries(1):
            status_code, response = self.run_request_list_ep(user=self.unicef_staff, method='get')

        self.assertEqual(status_code, status.HTTP_200_OK)<|MERGE_RESOLUTION|>--- conflicted
+++ resolved
@@ -5,18 +5,8 @@
 from django.core.urlresolvers import reverse
 from rest_framework import status
 
-<<<<<<< HEAD
-from EquiTrack.factories import (
-    PartnerFactory,
-    UserFactory,
-    AgreementFactory,
-    InterventionFactory,
-    CountryProgrammeFactory, GroupFactory)
 from EquiTrack.tests.cases import APITenantTestCase
 from EquiTrack.tests.mixins import URLAssertionMixin
-=======
-from EquiTrack.tests.mixins import APITenantTestCase, URLAssertionMixin
->>>>>>> fc29c693
 from partners.models import (
     PartnerType,
     Agreement,
