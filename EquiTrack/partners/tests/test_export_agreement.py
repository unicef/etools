from __future__ import unicode_literals

import datetime

from django.core.urlresolvers import reverse
from rest_framework import status
from tablib.core import Dataset

<<<<<<< HEAD
from attachments.tests.factories import AttachmentFactory, FileTypeFactory
from EquiTrack.tests.mixins import APITenantTestCase
=======
from EquiTrack.tests.cases import BaseTenantTestCase
>>>>>>> b108d670
from partners.tests.factories import (
    AgreementAmendmentFactory,
    AgreementFactory,
    PartnerFactory,
    PartnerStaffFactory,
)
from reports.tests.factories import CountryProgrammeFactory
from users.tests.factories import UserFactory


class BaseAgreementModelExportTestCase(BaseTenantTestCase):
    @classmethod
    def setUpTestData(cls):
        cls.agreement_code = "partners_agreement"
        cls.agreement_file_type = FileTypeFactory(code=cls.agreement_code)
        cls.amendment_code = "partners_agreement_amendment"
        cls.amendment_file_type = FileTypeFactory(code=cls.amendment_code)

        cls.unicef_staff = UserFactory(is_staff=True)
        partner = PartnerFactory(
            partner_type='Government',
            vendor_number='Vendor No',
            short_name="Short Name",
            alternate_name="Alternate Name",
            shared_with=["DPKO", "ECA"],
            address="Address 123",
            phone_number="Phone no 1234567",
            email="email@address.com",
            rating="High",
            core_values_assessment_date=datetime.date.today(),
            total_ct_cp=10000,
            total_ct_cy=20000,
            deleted_flag=False,
            blocked=False,
            type_of_assessment="Type of Assessment",
            last_assessment_date=datetime.date.today(),
        )
        partnerstaff = PartnerStaffFactory(partner=partner)
        cls.agreement = AgreementFactory(
            partner=partner,
            country_programme=CountryProgrammeFactory(wbs="random WBS"),
            attached_agreement="fake_attachment.pdf",
            start=datetime.date.today(),
            end=datetime.date.today(),
            signed_by_unicef_date=datetime.date.today(),
            signed_by=cls.unicef_staff,
            signed_by_partner_date=datetime.date.today()
        )
        cls.agreement.authorized_officers.add(partnerstaff)
        cls.agreement.save()
        AttachmentFactory(
            file="fake_attachment.pdf",
            content_object=cls.agreement,
            file_type=cls.agreement_file_type,
            code=cls.agreement_code,
        )


class TestAgreementModelExport(BaseAgreementModelExportTestCase):

    def test_csv_export_api(self):
        response = self.forced_auth_req(
            'get',
            reverse('partners_api:agreement-list'),
            user=self.unicef_staff,
            data={"format": "csv"},
        )

        self.assertEqual(response.status_code, status.HTTP_200_OK)
        dataset = Dataset().load(response.content, 'csv')
        self.assertEqual(dataset.height, 1)
        self.assertEqual(dataset._get_headers(), [
            'Reference Number',
            'Status',
            'Partner Name',
            'Agreement Type',
            'Start Date',
            'End Date',
            'Signed By Partner',
            'Signed By Partner Date',
            'Signed By UNICEF',
            'Signed By UNICEF Date',
            'Partner Authorized Officer',
            'Amendments',
            'URL'
        ])

        exported_agreement = dataset[0]
        self.assertEqual(exported_agreement, (
            self.agreement.agreement_number,
            unicode(self.agreement.status),
            unicode(self.agreement.partner.name),
            self.agreement.agreement_type,
            '{}'.format(self.agreement.start),
            '{}'.format(self.agreement.end),
            u'',
            '{}'.format(self.agreement.signed_by_partner_date),
            u'',
            '{}'.format(self.agreement.signed_by_unicef_date),
            ', '.join([sm.get_full_name() for sm in self.agreement.authorized_officers.all()]),
            u'',
            u'https://testserver/pmp/agreements/{}/details/'.format(self.agreement.id)
        ))

    def test_csv_flat_export_api(self):
        response = self.forced_auth_req(
            'get',
            reverse('partners_api:agreement-list'),
            user=self.unicef_staff,
            data={"format": "csv_flat"},
        )

        self.assertEqual(response.status_code, status.HTTP_200_OK)
        dataset = Dataset().load(response.content, 'csv')
        self.assertEqual(dataset.height, 1)
        self.assertEqual(len(dataset._get_headers()), 24)
        self.assertEqual(len(dataset[0]), 24)

    def test_invalid_format_export_api(self):
        response = self.forced_auth_req(
            'get',
            reverse('partners_api:agreement-list'),
            user=self.unicef_staff,
            data={"format": "unknown"},
        )

        self.assertEqual(response.status_code, status.HTTP_404_NOT_FOUND)


class TestAgreementAmendmentModelExport(BaseAgreementModelExportTestCase):
    def setUp(self):
        super(TestAgreementAmendmentModelExport, self).setUp()
        self.amendment = AgreementAmendmentFactory(
            agreement=self.agreement,
            signed_amendment="fake_attachment.pdf",
            signed_date=datetime.date.today(),
        )
        AttachmentFactory(
            file="fake_attachment.pdf",
            file_type=self.amendment_file_type,
            code=self.amendment_code,
            content_object=self.amendment,
        )

    def test_invalid_format_export_api(self):
        response = self.forced_auth_req(
            'get',
            reverse('partners_api:agreement-amendment-list'),
            user=self.unicef_staff,
            data={"format": "unknown"},
        )

        self.assertEqual(response.status_code, status.HTTP_404_NOT_FOUND)

    def test_csv_export_api(self):
        response = self.forced_auth_req(
            'get',
            reverse('partners_api:agreement-amendment-list'),
            user=self.unicef_staff,
            data={"format": "csv"},
        )

        self.assertEqual(response.status_code, status.HTTP_200_OK)
        dataset = Dataset().load(response.content, 'csv')
        self.assertEqual(dataset.height, 1)
        self.assertEqual(len(dataset._get_headers()), 9)
        self.assertEqual(len(dataset[0]), 9)

    def test_csv_flat_export_api(self):
        response = self.forced_auth_req(
            'get',
            reverse('partners_api:agreement-amendment-list'),
            user=self.unicef_staff,
            data={"format": "csv_flat"},
        )

        self.assertEqual(response.status_code, status.HTTP_200_OK)
        dataset = Dataset().load(response.content, 'csv')
        self.assertEqual(dataset.height, 1)
        self.assertEqual(len(dataset._get_headers()), 10)
        self.assertEqual(len(dataset[0]), 10)<|MERGE_RESOLUTION|>--- conflicted
+++ resolved
@@ -6,12 +6,8 @@
 from rest_framework import status
 from tablib.core import Dataset
 
-<<<<<<< HEAD
 from attachments.tests.factories import AttachmentFactory, FileTypeFactory
-from EquiTrack.tests.mixins import APITenantTestCase
-=======
 from EquiTrack.tests.cases import BaseTenantTestCase
->>>>>>> b108d670
 from partners.tests.factories import (
     AgreementAmendmentFactory,
     AgreementFactory,
