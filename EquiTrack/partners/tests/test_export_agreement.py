from __future__ import unicode_literals

import datetime

from django.core.urlresolvers import reverse
from rest_framework import status
from tablib.core import Dataset

<<<<<<< HEAD
from attachments.tests.factories import AttachmentFactory, FileTypeFactory
from EquiTrack.factories import (
=======
from EquiTrack.tests.mixins import APITenantTestCase
from partners.tests.factories import (
>>>>>>> fc29c693
    AgreementAmendmentFactory,
    AgreementFactory,
    PartnerFactory,
    PartnerStaffFactory,
)
from reports.tests.factories import CountryProgrammeFactory
from users.tests.factories import UserFactory


class BaseAgreementModelExportTestCase(APITenantTestCase):
    @classmethod
    def setUpTestData(cls):
<<<<<<< HEAD
        cls.agreement_code = "partners_agreement"
        cls.agreement_file_type = FileTypeFactory(code=cls.agreement_code)
        cls.amendment_code = "partners_agreement_amendment"
        cls.amendment_file_type = FileTypeFactory(code=cls.amendment_code)

    def setUp(self):
        super(BaseAgreementModelExportTestCase, self).setUp()
        self.unicef_staff = UserFactory(is_staff=True)
=======
        cls.unicef_staff = UserFactory(is_staff=True)
>>>>>>> fc29c693
        partner = PartnerFactory(
            partner_type='Government',
            vendor_number='Vendor No',
            short_name="Short Name",
            alternate_name="Alternate Name",
            shared_with=["DPKO", "ECA"],
            address="Address 123",
            phone_number="Phone no 1234567",
            email="email@address.com",
            rating="High",
            core_values_assessment_date=datetime.date.today(),
            total_ct_cp=10000,
            total_ct_cy=20000,
            deleted_flag=False,
            blocked=False,
            type_of_assessment="Type of Assessment",
            last_assessment_date=datetime.date.today(),
        )
        partnerstaff = PartnerStaffFactory(partner=partner)
        cls.agreement = AgreementFactory(
            partner=partner,
            country_programme=CountryProgrammeFactory(wbs="random WBS"),
            attached_agreement="fake_attachment.pdf",
            start=datetime.date.today(),
            end=datetime.date.today(),
            signed_by_unicef_date=datetime.date.today(),
            signed_by=cls.unicef_staff,
            signed_by_partner_date=datetime.date.today()
        )
<<<<<<< HEAD
        self.agreement.authorized_officers.add(partnerstaff)
        self.agreement.save()
        AttachmentFactory(
            file="fake_attachment.pdf",
            content_object=self.agreement,
            file_type=self.agreement_file_type,
            code=self.agreement_code,
        )
=======
        cls.agreement.authorized_officers.add(partnerstaff)
        cls.agreement.save()
>>>>>>> fc29c693


class TestAgreementModelExport(BaseAgreementModelExportTestCase):

    def test_csv_export_api(self):
        response = self.forced_auth_req(
            'get',
            reverse('partners_api:agreement-list'),
            user=self.unicef_staff,
            data={"format": "csv"},
        )

        self.assertEqual(response.status_code, status.HTTP_200_OK)
        dataset = Dataset().load(response.content, 'csv')
        self.assertEqual(dataset.height, 1)
        self.assertEqual(dataset._get_headers(), [
            'Reference Number',
            'Status',
            'Partner Name',
            'Agreement Type',
            'Start Date',
            'End Date',
            'Signed By Partner',
            'Signed By Partner Date',
            'Signed By UNICEF',
            'Signed By UNICEF Date',
            'Partner Authorized Officer',
            'Amendments',
            'URL'
        ])

        exported_agreement = dataset[0]
        self.assertEqual(exported_agreement, (
            self.agreement.agreement_number,
            unicode(self.agreement.status),
            unicode(self.agreement.partner.name),
            self.agreement.agreement_type,
            '{}'.format(self.agreement.start),
            '{}'.format(self.agreement.end),
            u'',
            '{}'.format(self.agreement.signed_by_partner_date),
            u'',
            '{}'.format(self.agreement.signed_by_unicef_date),
            ', '.join([sm.get_full_name() for sm in self.agreement.authorized_officers.all()]),
            u'',
            u'https://testserver/pmp/agreements/{}/details/'.format(self.agreement.id)
        ))

    def test_csv_flat_export_api(self):
        response = self.forced_auth_req(
            'get',
            reverse('partners_api:agreement-list'),
            user=self.unicef_staff,
            data={"format": "csv_flat"},
        )

        self.assertEqual(response.status_code, status.HTTP_200_OK)
        dataset = Dataset().load(response.content, 'csv')
        self.assertEqual(dataset.height, 1)
        self.assertEqual(len(dataset._get_headers()), 24)
        self.assertEqual(len(dataset[0]), 24)

    def test_invalid_format_export_api(self):
        response = self.forced_auth_req(
            'get',
            reverse('partners_api:agreement-list'),
            user=self.unicef_staff,
            data={"format": "unknown"},
        )

        self.assertEqual(response.status_code, status.HTTP_404_NOT_FOUND)


class TestAgreementAmendmentModelExport(BaseAgreementModelExportTestCase):
    def setUp(self):
        super(TestAgreementAmendmentModelExport, self).setUp()
        self.amendment = AgreementAmendmentFactory(
            agreement=self.agreement,
            signed_amendment=None,
            signed_date=datetime.date.today(),
        )
        AttachmentFactory(
            file="fake_attachment.pdf",
            file_type=self.amendment_file_type,
            code=self.amendment_code,
            content_object=self.amendment,
        )

    def test_invalid_format_export_api(self):
        response = self.forced_auth_req(
            'get',
            reverse('partners_api:agreement-amendment-list'),
            user=self.unicef_staff,
            data={"format": "unknown"},
        )

        self.assertEqual(response.status_code, status.HTTP_404_NOT_FOUND)

    def test_csv_export_api(self):
        response = self.forced_auth_req(
            'get',
            reverse('partners_api:agreement-amendment-list'),
            user=self.unicef_staff,
            data={"format": "csv"},
        )

        self.assertEqual(response.status_code, status.HTTP_200_OK)
        dataset = Dataset().load(response.content, 'csv')
        self.assertEqual(dataset.height, 1)
        self.assertEqual(len(dataset._get_headers()), 9)
        self.assertEqual(len(dataset[0]), 9)

    def test_csv_flat_export_api(self):
        response = self.forced_auth_req(
            'get',
            reverse('partners_api:agreement-amendment-list'),
            user=self.unicef_staff,
            data={"format": "csv_flat"},
        )

        self.assertEqual(response.status_code, status.HTTP_200_OK)
        dataset = Dataset().load(response.content, 'csv')
        self.assertEqual(dataset.height, 1)
        self.assertEqual(len(dataset._get_headers()), 10)
        self.assertEqual(len(dataset[0]), 10)<|MERGE_RESOLUTION|>--- conflicted
+++ resolved
@@ -6,13 +6,9 @@
 from rest_framework import status
 from tablib.core import Dataset
 
-<<<<<<< HEAD
 from attachments.tests.factories import AttachmentFactory, FileTypeFactory
-from EquiTrack.factories import (
-=======
 from EquiTrack.tests.mixins import APITenantTestCase
 from partners.tests.factories import (
->>>>>>> fc29c693
     AgreementAmendmentFactory,
     AgreementFactory,
     PartnerFactory,
@@ -25,18 +21,12 @@
 class BaseAgreementModelExportTestCase(APITenantTestCase):
     @classmethod
     def setUpTestData(cls):
-<<<<<<< HEAD
         cls.agreement_code = "partners_agreement"
         cls.agreement_file_type = FileTypeFactory(code=cls.agreement_code)
         cls.amendment_code = "partners_agreement_amendment"
         cls.amendment_file_type = FileTypeFactory(code=cls.amendment_code)
 
-    def setUp(self):
-        super(BaseAgreementModelExportTestCase, self).setUp()
-        self.unicef_staff = UserFactory(is_staff=True)
-=======
         cls.unicef_staff = UserFactory(is_staff=True)
->>>>>>> fc29c693
         partner = PartnerFactory(
             partner_type='Government',
             vendor_number='Vendor No',
@@ -66,19 +56,14 @@
             signed_by=cls.unicef_staff,
             signed_by_partner_date=datetime.date.today()
         )
-<<<<<<< HEAD
-        self.agreement.authorized_officers.add(partnerstaff)
-        self.agreement.save()
+        cls.agreement.authorized_officers.add(partnerstaff)
+        cls.agreement.save()
         AttachmentFactory(
             file="fake_attachment.pdf",
-            content_object=self.agreement,
-            file_type=self.agreement_file_type,
-            code=self.agreement_code,
+            content_object=cls.agreement,
+            file_type=cls.agreement_file_type,
+            code=cls.agreement_code,
         )
-=======
-        cls.agreement.authorized_officers.add(partnerstaff)
-        cls.agreement.save()
->>>>>>> fc29c693
 
 
 class TestAgreementModelExport(BaseAgreementModelExportTestCase):
