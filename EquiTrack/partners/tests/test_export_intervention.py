--- conflicted
+++ resolved
@@ -192,13 +192,8 @@
         self.assertEqual(response.status_code, status.HTTP_200_OK)
         dataset = Dataset().load(response.content, 'csv')
         self.assertEqual(dataset.height, 1)
-<<<<<<< HEAD
         self.assertEqual(len(dataset._get_headers()), 51)
         self.assertEqual(len(dataset[0]), 51)
-=======
-        self.assertEqual(len(dataset._get_headers()), 49)
-        self.assertEqual(len(dataset[0]), 49)
->>>>>>> 3f9bd62d
 
 
 class TestInterventionAmendmentModelExport(BaseInterventionModelExportTestCase):
