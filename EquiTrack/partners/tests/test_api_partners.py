from __future__ import unicode_literals

import datetime
import json

from django.core.urlresolvers import reverse
from mock import patch, Mock
from rest_framework import status
from unittest import TestCase, skip

<<<<<<< HEAD
=======
from EquiTrack.factories import (
    AgreementFactory,
    GroupFactory,
    PartnerFactory,
    TravelActivityFactory,
    UserFactory,
    InterventionBudgetFactory,
)
>>>>>>> 1b94cedb
from EquiTrack.tests.mixins import APITenantTestCase, URLAssertionMixin
from partners.models import PartnerOrganization, PartnerType
from partners.views.partner_organization_v2 import PartnerOrganizationAddView
from partners.tests.factories import (
    AgreementFactory,
    PartnerFactory,
)
from t2f.tests.factories import TravelActivityFactory
from users.tests.factories import GroupFactory, UserFactory

INSIGHT_PATH = "partners.views.partner_organization_v2.get_data_from_insight"


class URLsTestCase(URLAssertionMixin, TestCase):
    '''Simple test case to verify URL reversal'''
    def test_urls(self):
        '''Verify URL pattern names generate the URLs we expect them to.'''
        names_and_paths = (
            ('partner-assessment', 'assessments/', {}),
        )
        self.assertReversal(names_and_paths, 'partners_api:', '/api/v2/partners/')
        self.assertIntParamRegexes(names_and_paths, 'partners_api:')


class TestPartnerOrganizationDetailAPIView(APITenantTestCase):
    def setUp(self):
        super(TestPartnerOrganizationDetailAPIView, self).setUp()
        self.unicef_staff = UserFactory(is_staff=True)
        self.interventionbudget = InterventionBudgetFactory()

        self.intervention = self.interventionbudget.intervention
        self.intervention.save()

        self.agreement = self.interventionbudget.intervention.agreement
        self.agreement.save()

        self.partner = self.interventionbudget.intervention.agreement.partner
        self.partner.save()

        self.url = reverse("partners_api:partner-detail", kwargs={'pk': self.partner.id})

    @skip("This will be done in a separate PR")
    def test_get_partner_details(self):
        response = self.forced_auth_req(
            'get',
            self.url,
            user=self.unicef_staff
        )

        response_json = json.loads(response.rendered_content)
        self.assertEqual(self.intervention.id, response_json.get("interventions")[0].id)


class TestPartnerOrganizationHactAPIView(APITenantTestCase):
    @classmethod
    def setUpTestData(cls):
        cls.url = reverse("partners_api:partner-hact")
        cls.unicef_staff = UserFactory(is_staff=True)
        cls.partner = PartnerFactory(
            total_ct_cp=10.00,
            total_ct_cy=8.00,
        )

    def test_get(self):
        response = self.forced_auth_req(
            'get',
            self.url,
            user=self.unicef_staff
        )
        self.assertEqual(response.status_code, status.HTTP_200_OK)
        response_json = json.loads(response.rendered_content)
        self.assertIsInstance(response_json, list)
        self.assertEqual(len(response_json), 1)
        self.assertIn('id', response_json[0].keys())
        self.assertEqual(response_json[0]['id'], self.partner.pk)


class TestPartnerOrganizationAddView(APITenantTestCase):
    @classmethod
    def setUpTestData(cls):
        cls.url = reverse("partners_api:partner-add")
        cls.user = UserFactory(is_staff=True)
        cls.user.groups.add(GroupFactory())

    def setUp(self):
        super(TestPartnerOrganizationAddView, self).setUp()
        self.view = PartnerOrganizationAddView.as_view()

    def test_no_vendor_number(self):
        response = self.forced_auth_req(
            'post',
            self.url,
            data={},
            view=self.view
        )
        self.assertEqual(response.status_code, status.HTTP_400_BAD_REQUEST)
        self.assertEqual(
            response.data,
            {"error": "No vendor number provided for Partner Organization"}
        )

    def test_no_insight_reponse(self):
        mock_insight = Mock(return_value=(False, "Insight Failed"))
        with patch(INSIGHT_PATH, mock_insight):
            response = self.forced_auth_req(
                'post',
                "{}?vendor=123".format(self.url),
                data={},
                view=self.view
            )
        self.assertEqual(response.status_code, status.HTTP_400_BAD_REQUEST)
        self.assertEqual(response.data, {"error": "Insight Failed"})

    def test_vendor_exists(self):
        PartnerFactory(vendor_number="321")
        mock_insight = Mock(return_value=(True, {
            "ROWSET": {
                "ROW": {"VENDOR_CODE": "321"}
            }
        }))
        with patch(INSIGHT_PATH, mock_insight):
            response = self.forced_auth_req(
                'post',
                "{}?vendor=321".format(self.url),
                data={},
                view=self.view
            )
        self.assertEqual(response.status_code, status.HTTP_400_BAD_REQUEST)
        self.assertEqual(
            response.data,
            {"error": "Partner Organization already exists with this vendor number"}
        )

    def test_post(self):
        self.assertFalse(
            PartnerOrganization.objects.filter(name="New Partner").exists()
        )
        mock_insight = Mock(return_value=(True, {
            "ROWSET": {
                "ROW": {
                    "VENDOR_CODE": "321",
                    "VENDOR_NAME": "New Partner",
                    "PARTNER_TYPE_DESC": "UN AGENCY",
                    "CSO_TYPE": "National NGO",
                    "TOTAL_CASH_TRANSFERRED_CP": "2,000",
                    "CORE_VALUE_ASSESSMENT_DT": "01-Jan-01"
                }
            }
        }))
        with patch(INSIGHT_PATH, mock_insight):
            response = self.forced_auth_req(
                'post',
                "{}?vendor=321".format(self.url),
                data={},
                view=self.view
            )
        self.assertEqual(response.status_code, status.HTTP_201_CREATED)
        qs = PartnerOrganization.objects.filter(name="New Partner")
        self.assertTrue(qs.exists())
        partner = qs.first()
        self.assertEqual(partner.partner_type, PartnerType.UN_AGENCY)
        self.assertEqual(partner.cso_type, "National")
        self.assertEqual(partner.total_ct_cp, 2000.00)
        self.assertEqual(
            partner.core_values_assessment_date,
            datetime.date(2001, 1, 1)
        )


class TestPartnerOrganizationDeleteView(APITenantTestCase):
    @classmethod
    def setUpTestData(cls):
        cls.unicef_staff = UserFactory(is_staff=True)
        cls.partner = PartnerFactory(
            partner_type=PartnerType.CIVIL_SOCIETY_ORGANIZATION,
            cso_type="International",
            hidden=False,
            vendor_number="DDD",
            short_name="Short name",
        )
        cls.url = reverse(
            'partners_api:partner-delete',
            args=[cls.partner.pk]
        )

    def test_delete_with_signed_agreements(self):
        # create draft agreement with partner
        AgreementFactory(
            partner=self.partner,
            signed_by_unicef_date=datetime.date.today()
        )
        AgreementFactory(
            partner=self.partner,
            signed_by_unicef_date=None,
            signed_by_partner_date=None,
            attached_agreement=None,
            status='draft'
        )

        # should have 1 signed and 1 draft agreement with self.partner
        self.assertEqual(self.partner.agreements.count(), 2)
        response = self.forced_auth_req(
            'delete',
            self.url,
            user=self.unicef_staff,
        )
        self.assertEqual(response.status_code, status.HTTP_400_BAD_REQUEST)
        self.assertEqual(
            response.data[0],
            "There was a PCA/SSFA signed with this partner or a transaction "
            "was performed against this partner. The Partner record cannot be deleted"
        )
        self.assertTrue(
            PartnerOrganization.objects.filter(pk=self.partner.pk).exists()
        )

    def test_delete_with_draft_agreements(self):
        # create draft agreement with partner
        AgreementFactory(
            partner=self.partner,
            signed_by_unicef_date=None,
            signed_by_partner_date=None,
            attached_agreement=None,
            status='draft'
        )
        self.assertEqual(self.partner.agreements.count(), 1)
        response = self.forced_auth_req(
            'delete',
            self.url,
            user=self.unicef_staff,
        )
        self.assertEqual(response.status_code, status.HTTP_204_NO_CONTENT)
        self.assertFalse(
            PartnerOrganization.objects.filter(pk=self.partner.pk).exists()
        )

    def test_delete(self):
        partner = PartnerFactory()
        response = self.forced_auth_req(
            'delete',
            reverse('partners_api:partner-delete', args=[partner.pk]),
            user=self.unicef_staff,
        )
        self.assertEqual(response.status_code, status.HTTP_204_NO_CONTENT)
        self.assertFalse(
            PartnerOrganization.objects.filter(pk=partner.pk).exists()
        )

    def test_delete_not_found(self):
        response = self.forced_auth_req(
            'delete',
            reverse('partners_api:partner-delete', args=[404]),
            user=self.unicef_staff,
        )
        self.assertEqual(response.status_code, status.HTTP_404_NOT_FOUND)

    def test_delete_with_trips(self):
        TravelActivityFactory(partner=self.partner)
        response = self.forced_auth_req(
            'delete',
            self.url,
            user=self.unicef_staff,
        )
        self.assertEqual(response.status_code, status.HTTP_400_BAD_REQUEST)
        self.assertEqual(
            response.data[0],
            "This partner has trips associated to it"
        )
        self.assertTrue(
            PartnerOrganization.objects.filter(pk=self.partner.pk).exists()
        )

    def test_delete_with_cash_trxs(self):
        partner = PartnerFactory(total_ct_cp=20.00)
        response = self.forced_auth_req(
            'delete',
            reverse('partners_api:partner-delete', args=[partner.pk]),
            user=self.unicef_staff,
        )
        self.assertEqual(response.status_code, status.HTTP_400_BAD_REQUEST)
        self.assertEqual(
            response.data[0],
            "This partner has cash transactions associated to it"
        )
        self.assertTrue(
            PartnerOrganization.objects.filter(pk=partner.pk).exists()
        )<|MERGE_RESOLUTION|>--- conflicted
+++ resolved
@@ -8,23 +8,13 @@
 from rest_framework import status
 from unittest import TestCase, skip
 
-<<<<<<< HEAD
-=======
-from EquiTrack.factories import (
-    AgreementFactory,
-    GroupFactory,
-    PartnerFactory,
-    TravelActivityFactory,
-    UserFactory,
-    InterventionBudgetFactory,
-)
->>>>>>> 1b94cedb
 from EquiTrack.tests.mixins import APITenantTestCase, URLAssertionMixin
 from partners.models import PartnerOrganization, PartnerType
 from partners.views.partner_organization_v2 import PartnerOrganizationAddView
 from partners.tests.factories import (
     AgreementFactory,
     PartnerFactory,
+    InterventionBudgetFactory,
 )
 from t2f.tests.factories import TravelActivityFactory
 from users.tests.factories import GroupFactory, UserFactory
