from __future__ import unicode_literals

import datetime
import json

from django.core.urlresolvers import reverse
from django.test import SimpleTestCase
from mock import patch, Mock
from rest_framework import status
<<<<<<< HEAD
from unittest import TestCase
=======
from unittest import skip
>>>>>>> 89172f81

from attachments.models import Attachment
from attachments.tests.factories import (
    AttachmentFactory,
    AttachmentFileTypeFactory,
)
from EquiTrack.tests.cases import BaseTenantTestCase
from EquiTrack.tests.mixins import URLAssertionMixin
from partners.models import Intervention, PartnerOrganization, PartnerType
from partners.views.partner_organization_v2 import PartnerOrganizationAddView
from partners.tests.factories import (
    AgreementFactory,
    PartnerFactory,
    InterventionFactory,
)
from t2f.tests.factories import TravelActivityFactory
from users.tests.factories import GroupFactory, UserFactory

INSIGHT_PATH = "partners.views.partner_organization_v2.get_data_from_insight"


class URLsTestCase(URLAssertionMixin, SimpleTestCase):
    '''Simple test case to verify URL reversal'''
    def test_urls(self):
        '''Verify URL pattern names generate the URLs we expect them to.'''
        names_and_paths = (
            ('partner-assessment', 'assessments/', {}),
        )
        self.assertReversal(names_and_paths, 'partners_api:', '/api/v2/partners/')
        self.assertIntParamRegexes(names_and_paths, 'partners_api:')


class TestPartnerOrganizationDetailAPIView(BaseTenantTestCase):
    def setUp(self):
        super(TestPartnerOrganizationDetailAPIView, self).setUp()
        self.unicef_staff = UserFactory(is_staff=True)
        self.partner = PartnerFactory()
        self.agreement = AgreementFactory(partner=self.partner)
        self.intervention = InterventionFactory(
            agreement=self.agreement,
            status=Intervention.CLOSED
        )
        self.partner.save()
        self.url = reverse("partners_api:partner-detail", kwargs={'pk': self.partner.id})
        self.file_type = AttachmentFileTypeFactory(
            code="partners_partner_assessment"
        )

    def test_get_partner_details(self):
        response = self.forced_auth_req(
            'get',
            self.url,
            user=self.unicef_staff
        )
        data = json.loads(response.rendered_content)
        self.assertEqual(self.intervention.pk, data["interventions"][0]["id"])

    def test_patch_with_attachment(self):
        attachment = AttachmentFactory(
            file="test_file.pdf",
            file_type=None,
            code="",
        )
        self.assertIsNone(attachment.file_type)
        self.assertIsNone(attachment.content_object)
        self.assertFalse(attachment.code)
        response = self.forced_auth_req(
            'patch',
            self.url,
            data={"core_values_assessment_attachment": attachment.pk},
            user=self.unicef_staff
        )
        data = json.loads(response.rendered_content)
        self.assertEqual(data["id"], self.partner.pk)
        self.assertEqual(data["interventions"][0]["id"], self.intervention.pk)
        attachment_updated = Attachment.objects.get(pk=attachment.pk)
        self.assertEqual(
            attachment_updated.file_type.code,
            self.file_type.code
        )
        self.assertEqual(attachment_updated.object_id, data["id"])
        self.assertEqual(
            attachment_updated.code,
            self.file_type.code
        )


class TestPartnerOrganizationHactAPIView(BaseTenantTestCase):
    @classmethod
    def setUpTestData(cls):
        cls.url = reverse("partners_api:partner-hact")
        cls.unicef_staff = UserFactory(is_staff=True)
        cls.partner = PartnerFactory(
            total_ct_cp=10.00,
            total_ct_cy=8.00,
        )

    def test_get(self):
        response = self.forced_auth_req(
            'get',
            self.url,
            user=self.unicef_staff
        )
        self.assertEqual(response.status_code, status.HTTP_200_OK)
        response_json = json.loads(response.rendered_content)
        self.assertIsInstance(response_json, list)
        self.assertEqual(len(response_json), 1)
        self.assertIn('id', response_json[0].keys())
        self.assertEqual(response_json[0]['id'], self.partner.pk)


class TestPartnerOrganizationAddView(BaseTenantTestCase):
    @classmethod
    def setUpTestData(cls):
        cls.url = reverse("partners_api:partner-add")
        cls.user = UserFactory(is_staff=True)
        cls.user.groups.add(GroupFactory())

    def setUp(self):
        super(TestPartnerOrganizationAddView, self).setUp()
        self.view = PartnerOrganizationAddView.as_view()

    def test_no_vendor_number(self):
        response = self.forced_auth_req(
            'post',
            self.url,
            data={},
            view=self.view
        )
        self.assertEqual(response.status_code, status.HTTP_400_BAD_REQUEST)
        self.assertEqual(
            response.data,
            {"error": "No vendor number provided for Partner Organization"}
        )

    def test_no_insight_reponse(self):
        mock_insight = Mock(return_value=(False, "Insight Failed"))
        with patch(INSIGHT_PATH, mock_insight):
            response = self.forced_auth_req(
                'post',
                "{}?vendor=123".format(self.url),
                data={},
                view=self.view
            )
        self.assertEqual(response.status_code, status.HTTP_400_BAD_REQUEST)
        self.assertEqual(response.data, {"error": "Insight Failed"})

    def test_vendor_exists(self):
        PartnerFactory(vendor_number="321")
        mock_insight = Mock(return_value=(True, {
            "ROWSET": {
                "ROW": {"VENDOR_CODE": "321"}
            }
        }))
        with patch(INSIGHT_PATH, mock_insight):
            response = self.forced_auth_req(
                'post',
                "{}?vendor=321".format(self.url),
                data={},
                view=self.view
            )
        self.assertEqual(response.status_code, status.HTTP_400_BAD_REQUEST)
        self.assertEqual(
            response.data,
            {"error": "Partner Organization already exists with this vendor number"}
        )

    def test_post(self):
        self.assertFalse(
            PartnerOrganization.objects.filter(name="New Partner").exists()
        )
        mock_insight = Mock(return_value=(True, {
            "ROWSET": {
                "ROW": {
                    "VENDOR_CODE": "321",
                    "VENDOR_NAME": "New Partner",
                    "PARTNER_TYPE_DESC": "UN AGENCY",
                    "CSO_TYPE": "National NGO",
                    "TOTAL_CASH_TRANSFERRED_CP": "2,000",
                    "CORE_VALUE_ASSESSMENT_DT": "01-Jan-01"
                }
            }
        }))
        with patch(INSIGHT_PATH, mock_insight):
            response = self.forced_auth_req(
                'post',
                "{}?vendor=321".format(self.url),
                data={},
                view=self.view
            )
        self.assertEqual(response.status_code, status.HTTP_201_CREATED)
        qs = PartnerOrganization.objects.filter(name="New Partner")
        self.assertTrue(qs.exists())
        partner = qs.first()
        self.assertEqual(partner.partner_type, PartnerType.UN_AGENCY)
        self.assertEqual(partner.cso_type, "National")
        self.assertEqual(partner.total_ct_cp, 2000.00)
        self.assertEqual(
            partner.core_values_assessment_date,
            datetime.date(2001, 1, 1)
        )


class TestPartnerOrganizationDeleteView(BaseTenantTestCase):
    @classmethod
    def setUpTestData(cls):
        cls.unicef_staff = UserFactory(is_staff=True)
        cls.partner = PartnerFactory(
            partner_type=PartnerType.CIVIL_SOCIETY_ORGANIZATION,
            cso_type="International",
            hidden=False,
            vendor_number="DDD",
            short_name="Short name",
        )
        cls.url = reverse(
            'partners_api:partner-delete',
            args=[cls.partner.pk]
        )

    def test_delete_with_signed_agreements(self):
        # create draft agreement with partner
        AgreementFactory(
            partner=self.partner,
            signed_by_unicef_date=datetime.date.today()
        )
        AgreementFactory(
            partner=self.partner,
            signed_by_unicef_date=None,
            signed_by_partner_date=None,
            attached_agreement=None,
            status='draft'
        )

        # should have 1 signed and 1 draft agreement with self.partner
        self.assertEqual(self.partner.agreements.count(), 2)
        response = self.forced_auth_req(
            'delete',
            self.url,
            user=self.unicef_staff,
        )
        self.assertEqual(response.status_code, status.HTTP_400_BAD_REQUEST)
        self.assertEqual(
            response.data[0],
            "There was a PCA/SSFA signed with this partner or a transaction "
            "was performed against this partner. The Partner record cannot be deleted"
        )
        self.assertTrue(
            PartnerOrganization.objects.filter(pk=self.partner.pk).exists()
        )

    def test_delete_with_draft_agreements(self):
        # create draft agreement with partner
        AgreementFactory(
            partner=self.partner,
            signed_by_unicef_date=None,
            signed_by_partner_date=None,
            attached_agreement=None,
            status='draft'
        )
        self.assertEqual(self.partner.agreements.count(), 1)
        response = self.forced_auth_req(
            'delete',
            self.url,
            user=self.unicef_staff,
        )
        self.assertEqual(response.status_code, status.HTTP_204_NO_CONTENT)
        self.assertFalse(
            PartnerOrganization.objects.filter(pk=self.partner.pk).exists()
        )

    def test_delete(self):
        partner = PartnerFactory()
        response = self.forced_auth_req(
            'delete',
            reverse('partners_api:partner-delete', args=[partner.pk]),
            user=self.unicef_staff,
        )
        self.assertEqual(response.status_code, status.HTTP_204_NO_CONTENT)
        self.assertFalse(
            PartnerOrganization.objects.filter(pk=partner.pk).exists()
        )

    def test_delete_not_found(self):
        response = self.forced_auth_req(
            'delete',
            reverse('partners_api:partner-delete', args=[404]),
            user=self.unicef_staff,
        )
        self.assertEqual(response.status_code, status.HTTP_404_NOT_FOUND)

    def test_delete_with_trips(self):
        TravelActivityFactory(partner=self.partner)
        response = self.forced_auth_req(
            'delete',
            self.url,
            user=self.unicef_staff,
        )
        self.assertEqual(response.status_code, status.HTTP_400_BAD_REQUEST)
        self.assertEqual(
            response.data[0],
            "This partner has trips associated to it"
        )
        self.assertTrue(
            PartnerOrganization.objects.filter(pk=self.partner.pk).exists()
        )

    def test_delete_with_cash_trxs(self):
        partner = PartnerFactory(total_ct_cp=20.00)
        response = self.forced_auth_req(
            'delete',
            reverse('partners_api:partner-delete', args=[partner.pk]),
            user=self.unicef_staff,
        )
        self.assertEqual(response.status_code, status.HTTP_400_BAD_REQUEST)
        self.assertEqual(
            response.data[0],
            "This partner has cash transactions associated to it"
        )
        self.assertTrue(
            PartnerOrganization.objects.filter(pk=partner.pk).exists()
        )<|MERGE_RESOLUTION|>--- conflicted
+++ resolved
@@ -7,11 +7,6 @@
 from django.test import SimpleTestCase
 from mock import patch, Mock
 from rest_framework import status
-<<<<<<< HEAD
-from unittest import TestCase
-=======
-from unittest import skip
->>>>>>> 89172f81
 
 from attachments.models import Attachment
 from attachments.tests.factories import (
