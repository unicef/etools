# TODO this is a conflicted page.. needs checking..
from __future__ import unicode_literals
import datetime
import tempfile
from rest_framework import status
from tablib.core import Dataset

<<<<<<< HEAD
from EquiTrack.tests.mixins import APITenantTestCase
from publics.tests.factories import PublicsCurrencyFactory
from partners.models import GovernmentInterventionResult, PartnerOrganization
from partners.tests.factories import (
    AgreementFactory,
    CountryProgrammeFactory,
    GovernmentInterventionFactory,
    InterventionBudgetFactory,
    InterventionFactory,
    PartnerFactory,
    PartnerStaffFactory,
)
=======
from EquiTrack.factories import (UserFactory, PartnerFactory, AgreementFactory, InterventionFactory,
                                 CountryProgrammeFactory, ResultFactory, InterventionBudgetFactory, PartnerStaffFactory)
from EquiTrack.tests.mixins import APITenantTestCase
from publics.tests.factories import CurrencyFactory
from partners.models import PartnerOrganization
>>>>>>> 01f61bc9
from reports.models import ResultType
from reports.tests.factories import ResultFactory
from users.tests.factories import UserFactory


class TestModelExport(APITenantTestCase):
    @classmethod
    def setUpTestData(cls):
        cls.unicef_staff = UserFactory(is_staff=True)
        cls.partner = PartnerFactory(
            partner_type='Government',
            vendor_number='Vendor No',
            short_name="Short Name",
            alternate_name="Alternate Name",
            shared_with=["DPKO", "ECA"],
            address="Address 123",
            phone_number="Phone no 1234567",
            email="email@address.com",
            rating=PartnerOrganization.RATING_HIGH,
            core_values_assessment_date=datetime.date.today(),
            total_ct_cp=10000,
            total_ct_cy=20000,
            deleted_flag=False,
            blocked=False,
            type_of_assessment="Type of Assessment",
            last_assessment_date=datetime.date.today(),
        )
        cls.partnerstaff = PartnerStaffFactory(partner=cls.partner)
        attachment = tempfile.NamedTemporaryFile(suffix=".pdf").name
        cls.agreement = AgreementFactory(
            partner=cls.partner,
            country_programme=CountryProgrammeFactory(wbs="random WBS"),
            attached_agreement=attachment,
            start=datetime.date.today(),
            end=datetime.date.today(),
            signed_by_unicef_date=datetime.date.today(),
            signed_by=cls.unicef_staff,
            signed_by_partner_date=datetime.date.today()
        )
        cls.agreement.authorized_officers.add(cls.partnerstaff)
        cls.agreement.save()
        # This is here to test partner scoping
        AgreementFactory(signed_by_unicef_date=datetime.date.today())
        cls.intervention = InterventionFactory(
            agreement=cls.agreement,
            document_type='SHPD',
            status='draft',
            start=datetime.date.today(),
            end=datetime.date.today(),
            submission_date=datetime.date.today(),
            submission_date_prc=datetime.date.today(),
            review_date_prc=datetime.date.today(),
            signed_by_unicef_date=datetime.date.today(),
            signed_by_partner_date=datetime.date.today(),
            unicef_signatory=cls.unicef_staff,
            population_focus="Population focus",
            partner_authorized_officer_signatory=cls.partnerstaff,
        )
<<<<<<< HEAD
        cls.ib = InterventionBudgetFactory(intervention=cls.intervention, currency=PublicsCurrencyFactory())
        cls.government_intervention = GovernmentInterventionFactory(
            partner=cls.partner,
            country_programme=cls.agreement.country_programme
        )

        output_res_type, _ = ResultType.objects.get_or_create(name='Output')
        cls.result = ResultFactory(result_type=output_res_type)
        cls.govint_result = GovernmentInterventionResult.objects.create(
            intervention=cls.government_intervention,
            result=cls.result,
            year=datetime.date.today().year,
            planned_amount=100,
        )
=======
        self.ib = InterventionBudgetFactory(intervention=self.intervention, currency=CurrencyFactory())

        output_res_type, _ = ResultType.objects.get_or_create(name='Output')
        self.result = ResultFactory(result_type=output_res_type)
>>>>>>> 01f61bc9

    def test_intervention_export_api(self):
        response = self.forced_auth_req(
            'get',
            '/api/v2/interventions/',
            user=self.unicef_staff,
            data={"format": "csv"},
        )

        self.assertEqual(response.status_code, status.HTTP_200_OK)
        dataset = Dataset().load(response.content, 'csv')
        self.assertEqual(dataset.height, 1)
        self.assertEqual(dataset._get_headers(), [
            'Status',
            'Partner',
            'Partner Type',
            'Agreement',
            'Country Programme',
            'Document Type',
            'Reference Number',
            'Document Title',
            'Start Date',
            'End Date',
            'UNICEF Office',
            'Sectors',
            'Locations',
            'UNICEF Focal Points',
            'CSO Authorized Officials',
            'Population Focus',
            'CP Outputs',
            'RAM Indicators',
            'FR Number(s)',
            'Total UNICEF Budget (Local)',
            'Total UNICEF Budget (USD)',
            'Total CSO Budget (USD)',
            'Total CSO Budget (Local)',
            'Planned Programmatic Visits',
            'Planned Spot Checks',
            'Planned Audits',
            'Document Submission Date by CSO',
            'Submission Date to PRC',
            'Review Date by PRC',
            'Signed by Partner',
            'Signed by Partner Date',
            'Signed by UNICEF',
            'Signed by UNICEF Date',
            'Days from Submission to Signed',
            'Days from Review to Signed',
            'URL',
            'Migration messages',
        ])

        self.assertEqual(dataset[0], (
            self.intervention.status,
            unicode(self.intervention.agreement.partner.name),
            self.intervention.agreement.partner.partner_type,
            self.intervention.agreement.agreement_number,
            unicode(self.intervention.agreement.country_programme.name),
            self.intervention.document_type,
            self.intervention.reference_number,
            unicode(self.intervention.title),
            '{}'.format(self.intervention.start),
            '{}'.format(self.intervention.end),
            u'',
            u'',
            u'',
            u'',
            u'',
            self.intervention.population_focus,
            u'',
            u'',
            u', '.join([fr.fr_numbers for fr in self.intervention.frs.all()]),
            u'{:.2f}'.format(self.intervention.total_unicef_cash_local),
            u'{:.2f}'.format(self.intervention.total_unicef_budget),
            u'{:.2f}'.format(self.intervention.total_partner_contribution),
            u'{:.2f}'.format(self.intervention.total_partner_contribution_local),
            u'',
            u'',
            u'',
            '{}'.format(self.intervention.submission_date),
            '{}'.format(self.intervention.submission_date_prc),
            '{}'.format(self.intervention.review_date_prc),
            u'{}'.format(self.intervention.partner_authorized_officer_signatory.get_full_name()),
            '{}'.format(self.intervention.signed_by_unicef_date),
            u'',
            '{}'.format(self.intervention.signed_by_partner_date),
            '{}'.format(self.intervention.days_from_submission_to_signed),
            '{}'.format(self.intervention.days_from_review_to_signed),
            u'https://testserver/pmp/interventions/{}/details/'.format(self.intervention.id),
            u'',
        )
        )

    def test_agreement_export_api(self):
        response = self.forced_auth_req(
            'get',
            '/api/v2/agreements/',
            user=self.unicef_staff,
            data={"format": "csv"},
        )

        self.assertEqual(response.status_code, status.HTTP_200_OK)
        dataset = Dataset().load(response.content, 'csv')
        self.assertEqual(dataset.height, 2)
        self.assertEqual(dataset._get_headers(), [
            'Reference Number',
            'Status',
            'Partner Name',
            'Agreement Type',
            'Start Date',
            'End Date',
            'Signed By Partner',
            'Signed By Partner Date',
            'Signed By UNICEF',
            'Signed By UNICEF Date',
            'Partner Authorized Officer',
            'Amendments',
            'URL'
        ])

        # we're interested in the first agreement, so it will be last in the exported list
        exported_agreement = dataset[-1]
        self.assertEqual(exported_agreement, (
            self.agreement.agreement_number,
            unicode(self.agreement.status),
            unicode(self.agreement.partner.name),
            self.agreement.agreement_type,
            '{}'.format(self.agreement.start),
            '{}'.format(self.agreement.end),
            u'',
            '{}'.format(self.agreement.signed_by_partner_date),
            u'',
            '{}'.format(self.agreement.signed_by_unicef_date),
            ', '.join([sm.get_full_name() for sm in self.agreement.authorized_officers.all()]),
            u'',
            u'https://testserver/pmp/agreements/{}/details/'.format(self.agreement.id)
        )
        )

    def test_partners_export_api(self):
        response = self.forced_auth_req(
            'get',
            '/api/v2/partners/',
            user=self.unicef_staff,
            data={"format": "csv"},
        )

        self.assertEqual(response.status_code, status.HTTP_200_OK)
        dataset = Dataset().load(response.content, 'csv')
        self.assertEqual(dataset.height, 2)
        self.assertEqual(dataset._get_headers(), [
            'Vendor Number',
            'Organizations Full Name',
            'Short Name',
            'Alternate Name',
            'Partner Type',
            'Shared Partner',
            'Address',
            'Phone Number',
            'Email Address',
            'Risk Rating',
            'Date Last Assessed Against Core Values',
            'Actual Cash Transfer for CP (USD)',
            'Actual Cash Transfer for Current Year (USD)',
            'Marked for Deletion',
            'Blocked',
            'Assessment Type',
            'Date Assessed',
            'Assessment Type (Date Assessed)',
            'Staff Members',
            'URL'
        ])
        deleted_flag = "Yes" if self.partner.deleted_flag else "No"
        blocked = "Yes" if self.partner.blocked else "No"

        test_option = filter(lambda e: e[0] == self.partner.vendor_number, dataset)[0]
        self.assertEqual(test_option, (
            self.partner.vendor_number,
            unicode(self.partner.name),
            self.partner.short_name,
            self.partner.alternate_name,
            "{}".format(self.partner.partner_type),
            u', '.join([x for x in self.partner.shared_with]),
            self.partner.address,
            self.partner.phone_number,
            self.partner.email,
            self.partner.rating,
            u'{}'.format(self.partner.core_values_assessment_date),
            u'{:.2f}'.format(self.partner.total_ct_cp),
            u'{:.2f}'.format(self.partner.total_ct_cy),
            deleted_flag,
            blocked,
            self.partner.type_of_assessment,
            u'{}'.format(self.partner.last_assessment_date),
            u'',
            ', '.join(["{} ({})".format(sm.get_full_name(), sm.email)
                       for sm in self.partner.staff_members.filter(active=True).all()]),
            u'https://testserver/pmp/partners/{}/details/'.format(self.partner.id)
        )
        )<|MERGE_RESOLUTION|>--- conflicted
+++ resolved
@@ -5,26 +5,17 @@
 from rest_framework import status
 from tablib.core import Dataset
 
-<<<<<<< HEAD
 from EquiTrack.tests.mixins import APITenantTestCase
 from publics.tests.factories import PublicsCurrencyFactory
-from partners.models import GovernmentInterventionResult, PartnerOrganization
+from partners.models import PartnerOrganization
 from partners.tests.factories import (
     AgreementFactory,
     CountryProgrammeFactory,
-    GovernmentInterventionFactory,
     InterventionBudgetFactory,
     InterventionFactory,
     PartnerFactory,
     PartnerStaffFactory,
 )
-=======
-from EquiTrack.factories import (UserFactory, PartnerFactory, AgreementFactory, InterventionFactory,
-                                 CountryProgrammeFactory, ResultFactory, InterventionBudgetFactory, PartnerStaffFactory)
-from EquiTrack.tests.mixins import APITenantTestCase
-from publics.tests.factories import CurrencyFactory
-from partners.models import PartnerOrganization
->>>>>>> 01f61bc9
 from reports.models import ResultType
 from reports.tests.factories import ResultFactory
 from users.tests.factories import UserFactory
@@ -83,27 +74,10 @@
             population_focus="Population focus",
             partner_authorized_officer_signatory=cls.partnerstaff,
         )
-<<<<<<< HEAD
         cls.ib = InterventionBudgetFactory(intervention=cls.intervention, currency=PublicsCurrencyFactory())
-        cls.government_intervention = GovernmentInterventionFactory(
-            partner=cls.partner,
-            country_programme=cls.agreement.country_programme
-        )
 
         output_res_type, _ = ResultType.objects.get_or_create(name='Output')
         cls.result = ResultFactory(result_type=output_res_type)
-        cls.govint_result = GovernmentInterventionResult.objects.create(
-            intervention=cls.government_intervention,
-            result=cls.result,
-            year=datetime.date.today().year,
-            planned_amount=100,
-        )
-=======
-        self.ib = InterventionBudgetFactory(intervention=self.intervention, currency=CurrencyFactory())
-
-        output_res_type, _ = ResultType.objects.get_or_create(name='Output')
-        self.result = ResultFactory(result_type=output_res_type)
->>>>>>> 01f61bc9
 
     def test_intervention_export_api(self):
         response = self.forced_auth_req(
