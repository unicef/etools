# TODO this is a conflicted page.. needs checking..
from __future__ import unicode_literals
import datetime
import tempfile
from rest_framework import status
from tablib.core import Dataset

from EquiTrack.tests.mixins import APITenantTestCase
<<<<<<< HEAD
from publics.tests.factories import PublicsCurrencyFactory
=======
>>>>>>> 657e7458
from partners.models import PartnerOrganization
from partners.tests.factories import (
    AgreementFactory,
    CountryProgrammeFactory,
    InterventionBudgetFactory,
    InterventionFactory,
    PartnerFactory,
    PartnerStaffFactory,
)
from reports.models import ResultType
from reports.tests.factories import ResultFactory
from users.tests.factories import UserFactory


class TestModelExport(APITenantTestCase):
    @classmethod
    def setUpTestData(cls):
        cls.unicef_staff = UserFactory(is_staff=True)
        cls.partner = PartnerFactory(
            partner_type='Government',
            vendor_number='Vendor No',
            short_name="Short Name",
            alternate_name="Alternate Name",
            shared_with=["DPKO", "ECA"],
            address="Address 123",
            phone_number="Phone no 1234567",
            email="email@address.com",
            rating=PartnerOrganization.RATING_HIGH,
            core_values_assessment_date=datetime.date.today(),
            total_ct_cp=10000,
            total_ct_cy=20000,
            net_ct_cy=100.0,
            reported_cy=300.0,
            total_ct_ytd=400.0,
            deleted_flag=False,
            blocked=False,
            type_of_assessment="Type of Assessment",
            last_assessment_date=datetime.date.today(),
        )
        cls.partnerstaff = PartnerStaffFactory(partner=cls.partner)
        attachment = tempfile.NamedTemporaryFile(suffix=".pdf").name
        cls.agreement = AgreementFactory(
            partner=cls.partner,
            country_programme=CountryProgrammeFactory(wbs="random WBS"),
            attached_agreement=attachment,
            start=datetime.date.today(),
            end=datetime.date.today(),
            signed_by_unicef_date=datetime.date.today(),
            signed_by=cls.unicef_staff,
            signed_by_partner_date=datetime.date.today()
        )
        cls.agreement.authorized_officers.add(cls.partnerstaff)
        cls.agreement.save()
        # This is here to test partner scoping
        AgreementFactory(signed_by_unicef_date=datetime.date.today())
        cls.intervention = InterventionFactory(
            agreement=cls.agreement,
            document_type='SHPD',
            status='draft',
            start=datetime.date.today(),
            end=datetime.date.today(),
            submission_date=datetime.date.today(),
            submission_date_prc=datetime.date.today(),
            review_date_prc=datetime.date.today(),
            signed_by_unicef_date=datetime.date.today(),
            signed_by_partner_date=datetime.date.today(),
            unicef_signatory=cls.unicef_staff,
            population_focus="Population focus",
            partner_authorized_officer_signatory=cls.partnerstaff,
        )
<<<<<<< HEAD
        cls.ib = InterventionBudgetFactory(intervention=cls.intervention, currency=PublicsCurrencyFactory())
=======
        self.ib = InterventionBudgetFactory(intervention=self.intervention, currency='USD')
>>>>>>> 657e7458

        output_res_type, _ = ResultType.objects.get_or_create(name='Output')
        cls.result = ResultFactory(result_type=output_res_type)

    def test_intervention_export_api(self):
        response = self.forced_auth_req(
            'get',
            '/api/v2/interventions/',
            user=self.unicef_staff,
            data={"format": "csv"},
        )

        self.assertEqual(response.status_code, status.HTTP_200_OK)
        dataset = Dataset().load(response.content, 'csv')
        self.assertEqual(dataset.height, 1)
        self.assertEqual(dataset._get_headers(), [
            'Status',
            'Partner',
            'Partner Type',
            'Agreement',
            'Country Programme',
            'Document Type',
            'Reference Number',
            'Document Title',
            'Start Date',
            'End Date',
            'UNICEF Office',
            'Sectors',
            'Locations',
            'UNICEF Focal Points',
            'CSO Authorized Officials',
            'Population Focus',
            'CP Outputs',
            'RAM Indicators',
            'FR Number(s)',
            'Total UNICEF Budget',
            'Total CSO Budget',
            'Planned Programmatic Visits',
            'Planned Spot Checks',
            'Planned Audits',
            'Document Submission Date by CSO',
            'Submission Date to PRC',
            'Review Date by PRC',
            'Signed by Partner',
            'Signed by Partner Date',
            'Signed by UNICEF',
            'Signed by UNICEF Date',
            'Days from Submission to Signed',
            'Days from Review to Signed',
            'URL',
            'Migration messages',
        ])

        self.assertEqual(dataset[0], (
            self.intervention.status,
            unicode(self.intervention.agreement.partner.name),
            self.intervention.agreement.partner.partner_type,
            self.intervention.agreement.agreement_number,
            unicode(self.intervention.agreement.country_programme.name),
            self.intervention.document_type,
            self.intervention.reference_number,
            unicode(self.intervention.title),
            '{}'.format(self.intervention.start),
            '{}'.format(self.intervention.end),
            u'',
            u'',
            u'',
            u'',
            u'',
            self.intervention.population_focus,
            u'',
            u'',
            u', '.join([fr.fr_numbers for fr in self.intervention.frs.all()]),
            u'{:.2f}'.format(self.intervention.total_unicef_budget),
            u'{:.2f}'.format(self.intervention.total_partner_contribution),
            u'',
            u'',
            u'',
            '{}'.format(self.intervention.submission_date),
            '{}'.format(self.intervention.submission_date_prc),
            '{}'.format(self.intervention.review_date_prc),
            u'{}'.format(self.intervention.partner_authorized_officer_signatory.get_full_name()),
            '{}'.format(self.intervention.signed_by_unicef_date),
            u'',
            '{}'.format(self.intervention.signed_by_partner_date),
            '{}'.format(self.intervention.days_from_submission_to_signed),
            '{}'.format(self.intervention.days_from_review_to_signed),
            u'https://testserver/pmp/interventions/{}/details/'.format(self.intervention.id),
            u'',
        )
        )

    def test_agreement_export_api(self):
        response = self.forced_auth_req(
            'get',
            '/api/v2/agreements/',
            user=self.unicef_staff,
            data={"format": "csv"},
        )

        self.assertEqual(response.status_code, status.HTTP_200_OK)
        dataset = Dataset().load(response.content, 'csv')
        self.assertEqual(dataset.height, 2)
        self.assertEqual(dataset._get_headers(), [
            'Reference Number',
            'Status',
            'Partner Name',
            'Agreement Type',
            'Start Date',
            'End Date',
            'Signed By Partner',
            'Signed By Partner Date',
            'Signed By UNICEF',
            'Signed By UNICEF Date',
            'Partner Authorized Officer',
            'Amendments',
            'URL'
        ])

        # we're interested in the first agreement, so it will be last in the exported list
        exported_agreement = dataset[-1]
        self.assertEqual(exported_agreement, (
            self.agreement.agreement_number,
            unicode(self.agreement.status),
            unicode(self.agreement.partner.name),
            self.agreement.agreement_type,
            '{}'.format(self.agreement.start),
            '{}'.format(self.agreement.end),
            u'',
            '{}'.format(self.agreement.signed_by_partner_date),
            u'',
            '{}'.format(self.agreement.signed_by_unicef_date),
            ', '.join([sm.get_full_name() for sm in self.agreement.authorized_officers.all()]),
            u'',
            u'https://testserver/pmp/agreements/{}/details/'.format(self.agreement.id)
        )
        )

    def test_partners_export_api(self):
        response = self.forced_auth_req(
            'get',
            '/api/v2/partners/',
            user=self.unicef_staff,
            data={"format": "csv"},
        )

        self.assertEqual(response.status_code, status.HTTP_200_OK)
        dataset = Dataset().load(response.content, 'csv')
        self.assertEqual(dataset.height, 2)
        self.assertEqual(dataset._get_headers(), [
            'Vendor Number',
            'Organizations Full Name',
            'Short Name',
            'Alternate Name',
            'Partner Type',
            'Shared Partner',
            'Address',
            'Phone Number',
            'Email Address',
            'Risk Rating',
            'Date Last Assessed Against Core Values',
            'Actual Cash Transfer for CP (USD)',
            'Actual Cash Transfer for Current Year (USD)',
            'Marked for Deletion',
            'Blocked',
            'Assessment Type',
            'Date Assessed',
            'Assessment Type (Date Assessed)',
            'Staff Members',
            'URL'
        ])
        deleted_flag = "Yes" if self.partner.deleted_flag else "No"
        blocked = "Yes" if self.partner.blocked else "No"

        test_option = filter(lambda e: e[0] == self.partner.vendor_number, dataset)[0]
        self.assertEqual(test_option, (
            self.partner.vendor_number,
            unicode(self.partner.name),
            self.partner.short_name,
            self.partner.alternate_name,
            "{}".format(self.partner.partner_type),
            u', '.join([x for x in self.partner.shared_with]),
            self.partner.address,
            self.partner.phone_number,
            self.partner.email,
            self.partner.rating,
            u'{}'.format(self.partner.core_values_assessment_date),
            u'{:.2f}'.format(self.partner.total_ct_cp),
            u'{:.2f}'.format(self.partner.total_ct_cy),
            deleted_flag,
            blocked,
            self.partner.type_of_assessment,
            u'{}'.format(self.partner.last_assessment_date),
            u'',
            ', '.join(["{} ({})".format(sm.get_full_name(), sm.email)
                       for sm in self.partner.staff_members.filter(active=True).all()]),
            u'https://testserver/pmp/partners/{}/details/'.format(self.partner.id)
        )
        )<|MERGE_RESOLUTION|>--- conflicted
+++ resolved
@@ -6,10 +6,6 @@
 from tablib.core import Dataset
 
 from EquiTrack.tests.mixins import APITenantTestCase
-<<<<<<< HEAD
-from publics.tests.factories import PublicsCurrencyFactory
-=======
->>>>>>> 657e7458
 from partners.models import PartnerOrganization
 from partners.tests.factories import (
     AgreementFactory,
@@ -80,11 +76,7 @@
             population_focus="Population focus",
             partner_authorized_officer_signatory=cls.partnerstaff,
         )
-<<<<<<< HEAD
-        cls.ib = InterventionBudgetFactory(intervention=cls.intervention, currency=PublicsCurrencyFactory())
-=======
-        self.ib = InterventionBudgetFactory(intervention=self.intervention, currency='USD')
->>>>>>> 657e7458
+        cls.ib = InterventionBudgetFactory(intervention=cls.intervention, currency="USD")
 
         output_res_type, _ = ResultType.objects.get_or_create(name='Output')
         cls.result = ResultFactory(result_type=output_res_type)
