# TODO this is a conflicted page.. needs checking..
from __future__ import unicode_literals
import datetime
import tempfile
from rest_framework import status
from tablib.core import Dataset

<<<<<<< HEAD
from attachments.tests.factories import AttachmentFactory, FileTypeFactory
from EquiTrack.factories import (
    AgreementFactory,
    CountryProgrammeFactory,
    InterventionBudgetFactory,
    InterventionFactory,
    InterventionPlannedVisitsFactory,
    PartnerFactory,
    PartnerStaffFactory,
    ResultFactory,
    UserFactory,
)
=======
>>>>>>> fc29c693
from EquiTrack.tests.mixins import APITenantTestCase
from partners.models import PartnerOrganization
from partners.tests.factories import (
    AgreementFactory,
    CountryProgrammeFactory,
    InterventionBudgetFactory,
    InterventionFactory,
    InterventionPlannedVisitsFactory,
    PartnerFactory,
    PartnerStaffFactory,
)
from reports.models import ResultType
from reports.tests.factories import ResultFactory
from users.tests.factories import UserFactory


class TestModelExport(APITenantTestCase):
    @classmethod
    def setUpTestData(cls):
        cls.unicef_staff = UserFactory(is_staff=True)
        cls.partner = PartnerFactory(
            partner_type='Government',
            vendor_number='Vendor No',
            short_name="Short Name",
            alternate_name="Alternate Name",
            shared_with=["DPKO", "ECA"],
            address="Address 123",
            phone_number="Phone no 1234567",
            email="email@address.com",
            rating=PartnerOrganization.RATING_HIGH,
            core_values_assessment_date=datetime.date.today(),
            total_ct_cp=10000,
            total_ct_cy=20000,
            net_ct_cy=100.0,
            reported_cy=300.0,
            total_ct_ytd=400.0,
            deleted_flag=False,
            blocked=False,
            type_of_assessment="Type of Assessment",
            last_assessment_date=datetime.date.today(),
        )
        cls.partnerstaff = PartnerStaffFactory(partner=cls.partner)
        attachment = tempfile.NamedTemporaryFile(suffix=".pdf").name
        cls.agreement = AgreementFactory(
            partner=cls.partner,
            country_programme=CountryProgrammeFactory(wbs="random WBS"),
            attached_agreement=attachment,
            start=datetime.date.today(),
            end=datetime.date.today(),
            signed_by_unicef_date=datetime.date.today(),
            signed_by=cls.unicef_staff,
            signed_by_partner_date=datetime.date.today()
        )
<<<<<<< HEAD
        self.agreement.authorized_officers.add(self.partnerstaff)
        self.agreement.save()
        file_type = FileTypeFactory(code="partners_agreement")
        AttachmentFactory(
            file=attachment,
            content_object=self.agreement,
            file_type=file_type,
            code="partners_agreement",
        )
=======
        cls.agreement.authorized_officers.add(cls.partnerstaff)
        cls.agreement.save()
>>>>>>> fc29c693
        # This is here to test partner scoping
        AgreementFactory(signed_by_unicef_date=datetime.date.today())
        cls.intervention = InterventionFactory(
            agreement=cls.agreement,
            document_type='SHPD',
            status='draft',
            start=datetime.date.today(),
            end=datetime.date.today(),
            submission_date=datetime.date.today(),
            submission_date_prc=datetime.date.today(),
            review_date_prc=datetime.date.today(),
            signed_by_unicef_date=datetime.date.today(),
            signed_by_partner_date=datetime.date.today(),
            unicef_signatory=cls.unicef_staff,
            population_focus="Population focus",
            partner_authorized_officer_signatory=cls.partnerstaff,
        )
        cls.ib = InterventionBudgetFactory(intervention=cls.intervention, currency="USD")

        output_res_type, _ = ResultType.objects.get_or_create(name='Output')
        cls.result = ResultFactory(result_type=output_res_type)

        cls.planned_visit = InterventionPlannedVisitsFactory(
            intervention=cls.intervention,
        )

    def test_intervention_export_api(self):
        response = self.forced_auth_req(
            'get',
            '/api/v2/interventions/',
            user=self.unicef_staff,
            data={"format": "csv"},
        )

        self.assertEqual(response.status_code, status.HTTP_200_OK)
        dataset = Dataset().load(response.content, 'csv')
        self.assertEqual(dataset.height, 1)

        self.assertEqual(dataset._get_headers(), [
            "Partner",
            "Vendor #",
            "Status",
            "Partner Type",
            "Agreement",
            "Country Programme",
            "Document Type",
            "Reference Number",
            "Document Title",
            "Start Date",
            "End Date",
            "UNICEF Office",
            "Sections",
            "Locations",
            "Contingency PD",
            "Cluster",
            "UNICEF Focal Points",
            "CSO Authorized Officials",
            "Budget Currency",
            "Total CSO Contribution",
            "UNICEF Cash",
            "UNICEF Supply",
            "Total PD/SSFA Budget",
            "FR Number(s)",
            "FR Currency",
            "FR Posting Date",
            "FR Amount",
            "FR Actual CT",
            "Outstanding DCT",
            "Planned Programmatic Visits",
            "Document Submission Date by CSO",
            "Submission Date to PRC",
            "Review Date by PRC",
            "Signed by Partner",
            "Signed by Partner Date",
            "Signed by UNICEF",
            "Signed by UNICEF Date",
            "Days from Submission to Signed",
            "Days from Review to Signed",
            "Total no. of amendments",
            "Last amendment date",
            "Attachment type",
            "# of attachments",
            "CP Outputs",
            "URL",
        ])

        self.assertEqual(dataset[0], (
            unicode(self.intervention.agreement.partner.name),
            unicode(self.intervention.agreement.partner.vendor_number),
            self.intervention.status,
            self.intervention.agreement.partner.partner_type,
            self.intervention.agreement.agreement_number,
            unicode(self.intervention.agreement.country_programme.name),
            self.intervention.document_type,
            self.intervention.reference_number,
            unicode(self.intervention.title),
            '{}'.format(self.intervention.start),
            '{}'.format(self.intervention.end),
            u'',
            u'',
            u'',
            unicode("Yes" if self.intervention.contingency_pd else "No"),
            u'',
            u'',
            u'',
            unicode(self.ib.currency),
            u'{:.2f}'.format(self.intervention.total_partner_contribution),
            u'{:.2f}'.format(self.intervention.total_unicef_cash),
            u'{:.2f}'.format(self.intervention.total_in_kind_amount),
            u'{:.2f}'.format(self.intervention.total_budget),
            u', '.join([fr.fr_numbers for fr in self.intervention.frs.all()]),
            u'',
            u'',
            unicode(self.intervention.total_frs["total_frs_amt"]),
            unicode(self.intervention.total_frs["total_actual_amt"]),
            unicode(self.intervention.total_frs["total_outstanding_amt"]),
            u'{} (Q1:{} Q2:{}, Q3:{}, Q4:{})'.format(self.planned_visit.year,
                                                     self.planned_visit.programmatic_q1,
                                                     self.planned_visit.programmatic_q2,
                                                     self.planned_visit.programmatic_q3,
                                                     self.planned_visit.programmatic_q4,),
            '{}'.format(self.intervention.submission_date),
            '{}'.format(self.intervention.submission_date_prc),
            '{}'.format(self.intervention.review_date_prc),
            u'{}'.format(self.intervention.partner_authorized_officer_signatory.get_full_name()),
            '{}'.format(self.intervention.signed_by_partner_date),
            u'',
            '{}'.format(self.intervention.signed_by_unicef_date),
            '{}'.format(self.intervention.days_from_submission_to_signed),
            '{}'.format(self.intervention.days_from_review_to_signed),
            unicode(self.intervention.amendments.count()),
            u'',
            unicode(', '.join(['{}'.format(att.type.name) for att in self.intervention.attachments.all()])),
            unicode(self.intervention.attachments.count()),
            u'',
            u'https://testserver/pmp/interventions/{}/details/'.format(self.intervention.id),
        ))

    def test_agreement_export_api(self):
        response = self.forced_auth_req(
            'get',
            '/api/v2/agreements/',
            user=self.unicef_staff,
            data={"format": "csv"},
        )

        self.assertEqual(response.status_code, status.HTTP_200_OK)
        dataset = Dataset().load(response.content, 'csv')
        self.assertEqual(dataset.height, 2)
        self.assertEqual(dataset._get_headers(), [
            'Reference Number',
            'Status',
            'Partner Name',
            'Agreement Type',
            'Start Date',
            'End Date',
            'Signed By Partner',
            'Signed By Partner Date',
            'Signed By UNICEF',
            'Signed By UNICEF Date',
            'Partner Authorized Officer',
            'Amendments',
            'URL'
        ])

        # we're interested in the first agreement, so it will be last in the exported list
        exported_agreement = dataset[-1]
        self.assertEqual(exported_agreement, (
            self.agreement.agreement_number,
            unicode(self.agreement.status),
            unicode(self.agreement.partner.name),
            self.agreement.agreement_type,
            '{}'.format(self.agreement.start),
            '{}'.format(self.agreement.end),
            u'',
            '{}'.format(self.agreement.signed_by_partner_date),
            u'',
            '{}'.format(self.agreement.signed_by_unicef_date),
            ', '.join([sm.get_full_name() for sm in self.agreement.authorized_officers.all()]),
            u'',
            u'https://testserver/pmp/agreements/{}/details/'.format(self.agreement.id)
        )
        )

    def test_partners_export_api(self):
        response = self.forced_auth_req(
            'get',
            '/api/v2/partners/',
            user=self.unicef_staff,
            data={"format": "csv"},
        )

        self.assertEqual(response.status_code, status.HTTP_200_OK)
        dataset = Dataset().load(response.content, 'csv')
        self.assertEqual(dataset.height, 2)
        self.assertEqual(dataset._get_headers(), [
            'Vendor Number',
            'Organizations Full Name',
            'Short Name',
            'Alternate Name',
            'Partner Type',
            'Shared Partner',
            'Address',
            'Phone Number',
            'Email Address',
            'Risk Rating',
            'Date Last Assessed Against Core Values',
            'Actual Cash Transfer for CP (USD)',
            'Actual Cash Transfer for Current Year (USD)',
            'Marked for Deletion',
            'Blocked',
            'Assessment Type',
            'Date Assessed',
            'Assessment Type (Date Assessed)',
            'Staff Members',
            'URL'
        ])
        deleted_flag = "Yes" if self.partner.deleted_flag else "No"
        blocked = "Yes" if self.partner.blocked else "No"

        test_option = filter(lambda e: e[0] == self.partner.vendor_number, dataset)[0]
        self.assertEqual(test_option, (
            self.partner.vendor_number,
            unicode(self.partner.name),
            self.partner.short_name,
            self.partner.alternate_name,
            "{}".format(self.partner.partner_type),
            u', '.join([x for x in self.partner.shared_with]),
            self.partner.address,
            self.partner.phone_number,
            self.partner.email,
            self.partner.rating,
            u'{}'.format(self.partner.core_values_assessment_date),
            u'{:.2f}'.format(self.partner.total_ct_cp),
            u'{:.2f}'.format(self.partner.total_ct_cy),
            deleted_flag,
            blocked,
            self.partner.type_of_assessment,
            u'{}'.format(self.partner.last_assessment_date),
            u'',
            ', '.join(["{} ({})".format(sm.get_full_name(), sm.email)
                       for sm in self.partner.staff_members.filter(active=True).all()]),
            u'https://testserver/pmp/partners/{}/details/'.format(self.partner.id)
        )
        )<|MERGE_RESOLUTION|>--- conflicted
+++ resolved
@@ -5,21 +5,7 @@
 from rest_framework import status
 from tablib.core import Dataset
 
-<<<<<<< HEAD
 from attachments.tests.factories import AttachmentFactory, FileTypeFactory
-from EquiTrack.factories import (
-    AgreementFactory,
-    CountryProgrammeFactory,
-    InterventionBudgetFactory,
-    InterventionFactory,
-    InterventionPlannedVisitsFactory,
-    PartnerFactory,
-    PartnerStaffFactory,
-    ResultFactory,
-    UserFactory,
-)
-=======
->>>>>>> fc29c693
 from EquiTrack.tests.mixins import APITenantTestCase
 from partners.models import PartnerOrganization
 from partners.tests.factories import (
@@ -73,20 +59,15 @@
             signed_by=cls.unicef_staff,
             signed_by_partner_date=datetime.date.today()
         )
-<<<<<<< HEAD
-        self.agreement.authorized_officers.add(self.partnerstaff)
-        self.agreement.save()
+        cls.agreement.authorized_officers.add(cls.partnerstaff)
+        cls.agreement.save()
         file_type = FileTypeFactory(code="partners_agreement")
         AttachmentFactory(
             file=attachment,
-            content_object=self.agreement,
+            content_object=cls.agreement,
             file_type=file_type,
             code="partners_agreement",
         )
-=======
-        cls.agreement.authorized_officers.add(cls.partnerstaff)
-        cls.agreement.save()
->>>>>>> fc29c693
         # This is here to test partner scoping
         AgreementFactory(signed_by_unicef_date=datetime.date.today())
         cls.intervention = InterventionFactory(
