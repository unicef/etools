from __future__ import unicode_literals
import xlrd
import datetime
import tempfile
from rest_framework import status
from tablib.core import Dataset
from django.core.files.uploadedfile import SimpleUploadedFile

from EquiTrack.tests.mixins import FastTenantTestCase as TenantTestCase
from EquiTrack.factories import UserFactory, PartnerFactory, AgreementFactory, PartnershipFactory, \
    GovernmentInterventionFactory, InterventionFactory, CountryProgrammeFactory, ResultFactory, \
<<<<<<< HEAD
    ResultStructureFactory
=======
    ResultStructureFactory, InterventionBudgetFactory, PartnerStaffFactory, LocationFactory
>>>>>>> ba51f561
from EquiTrack.tests.mixins import APITenantTestCase
from publics.tests.factories import CurrencyFactory
from partners.models import GovernmentInterventionResult, ResultType, SupplyPlan, DistributionPlan
from supplies.models import SupplyItem


class TestModelExport(APITenantTestCase):
    def setUp(self):
        super(TestModelExport, self).setUp()
        self.unicef_staff = UserFactory(is_staff=True)
        self.partner = PartnerFactory(
            partner_type='Government',
            vendor_number='Vendor No',
            short_name="Short Name",
            alternate_name="Alternate Name",
            shared_with=["DPKO", "ECA"],
            address="Address 123",
            phone_number="Phone no 1234567",
            email="email@address.com",
            rating="High",
            core_values_assessment_date=datetime.date.today(),
            total_ct_cp=10000,
            total_ct_cy=20000,
            deleted_flag=False,
            blocked=False,
            type_of_assessment="Type of Assessment",
            last_assessment_date=datetime.date.today(),
        )
<<<<<<< HEAD
=======
        self.partnerstaff = PartnerStaffFactory(partner=self.partner)
>>>>>>> ba51f561
        attachment = tempfile.NamedTemporaryFile(suffix=".pdf").name
        self.agreement = AgreementFactory(
            partner=self.partner,
            country_programme=CountryProgrammeFactory(wbs="random WBS"),
            attached_agreement=attachment,
            start=datetime.date.today(),
            end=datetime.date.today(),
            signed_by_unicef_date=datetime.date.today(),
            signed_by=self.unicef_staff,
            signed_by_partner_date=datetime.date.today()
        )
        self.agreement.authorized_officers.add(self.partnerstaff)
        self.agreement.save()
        # This is here to test partner scoping
        AgreementFactory(signed_by_unicef_date=datetime.date.today())
<<<<<<< HEAD

=======
>>>>>>> ba51f561
        self.intervention = InterventionFactory(
            agreement=self.agreement,
            document_type='SHPD',
            hrp=ResultStructureFactory(),
            status='draft',
            start=datetime.date.today(),
            end=datetime.date.today(),
            submission_date=datetime.date.today(),
            submission_date_prc=datetime.date.today(),
            review_date_prc=datetime.date.today(),
            signed_by_unicef_date=datetime.date.today(),
            signed_by_partner_date=datetime.date.today(),
            unicef_signatory=self.unicef_staff,
            population_focus="Population focus",
<<<<<<< HEAD
        )
=======
            fr_numbers=["1234", "124456"],
            partner_authorized_officer_signatory=self.partnerstaff,
        )
        self.supply_item = SupplyItem.objects.create(name="foo", description="bar")
        self.supplyplan = SupplyPlan.objects.create(
            intervention=self.intervention,
            quantity=1,
            item=self.supply_item
        )
        self.distributionplan = DistributionPlan.objects.create(
            intervention=self.intervention,
            item=self.supply_item,
            quantity=1
        )
        self.ib = InterventionBudgetFactory(intervention=self.intervention, currency=CurrencyFactory())
>>>>>>> ba51f561
        self.government_intervention = GovernmentInterventionFactory(
            partner=self.partner,
            country_programme=self.agreement.country_programme
        )

        output_res_type, _ = ResultType.objects.get_or_create(name='Output')
        self.result = ResultFactory(result_type=output_res_type)
        self.govint_result = GovernmentInterventionResult.objects.create(
            intervention=self.government_intervention,
            result=self.result,
            year=datetime.date.today().year,
            planned_amount=100,
        )

    def test_government_intervention_export_api(self):
        response = self.forced_auth_req(
            'get',
            '/api/v2/government_interventions/',
            user=self.unicef_staff,
            data={"format": "csv"},
        )
        self.assertEquals(response.status_code, status.HTTP_200_OK)

        dataset = Dataset().load(response.content, 'csv')
        self.assertEqual(dataset.height, 1)
        self.assertEqual(dataset._get_headers(),
                        [
                            'Government Partner',
                            'Country Programme',
                            'Reference Number',
                            'CP Output',
                            'URL',
                        ])

        cp_outputs = ', '.join([
            'Output: {} ({}/{}/{})'.format(
                gr.result.name,
                gr.year,
                gr.planned_amount,
                gr.planned_visits)
            for gr in self.government_intervention.results.all()
        ])
        self.assertEqual(dataset[0],
                        (
                            self.partner.name,
                            self.government_intervention.country_programme.name,
                            self.government_intervention.number,
                            cp_outputs,
                            dataset[0][4],
                        ))

    def test_intervention_export_api(self):
        response = self.forced_auth_req(
            'get',
            '/api/v2/interventions/',
            user=self.unicef_staff,
            data={"format": "csv"},
        )

        self.assertEquals(response.status_code, status.HTTP_200_OK)
        dataset = Dataset().load(response.content, 'csv')
        self.assertEqual(dataset.height, 1)
        self.assertEqual(dataset._get_headers(), [
            'Status',
            'Partner',
            'Partner Type',
            'Agreement',
            'Country Programme',
            'Document Type',
            'Reference Number',
            'Document Title',
            'Start Date',
            'End Date',
            'UNICEF Office',
            'Sectors',
            'Locations',
            'UNICEF Focal Points',
            'CSO Authorized Officials',
            'Population Focus',
            'Humanitarian Response Plan',
            'CP Outputs',
            'RAM Indicators',
            'FR Number(s)',
            'Local Currency of Planned Budget',
            'Total UNICEF Budget (Local)',
            'Total UNICEF Budget (USD)',
            'Total CSO Budget (USD)',
            'Total CSO Budget (Local)',
            'Planned Programmatic Visits',
            'Planned Spot Checks',
            'Planned Audits',
            'Document Submission Date by CSO',
            'Submission Date to PRC',
            'Review Date by PRC',
            'Signed by Partner',
            'Signed by Partner Date',
            'Signed by UNICEF',
            'Signed by UNICEF Date',
            'Days from Submission to Signed',
            'Days from Review to Signed',
            'URL'
        ])

        self.assertEqual(dataset[0], (
                self.intervention.status,
                unicode(self.intervention.agreement.partner.name),
                self.intervention.agreement.partner.partner_type,
                self.intervention.agreement.agreement_number,
                unicode(self.intervention.agreement.country_programme.name),
                self.intervention.document_type,
                self.intervention.reference_number,
                unicode(self.intervention.title),
                '{}'.format(self.intervention.start),
                '{}'.format(self.intervention.end),
                u'',
                u'',
                u'',
                u'',
                u'',
                self.intervention.population_focus,
                unicode(self.intervention.hrp.name),
                u'',
                u'',
<<<<<<< HEAD
                u'',
=======
                u', '.join(self.intervention.fr_numbers),
                '{}'.format(self.intervention.planned_budget.first().currency),
>>>>>>> ba51f561
                u'{:.2f}'.format(self.intervention.total_budget_local),
                u'{:.2f}'.format(self.intervention.total_unicef_cash),
                u'{:.2f}'.format(self.intervention.total_partner_contribution),
                u'{:.2f}'.format(self.intervention.total_partner_contribution_local),
                u'',
                u'',
                u'',
                '{}'.format(self.intervention.submission_date),
                '{}'.format(self.intervention.submission_date_prc),
                '{}'.format(self.intervention.review_date_prc),
<<<<<<< HEAD
                u'',
                '{}'.format(self.intervention.signed_by_unicef_date),
                u'',
                '{}'.format(self.intervention.signed_by_partner_date),
                u'',
                u'',
=======
                u'{}'.format(self.intervention.partner_authorized_officer_signatory.get_full_name()),
                '{}'.format(self.intervention.signed_by_unicef_date),
                u'',
                '{}'.format(self.intervention.signed_by_partner_date),
                '{}'.format(self.intervention.days_from_submission_to_signed),
                '{}'.format(self.intervention.days_from_review_to_signed),
>>>>>>> ba51f561
                u'https://testserver/pmp/interventions/{}/details/'.format(self.intervention.id)
            )
        )


    def test_agreement_export_api(self):
        response = self.forced_auth_req(
            'get',
            '/api/v2/agreements/',
            user=self.unicef_staff,
            data={"format": "csv"},
        )

        self.assertEquals(response.status_code, status.HTTP_200_OK)
        dataset = Dataset().load(response.content, 'csv')
        self.assertEqual(dataset.height, 2)
        self.assertEqual(dataset._get_headers(), [
            'Reference Number',
            'Status',
            'Partner Name',
            'Agreement Type',
            'Start Date',
            'End Date',
            'Signed By Partner',
            'Signed By Partner Date',
            'Signed By UNICEF',
            'Signed By UNICEF Date',
            'Partner Authorized Officer',
            'Amendments',
            'URL'
        ])

        self.assertEqual(dataset[0], (
                self.agreement.agreement_number,
                unicode(self.agreement.status),
                unicode(self.agreement.partner.name),
                self.agreement.agreement_type,
                '{}'.format(self.agreement.start),
                '{}'.format(self.agreement.end),
                u'',
                '{}'.format(self.agreement.signed_by_partner_date),
                u'',
                '{}'.format(self.agreement.signed_by_unicef_date),
<<<<<<< HEAD
                u'',
=======
                ', '.join([sm.get_full_name() for sm in self.agreement.authorized_officers.all()]),
>>>>>>> ba51f561
                u'',
                u'https://testserver/pmp/agreements/{}/details/'.format(self.agreement.id)
            )
        )

    def test_partners_export_api(self):
        response = self.forced_auth_req(
            'get',
            '/api/v2/partners/',
            user=self.unicef_staff,
            data={"format": "csv"},
        )

        self.assertEquals(response.status_code, status.HTTP_200_OK)
        dataset = Dataset().load(response.content, 'csv')
        self.assertEqual(dataset.height, 2)
        self.assertEqual(dataset._get_headers(), [
            'Vendor Number',
            'Organizations Full Name',
            'Short Name',
            'Alternate Name',
            'Partner Type',
            'Shared Partner',
            'Address',
            'Phone Number',
            'Email Address',
            'Risk Rating',
            'Date Last Assessed Against Core Values',
            'Actual Cash Transfer for CP (USD)',
            'Actual Cash Transfer for Current Year (USD)',
            'Marked for Deletion',
            'Blocked',
            'Assessment Type',
            'Date Assessed',
            'Assessment Type (Date Assessed)',
            'Staff Members',
            'URL'
        ])
<<<<<<< HEAD
=======
        deleted_flag = "Yes" if self.partner.deleted_flag else "No"
        blocked = "Yes" if self.partner.blocked else "No"
>>>>>>> ba51f561

        self.assertEqual(dataset[0], (
                self.partner.vendor_number,
                unicode(self.partner.name),
                self.partner.short_name,
                self.partner.alternate_name,
<<<<<<< HEAD
                self.partner.partner_type,
                u'',
=======
                "{}".format(self.partner.partner_type),
                u', '.join([x for x in self.partner.shared_with]),
>>>>>>> ba51f561
                self.partner.address,
                self.partner.phone_number,
                self.partner.email,
                self.partner.rating,
                u'{}'.format(self.partner.core_values_assessment_date),
                u'{:.2f}'.format(self.partner.total_ct_cp),
                u'{:.2f}'.format(self.partner.total_ct_cy),
<<<<<<< HEAD
                unicode(self.partner.deleted_flag),
                unicode(self.partner.blocked),
                self.partner.type_of_assessment,
                u'{}'.format(self.partner.last_assessment_date),
                u'',
                u', '.join([x.get_full_name() for x in self.partner.staff_members.filter(active=True).all()]),
=======
                deleted_flag,
                blocked,
                self.partner.type_of_assessment,
                u'{}'.format(self.partner.last_assessment_date),
                u'',
                ', '.join(["{} ({})".format(sm.get_full_name(), sm.email) for sm in self.partner.staff_members.filter(active=True).all()]),
>>>>>>> ba51f561
                u'https://testserver/pmp/partners/{}/details/'.format(self.partner.id)
            )
        )<|MERGE_RESOLUTION|>--- conflicted
+++ resolved
@@ -9,11 +9,7 @@
 from EquiTrack.tests.mixins import FastTenantTestCase as TenantTestCase
 from EquiTrack.factories import UserFactory, PartnerFactory, AgreementFactory, PartnershipFactory, \
     GovernmentInterventionFactory, InterventionFactory, CountryProgrammeFactory, ResultFactory, \
-<<<<<<< HEAD
-    ResultStructureFactory
-=======
     ResultStructureFactory, InterventionBudgetFactory, PartnerStaffFactory, LocationFactory
->>>>>>> ba51f561
 from EquiTrack.tests.mixins import APITenantTestCase
 from publics.tests.factories import CurrencyFactory
 from partners.models import GovernmentInterventionResult, ResultType, SupplyPlan, DistributionPlan
@@ -42,10 +38,7 @@
             type_of_assessment="Type of Assessment",
             last_assessment_date=datetime.date.today(),
         )
-<<<<<<< HEAD
-=======
         self.partnerstaff = PartnerStaffFactory(partner=self.partner)
->>>>>>> ba51f561
         attachment = tempfile.NamedTemporaryFile(suffix=".pdf").name
         self.agreement = AgreementFactory(
             partner=self.partner,
@@ -61,10 +54,6 @@
         self.agreement.save()
         # This is here to test partner scoping
         AgreementFactory(signed_by_unicef_date=datetime.date.today())
-<<<<<<< HEAD
-
-=======
->>>>>>> ba51f561
         self.intervention = InterventionFactory(
             agreement=self.agreement,
             document_type='SHPD',
@@ -79,9 +68,6 @@
             signed_by_partner_date=datetime.date.today(),
             unicef_signatory=self.unicef_staff,
             population_focus="Population focus",
-<<<<<<< HEAD
-        )
-=======
             fr_numbers=["1234", "124456"],
             partner_authorized_officer_signatory=self.partnerstaff,
         )
@@ -97,7 +83,6 @@
             quantity=1
         )
         self.ib = InterventionBudgetFactory(intervention=self.intervention, currency=CurrencyFactory())
->>>>>>> ba51f561
         self.government_intervention = GovernmentInterventionFactory(
             partner=self.partner,
             country_programme=self.agreement.country_programme
@@ -221,12 +206,8 @@
                 unicode(self.intervention.hrp.name),
                 u'',
                 u'',
-<<<<<<< HEAD
-                u'',
-=======
                 u', '.join(self.intervention.fr_numbers),
                 '{}'.format(self.intervention.planned_budget.first().currency),
->>>>>>> ba51f561
                 u'{:.2f}'.format(self.intervention.total_budget_local),
                 u'{:.2f}'.format(self.intervention.total_unicef_cash),
                 u'{:.2f}'.format(self.intervention.total_partner_contribution),
@@ -237,21 +218,12 @@
                 '{}'.format(self.intervention.submission_date),
                 '{}'.format(self.intervention.submission_date_prc),
                 '{}'.format(self.intervention.review_date_prc),
-<<<<<<< HEAD
-                u'',
-                '{}'.format(self.intervention.signed_by_unicef_date),
-                u'',
-                '{}'.format(self.intervention.signed_by_partner_date),
-                u'',
-                u'',
-=======
                 u'{}'.format(self.intervention.partner_authorized_officer_signatory.get_full_name()),
                 '{}'.format(self.intervention.signed_by_unicef_date),
                 u'',
                 '{}'.format(self.intervention.signed_by_partner_date),
                 '{}'.format(self.intervention.days_from_submission_to_signed),
                 '{}'.format(self.intervention.days_from_review_to_signed),
->>>>>>> ba51f561
                 u'https://testserver/pmp/interventions/{}/details/'.format(self.intervention.id)
             )
         )
@@ -295,11 +267,7 @@
                 '{}'.format(self.agreement.signed_by_partner_date),
                 u'',
                 '{}'.format(self.agreement.signed_by_unicef_date),
-<<<<<<< HEAD
-                u'',
-=======
                 ', '.join([sm.get_full_name() for sm in self.agreement.authorized_officers.all()]),
->>>>>>> ba51f561
                 u'',
                 u'https://testserver/pmp/agreements/{}/details/'.format(self.agreement.id)
             )
@@ -338,24 +306,16 @@
             'Staff Members',
             'URL'
         ])
-<<<<<<< HEAD
-=======
         deleted_flag = "Yes" if self.partner.deleted_flag else "No"
         blocked = "Yes" if self.partner.blocked else "No"
->>>>>>> ba51f561
 
         self.assertEqual(dataset[0], (
                 self.partner.vendor_number,
                 unicode(self.partner.name),
                 self.partner.short_name,
                 self.partner.alternate_name,
-<<<<<<< HEAD
-                self.partner.partner_type,
-                u'',
-=======
                 "{}".format(self.partner.partner_type),
                 u', '.join([x for x in self.partner.shared_with]),
->>>>>>> ba51f561
                 self.partner.address,
                 self.partner.phone_number,
                 self.partner.email,
@@ -363,21 +323,12 @@
                 u'{}'.format(self.partner.core_values_assessment_date),
                 u'{:.2f}'.format(self.partner.total_ct_cp),
                 u'{:.2f}'.format(self.partner.total_ct_cy),
-<<<<<<< HEAD
-                unicode(self.partner.deleted_flag),
-                unicode(self.partner.blocked),
-                self.partner.type_of_assessment,
-                u'{}'.format(self.partner.last_assessment_date),
-                u'',
-                u', '.join([x.get_full_name() for x in self.partner.staff_members.filter(active=True).all()]),
-=======
                 deleted_flag,
                 blocked,
                 self.partner.type_of_assessment,
                 u'{}'.format(self.partner.last_assessment_date),
                 u'',
                 ', '.join(["{} ({})".format(sm.get_full_name(), sm.email) for sm in self.partner.staff_members.filter(active=True).all()]),
->>>>>>> ba51f561
                 u'https://testserver/pmp/partners/{}/details/'.format(self.partner.id)
             )
         )