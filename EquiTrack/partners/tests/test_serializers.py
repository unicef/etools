# Python imports
from __future__ import absolute_import, division, print_function, unicode_literals

import datetime

from django.utils import six
from rest_framework import serializers

<<<<<<< HEAD
from attachments.tests.factories import AttachmentFactory, FileTypeFactory
from EquiTrack.tests.cases import EToolsTenantTestCase
=======
from EquiTrack.tests.cases import BaseTenantTestCase
>>>>>>> b108d670
from partners.models import Agreement, PartnerType
from partners.serializers.agreements_v2 import AgreementCreateUpdateSerializer
from partners.serializers.partner_organization_v2 import PartnerOrganizationDetailSerializer
from partners.tests.factories import (
    AgreementAmendmentFactory,
    AgreementFactory,
    InterventionFactory,
    PartnerFactory,
    PartnerStaffFactory,
    PlannedEngagementFactory,
)
from reports.tests.factories import CountryProgrammeFactory
from users.tests.factories import UserFactory

_ALL_AGREEMENT_TYPES = [agreement_type[0] for agreement_type in Agreement.AGREEMENT_TYPES]


class AgreementCreateUpdateSerializerBase(BaseTenantTestCase):
    '''Base class for testing AgreementCreateUpdateSerializer'''
    @classmethod
    def setUpTestData(cls):
        cls.user = UserFactory()

        cls.partner = PartnerFactory(partner_type=PartnerType.CIVIL_SOCIETY_ORGANIZATION)

        cls.today = datetime.date.today()
<<<<<<< HEAD
        this_year = cls.today.year
        cls.country_programme = CountryProgrammeFactory(
            from_date=datetime.date(this_year - 1, 1, 1),
            to_date=datetime.date(this_year + 1, 1, 1)
        )
=======
>>>>>>> b108d670

        # The serializer examines context['request'].user during the course of its operation. If that's not set, the
        # serializer will fail. It doesn't need a real request object, just something with a .user attribute, so
        # that's what I create here.
        class Stub(object):
            pass

        cls.fake_request = Stub()
        cls.fake_request.user = cls.user

    def setUp(self):
        this_year = self.today.year
        self.country_programme = CountryProgrammeFactory(
            from_date=datetime.date(this_year - 1, 1, 1),
            to_date=datetime.date(this_year + 1, 1, 1)
        )

    def assertSimpleExceptionFundamentals(self, context_manager, expected_message):
        """Given the context manager produced by self.assertRaises(), checks the exception it contains for
        the expected message in the correct location.
        """
        exception = context_manager.exception

        self.assertTrue(hasattr(exception, 'detail'))
        self.assertIsInstance(exception.detail, dict)
        # exception.detail should have only one key.
        self.assertEqual(exception.detail.keys(), ['errors'])
        # exception.detail['errors'] should map to a list that contains the expected message.
        self.assertIsInstance(exception.detail['errors'], list)
        self.assertEqual(exception.detail['errors'], [expected_message])

    def assertAmendmentExceptionFundamentals(self, context_manager, expected_message):
        """Given the context manager produced by self.assertRaises() for an amendment-related exception,
        checks the exception it contains for the expected message in the correct location.
        """
        exception = context_manager.exception

        # In this case, exception detail contains a dict that contains a list that contains a dict that contains a list.
        # Example --
        #    {'errors':
        #        [
        #            {'signed_amendment':
        #                [
        #                'Please check that the Document is attached and signatures are not in the future'
        #                ]
        #            }
        #        ]
        #    }
        self.assertTrue(hasattr(exception, 'detail'))
        self.assertIsInstance(exception.detail, dict)
        self.assertEqual(exception.detail.keys(), ['errors'])
        self.assertIsInstance(exception.detail['errors'], list)
        self.assertEqual(len(exception.detail['errors']), 1)
        the_error = exception.detail['errors'][0]
        self.assertIsInstance(the_error, dict)
        self.assertEqual(the_error.keys(), ['signed_amendment'])
        self.assertIsInstance(the_error['signed_amendment'], list)
        self.assertEqual(the_error['signed_amendment'], [expected_message])
        # self.assertEqual(the_error.keys(), ['signed_amendment_attachment'])
        # self.assertIsInstance(the_error['signed_amendment_attachment'], list)
        # self.assertEqual(the_error['signed_amendment_attachment'], [expected_message])


class TestAgreementCreateUpdateSerializer(AgreementCreateUpdateSerializerBase):
    '''Exercise the AgreementCreateUpdateSerializer.'''
    @classmethod
    def setUpTestData(cls):
        super(TestAgreementCreateUpdateSerializer, cls).setUpTestData()
        cls.amendment_code = "partners_agreement_amendment"
        cls.amendment_file_type = FileTypeFactory(code=cls.amendment_code)

    def test_simple_create(self):
        data = {
            "agreement_type": Agreement.MOU,
            "partner": self.partner.id,
        }
        serializer = AgreementCreateUpdateSerializer(data=data)
        serializer.context['request'] = self.fake_request

        self.assertTrue(serializer.is_valid(raise_exception=True))

    def test_create_fail_country_programme_required_for_PCA(self):
        """Ensure correct error is raised for PCAs with no country programme"""
        data = {
            "agreement_type": Agreement.PCA,
            "partner": self.partner.id,
        }
        serializer = AgreementCreateUpdateSerializer()
        serializer.context['request'] = self.fake_request

        with self.assertRaises(serializers.ValidationError) as context_manager:
            serializer.validate(data=data)

        exception = context_manager.exception

        self.assertIsInstance(exception.detail, dict)
        self.assertEqual(exception.detail.keys(), ['country_programme'])
        self.assertEqual(exception.detail['country_programme'], 'Country Programme is required for PCAs!')

    def test_create_fail_one_PCA_per_country_programme_and_partner(self):
        """Ensure correct error is raised for PCAs with duplicate country programme & partner combo"""
        AgreementFactory(
            agreement_type=Agreement.PCA,
            partner=self.partner,
            country_programme=self.country_programme,
        )

        # Create an agreement of exactly the same type.
        data = {
            "agreement_type": Agreement.PCA,
            "partner": self.partner,
            "country_programme": self.country_programme,
        }
        serializer = AgreementCreateUpdateSerializer()
        serializer.context['request'] = self.fake_request

        with self.assertRaises(serializers.ValidationError) as context_manager:
            serializer.validate(data=data)

        self.assertSimpleExceptionFundamentals(
            context_manager,
            'A PCA with this partner already exists for this Country Programme Cycle. '
            'If the record is in "Draft" status please edit that record.'
        )

    def test_create_ok_non_PCA_with_same_programme_and_partner(self):
        """Ensure it is OK to create non-PCA agreements that have the same country programme and partner.

        This is a sibling test to test_create_fail_one_PCA_per_country_programme_and_partner().
        """
        agreement_types = [agreement_type for agreement_type in _ALL_AGREEMENT_TYPES if agreement_type != Agreement.PCA]

        for agreement_type in agreement_types:
            AgreementFactory(
                agreement_type=agreement_type,
                partner=self.partner,
                country_programme=self.country_programme,
            )

            # Create an agreement of exactly the same type.
            data = {
                "agreement_type": agreement_type,
                "partner": self.partner.id,
                "country_programme": self.country_programme.id,
            }
            serializer = AgreementCreateUpdateSerializer(data=data)
            serializer.context['request'] = self.fake_request

            self.assertTrue(serializer.is_valid(raise_exception=True))

    def test_create_fail_start_date_after_end_date(self):
        """Ensure create fails if start date is after end date"""
        data = {
            "agreement_type": Agreement.PCA,
            "partner": self.partner,
            "country_programme": self.country_programme,
            "start": self.today + datetime.timedelta(days=5),
            "end": self.today,
        }
        serializer = AgreementCreateUpdateSerializer()
        serializer.context['request'] = self.fake_request

        with self.assertRaises(serializers.ValidationError) as context_manager:
            serializer.validate(data=data)

        self.assertSimpleExceptionFundamentals(
            context_manager,
            'Agreement start date needs to be earlier than or the same as the end date'
        )

    def test_create_ok_with_start_date_equal_end_date(self):
        """Ensure it's OK to create an agreement where the start & end dates are the same."""
        data = {
            "agreement_type": Agreement.PCA,
            "partner": self.partner.id,
            "country_programme": self.country_programme.id,
            "start": self.today,
            "end": self.today,
        }
        serializer = AgreementCreateUpdateSerializer(data=data)
        serializer.context['request'] = self.fake_request

        self.assertTrue(serializer.is_valid(raise_exception=True))

    def test_create_ok_when_start_or_end_not_present(self):
        """Ensure that date validation doesn't kick in when one date or another isn't present"""
        # Test w/start date present but not end date
        data = {
            "agreement_type": Agreement.SSFA,
            "partner": self.partner.id,
            "start": self.today + datetime.timedelta(days=5),
        }
        serializer = AgreementCreateUpdateSerializer(data=data)
        serializer.context['request'] = self.fake_request
        self.assertTrue(serializer.is_valid(raise_exception=True))

        # Test w/end date present but not start date
        data = {
            "agreement_type": Agreement.SSFA,
            "partner": self.partner.id,
            "end": self.today + datetime.timedelta(days=5),
        }
        serializer = AgreementCreateUpdateSerializer(data=data)
        serializer.context['request'] = self.fake_request

        self.assertTrue(serializer.is_valid(raise_exception=True))

    def test_create_with_partner_type(self):
        """Exercise create success & failure related to the rules regarding agreement type and partner type"""
        # Set partner to something other than civil society org.
        self.partner.partner_type = PartnerType.UN_AGENCY
        self.partner.save()

        # Create PCA & SSFA should fail now.
        for agreement_type in (Agreement.PCA, Agreement.SSFA):
            data = {
                "agreement_type": agreement_type,
                "country_programme": self.country_programme,
                "partner": self.partner,
            }
            serializer = AgreementCreateUpdateSerializer(data=data)
            serializer.context['request'] = self.fake_request

            with self.assertRaises(serializers.ValidationError) as context_manager:
                serializer.validate(data=data)

            self.assertSimpleExceptionFundamentals(
                context_manager,
                'Partner type must be CSO for PCA or SSFA agreement types.'
            )

        # Test for all agreement types that are not PCA or SSFA. These should not fail.
        agreement_types = [agreement_type for agreement_type in _ALL_AGREEMENT_TYPES
                           if agreement_type
                           not in (Agreement.PCA, Agreement.SSFA)]

        for agreement_type in agreement_types:
            data = {
                "agreement_type": agreement_type,
                "country_programme": self.country_programme.id,
                "partner": self.partner.id,
            }
            serializer = AgreementCreateUpdateSerializer(data=data)
            serializer.context['request'] = self.fake_request

            self.assertTrue(serializer.is_valid(raise_exception=True))

        # Set partner to civil service org; create all agreement types should succeed
        self.partner.partner_type = PartnerType.CIVIL_SOCIETY_ORGANIZATION
        self.partner.save()

        for agreement_type in _ALL_AGREEMENT_TYPES:
            data = {
                "agreement_type": agreement_type,
                "country_programme": self.country_programme.id,
                "partner": self.partner.id,
            }
            serializer = AgreementCreateUpdateSerializer(data=data)
            serializer.context['request'] = self.fake_request

            self.assertTrue(serializer.is_valid(raise_exception=True))

    def test_create_fail_due_to_signatures_SSFA(self):
        """Ensure signature validation works correctly for SSFA"""
        data = {
            "agreement_type": Agreement.SSFA,
            "partner": self.partner,
            "signed_by_unicef_date": self.today,
        }
        serializer = AgreementCreateUpdateSerializer()
        serializer.context['request'] = self.fake_request

        with self.assertRaises(serializers.ValidationError) as context_manager:
            serializer.validate(data=data)

        self.assertSimpleExceptionFundamentals(
            context_manager,
            'SSFA signatures are captured at the Document (TOR) level, please clear the '
            'signatures and dates and add them to the TOR'
        )

    def test_create_ok_and_fail_due_to_signatures_non_SSFA(self):
        """Ensure signature validation works correctly for non-SSFA types"""
        signatory = UserFactory()
        partner_signatory = PartnerStaffFactory(partner=self.partner)

        # This should succeed; it's OK to have only one set of signatures (UNICEF)
        data = {
            "agreement_type": Agreement.MOU,
            "partner": self.partner.id,
            "signed_by_unicef_date": self.today,
            "signed_by": signatory.id,
        }
        serializer = AgreementCreateUpdateSerializer(data=data)
        serializer.context['request'] = self.fake_request

        self.assertTrue(serializer.is_valid(raise_exception=True))

        # This should succeed; it's OK to have only one set of signatures (partner)
        data = {
            "agreement_type": Agreement.MOU,
            "partner": self.partner.id,
            "signed_by_partner_date": self.today,
            "partner_manager": partner_signatory.id,
        }
        serializer = AgreementCreateUpdateSerializer(data=data)
        serializer.context['request'] = self.fake_request

        self.assertTrue(serializer.is_valid(raise_exception=True))

        # This should succeed; it's OK to have both sets of signatures (UNICEF & partner)
        data = {
            "agreement_type": Agreement.MOU,
            "partner": self.partner.id,
            "signed_by_unicef_date": self.today,
            "signed_by": signatory.id,
            "signed_by_partner_date": self.today,
            "partner_manager": partner_signatory.id,
        }
        serializer = AgreementCreateUpdateSerializer(data=data)
        serializer.context['request'] = self.fake_request

        self.assertTrue(serializer.is_valid(raise_exception=True))

        # This should fail because signed_by_unicef_date is set but not signed_by
        data = {
            "agreement_type": Agreement.MOU,
            "partner": self.partner,
            "signed_by_unicef_date": self.today,
        }
        serializer = AgreementCreateUpdateSerializer()
        serializer.context['request'] = self.fake_request

        with self.assertRaises(serializers.ValidationError) as context_manager:
            serializer.validate(data=data)

        self.assertSimpleExceptionFundamentals(
            context_manager,
            'None of the dates can be in the future; '
            'If dates are set, signatories are required'
        )

        # This should fail because signed_by_unicef_date and signed_by are both set, but the signed by date is
        # in the future.
        data = {
            "agreement_type": Agreement.MOU,
            "partner": self.partner,
            "signed_by_unicef_date": self.today + datetime.timedelta(days=5),
            "signed_by": signatory,
        }

        with self.assertRaises(serializers.ValidationError) as context_manager:
            serializer.validate(data=data)

        self.assertSimpleExceptionFundamentals(
            context_manager,
            'None of the dates can be in the future; '
            'If dates are set, signatories are required'
        )

        # This should fail because signed_by_partner_date is set but not partner_manager
        data = {
            "agreement_type": Agreement.MOU,
            "partner": self.partner,
            "signed_by_partner_date": self.today,
        }
        with self.assertRaises(serializers.ValidationError) as context_manager:
            serializer.validate(data=data)

        self.assertSimpleExceptionFundamentals(
            context_manager,
            'None of the dates can be in the future; '
            'If dates are set, signatories are required'
        )

        # This should fail because signed_by_partner_date and partner_manager are both set, but the signed by date is
        # in the future.
        data = {
            "agreement_type": Agreement.MOU,
            "partner": self.partner,
            "signed_by_partner_date": self.today + datetime.timedelta(days=5),
            "partner_manager": partner_signatory,
        }

        with self.assertRaises(serializers.ValidationError) as context_manager:
            serializer.validate(data=data)

        self.assertSimpleExceptionFundamentals(
            context_manager,
            'None of the dates can be in the future; '
            'If dates are set, signatories are required'
        )

    def test_update_intervention(self):
        """Ensure agreement update fails if intervention dates aren't appropriate.

        I don't think it's possible to supply interventions when creating via the serializer, so this only tests update.
        """
        agreement = AgreementFactory(agreement_type=Agreement.SSFA,
                                     partner=self.partner,
                                     status=Agreement.DRAFT,
                                     start=self.today - datetime.timedelta(days=5),
                                     end=self.today + datetime.timedelta(days=5),
                                     signed_by_unicef_date=None,
                                     signed_by_partner_date=None)
        intervention = InterventionFactory(agreement=agreement)

        # Start w/an invalid intervention.
        data = {
            "agreement": agreement,
            "intervention": intervention,
        }
        serializer = AgreementCreateUpdateSerializer()
        # If I don't set serializer.instance, the validator gets confused. I guess (?) this is ordinarily set by DRF
        # during an update?
        serializer.instance = agreement
        serializer.context['request'] = self.fake_request

        with self.assertRaises(serializers.ValidationError) as context_manager:
            serializer.validate(data=data)

        self.assertSimpleExceptionFundamentals(
            context_manager,
            "Start and end dates don't match the Document's start and end"
        )

        # Set start date and save again; it should still fail because end date isn't set.
        intervention.start = agreement.start
        intervention.save()

        with self.assertRaises(serializers.ValidationError) as context_manager:
            serializer.validate(data=data)

        self.assertSimpleExceptionFundamentals(
            context_manager,
            "Start and end dates don't match the Document's start and end"
        )

        # Set start date and save again; it should still fail because end date doesn't match agreement end date.
        intervention.end = agreement.end + datetime.timedelta(days=100)
        intervention.save()

        with self.assertRaises(serializers.ValidationError) as context_manager:
            serializer.validate(data=data)

        self.assertSimpleExceptionFundamentals(
            context_manager,
            "Start and end dates don't match the Document's start and end"
        )

        # Set start date and save again; it should now succeed.
        intervention.end = agreement.end
        intervention.save()

        # Should not raise an exception
        serializer.validate(data=data)

    def test_update_fail_due_to_uneditable_field(self):
        """Exercise changing a field that can't be changed while the agreement has this status."""
        agreement = AgreementFactory(agreement_type=Agreement.MOU,
                                     status=Agreement.DRAFT,
                                     signed_by_unicef_date=None,
                                     signed_by_partner_date=None)
        data = {
            "agreement": agreement,
            "partner": self.partner,
        }
        serializer = AgreementCreateUpdateSerializer()
        # If I don't set serializer.instance, the validator gets confused. I guess (?) this is ordinarily set by DRF
        # during an update?
        serializer.instance = agreement
        serializer.context['request'] = self.fake_request

        with self.assertRaises(serializers.ValidationError) as context_manager:
            serializer.validate(data=data)

        self.assertSimpleExceptionFundamentals(
            context_manager,
            "Cannot change fields while in draft: partner"
        )

    def test_update_fail_due_to_amendments_unsigned(self):
        """Ensure agreement update fails if amendments aren't signed.

        I don't think it's possible to supply amendments when creating via the serializer, so this only tests update.
        """
        agreement = AgreementFactory(agreement_type=Agreement.MOU,
                                     signed_by_unicef_date=None,
                                     signed_by_partner_date=None)

        amendment = AgreementAmendmentFactory(agreement=agreement)
        data = {
            'agreement': agreement,
            'amendments': [amendment],
        }
        serializer = AgreementCreateUpdateSerializer()
        # If I don't set serializer.instance, the validator gets confused. I guess (?) this is ordinarily set by DRF
        # during an update?
        serializer.instance = agreement
        serializer.context['request'] = self.fake_request

        with self.assertRaises(serializers.ValidationError) as context_manager:
            serializer.validate(data=data)

        self.assertAmendmentExceptionFundamentals(
            context_manager,
            'Please check that the Document is attached and signatures are not in the future'
        )

    def test_update_with_due_to_amendments_signed_date(self):
        """Ensure agreement update fails if amendments don't have a signed_date or if it's in the future,
        and that update succeeds when the amendments signatures meet criteria.

        I don't think it's possible to supply amendments when creating via the serializer, so this only tests update.
        """
        agreement = AgreementFactory(agreement_type=Agreement.MOU,
                                     signed_by_unicef_date=None,
                                     signed_by_partner_date=None)

        amendment = AgreementAmendmentFactory(agreement=agreement)
        amendment.signed_amendment.name = 'fake_amendment.pdf'
        amendment.save()
        # I need to add attachment to exercise the date part of the amendment validator.
        AttachmentFactory(
            file='fake_amendment.pdf',
            file_type=self.amendment_file_type,
            code=self.amendment_code,
            content_object=amendment,
        )
        data = {
            'agreement': agreement,
            'amendments': [amendment],
        }
        serializer = AgreementCreateUpdateSerializer()
        # If I don't set serializer.instance, the validator gets confused. I guess (?) this is ordinarily set by DRF
        # during an update?
        serializer.instance = agreement
        serializer.context['request'] = self.fake_request

        with self.assertRaises(serializers.ValidationError) as context_manager:
            serializer.validate(data=data)

        self.assertAmendmentExceptionFundamentals(
            context_manager,
            'Please check that the Document is attached and signatures are not in the future'
        )

        # Set the signed date, but set it to the future which should cause a failure.
        amendment.signed_date = self.today + datetime.timedelta(days=5)
        amendment.save()

        with self.assertRaises(serializers.ValidationError) as context_manager:
            serializer.validate(data=data)

        self.assertAmendmentExceptionFundamentals(
            context_manager,
            'Please check that the Document is attached and signatures are not in the future'
        )

        # Change the amendment so it will pass validation.
        amendment.signed_date = self.today
        amendment.save()

        # Should not raise an error.
        serializer.validate(data=data)


class TestAgreementSerializerTransitions(AgreementCreateUpdateSerializerBase):
    """Exercise the transition validations of AgreementCreateUpdateSerializer."""
    def test_fail_transition_to_signed_start_and_end_dates(self):
        """Exercise transition to signed, and validation related to start and end dates."""
        agreement = AgreementFactory(agreement_type=Agreement.MOU,
                                     status=Agreement.DRAFT,
                                     signed_by_unicef_date=None,
                                     signed_by_partner_date=None)
        data = {
            "agreement": agreement,
            "status": Agreement.SIGNED,
        }
        serializer = AgreementCreateUpdateSerializer()
        # If I don't set serializer.instance, the validator gets confused. I guess (?) this is ordinarily set by DRF
        # during an update?
        serializer.instance = agreement
        serializer.context['request'] = self.fake_request
        # Should fail because start date is empty.
        with self.assertRaises(serializers.ValidationError) as context_manager:
            serializer.validate(data=data)

        self.assertSimpleExceptionFundamentals(
            context_manager,
            'Agreement cannot transition to signed until the start date is less than or equal to today'
        )

        # Populate start date, but with a date that's still invalid (in the future)
        agreement.start = self.today + datetime.timedelta(days=5)
        agreement.save()

        # Should fail because start date is in the future
        with self.assertRaises(serializers.ValidationError) as context_manager:
            serializer.validate(data=data)

        self.assertSimpleExceptionFundamentals(
            context_manager,
            'Agreement cannot transition to signed until the start date is less than or equal to today'
        )

        # Fix problem with start date, now allow blank end date to cause a failure.
        agreement.start = self.today - datetime.timedelta(days=5)
        agreement.save()

        with self.assertRaises(serializers.ValidationError) as context_manager:
            serializer.validate(data=data)

        self.assertSimpleExceptionFundamentals(
            context_manager,
            'Agreement cannot transition to signed unless the end date is defined'
        )

        # Populate end date with a date in the past - should pass validation for MOU's
        agreement.end = self.today - datetime.timedelta(days=3)
        self.assertTrue(serializer.validate(data=data))

        # Fix end date
        agreement.end = self.today
        agreement.save()

        # Should not raise an exception
        serializer.validate(data=data)

    def test_fail_transition_to_ended(self):
        """Exercise transition to ended."""
        # First test valid/positive case
        agreement = AgreementFactory(agreement_type=Agreement.MOU,
                                     status=Agreement.SIGNED,
                                     end=self.today - datetime.timedelta(days=3),
                                     signed_by_unicef_date=None,
                                     signed_by_partner_date=None)
        data = {
            "agreement": agreement,
            "status": Agreement.ENDED,
        }
        serializer = AgreementCreateUpdateSerializer()
        # If I don't set serializer.instance, the validator gets confused. I guess (?) this is ordinarily set by DRF?
        # # during an update?
        serializer.instance = agreement
        serializer.context['request'] = self.fake_request

        # This should succeed
        serializer.validate(data=data)

        # Should fail; no end date set.
        agreement = AgreementFactory(agreement_type=Agreement.MOU,
                                     status=Agreement.SIGNED,
                                     signed_by_unicef_date=None,
                                     signed_by_partner_date=None)
        data = {
            "agreement": agreement,
            "status": Agreement.ENDED,
        }
        serializer = AgreementCreateUpdateSerializer()
        # If I don't set serializer.instance, the validator gets confused. I guess (?) this is ordinarily set by DRF?
        # # during an update?
        serializer.instance = agreement
        serializer.context['request'] = self.fake_request

        with self.assertRaises(serializers.ValidationError) as context_manager:
            serializer.validate(data=data)

        self.assertSimpleExceptionFundamentals(
            context_manager,
            'agreement_transition_to_ended_invalid'
        )

    def test_ensure_field_read_write_status(self):
        """Ensure that the fields I expect to be read-only are read-only; also confirm the converse"""
        expected_read_only_fields = ('id', 'created', 'modified', 'partner_name', 'amendments', 'unicef_signatory',
                                     'partner_signatory', 'agreement_number', 'attachment', 'attached_agreement_file')

        serializer = AgreementCreateUpdateSerializer()

        for field_name, field in serializer.fields.items():
            expected_read_only = (field_name in expected_read_only_fields)
            self.assertEqual(field.read_only, expected_read_only)


class TestPartnerOrganizationDetailSerializer(BaseTenantTestCase):
    @classmethod
    def setUpTestData(cls):
        cls.user = UserFactory()

        cls.partner = PartnerFactory(partner_type=PartnerType.CIVIL_SOCIETY_ORGANIZATION)
        cls.engagement = PlannedEngagementFactory(partner=cls.partner)

    def test_retrieve(self):
        serializer = PartnerOrganizationDetailSerializer(instance=self.partner)

        data = serializer.data
        six.assertCountEqual(self, data.keys(), [
            'address', 'alternate_id', 'alternate_name', 'assessments', 'basis_for_risk_rating', 'blocked', 'city',
            'core_values_assessment', 'core_values_assessment_date', 'core_values_assessment_attachment', 'country',
            'created', 'cso_type', 'deleted_flag', 'description', 'email', 'hact_min_requirements', 'hact_values',
            'hidden', u'id', 'interventions', 'last_assessment_date', 'modified', 'name', 'net_ct_cy', 'partner_type',
            'phone_number', 'planned_engagement', 'postal_code', 'rating', 'reported_cy', 'shared_with', 'short_name',
            'staff_members', 'street_address', 'total_ct_cp', 'total_ct_cy', 'total_ct_ytd', 'type_of_assessment',
            'vendor_number', 'vision_synced', 'core_values_assessment_file',
        ])

        six.assertCountEqual(self, data['planned_engagement'].keys(), [
            'id', 'scheduled_audit', 'special_audit', 'spot_check_follow_up_q1', 'spot_check_follow_up_q2',
            'spot_check_follow_up_q3', 'spot_check_follow_up_q4', 'spot_check_mr',
            'total_spot_check_follow_up_required', 'spot_check_required', 'required_audit'
        ])

        self.assertEquals(len(data['staff_members']), 1)
        six.assertCountEqual(self, data['staff_members'][0].keys(), [
            'active', 'created', 'email', 'first_name', u'id', 'last_name', 'modified', 'partner', 'phone', 'title'])<|MERGE_RESOLUTION|>--- conflicted
+++ resolved
@@ -6,12 +6,8 @@
 from django.utils import six
 from rest_framework import serializers
 
-<<<<<<< HEAD
 from attachments.tests.factories import AttachmentFactory, FileTypeFactory
-from EquiTrack.tests.cases import EToolsTenantTestCase
-=======
 from EquiTrack.tests.cases import BaseTenantTestCase
->>>>>>> b108d670
 from partners.models import Agreement, PartnerType
 from partners.serializers.agreements_v2 import AgreementCreateUpdateSerializer
 from partners.serializers.partner_organization_v2 import PartnerOrganizationDetailSerializer
@@ -38,14 +34,11 @@
         cls.partner = PartnerFactory(partner_type=PartnerType.CIVIL_SOCIETY_ORGANIZATION)
 
         cls.today = datetime.date.today()
-<<<<<<< HEAD
         this_year = cls.today.year
         cls.country_programme = CountryProgrammeFactory(
             from_date=datetime.date(this_year - 1, 1, 1),
             to_date=datetime.date(this_year + 1, 1, 1)
         )
-=======
->>>>>>> b108d670
 
         # The serializer examines context['request'].user during the course of its operation. If that's not set, the
         # serializer will fail. It doesn't need a real request object, just something with a .user attribute, so
