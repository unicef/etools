# Python imports
from __future__ import absolute_import, division, print_function, unicode_literals

import datetime

from rest_framework import serializers

<<<<<<< HEAD
# Project imports
from EquiTrack.tests.cases import EToolsTenantTestCase
from partners.models import Agreement, PartnerType
from partners.serializers.agreements_v2 import AgreementCreateUpdateSerializer
from partners.tests.factories import (
    AgreementAmendmentFactory,
    AgreementFactory,
    InterventionFactory,
    PartnerFactory,
    PartnerStaffFactory,
)
from reports.tests.factories import CountryProgrammeFactory
from users.tests.factories import UserFactory
=======
from EquiTrack.factories import (
    AgreementAmendmentFactory, AgreementFactory, CountryProgrammeFactory, InterventionFactory, PartnerFactory,
    PartnerStaffFactory, PlannedEngagementFactory, UserFactory,)
from EquiTrack.tests.cases import EToolsTenantTestCase
from partners.models import Agreement, PartnerType
from partners.serializers.agreements_v2 import AgreementCreateUpdateSerializer
from partners.serializers.partner_organization_v2 import PartnerOrganizationDetailSerializer

>>>>>>> 1b94cedb

_ALL_AGREEMENT_TYPES = [agreement_type[0] for agreement_type in Agreement.AGREEMENT_TYPES]


class AgreementCreateUpdateSerializerBase(EToolsTenantTestCase):
<<<<<<< HEAD
    '''Base class for testing AgreementCreateUpdateSerializer'''
    @classmethod
    def setUpTestData(cls):
        cls.user = UserFactory()
=======
    """Base class for testing AgreementCreateUpdateSerializer"""
    def setUp(self):
        self.user = UserFactory()
>>>>>>> 1b94cedb

        cls.partner = PartnerFactory(partner_type=PartnerType.CIVIL_SOCIETY_ORGANIZATION)

        cls.today = datetime.date.today()

        this_year = cls.today.year
        cls.country_programme = CountryProgrammeFactory(from_date=datetime.date(this_year - 1, 1, 1),
                                                        to_date=datetime.date(this_year + 1, 1, 1))

        # The serializer examines context['request'].user during the course of its operation. If that's not set, the
        # serializer will fail. It doesn't need a real request object, just something with a .user attribute, so
        # that's what I create here.
        class Stub(object):
            pass
        cls.fake_request = Stub()
        cls.fake_request.user = cls.user

    def assertSimpleExceptionFundamentals(self, context_manager, expected_message):
        """Given the context manager produced by self.assertRaises(), checks the exception it contains for
        the expected message in the correct location.
        """
        exception = context_manager.exception

        self.assertTrue(hasattr(exception, 'detail'))
        self.assertIsInstance(exception.detail, dict)
        # exception.detail should have only one key.
        self.assertEqual(exception.detail.keys(), ['errors'])
        # exception.detail['errors'] should map to a list that contains the expected message.
        self.assertIsInstance(exception.detail['errors'], list)
        self.assertEqual(exception.detail['errors'], [expected_message])

    def assertAmendmentExceptionFundamentals(self, context_manager, expected_message):
        """Given the context manager produced by self.assertRaises() for an amendment-related exception,
        checks the exception it contains for the expected message in the correct location.
        """
        exception = context_manager.exception

        # In this case, exception detail contains a dict that contains a list that contains a dict that contains a list.
        # Example --
        #    {'errors':
        #        [
        #            {'signed_amendment':
        #                [
        #                'Please check that the Document is attached and signatures are not in the future'
        #                ]
        #            }
        #        ]
        #    }
        self.assertTrue(hasattr(exception, 'detail'))
        self.assertIsInstance(exception.detail, dict)
        self.assertEqual(exception.detail.keys(), ['errors'])
        self.assertIsInstance(exception.detail['errors'], list)
        self.assertEqual(len(exception.detail['errors']), 1)
        the_error = exception.detail['errors'][0]
        self.assertIsInstance(the_error, dict)
        self.assertEqual(the_error.keys(), ['signed_amendment'])
        self.assertIsInstance(the_error['signed_amendment'], list)
        self.assertEqual(the_error['signed_amendment'], [expected_message])


class TestAgreementCreateUpdateSerializer(AgreementCreateUpdateSerializerBase):
    """Exercise the AgreementCreateUpdateSerializer."""
    def test_simple_create(self):
        data = {
            "agreement_type": Agreement.MOU,
            "partner": self.partner.id,
        }
        serializer = AgreementCreateUpdateSerializer(data=data)
        serializer.context['request'] = self.fake_request

        self.assertTrue(serializer.is_valid(raise_exception=True))

    def test_create_fail_country_programme_required_for_PCA(self):
        """Ensure correct error is raised for PCAs with no country programme"""
        data = {
            "agreement_type": Agreement.PCA,
            "partner": self.partner.id,
        }
        serializer = AgreementCreateUpdateSerializer()
        serializer.context['request'] = self.fake_request

        with self.assertRaises(serializers.ValidationError) as context_manager:
            serializer.validate(data=data)

        exception = context_manager.exception

        self.assertIsInstance(exception.detail, dict)
        self.assertEqual(exception.detail.keys(), ['country_programme'])
        self.assertEqual(exception.detail['country_programme'], 'Country Programme is required for PCAs!')

    def test_create_fail_one_PCA_per_country_programme_and_partner(self):
        """Ensure correct error is raised for PCAs with duplicate country programme & partner combo"""
        AgreementFactory(
            agreement_type=Agreement.PCA,
            partner=self.partner,
            country_programme=self.country_programme,
        )

        # Create an agreement of exactly the same type.
        data = {
            "agreement_type": Agreement.PCA,
            "partner": self.partner,
            "country_programme": self.country_programme,
        }
        serializer = AgreementCreateUpdateSerializer()
        serializer.context['request'] = self.fake_request

        with self.assertRaises(serializers.ValidationError) as context_manager:
            serializer.validate(data=data)

        self.assertSimpleExceptionFundamentals(
            context_manager,
            'A PCA with this partner already exists for this Country Programme Cycle. '
            'If the record is in "Draft" status please edit that record.'
        )

    def test_create_ok_non_PCA_with_same_programme_and_partner(self):
        """Ensure it is OK to create non-PCA agreements that have the same country programme and partner.

        This is a sibling test to test_create_fail_one_PCA_per_country_programme_and_partner().
        """
        agreement_types = [agreement_type for agreement_type in _ALL_AGREEMENT_TYPES if agreement_type != Agreement.PCA]

        for agreement_type in agreement_types:
            AgreementFactory(
                agreement_type=agreement_type,
                partner=self.partner,
                country_programme=self.country_programme,
            )

            # Create an agreement of exactly the same type.
            data = {
                "agreement_type": agreement_type,
                "partner": self.partner.id,
                "country_programme": self.country_programme.id,
            }
            serializer = AgreementCreateUpdateSerializer(data=data)
            serializer.context['request'] = self.fake_request

            self.assertTrue(serializer.is_valid(raise_exception=True))

    def test_create_fail_start_date_after_end_date(self):
        """Ensure create fails if start date is after end date"""
        data = {
            "agreement_type": Agreement.PCA,
            "partner": self.partner,
            "country_programme": self.country_programme,
            "start": self.today + datetime.timedelta(days=5),
            "end": self.today,
        }
        serializer = AgreementCreateUpdateSerializer()
        serializer.context['request'] = self.fake_request

        with self.assertRaises(serializers.ValidationError) as context_manager:
            serializer.validate(data=data)

        self.assertSimpleExceptionFundamentals(
            context_manager,
            'Agreement start date needs to be earlier than or the same as the end date'
        )

    def test_create_ok_with_start_date_equal_end_date(self):
        """Ensure it's OK to create an agreement where the start & end dates are the same."""
        data = {
            "agreement_type": Agreement.PCA,
            "partner": self.partner.id,
            "country_programme": self.country_programme.id,
            "start": self.today,
            "end": self.today,
        }
        serializer = AgreementCreateUpdateSerializer(data=data)
        serializer.context['request'] = self.fake_request

        self.assertTrue(serializer.is_valid(raise_exception=True))

    def test_create_ok_when_start_or_end_not_present(self):
        """Ensure that date validation doesn't kick in when one date or another isn't present"""
        # Test w/start date present but not end date
        data = {
            "agreement_type": Agreement.SSFA,
            "partner": self.partner.id,
            "start": self.today + datetime.timedelta(days=5),
        }
        serializer = AgreementCreateUpdateSerializer(data=data)
        serializer.context['request'] = self.fake_request
        self.assertTrue(serializer.is_valid(raise_exception=True))

        # Test w/end date present but not start date
        data = {
            "agreement_type": Agreement.SSFA,
            "partner": self.partner.id,
            "end": self.today + datetime.timedelta(days=5),
        }
        serializer = AgreementCreateUpdateSerializer(data=data)
        serializer.context['request'] = self.fake_request

        self.assertTrue(serializer.is_valid(raise_exception=True))

    def test_create_with_partner_type(self):
        """Exercise create success & failure related to the rules regarding agreement type and partner type"""
        # Set partner to something other than civil society org.
        self.partner.partner_type = PartnerType.UN_AGENCY
        self.partner.save()

        # Create PCA & SSFA should fail now.
        for agreement_type in (Agreement.PCA, Agreement.SSFA):
            data = {
                "agreement_type": agreement_type,
                "country_programme": self.country_programme,
                "partner": self.partner,
            }
            serializer = AgreementCreateUpdateSerializer(data=data)
            serializer.context['request'] = self.fake_request

            with self.assertRaises(serializers.ValidationError) as context_manager:
                serializer.validate(data=data)

            self.assertSimpleExceptionFundamentals(
                context_manager,
                'Partner type must be CSO for PCA or SSFA agreement types.'
            )

        # Test for all agreement types that are not PCA or SSFA. These should not fail.
        agreement_types = [agreement_type for agreement_type in _ALL_AGREEMENT_TYPES
                           if agreement_type
                           not in (Agreement.PCA, Agreement.SSFA)]

        for agreement_type in agreement_types:
            data = {
                "agreement_type": agreement_type,
                "country_programme": self.country_programme.id,
                "partner": self.partner.id,
            }
            serializer = AgreementCreateUpdateSerializer(data=data)
            serializer.context['request'] = self.fake_request

            self.assertTrue(serializer.is_valid(raise_exception=True))

        # Set partner to civil service org; create all agreement types should succeed
        self.partner.partner_type = PartnerType.CIVIL_SOCIETY_ORGANIZATION
        self.partner.save()

        for agreement_type in _ALL_AGREEMENT_TYPES:
            data = {
                "agreement_type": agreement_type,
                "country_programme": self.country_programme.id,
                "partner": self.partner.id,
            }
            serializer = AgreementCreateUpdateSerializer(data=data)
            serializer.context['request'] = self.fake_request

            self.assertTrue(serializer.is_valid(raise_exception=True))

    def test_create_fail_due_to_signatures_SSFA(self):
        """Ensure signature validation works correctly for SSFA"""
        data = {
            "agreement_type": Agreement.SSFA,
            "partner": self.partner,
            "signed_by_unicef_date": self.today,
        }
        serializer = AgreementCreateUpdateSerializer()
        serializer.context['request'] = self.fake_request

        with self.assertRaises(serializers.ValidationError) as context_manager:
            serializer.validate(data=data)

        self.assertSimpleExceptionFundamentals(
            context_manager,
            'SSFA signatures are captured at the Document (TOR) level, please clear the '
            'signatures and dates and add them to the TOR'
        )

    def test_create_ok_and_fail_due_to_signatures_non_SSFA(self):
        """Ensure signature validation works correctly for non-SSFA types"""
        signatory = UserFactory()
        partner_signatory = PartnerStaffFactory(partner=self.partner)

        # This should succeed; it's OK to have only one set of signatures (UNICEF)
        data = {
            "agreement_type": Agreement.MOU,
            "partner": self.partner.id,
            "signed_by_unicef_date": self.today,
            "signed_by": signatory.id,
        }
        serializer = AgreementCreateUpdateSerializer(data=data)
        serializer.context['request'] = self.fake_request

        self.assertTrue(serializer.is_valid(raise_exception=True))

        # This should succeed; it's OK to have only one set of signatures (partner)
        data = {
            "agreement_type": Agreement.MOU,
            "partner": self.partner.id,
            "signed_by_partner_date": self.today,
            "partner_manager": partner_signatory.id,
        }
        serializer = AgreementCreateUpdateSerializer(data=data)
        serializer.context['request'] = self.fake_request

        self.assertTrue(serializer.is_valid(raise_exception=True))

        # This should succeed; it's OK to have both sets of signatures (UNICEF & partner)
        data = {
            "agreement_type": Agreement.MOU,
            "partner": self.partner.id,
            "signed_by_unicef_date": self.today,
            "signed_by": signatory.id,
            "signed_by_partner_date": self.today,
            "partner_manager": partner_signatory.id,
        }
        serializer = AgreementCreateUpdateSerializer(data=data)
        serializer.context['request'] = self.fake_request

        self.assertTrue(serializer.is_valid(raise_exception=True))

        # This should fail because signed_by_unicef_date is set but not signed_by
        data = {
            "agreement_type": Agreement.MOU,
            "partner": self.partner,
            "signed_by_unicef_date": self.today,
        }
        serializer = AgreementCreateUpdateSerializer()
        serializer.context['request'] = self.fake_request

        with self.assertRaises(serializers.ValidationError) as context_manager:
            serializer.validate(data=data)

        self.assertSimpleExceptionFundamentals(
            context_manager,
            'None of the dates can be in the future; '
            'If dates are set, signatories are required'
        )

        # This should fail because signed_by_unicef_date and signed_by are both set, but the signed by date is
        # in the future.
        data = {
            "agreement_type": Agreement.MOU,
            "partner": self.partner,
            "signed_by_unicef_date": self.today + datetime.timedelta(days=5),
            "signed_by": signatory,
        }

        with self.assertRaises(serializers.ValidationError) as context_manager:
            serializer.validate(data=data)

        self.assertSimpleExceptionFundamentals(
            context_manager,
            'None of the dates can be in the future; '
            'If dates are set, signatories are required'
        )

        # This should fail because signed_by_partner_date is set but not partner_manager
        data = {
            "agreement_type": Agreement.MOU,
            "partner": self.partner,
            "signed_by_partner_date": self.today,
        }
        with self.assertRaises(serializers.ValidationError) as context_manager:
            serializer.validate(data=data)

        self.assertSimpleExceptionFundamentals(
            context_manager,
            'None of the dates can be in the future; '
            'If dates are set, signatories are required'
        )

        # This should fail because signed_by_partner_date and partner_manager are both set, but the signed by date is
        # in the future.
        data = {
            "agreement_type": Agreement.MOU,
            "partner": self.partner,
            "signed_by_partner_date": self.today + datetime.timedelta(days=5),
            "partner_manager": partner_signatory,
        }

        with self.assertRaises(serializers.ValidationError) as context_manager:
            serializer.validate(data=data)

        self.assertSimpleExceptionFundamentals(
            context_manager,
            'None of the dates can be in the future; '
            'If dates are set, signatories are required'
        )

    def test_update_intervention(self):
        """Ensure agreement update fails if intervention dates aren't appropriate.

        I don't think it's possible to supply interventions when creating via the serializer, so this only tests update.
        """
        agreement = AgreementFactory(agreement_type=Agreement.SSFA,
                                     partner=self.partner,
                                     status=Agreement.DRAFT,
                                     start=self.today - datetime.timedelta(days=5),
                                     end=self.today + datetime.timedelta(days=5),
                                     signed_by_unicef_date=None,
                                     signed_by_partner_date=None)
        intervention = InterventionFactory(agreement=agreement)

        # Start w/an invalid intervention.
        data = {
            "agreement": agreement,
            "intervention": intervention,
        }
        serializer = AgreementCreateUpdateSerializer()
        # If I don't set serializer.instance, the validator gets confused. I guess (?) this is ordinarily set by DRF
        # during an update?
        serializer.instance = agreement
        serializer.context['request'] = self.fake_request

        with self.assertRaises(serializers.ValidationError) as context_manager:
            serializer.validate(data=data)

        self.assertSimpleExceptionFundamentals(
            context_manager,
            "Start and end dates don't match the Document's start and end"
        )

        # Set start date and save again; it should still fail because end date isn't set.
        intervention.start = agreement.start
        intervention.save()

        with self.assertRaises(serializers.ValidationError) as context_manager:
            serializer.validate(data=data)

        self.assertSimpleExceptionFundamentals(
            context_manager,
            "Start and end dates don't match the Document's start and end"
        )

        # Set start date and save again; it should still fail because end date doesn't match agreement end date.
        intervention.end = agreement.end + datetime.timedelta(days=100)
        intervention.save()

        with self.assertRaises(serializers.ValidationError) as context_manager:
            serializer.validate(data=data)

        self.assertSimpleExceptionFundamentals(
            context_manager,
            "Start and end dates don't match the Document's start and end"
        )

        # Set start date and save again; it should now succeed.
        intervention.end = agreement.end
        intervention.save()

        # Should not raise an exception
        serializer.validate(data=data)

    def test_update_fail_due_to_uneditable_field(self):
        """Exercise changing a field that can't be changed while the agreement has this status."""
        agreement = AgreementFactory(agreement_type=Agreement.MOU,
                                     status=Agreement.DRAFT,
                                     signed_by_unicef_date=None,
                                     signed_by_partner_date=None)
        data = {
            "agreement": agreement,
            "partner": self.partner,
        }
        serializer = AgreementCreateUpdateSerializer()
        # If I don't set serializer.instance, the validator gets confused. I guess (?) this is ordinarily set by DRF
        # during an update?
        serializer.instance = agreement
        serializer.context['request'] = self.fake_request

        with self.assertRaises(serializers.ValidationError) as context_manager:
            serializer.validate(data=data)

        self.assertSimpleExceptionFundamentals(
            context_manager,
            "Cannot change fields while in draft: partner"
        )

    def test_update_fail_due_to_amendments_unsigned(self):
        """Ensure agreement update fails if amendments aren't signed.

        I don't think it's possible to supply amendments when creating via the serializer, so this only tests update.
        """
        agreement = AgreementFactory(agreement_type=Agreement.MOU,
                                     signed_by_unicef_date=None,
                                     signed_by_partner_date=None)

        amendment = AgreementAmendmentFactory(agreement=agreement)
        data = {
            'agreement': agreement,
            'amendments': [amendment],
        }
        serializer = AgreementCreateUpdateSerializer()
        # If I don't set serializer.instance, the validator gets confused. I guess (?) this is ordinarily set by DRF
        # during an update?
        serializer.instance = agreement
        serializer.context['request'] = self.fake_request

        with self.assertRaises(serializers.ValidationError) as context_manager:
            serializer.validate(data=data)

        self.assertAmendmentExceptionFundamentals(
            context_manager,
            'Please check that the Document is attached and signatures are not in the future'
        )

    def test_update_with_due_to_amendments_signed_date(self):
        """Ensure agreement update fails if amendments don't have a signed_date or if it's in the future,
        and that update succeeds when the amendments signatures meet criteria.

        I don't think it's possible to supply amendments when creating via the serializer, so this only tests update.
        """
        agreement = AgreementFactory(agreement_type=Agreement.MOU,
                                     signed_by_unicef_date=None,
                                     signed_by_partner_date=None)

        amendment = AgreementAmendmentFactory(agreement=agreement)
        # I need to give amendment.signed_amendment a name to exercise the date part of the amendment validator.
        amendment.signed_amendment.name = 'fake_amendment.pdf'
        amendment.save()
        data = {
            'agreement': agreement,
            'amendments': [amendment],
        }
        serializer = AgreementCreateUpdateSerializer()
        # If I don't set serializer.instance, the validator gets confused. I guess (?) this is ordinarily set by DRF
        # during an update?
        serializer.instance = agreement
        serializer.context['request'] = self.fake_request

        with self.assertRaises(serializers.ValidationError) as context_manager:
            serializer.validate(data=data)

        self.assertAmendmentExceptionFundamentals(
            context_manager,
            'Please check that the Document is attached and signatures are not in the future'
        )

        # Set the signed date, but set it to the future which should cause a failure.
        amendment.signed_date = self.today + datetime.timedelta(days=5)
        amendment.save()

        with self.assertRaises(serializers.ValidationError) as context_manager:
            serializer.validate(data=data)

        self.assertAmendmentExceptionFundamentals(
            context_manager,
            'Please check that the Document is attached and signatures are not in the future'
        )

        # Change the amendment so it will pass validation.
        amendment.signed_date = self.today
        amendment.save()

        # Should not raise an error.
        serializer.validate(data=data)


class TestAgreementSerializerTransitions(AgreementCreateUpdateSerializerBase):
    """Exercise the transition validations of AgreementCreateUpdateSerializer."""
    def test_fail_transition_to_signed_start_and_end_dates(self):
        """Exercise transition to signed, and validation related to start and end dates."""
        agreement = AgreementFactory(agreement_type=Agreement.MOU,
                                     status=Agreement.DRAFT,
                                     signed_by_unicef_date=None,
                                     signed_by_partner_date=None)
        data = {
            "agreement": agreement,
            "status": Agreement.SIGNED,
        }
        serializer = AgreementCreateUpdateSerializer()
        # If I don't set serializer.instance, the validator gets confused. I guess (?) this is ordinarily set by DRF
        # during an update?
        serializer.instance = agreement
        serializer.context['request'] = self.fake_request
        # Should fail because start date is empty.
        with self.assertRaises(serializers.ValidationError) as context_manager:
            serializer.validate(data=data)

        self.assertSimpleExceptionFundamentals(
            context_manager,
            'Agreement cannot transition to signed until the start date is less than or equal to today'
        )

        # Populate start date, but with a date that's still invalid (in the future)
        agreement.start = self.today + datetime.timedelta(days=5)
        agreement.save()

        # Should fail because start date is in the future
        with self.assertRaises(serializers.ValidationError) as context_manager:
            serializer.validate(data=data)

        self.assertSimpleExceptionFundamentals(
            context_manager,
            'Agreement cannot transition to signed until the start date is less than or equal to today'
        )

        # Fix problem with start date, now allow blank end date to cause a failure.
        agreement.start = self.today - datetime.timedelta(days=5)
        agreement.save()

        with self.assertRaises(serializers.ValidationError) as context_manager:
            serializer.validate(data=data)

        self.assertSimpleExceptionFundamentals(
            context_manager,
            'Agreement cannot transition to signed unless the end date is today or after'
        )

        # Populate end date, but with an invalid date.
        agreement.end = self.today - datetime.timedelta(days=3)
        with self.assertRaises(serializers.ValidationError) as context_manager:
            serializer.validate(data=data)

        self.assertSimpleExceptionFundamentals(
            context_manager,
            'Agreement cannot transition to signed unless the end date is today or after'
        )

        # Fix end date
        agreement.end = self.today
        agreement.save()

        # Should not raise an exception
        serializer.validate(data=data)

    def test_fail_transition_to_ended(self):
        """Exercise transition to ended."""
        # First test valid/positive case
        agreement = AgreementFactory(agreement_type=Agreement.MOU,
                                     status=Agreement.SIGNED,
                                     end=self.today - datetime.timedelta(days=3),
                                     signed_by_unicef_date=None,
                                     signed_by_partner_date=None)
        data = {
            "agreement": agreement,
            "status": Agreement.ENDED,
        }
        serializer = AgreementCreateUpdateSerializer()
        # If I don't set serializer.instance, the validator gets confused. I guess (?) this is ordinarily set by DRF?
        # # during an update?
        serializer.instance = agreement
        serializer.context['request'] = self.fake_request

        # This should succeed
        serializer.validate(data=data)

        # Should fail; no end date set.
        agreement = AgreementFactory(agreement_type=Agreement.MOU,
                                     status=Agreement.SIGNED,
                                     signed_by_unicef_date=None,
                                     signed_by_partner_date=None)
        data = {
            "agreement": agreement,
            "status": Agreement.ENDED,
        }
        serializer = AgreementCreateUpdateSerializer()
        # If I don't set serializer.instance, the validator gets confused. I guess (?) this is ordinarily set by DRF?
        # # during an update?
        serializer.instance = agreement
        serializer.context['request'] = self.fake_request

        with self.assertRaises(serializers.ValidationError) as context_manager:
            serializer.validate(data=data)

        self.assertSimpleExceptionFundamentals(
            context_manager,
            'agreement_transition_to_ended_invalid'
        )

    def test_ensure_field_read_write_status(self):
        """Ensure that the fields I expect to be read-only are read-only; also confirm the converse"""
        expected_read_only_fields = ('id', 'created', 'modified', 'partner_name', 'amendments', 'unicef_signatory',
                                     'partner_signatory', 'agreement_number', 'attached_agreement_file')

        serializer = AgreementCreateUpdateSerializer()

        for field_name, field in serializer.fields.items():
            expected_read_only = (field_name in expected_read_only_fields)
            self.assertEqual(field.read_only, expected_read_only)


class TestPartnerOrganizationDetailSerializer(EToolsTenantTestCase):
    @classmethod
    def setUpTestData(cls):
        cls.user = UserFactory()

        cls.partner = PartnerFactory(partner_type=PartnerType.CIVIL_SOCIETY_ORGANIZATION)
        cls.engagement = PlannedEngagementFactory(partner=cls.partner)

    def test_retrieve(self):
        serializer = PartnerOrganizationDetailSerializer(instance=self.partner)

        data = serializer.data
        self.assertItemsEqual(data.keys(), [
            'address', 'alternate_id', 'alternate_name', 'assessments', 'blocked', 'city', 'core_values_assessment',
            'core_values_assessment_date', 'core_values_assessment_file', 'country', 'created', 'cso_type',
            'deleted_flag', 'description', 'email', 'hact_min_requirements', 'hact_values', 'hidden', u'id',
            'interventions', 'last_assessment_date', 'modified', 'name', 'net_ct_cy', 'partner_type', 'phone_number',
            'planned_engagement', 'postal_code', 'rating', 'reported_cy', 'shared_with', 'short_name',
            'staff_members', 'street_address', 'total_ct_cp', 'total_ct_cy', 'total_ct_ytd', 'type_of_assessment',
            'vendor_number', 'vision_synced'
        ])

        self.assertItemsEqual(data['planned_engagement'].keys(), [
            'id', 'partner', 'scheduled_audit', 'special_audit', 'spot_check_follow_up_q1', 'spot_check_follow_up_q2',
            'spot_check_follow_up_q3', 'spot_check_follow_up_q4', 'spot_check_mr',
            'total_spot_check_follow_up_required', 'spot_check_required', 'required_audit'
        ])

        self.assertEquals(len(data['staff_members']), 1)
        self.assertItemsEqual(data['staff_members'][0].keys(), [
            'active', 'created', 'email', 'first_name', u'id', 'last_name', 'modified', 'partner', 'phone', 'title'])<|MERGE_RESOLUTION|>--- conflicted
+++ resolved
@@ -5,45 +5,30 @@
 
 from rest_framework import serializers
 
-<<<<<<< HEAD
 # Project imports
 from EquiTrack.tests.cases import EToolsTenantTestCase
 from partners.models import Agreement, PartnerType
 from partners.serializers.agreements_v2 import AgreementCreateUpdateSerializer
+from partners.serializers.partner_organization_v2 import PartnerOrganizationDetailSerializer
 from partners.tests.factories import (
     AgreementAmendmentFactory,
     AgreementFactory,
     InterventionFactory,
     PartnerFactory,
     PartnerStaffFactory,
+    PlannedEngagementFactory,
 )
 from reports.tests.factories import CountryProgrammeFactory
 from users.tests.factories import UserFactory
-=======
-from EquiTrack.factories import (
-    AgreementAmendmentFactory, AgreementFactory, CountryProgrammeFactory, InterventionFactory, PartnerFactory,
-    PartnerStaffFactory, PlannedEngagementFactory, UserFactory,)
-from EquiTrack.tests.cases import EToolsTenantTestCase
-from partners.models import Agreement, PartnerType
-from partners.serializers.agreements_v2 import AgreementCreateUpdateSerializer
-from partners.serializers.partner_organization_v2 import PartnerOrganizationDetailSerializer
-
->>>>>>> 1b94cedb
 
 _ALL_AGREEMENT_TYPES = [agreement_type[0] for agreement_type in Agreement.AGREEMENT_TYPES]
 
 
 class AgreementCreateUpdateSerializerBase(EToolsTenantTestCase):
-<<<<<<< HEAD
     '''Base class for testing AgreementCreateUpdateSerializer'''
     @classmethod
     def setUpTestData(cls):
         cls.user = UserFactory()
-=======
-    """Base class for testing AgreementCreateUpdateSerializer"""
-    def setUp(self):
-        self.user = UserFactory()
->>>>>>> 1b94cedb
 
         cls.partner = PartnerFactory(partner_type=PartnerType.CIVIL_SOCIETY_ORGANIZATION)
 
