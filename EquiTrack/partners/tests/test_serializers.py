# Python imports
from __future__ import absolute_import, division, print_function, unicode_literals

import datetime

from rest_framework import serializers

from attachments.tests.factories import AttachmentFactory, FileTypeFactory
from EquiTrack.factories import (
    AgreementAmendmentFactory, AgreementFactory, CountryProgrammeFactory, InterventionFactory, PartnerFactory,
    PartnerStaffFactory, PlannedEngagementFactory, UserFactory,)
from EquiTrack.tests.cases import EToolsTenantTestCase
from partners.models import Agreement, PartnerType
from partners.serializers.agreements_v2 import AgreementCreateUpdateSerializer
from partners.serializers.partner_organization_v2 import PartnerOrganizationDetailSerializer


_ALL_AGREEMENT_TYPES = [agreement_type[0] for agreement_type in Agreement.AGREEMENT_TYPES]


class AgreementCreateUpdateSerializerBase(EToolsTenantTestCase):
    """Base class for testing AgreementCreateUpdateSerializer"""
    def setUp(self):
        self.user = UserFactory()

        self.partner = PartnerFactory(partner_type=PartnerType.CIVIL_SOCIETY_ORGANIZATION)

        self.today = datetime.date.today()

        this_year = self.today.year
        self.country_programme = CountryProgrammeFactory(from_date=datetime.date(this_year - 1, 1, 1),
                                                         to_date=datetime.date(this_year + 1, 1, 1))

        # The serializer examines context['request'].user during the course of its operation. If that's not set, the
        # serializer will fail. It doesn't need a real request object, just something with a .user attribute, so
        # that's what I create here.
        class Stub(object):
            pass
        self.fake_request = Stub()
        self.fake_request.user = self.user

    def assertSimpleExceptionFundamentals(self, context_manager, expected_message):
        """Given the context manager produced by self.assertRaises(), checks the exception it contains for
        the expected message in the correct location.
        """
        exception = context_manager.exception

        self.assertTrue(hasattr(exception, 'detail'))
        self.assertIsInstance(exception.detail, dict)
        # exception.detail should have only one key.
        self.assertEqual(exception.detail.keys(), ['errors'])
        # exception.detail['errors'] should map to a list that contains the expected message.
        self.assertIsInstance(exception.detail['errors'], list)
        self.assertEqual(exception.detail['errors'], [expected_message])

    def assertAmendmentExceptionFundamentals(self, context_manager, expected_message):
        """Given the context manager produced by self.assertRaises() for an amendment-related exception,
        checks the exception it contains for the expected message in the correct location.
        """
        exception = context_manager.exception

        # In this case, exception detail contains a dict that contains a list that contains a dict that contains a list.
        # Example --
        #    {'errors':
        #        [
        #            {'signed_amendment':
        #                [
        #                'Please check that the Document is attached and signatures are not in the future'
        #                ]
        #            }
        #        ]
        #    }
        self.assertTrue(hasattr(exception, 'detail'))
        self.assertIsInstance(exception.detail, dict)
        self.assertEqual(exception.detail.keys(), ['errors'])
        self.assertIsInstance(exception.detail['errors'], list)
        self.assertEqual(len(exception.detail['errors']), 1)
        the_error = exception.detail['errors'][0]
        self.assertIsInstance(the_error, dict)
        self.assertEqual(the_error.keys(), ['signed_amendment_attachment'])
        self.assertIsInstance(the_error['signed_amendment_attachment'], list)
        self.assertEqual(the_error['signed_amendment_attachment'], [expected_message])


class TestAgreementCreateUpdateSerializer(AgreementCreateUpdateSerializerBase):
    '''Exercise the AgreementCreateUpdateSerializer.'''
    @classmethod
    def setUpTestData(cls):
        cls.amendment_code = "partners_agreement_amendment"
        cls.amendment_file_type = FileTypeFactory(code=cls.amendment_code)

    def test_simple_create(self):
        data = {
            "agreement_type": Agreement.MOU,
            "partner": self.partner.id,
        }
        serializer = AgreementCreateUpdateSerializer(data=data)
        serializer.context['request'] = self.fake_request

        self.assertTrue(serializer.is_valid(raise_exception=True))

    def test_create_fail_country_programme_required_for_PCA(self):
        """Ensure correct error is raised for PCAs with no country programme"""
        data = {
            "agreement_type": Agreement.PCA,
            "partner": self.partner.id,
        }
        serializer = AgreementCreateUpdateSerializer()
        serializer.context['request'] = self.fake_request

        with self.assertRaises(serializers.ValidationError) as context_manager:
            serializer.validate(data=data)

        exception = context_manager.exception

        self.assertIsInstance(exception.detail, dict)
        self.assertEqual(exception.detail.keys(), ['country_programme'])
        self.assertEqual(exception.detail['country_programme'], 'Country Programme is required for PCAs!')

    def test_create_fail_one_PCA_per_country_programme_and_partner(self):
        """Ensure correct error is raised for PCAs with duplicate country programme & partner combo"""
        AgreementFactory(
            agreement_type=Agreement.PCA,
            partner=self.partner,
            country_programme=self.country_programme,
        )

        # Create an agreement of exactly the same type.
        data = {
            "agreement_type": Agreement.PCA,
            "partner": self.partner,
            "country_programme": self.country_programme,
        }
        serializer = AgreementCreateUpdateSerializer()
        serializer.context['request'] = self.fake_request

        with self.assertRaises(serializers.ValidationError) as context_manager:
            serializer.validate(data=data)

        self.assertSimpleExceptionFundamentals(
            context_manager,
            'A PCA with this partner already exists for this Country Programme Cycle. '
            'If the record is in "Draft" status please edit that record.'
        )

    def test_create_ok_non_PCA_with_same_programme_and_partner(self):
        """Ensure it is OK to create non-PCA agreements that have the same country programme and partner.

        This is a sibling test to test_create_fail_one_PCA_per_country_programme_and_partner().
        """
        agreement_types = [agreement_type for agreement_type in _ALL_AGREEMENT_TYPES if agreement_type != Agreement.PCA]

        for agreement_type in agreement_types:
            AgreementFactory(
                agreement_type=agreement_type,
                partner=self.partner,
                country_programme=self.country_programme,
            )

            # Create an agreement of exactly the same type.
            data = {
                "agreement_type": agreement_type,
                "partner": self.partner.id,
                "country_programme": self.country_programme.id,
            }
            serializer = AgreementCreateUpdateSerializer(data=data)
            serializer.context['request'] = self.fake_request

            self.assertTrue(serializer.is_valid(raise_exception=True))

    def test_create_fail_start_date_after_end_date(self):
        """Ensure create fails if start date is after end date"""
        data = {
            "agreement_type": Agreement.PCA,
            "partner": self.partner,
            "country_programme": self.country_programme,
            "start": self.today + datetime.timedelta(days=5),
            "end": self.today,
        }
        serializer = AgreementCreateUpdateSerializer()
        serializer.context['request'] = self.fake_request

        with self.assertRaises(serializers.ValidationError) as context_manager:
            serializer.validate(data=data)

        self.assertSimpleExceptionFundamentals(
            context_manager,
            'Agreement start date needs to be earlier than or the same as the end date'
        )

    def test_create_ok_with_start_date_equal_end_date(self):
        """Ensure it's OK to create an agreement where the start & end dates are the same."""
        data = {
            "agreement_type": Agreement.PCA,
            "partner": self.partner.id,
            "country_programme": self.country_programme.id,
            "start": self.today,
            "end": self.today,
        }
        serializer = AgreementCreateUpdateSerializer(data=data)
        serializer.context['request'] = self.fake_request

        self.assertTrue(serializer.is_valid(raise_exception=True))

    def test_create_ok_when_start_or_end_not_present(self):
        """Ensure that date validation doesn't kick in when one date or another isn't present"""
        # Test w/start date present but not end date
        data = {
            "agreement_type": Agreement.SSFA,
            "partner": self.partner.id,
            "start": self.today + datetime.timedelta(days=5),
        }
        serializer = AgreementCreateUpdateSerializer(data=data)
        serializer.context['request'] = self.fake_request
        self.assertTrue(serializer.is_valid(raise_exception=True))

        # Test w/end date present but not start date
        data = {
            "agreement_type": Agreement.SSFA,
            "partner": self.partner.id,
            "end": self.today + datetime.timedelta(days=5),
        }
        serializer = AgreementCreateUpdateSerializer(data=data)
        serializer.context['request'] = self.fake_request

        self.assertTrue(serializer.is_valid(raise_exception=True))

    def test_create_with_partner_type(self):
        """Exercise create success & failure related to the rules regarding agreement type and partner type"""
        # Set partner to something other than civil society org.
        self.partner.partner_type = PartnerType.UN_AGENCY
        self.partner.save()

        # Create PCA & SSFA should fail now.
        for agreement_type in (Agreement.PCA, Agreement.SSFA):
            data = {
                "agreement_type": agreement_type,
                "country_programme": self.country_programme,
                "partner": self.partner,
            }
            serializer = AgreementCreateUpdateSerializer(data=data)
            serializer.context['request'] = self.fake_request

            with self.assertRaises(serializers.ValidationError) as context_manager:
                serializer.validate(data=data)

            self.assertSimpleExceptionFundamentals(
                context_manager,
                'Partner type must be CSO for PCA or SSFA agreement types.'
            )

        # Test for all agreement types that are not PCA or SSFA. These should not fail.
        agreement_types = [agreement_type for agreement_type in _ALL_AGREEMENT_TYPES
                           if agreement_type
                           not in (Agreement.PCA, Agreement.SSFA)]

        for agreement_type in agreement_types:
            data = {
                "agreement_type": agreement_type,
                "country_programme": self.country_programme.id,
                "partner": self.partner.id,
            }
            serializer = AgreementCreateUpdateSerializer(data=data)
            serializer.context['request'] = self.fake_request

            self.assertTrue(serializer.is_valid(raise_exception=True))

        # Set partner to civil service org; create all agreement types should succeed
        self.partner.partner_type = PartnerType.CIVIL_SOCIETY_ORGANIZATION
        self.partner.save()

        for agreement_type in _ALL_AGREEMENT_TYPES:
            data = {
                "agreement_type": agreement_type,
                "country_programme": self.country_programme.id,
                "partner": self.partner.id,
            }
            serializer = AgreementCreateUpdateSerializer(data=data)
            serializer.context['request'] = self.fake_request

            self.assertTrue(serializer.is_valid(raise_exception=True))

    def test_create_fail_due_to_signatures_SSFA(self):
        """Ensure signature validation works correctly for SSFA"""
        data = {
            "agreement_type": Agreement.SSFA,
            "partner": self.partner,
            "signed_by_unicef_date": self.today,
        }
        serializer = AgreementCreateUpdateSerializer()
        serializer.context['request'] = self.fake_request

        with self.assertRaises(serializers.ValidationError) as context_manager:
            serializer.validate(data=data)

        self.assertSimpleExceptionFundamentals(
            context_manager,
            'SSFA signatures are captured at the Document (TOR) level, please clear the '
            'signatures and dates and add them to the TOR'
        )

    def test_create_ok_and_fail_due_to_signatures_non_SSFA(self):
        """Ensure signature validation works correctly for non-SSFA types"""
        signatory = UserFactory()
        partner_signatory = PartnerStaffFactory(partner=self.partner)

        # This should succeed; it's OK to have only one set of signatures (UNICEF)
        data = {
            "agreement_type": Agreement.MOU,
            "partner": self.partner.id,
            "signed_by_unicef_date": self.today,
            "signed_by": signatory.id,
        }
        serializer = AgreementCreateUpdateSerializer(data=data)
        serializer.context['request'] = self.fake_request

        self.assertTrue(serializer.is_valid(raise_exception=True))

        # This should succeed; it's OK to have only one set of signatures (partner)
        data = {
            "agreement_type": Agreement.MOU,
            "partner": self.partner.id,
            "signed_by_partner_date": self.today,
            "partner_manager": partner_signatory.id,
        }
        serializer = AgreementCreateUpdateSerializer(data=data)
        serializer.context['request'] = self.fake_request

        self.assertTrue(serializer.is_valid(raise_exception=True))

        # This should succeed; it's OK to have both sets of signatures (UNICEF & partner)
        data = {
            "agreement_type": Agreement.MOU,
            "partner": self.partner.id,
            "signed_by_unicef_date": self.today,
            "signed_by": signatory.id,
            "signed_by_partner_date": self.today,
            "partner_manager": partner_signatory.id,
        }
        serializer = AgreementCreateUpdateSerializer(data=data)
        serializer.context['request'] = self.fake_request

        self.assertTrue(serializer.is_valid(raise_exception=True))

        # This should fail because signed_by_unicef_date is set but not signed_by
        data = {
            "agreement_type": Agreement.MOU,
            "partner": self.partner,
            "signed_by_unicef_date": self.today,
        }
        serializer = AgreementCreateUpdateSerializer()
        serializer.context['request'] = self.fake_request

        with self.assertRaises(serializers.ValidationError) as context_manager:
            serializer.validate(data=data)

        self.assertSimpleExceptionFundamentals(
            context_manager,
            'None of the dates can be in the future; '
            'If dates are set, signatories are required'
        )

        # This should fail because signed_by_unicef_date and signed_by are both set, but the signed by date is
        # in the future.
        data = {
            "agreement_type": Agreement.MOU,
            "partner": self.partner,
            "signed_by_unicef_date": self.today + datetime.timedelta(days=5),
            "signed_by": signatory,
        }

        with self.assertRaises(serializers.ValidationError) as context_manager:
            serializer.validate(data=data)

        self.assertSimpleExceptionFundamentals(
            context_manager,
            'None of the dates can be in the future; '
            'If dates are set, signatories are required'
        )

        # This should fail because signed_by_partner_date is set but not partner_manager
        data = {
            "agreement_type": Agreement.MOU,
            "partner": self.partner,
            "signed_by_partner_date": self.today,
        }
        with self.assertRaises(serializers.ValidationError) as context_manager:
            serializer.validate(data=data)

        self.assertSimpleExceptionFundamentals(
            context_manager,
            'None of the dates can be in the future; '
            'If dates are set, signatories are required'
        )

        # This should fail because signed_by_partner_date and partner_manager are both set, but the signed by date is
        # in the future.
        data = {
            "agreement_type": Agreement.MOU,
            "partner": self.partner,
            "signed_by_partner_date": self.today + datetime.timedelta(days=5),
            "partner_manager": partner_signatory,
        }

        with self.assertRaises(serializers.ValidationError) as context_manager:
            serializer.validate(data=data)

        self.assertSimpleExceptionFundamentals(
            context_manager,
            'None of the dates can be in the future; '
            'If dates are set, signatories are required'
        )

    def test_update_intervention(self):
        """Ensure agreement update fails if intervention dates aren't appropriate.

        I don't think it's possible to supply interventions when creating via the serializer, so this only tests update.
        """
        agreement = AgreementFactory(agreement_type=Agreement.SSFA,
                                     partner=self.partner,
                                     status=Agreement.DRAFT,
                                     start=self.today - datetime.timedelta(days=5),
                                     end=self.today + datetime.timedelta(days=5),
                                     signed_by_unicef_date=None,
                                     signed_by_partner_date=None)
        intervention = InterventionFactory(agreement=agreement)

        # Start w/an invalid intervention.
        data = {
            "agreement": agreement,
            "intervention": intervention,
        }
        serializer = AgreementCreateUpdateSerializer()
        # If I don't set serializer.instance, the validator gets confused. I guess (?) this is ordinarily set by DRF
        # during an update?
        serializer.instance = agreement
        serializer.context['request'] = self.fake_request

        with self.assertRaises(serializers.ValidationError) as context_manager:
            serializer.validate(data=data)

        self.assertSimpleExceptionFundamentals(
            context_manager,
            "Start and end dates don't match the Document's start and end"
        )

        # Set start date and save again; it should still fail because end date isn't set.
        intervention.start = agreement.start
        intervention.save()

        with self.assertRaises(serializers.ValidationError) as context_manager:
            serializer.validate(data=data)

        self.assertSimpleExceptionFundamentals(
            context_manager,
            "Start and end dates don't match the Document's start and end"
        )

        # Set start date and save again; it should still fail because end date doesn't match agreement end date.
        intervention.end = agreement.end + datetime.timedelta(days=100)
        intervention.save()

        with self.assertRaises(serializers.ValidationError) as context_manager:
            serializer.validate(data=data)

        self.assertSimpleExceptionFundamentals(
            context_manager,
            "Start and end dates don't match the Document's start and end"
        )

        # Set start date and save again; it should now succeed.
        intervention.end = agreement.end
        intervention.save()

        # Should not raise an exception
        serializer.validate(data=data)

    def test_update_fail_due_to_uneditable_field(self):
        """Exercise changing a field that can't be changed while the agreement has this status."""
        agreement = AgreementFactory(agreement_type=Agreement.MOU,
                                     status=Agreement.DRAFT,
                                     signed_by_unicef_date=None,
                                     signed_by_partner_date=None)
        data = {
            "agreement": agreement,
            "partner": self.partner,
        }
        serializer = AgreementCreateUpdateSerializer()
        # If I don't set serializer.instance, the validator gets confused. I guess (?) this is ordinarily set by DRF
        # during an update?
        serializer.instance = agreement
        serializer.context['request'] = self.fake_request

        with self.assertRaises(serializers.ValidationError) as context_manager:
            serializer.validate(data=data)

        self.assertSimpleExceptionFundamentals(
            context_manager,
            "Cannot change fields while in draft: partner"
        )

    def test_update_fail_due_to_amendments_unsigned(self):
        """Ensure agreement update fails if amendments aren't signed.

        I don't think it's possible to supply amendments when creating via the serializer, so this only tests update.
        """
        agreement = AgreementFactory(agreement_type=Agreement.MOU,
                                     signed_by_unicef_date=None,
                                     signed_by_partner_date=None)

        amendment = AgreementAmendmentFactory(agreement=agreement)
        data = {
            'agreement': agreement,
            'amendments': [amendment],
        }
        serializer = AgreementCreateUpdateSerializer()
        # If I don't set serializer.instance, the validator gets confused. I guess (?) this is ordinarily set by DRF
        # during an update?
        serializer.instance = agreement
        serializer.context['request'] = self.fake_request

        with self.assertRaises(serializers.ValidationError) as context_manager:
            serializer.validate(data=data)

        self.assertAmendmentExceptionFundamentals(
            context_manager,
            'Please check that the Document is attached and signatures are not in the future'
        )

    def test_update_with_due_to_amendments_signed_date(self):
        """Ensure agreement update fails if amendments don't have a signed_date or if it's in the future,
        and that update succeeds when the amendments signatures meet criteria.

        I don't think it's possible to supply amendments when creating via the serializer, so this only tests update.
        """
        agreement = AgreementFactory(agreement_type=Agreement.MOU,
                                     signed_by_unicef_date=None,
                                     signed_by_partner_date=None)

        amendment = AgreementAmendmentFactory(agreement=agreement)
        # I need to add attachment to exercise the date part of the amendment validator.
        AttachmentFactory(
            file='fake_amendment.pdf',
            file_type=self.amendment_file_type,
            code=self.amendment_code,
            content_object=amendment,
        )
        data = {
            'agreement': agreement,
            'amendments': [amendment],
        }
        serializer = AgreementCreateUpdateSerializer()
        # If I don't set serializer.instance, the validator gets confused. I guess (?) this is ordinarily set by DRF
        # during an update?
        serializer.instance = agreement
        serializer.context['request'] = self.fake_request

        with self.assertRaises(serializers.ValidationError) as context_manager:
            serializer.validate(data=data)

        self.assertAmendmentExceptionFundamentals(
            context_manager,
            'Please check that the Document is attached and signatures are not in the future'
        )

        # Set the signed date, but set it to the future which should cause a failure.
        amendment.signed_date = self.today + datetime.timedelta(days=5)
        amendment.save()

        with self.assertRaises(serializers.ValidationError) as context_manager:
            serializer.validate(data=data)

        self.assertAmendmentExceptionFundamentals(
            context_manager,
            'Please check that the Document is attached and signatures are not in the future'
        )

        # Change the amendment so it will pass validation.
        amendment.signed_date = self.today
        amendment.save()

        # Should not raise an error.
        serializer.validate(data=data)


class TestAgreementSerializerTransitions(AgreementCreateUpdateSerializerBase):
    """Exercise the transition validations of AgreementCreateUpdateSerializer."""
    def test_fail_transition_to_signed_start_and_end_dates(self):
        """Exercise transition to signed, and validation related to start and end dates."""
        agreement = AgreementFactory(agreement_type=Agreement.MOU,
                                     status=Agreement.DRAFT,
                                     signed_by_unicef_date=None,
                                     signed_by_partner_date=None)
        data = {
            "agreement": agreement,
            "status": Agreement.SIGNED,
        }
        serializer = AgreementCreateUpdateSerializer()
        # If I don't set serializer.instance, the validator gets confused. I guess (?) this is ordinarily set by DRF
        # during an update?
        serializer.instance = agreement
        serializer.context['request'] = self.fake_request
        # Should fail because start date is empty.
        with self.assertRaises(serializers.ValidationError) as context_manager:
            serializer.validate(data=data)

        self.assertSimpleExceptionFundamentals(
            context_manager,
            'Agreement cannot transition to signed until the start date is less than or equal to today'
        )

        # Populate start date, but with a date that's still invalid (in the future)
        agreement.start = self.today + datetime.timedelta(days=5)
        agreement.save()

        # Should fail because start date is in the future
        with self.assertRaises(serializers.ValidationError) as context_manager:
            serializer.validate(data=data)

        self.assertSimpleExceptionFundamentals(
            context_manager,
            'Agreement cannot transition to signed until the start date is less than or equal to today'
        )

        # Fix problem with start date, now allow blank end date to cause a failure.
        agreement.start = self.today - datetime.timedelta(days=5)
        agreement.save()

        with self.assertRaises(serializers.ValidationError) as context_manager:
            serializer.validate(data=data)

        self.assertSimpleExceptionFundamentals(
            context_manager,
            'Agreement cannot transition to signed unless the end date is today or after'
        )

        # Populate end date, but with an invalid date.
        agreement.end = self.today - datetime.timedelta(days=3)
        with self.assertRaises(serializers.ValidationError) as context_manager:
            serializer.validate(data=data)

        self.assertSimpleExceptionFundamentals(
            context_manager,
            'Agreement cannot transition to signed unless the end date is today or after'
        )

        # Fix end date
        agreement.end = self.today
        agreement.save()

        # Should not raise an exception
        serializer.validate(data=data)

    def test_fail_transition_to_ended(self):
        """Exercise transition to ended."""
        # First test valid/positive case
        agreement = AgreementFactory(agreement_type=Agreement.MOU,
                                     status=Agreement.SIGNED,
                                     end=self.today - datetime.timedelta(days=3),
                                     signed_by_unicef_date=None,
                                     signed_by_partner_date=None)
        data = {
            "agreement": agreement,
            "status": Agreement.ENDED,
        }
        serializer = AgreementCreateUpdateSerializer()
        # If I don't set serializer.instance, the validator gets confused. I guess (?) this is ordinarily set by DRF?
        # # during an update?
        serializer.instance = agreement
        serializer.context['request'] = self.fake_request

        # This should succeed
        serializer.validate(data=data)

        # Should fail; no end date set.
        agreement = AgreementFactory(agreement_type=Agreement.MOU,
                                     status=Agreement.SIGNED,
                                     signed_by_unicef_date=None,
                                     signed_by_partner_date=None)
        data = {
            "agreement": agreement,
            "status": Agreement.ENDED,
        }
        serializer = AgreementCreateUpdateSerializer()
        # If I don't set serializer.instance, the validator gets confused. I guess (?) this is ordinarily set by DRF?
        # # during an update?
        serializer.instance = agreement
        serializer.context['request'] = self.fake_request

        with self.assertRaises(serializers.ValidationError) as context_manager:
            serializer.validate(data=data)

        self.assertSimpleExceptionFundamentals(
            context_manager,
            'agreement_transition_to_ended_invalid'
        )

    def test_ensure_field_read_write_status(self):
        """Ensure that the fields I expect to be read-only are read-only; also confirm the converse"""
        expected_read_only_fields = ('id', 'created', 'modified', 'partner_name', 'amendments', 'unicef_signatory',
                                     'partner_signatory', 'agreement_number', 'attachment')

        serializer = AgreementCreateUpdateSerializer()

        for field_name, field in serializer.fields.items():
            expected_read_only = (field_name in expected_read_only_fields)
            self.assertEqual(field.read_only, expected_read_only)


class TestPartnerOrganizationDetailSerializer(EToolsTenantTestCase):
    @classmethod
    def setUpTestData(cls):
        cls.user = UserFactory()

        cls.partner = PartnerFactory(partner_type=PartnerType.CIVIL_SOCIETY_ORGANIZATION)
        cls.engagement = PlannedEngagementFactory(partner=cls.partner)

    def test_retrieve(self):
        serializer = PartnerOrganizationDetailSerializer(instance=self.partner)

        data = serializer.data
        self.assertItemsEqual(data.keys(), [
<<<<<<< HEAD
            'address', 'alternate_id', 'alternate_name', 'assessments', 'blocked', 'city', 'core_values_assessment',
            'core_values_assessment_date', 'core_values_assessment_attachment', 'country', 'created', 'cso_type',
            'deleted_flag', 'description', 'email', 'hact_min_requirements', 'hact_values', 'hidden', u'id',
            'interventions', 'last_assessment_date', 'modified', 'name', 'net_ct_cy', 'partner_type', 'phone_number',
            'planned_engagement', 'postal_code', 'rating', 'reported_cy', 'shared_with', 'short_name',
=======
            'address', 'alternate_id', 'alternate_name', 'assessments', 'basis_for_risk_rating', 'blocked', 'city',
            'core_values_assessment', 'core_values_assessment_date', 'core_values_assessment_file', 'country',
            'created', 'cso_type', 'deleted_flag', 'description', 'email', 'hact_min_requirements', 'hact_values',
            'hidden', u'id', 'interventions', 'last_assessment_date', 'modified', 'name', 'net_ct_cy', 'partner_type',
            'phone_number', 'planned_engagement', 'postal_code', 'rating', 'reported_cy', 'shared_with', 'short_name',
>>>>>>> 70349c85
            'staff_members', 'street_address', 'total_ct_cp', 'total_ct_cy', 'total_ct_ytd', 'type_of_assessment',
            'vendor_number', 'vision_synced'
        ])

        self.assertItemsEqual(data['planned_engagement'].keys(), [
            'id', 'partner', 'scheduled_audit', 'special_audit', 'spot_check_follow_up_q1', 'spot_check_follow_up_q2',
            'spot_check_follow_up_q3', 'spot_check_follow_up_q4', 'spot_check_mr',
            'total_spot_check_follow_up_required', 'spot_check_required', 'required_audit'
        ])

        self.assertEquals(len(data['staff_members']), 1)
        self.assertItemsEqual(data['staff_members'][0].keys(), [
            'active', 'created', 'email', 'first_name', u'id', 'last_name', 'modified', 'partner', 'phone', 'title'])<|MERGE_RESOLUTION|>--- conflicted
+++ resolved
@@ -720,19 +720,11 @@
 
         data = serializer.data
         self.assertItemsEqual(data.keys(), [
-<<<<<<< HEAD
-            'address', 'alternate_id', 'alternate_name', 'assessments', 'blocked', 'city', 'core_values_assessment',
-            'core_values_assessment_date', 'core_values_assessment_attachment', 'country', 'created', 'cso_type',
-            'deleted_flag', 'description', 'email', 'hact_min_requirements', 'hact_values', 'hidden', u'id',
-            'interventions', 'last_assessment_date', 'modified', 'name', 'net_ct_cy', 'partner_type', 'phone_number',
-            'planned_engagement', 'postal_code', 'rating', 'reported_cy', 'shared_with', 'short_name',
-=======
             'address', 'alternate_id', 'alternate_name', 'assessments', 'basis_for_risk_rating', 'blocked', 'city',
-            'core_values_assessment', 'core_values_assessment_date', 'core_values_assessment_file', 'country',
+            'core_values_assessment', 'core_values_assessment_date', 'core_values_assessment_attachment', 'country',
             'created', 'cso_type', 'deleted_flag', 'description', 'email', 'hact_min_requirements', 'hact_values',
             'hidden', u'id', 'interventions', 'last_assessment_date', 'modified', 'name', 'net_ct_cy', 'partner_type',
             'phone_number', 'planned_engagement', 'postal_code', 'rating', 'reported_cy', 'shared_with', 'short_name',
->>>>>>> 70349c85
             'staff_members', 'street_address', 'total_ct_cp', 'total_ct_cy', 'total_ct_ytd', 'type_of_assessment',
             'vendor_number', 'vision_synced'
         ])
