--- conflicted
+++ resolved
@@ -5,11 +5,7 @@
 
 from rest_framework import serializers
 
-<<<<<<< HEAD
-# Project imports
 from attachments.tests.factories import AttachmentFactory, FileTypeFactory
-=======
->>>>>>> 686a9071
 from EquiTrack.factories import (
     AgreementAmendmentFactory, AgreementFactory, CountryProgrammeFactory, InterventionFactory, PartnerFactory,
     PartnerStaffFactory, PlannedEngagementFactory, UserFactory,)
@@ -87,16 +83,12 @@
 
 
 class TestAgreementCreateUpdateSerializer(AgreementCreateUpdateSerializerBase):
-<<<<<<< HEAD
     '''Exercise the AgreementCreateUpdateSerializer.'''
     @classmethod
     def setUpTestData(cls):
         cls.amendment_code = "partners_agreement_amendment"
         cls.amendment_file_type = FileTypeFactory(code=cls.amendment_code)
 
-=======
-    """Exercise the AgreementCreateUpdateSerializer."""
->>>>>>> 686a9071
     def test_simple_create(self):
         data = {
             "agreement_type": Agreement.MOU,
@@ -729,7 +721,7 @@
         data = serializer.data
         self.assertItemsEqual(data.keys(), [
             'address', 'alternate_id', 'alternate_name', 'assessments', 'blocked', 'city', 'core_values_assessment',
-            'core_values_assessment_date', 'core_values_assessment_file', 'country', 'created', 'cso_type',
+            'core_values_assessment_date', 'core_values_assessment_attachment', 'country', 'created', 'cso_type',
             'deleted_flag', 'description', 'email', 'hact_min_requirements', 'hact_values', 'hidden', u'id',
             'interventions', 'last_assessment_date', 'modified', 'name', 'net_ct_cy', 'partner_type', 'phone_number',
             'planned_engagement', 'postal_code', 'rating', 'reported_cy', 'shared_with', 'short_name',
