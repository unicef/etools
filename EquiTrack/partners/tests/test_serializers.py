--- conflicted
+++ resolved
@@ -5,15 +5,7 @@
 
 from rest_framework import serializers
 
-<<<<<<< HEAD
-from EquiTrack.factories import (
-    AgreementAmendmentFactory, AgreementFactory, CountryProgrammeFactory, InterventionFactory, PartnerFactory,
-    PartnerStaffFactory, PlannedEngagementFactory, UserFactory,)
 from EquiTrack.tests.cases import APITenantTestCase
-=======
-# Project imports
-from EquiTrack.tests.cases import EToolsTenantTestCase
->>>>>>> fc29c693
 from partners.models import Agreement, PartnerType
 from partners.serializers.agreements_v2 import AgreementCreateUpdateSerializer
 from partners.serializers.partner_organization_v2 import PartnerOrganizationDetailSerializer
@@ -31,26 +23,15 @@
 _ALL_AGREEMENT_TYPES = [agreement_type[0] for agreement_type in Agreement.AGREEMENT_TYPES]
 
 
-<<<<<<< HEAD
 class AgreementCreateUpdateSerializerBase(APITenantTestCase):
-    """Base class for testing AgreementCreateUpdateSerializer"""
-    def setUp(self):
-        self.user = UserFactory()
-=======
-class AgreementCreateUpdateSerializerBase(EToolsTenantTestCase):
     '''Base class for testing AgreementCreateUpdateSerializer'''
     @classmethod
     def setUpTestData(cls):
         cls.user = UserFactory()
->>>>>>> fc29c693
 
         cls.partner = PartnerFactory(partner_type=PartnerType.CIVIL_SOCIETY_ORGANIZATION)
 
         cls.today = datetime.date.today()
-
-        this_year = cls.today.year
-        cls.country_programme = CountryProgrammeFactory(from_date=datetime.date(this_year - 1, 1, 1),
-                                                        to_date=datetime.date(this_year + 1, 1, 1))
 
         # The serializer examines context['request'].user during the course of its operation. If that's not set, the
         # serializer will fail. It doesn't need a real request object, just something with a .user attribute, so
@@ -59,6 +40,13 @@
             pass
         cls.fake_request = Stub()
         cls.fake_request.user = cls.user
+
+    def setUp(self):
+        this_year = self.today.year
+        self.country_programme = CountryProgrammeFactory(
+            from_date=datetime.date(this_year - 1, 1, 1),
+            to_date=datetime.date(this_year + 1, 1, 1)
+        )
 
     def assertSimpleExceptionFundamentals(self, context_manager, expected_message):
         """Given the context manager produced by self.assertRaises(), checks the exception it contains for
