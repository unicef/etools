# Python imports
from __future__ import absolute_import, division, print_function, unicode_literals

import datetime

from rest_framework import serializers

<<<<<<< HEAD
from attachments.tests.factories import AttachmentFactory, FileTypeFactory
from EquiTrack.factories import (
    AgreementAmendmentFactory, AgreementFactory, CountryProgrammeFactory, InterventionFactory, PartnerFactory,
    PartnerStaffFactory, PlannedEngagementFactory, UserFactory,)
=======
# Project imports
>>>>>>> fc29c693
from EquiTrack.tests.cases import EToolsTenantTestCase
from partners.models import Agreement, PartnerType
from partners.serializers.agreements_v2 import AgreementCreateUpdateSerializer
from partners.serializers.partner_organization_v2 import PartnerOrganizationDetailSerializer
from partners.tests.factories import (
    AgreementAmendmentFactory,
    AgreementFactory,
    InterventionFactory,
    PartnerFactory,
    PartnerStaffFactory,
    PlannedEngagementFactory,
)
from reports.tests.factories import CountryProgrammeFactory
from users.tests.factories import UserFactory

_ALL_AGREEMENT_TYPES = [agreement_type[0] for agreement_type in Agreement.AGREEMENT_TYPES]


class AgreementCreateUpdateSerializerBase(EToolsTenantTestCase):
    '''Base class for testing AgreementCreateUpdateSerializer'''
    @classmethod
    def setUpTestData(cls):
        cls.user = UserFactory()

        cls.partner = PartnerFactory(partner_type=PartnerType.CIVIL_SOCIETY_ORGANIZATION)

        cls.today = datetime.date.today()

        this_year = cls.today.year
        cls.country_programme = CountryProgrammeFactory(from_date=datetime.date(this_year - 1, 1, 1),
                                                        to_date=datetime.date(this_year + 1, 1, 1))

        # The serializer examines context['request'].user during the course of its operation. If that's not set, the
        # serializer will fail. It doesn't need a real request object, just something with a .user attribute, so
        # that's what I create here.
        class Stub(object):
            pass
        cls.fake_request = Stub()
        cls.fake_request.user = cls.user

    def assertSimpleExceptionFundamentals(self, context_manager, expected_message):
        """Given the context manager produced by self.assertRaises(), checks the exception it contains for
        the expected message in the correct location.
        """
        exception = context_manager.exception

        self.assertTrue(hasattr(exception, 'detail'))
        self.assertIsInstance(exception.detail, dict)
        # exception.detail should have only one key.
        self.assertEqual(exception.detail.keys(), ['errors'])
        # exception.detail['errors'] should map to a list that contains the expected message.
        self.assertIsInstance(exception.detail['errors'], list)
        self.assertEqual(exception.detail['errors'], [expected_message])

    def assertAmendmentExceptionFundamentals(self, context_manager, expected_message):
        """Given the context manager produced by self.assertRaises() for an amendment-related exception,
        checks the exception it contains for the expected message in the correct location.
        """
        exception = context_manager.exception

        # In this case, exception detail contains a dict that contains a list that contains a dict that contains a list.
        # Example --
        #    {'errors':
        #        [
        #            {'signed_amendment':
        #                [
        #                'Please check that the Document is attached and signatures are not in the future'
        #                ]
        #            }
        #        ]
        #    }
        self.assertTrue(hasattr(exception, 'detail'))
        self.assertIsInstance(exception.detail, dict)
        self.assertEqual(exception.detail.keys(), ['errors'])
        self.assertIsInstance(exception.detail['errors'], list)
        self.assertEqual(len(exception.detail['errors']), 1)
        the_error = exception.detail['errors'][0]
        self.assertIsInstance(the_error, dict)
        self.assertEqual(the_error.keys(), ['signed_amendment_attachment'])
        self.assertIsInstance(the_error['signed_amendment_attachment'], list)
        self.assertEqual(the_error['signed_amendment_attachment'], [expected_message])


class TestAgreementCreateUpdateSerializer(AgreementCreateUpdateSerializerBase):
    '''Exercise the AgreementCreateUpdateSerializer.'''
    @classmethod
    def setUpTestData(cls):
        cls.amendment_code = "partners_agreement_amendment"
        cls.amendment_file_type = FileTypeFactory(code=cls.amendment_code)

    def test_simple_create(self):
        data = {
            "agreement_type": Agreement.MOU,
            "partner": self.partner.id,
        }
        serializer = AgreementCreateUpdateSerializer(data=data)
        serializer.context['request'] = self.fake_request

        self.assertTrue(serializer.is_valid(raise_exception=True))

    def test_create_fail_country_programme_required_for_PCA(self):
        """Ensure correct error is raised for PCAs with no country programme"""
        data = {
            "agreement_type": Agreement.PCA,
            "partner": self.partner.id,
        }
        serializer = AgreementCreateUpdateSerializer()
        serializer.context['request'] = self.fake_request

        with self.assertRaises(serializers.ValidationError) as context_manager:
            serializer.validate(data=data)

        exception = context_manager.exception

        self.assertIsInstance(exception.detail, dict)
        self.assertEqual(exception.detail.keys(), ['country_programme'])
        self.assertEqual(exception.detail['country_programme'], 'Country Programme is required for PCAs!')

    def test_create_fail_one_PCA_per_country_programme_and_partner(self):
        """Ensure correct error is raised for PCAs with duplicate country programme & partner combo"""
        AgreementFactory(
            agreement_type=Agreement.PCA,
            partner=self.partner,
            country_programme=self.country_programme,
        )

        # Create an agreement of exactly the same type.
        data = {
            "agreement_type": Agreement.PCA,
            "partner": self.partner,
            "country_programme": self.country_programme,
        }
        serializer = AgreementCreateUpdateSerializer()
        serializer.context['request'] = self.fake_request

        with self.assertRaises(serializers.ValidationError) as context_manager:
            serializer.validate(data=data)

        self.assertSimpleExceptionFundamentals(
            context_manager,
            'A PCA with this partner already exists for this Country Programme Cycle. '
            'If the record is in "Draft" status please edit that record.'
        )

    def test_create_ok_non_PCA_with_same_programme_and_partner(self):
        """Ensure it is OK to create non-PCA agreements that have the same country programme and partner.

        This is a sibling test to test_create_fail_one_PCA_per_country_programme_and_partner().
        """
        agreement_types = [agreement_type for agreement_type in _ALL_AGREEMENT_TYPES if agreement_type != Agreement.PCA]

        for agreement_type in agreement_types:
            AgreementFactory(
                agreement_type=agreement_type,
                partner=self.partner,
                country_programme=self.country_programme,
            )

            # Create an agreement of exactly the same type.
            data = {
                "agreement_type": agreement_type,
                "partner": self.partner.id,
                "country_programme": self.country_programme.id,
            }
            serializer = AgreementCreateUpdateSerializer(data=data)
            serializer.context['request'] = self.fake_request

            self.assertTrue(serializer.is_valid(raise_exception=True))

    def test_create_fail_start_date_after_end_date(self):
        """Ensure create fails if start date is after end date"""
        data = {
            "agreement_type": Agreement.PCA,
            "partner": self.partner,
            "country_programme": self.country_programme,
            "start": self.today + datetime.timedelta(days=5),
            "end": self.today,
        }
        serializer = AgreementCreateUpdateSerializer()
        serializer.context['request'] = self.fake_request

        with self.assertRaises(serializers.ValidationError) as context_manager:
            serializer.validate(data=data)

        self.assertSimpleExceptionFundamentals(
            context_manager,
            'Agreement start date needs to be earlier than or the same as the end date'
        )

    def test_create_ok_with_start_date_equal_end_date(self):
        """Ensure it's OK to create an agreement where the start & end dates are the same."""
        data = {
            "agreement_type": Agreement.PCA,
            "partner": self.partner.id,
            "country_programme": self.country_programme.id,
            "start": self.today,
            "end": self.today,
        }
        serializer = AgreementCreateUpdateSerializer(data=data)
        serializer.context['request'] = self.fake_request

        self.assertTrue(serializer.is_valid(raise_exception=True))

    def test_create_ok_when_start_or_end_not_present(self):
        """Ensure that date validation doesn't kick in when one date or another isn't present"""
        # Test w/start date present but not end date
        data = {
            "agreement_type": Agreement.SSFA,
            "partner": self.partner.id,
            "start": self.today + datetime.timedelta(days=5),
        }
        serializer = AgreementCreateUpdateSerializer(data=data)
        serializer.context['request'] = self.fake_request
        self.assertTrue(serializer.is_valid(raise_exception=True))

        # Test w/end date present but not start date
        data = {
            "agreement_type": Agreement.SSFA,
            "partner": self.partner.id,
            "end": self.today + datetime.timedelta(days=5),
        }
        serializer = AgreementCreateUpdateSerializer(data=data)
        serializer.context['request'] = self.fake_request

        self.assertTrue(serializer.is_valid(raise_exception=True))

    def test_create_with_partner_type(self):
        """Exercise create success & failure related to the rules regarding agreement type and partner type"""
        # Set partner to something other than civil society org.
        self.partner.partner_type = PartnerType.UN_AGENCY
        self.partner.save()

        # Create PCA & SSFA should fail now.
        for agreement_type in (Agreement.PCA, Agreement.SSFA):
            data = {
                "agreement_type": agreement_type,
                "country_programme": self.country_programme,
                "partner": self.partner,
            }
            serializer = AgreementCreateUpdateSerializer(data=data)
            serializer.context['request'] = self.fake_request

            with self.assertRaises(serializers.ValidationError) as context_manager:
                serializer.validate(data=data)

            self.assertSimpleExceptionFundamentals(
                context_manager,
                'Partner type must be CSO for PCA or SSFA agreement types.'
            )

        # Test for all agreement types that are not PCA or SSFA. These should not fail.
        agreement_types = [agreement_type for agreement_type in _ALL_AGREEMENT_TYPES
                           if agreement_type
                           not in (Agreement.PCA, Agreement.SSFA)]

        for agreement_type in agreement_types:
            data = {
                "agreement_type": agreement_type,
                "country_programme": self.country_programme.id,
                "partner": self.partner.id,
            }
            serializer = AgreementCreateUpdateSerializer(data=data)
            serializer.context['request'] = self.fake_request

            self.assertTrue(serializer.is_valid(raise_exception=True))

        # Set partner to civil service org; create all agreement types should succeed
        self.partner.partner_type = PartnerType.CIVIL_SOCIETY_ORGANIZATION
        self.partner.save()

        for agreement_type in _ALL_AGREEMENT_TYPES:
            data = {
                "agreement_type": agreement_type,
                "country_programme": self.country_programme.id,
                "partner": self.partner.id,
            }
            serializer = AgreementCreateUpdateSerializer(data=data)
            serializer.context['request'] = self.fake_request

            self.assertTrue(serializer.is_valid(raise_exception=True))

    def test_create_fail_due_to_signatures_SSFA(self):
        """Ensure signature validation works correctly for SSFA"""
        data = {
            "agreement_type": Agreement.SSFA,
            "partner": self.partner,
            "signed_by_unicef_date": self.today,
        }
        serializer = AgreementCreateUpdateSerializer()
        serializer.context['request'] = self.fake_request

        with self.assertRaises(serializers.ValidationError) as context_manager:
            serializer.validate(data=data)

        self.assertSimpleExceptionFundamentals(
            context_manager,
            'SSFA signatures are captured at the Document (TOR) level, please clear the '
            'signatures and dates and add them to the TOR'
        )

    def test_create_ok_and_fail_due_to_signatures_non_SSFA(self):
        """Ensure signature validation works correctly for non-SSFA types"""
        signatory = UserFactory()
        partner_signatory = PartnerStaffFactory(partner=self.partner)

        # This should succeed; it's OK to have only one set of signatures (UNICEF)
        data = {
            "agreement_type": Agreement.MOU,
            "partner": self.partner.id,
            "signed_by_unicef_date": self.today,
            "signed_by": signatory.id,
        }
        serializer = AgreementCreateUpdateSerializer(data=data)
        serializer.context['request'] = self.fake_request

        self.assertTrue(serializer.is_valid(raise_exception=True))

        # This should succeed; it's OK to have only one set of signatures (partner)
        data = {
            "agreement_type": Agreement.MOU,
            "partner": self.partner.id,
            "signed_by_partner_date": self.today,
            "partner_manager": partner_signatory.id,
        }
        serializer = AgreementCreateUpdateSerializer(data=data)
        serializer.context['request'] = self.fake_request

        self.assertTrue(serializer.is_valid(raise_exception=True))

        # This should succeed; it's OK to have both sets of signatures (UNICEF & partner)
        data = {
            "agreement_type": Agreement.MOU,
            "partner": self.partner.id,
            "signed_by_unicef_date": self.today,
            "signed_by": signatory.id,
            "signed_by_partner_date": self.today,
            "partner_manager": partner_signatory.id,
        }
        serializer = AgreementCreateUpdateSerializer(data=data)
        serializer.context['request'] = self.fake_request

        self.assertTrue(serializer.is_valid(raise_exception=True))

        # This should fail because signed_by_unicef_date is set but not signed_by
        data = {
            "agreement_type": Agreement.MOU,
            "partner": self.partner,
            "signed_by_unicef_date": self.today,
        }
        serializer = AgreementCreateUpdateSerializer()
        serializer.context['request'] = self.fake_request

        with self.assertRaises(serializers.ValidationError) as context_manager:
            serializer.validate(data=data)

        self.assertSimpleExceptionFundamentals(
            context_manager,
            'None of the dates can be in the future; '
            'If dates are set, signatories are required'
        )

        # This should fail because signed_by_unicef_date and signed_by are both set, but the signed by date is
        # in the future.
        data = {
            "agreement_type": Agreement.MOU,
            "partner": self.partner,
            "signed_by_unicef_date": self.today + datetime.timedelta(days=5),
            "signed_by": signatory,
        }

        with self.assertRaises(serializers.ValidationError) as context_manager:
            serializer.validate(data=data)

        self.assertSimpleExceptionFundamentals(
            context_manager,
            'None of the dates can be in the future; '
            'If dates are set, signatories are required'
        )

        # This should fail because signed_by_partner_date is set but not partner_manager
        data = {
            "agreement_type": Agreement.MOU,
            "partner": self.partner,
            "signed_by_partner_date": self.today,
        }
        with self.assertRaises(serializers.ValidationError) as context_manager:
            serializer.validate(data=data)

        self.assertSimpleExceptionFundamentals(
            context_manager,
            'None of the dates can be in the future; '
            'If dates are set, signatories are required'
        )

        # This should fail because signed_by_partner_date and partner_manager are both set, but the signed by date is
        # in the future.
        data = {
            "agreement_type": Agreement.MOU,
            "partner": self.partner,
            "signed_by_partner_date": self.today + datetime.timedelta(days=5),
            "partner_manager": partner_signatory,
        }

        with self.assertRaises(serializers.ValidationError) as context_manager:
            serializer.validate(data=data)

        self.assertSimpleExceptionFundamentals(
            context_manager,
            'None of the dates can be in the future; '
            'If dates are set, signatories are required'
        )

    def test_update_intervention(self):
        """Ensure agreement update fails if intervention dates aren't appropriate.

        I don't think it's possible to supply interventions when creating via the serializer, so this only tests update.
        """
        agreement = AgreementFactory(agreement_type=Agreement.SSFA,
                                     partner=self.partner,
                                     status=Agreement.DRAFT,
                                     start=self.today - datetime.timedelta(days=5),
                                     end=self.today + datetime.timedelta(days=5),
                                     signed_by_unicef_date=None,
                                     signed_by_partner_date=None)
        intervention = InterventionFactory(agreement=agreement)

        # Start w/an invalid intervention.
        data = {
            "agreement": agreement,
            "intervention": intervention,
        }
        serializer = AgreementCreateUpdateSerializer()
        # If I don't set serializer.instance, the validator gets confused. I guess (?) this is ordinarily set by DRF
        # during an update?
        serializer.instance = agreement
        serializer.context['request'] = self.fake_request

        with self.assertRaises(serializers.ValidationError) as context_manager:
            serializer.validate(data=data)

        self.assertSimpleExceptionFundamentals(
            context_manager,
            "Start and end dates don't match the Document's start and end"
        )

        # Set start date and save again; it should still fail because end date isn't set.
        intervention.start = agreement.start
        intervention.save()

        with self.assertRaises(serializers.ValidationError) as context_manager:
            serializer.validate(data=data)

        self.assertSimpleExceptionFundamentals(
            context_manager,
            "Start and end dates don't match the Document's start and end"
        )

        # Set start date and save again; it should still fail because end date doesn't match agreement end date.
        intervention.end = agreement.end + datetime.timedelta(days=100)
        intervention.save()

        with self.assertRaises(serializers.ValidationError) as context_manager:
            serializer.validate(data=data)

        self.assertSimpleExceptionFundamentals(
            context_manager,
            "Start and end dates don't match the Document's start and end"
        )

        # Set start date and save again; it should now succeed.
        intervention.end = agreement.end
        intervention.save()

        # Should not raise an exception
        serializer.validate(data=data)

    def test_update_fail_due_to_uneditable_field(self):
        """Exercise changing a field that can't be changed while the agreement has this status."""
        agreement = AgreementFactory(agreement_type=Agreement.MOU,
                                     status=Agreement.DRAFT,
                                     signed_by_unicef_date=None,
                                     signed_by_partner_date=None)
        data = {
            "agreement": agreement,
            "partner": self.partner,
        }
        serializer = AgreementCreateUpdateSerializer()
        # If I don't set serializer.instance, the validator gets confused. I guess (?) this is ordinarily set by DRF
        # during an update?
        serializer.instance = agreement
        serializer.context['request'] = self.fake_request

        with self.assertRaises(serializers.ValidationError) as context_manager:
            serializer.validate(data=data)

        self.assertSimpleExceptionFundamentals(
            context_manager,
            "Cannot change fields while in draft: partner"
        )

    def test_update_fail_due_to_amendments_unsigned(self):
        """Ensure agreement update fails if amendments aren't signed.

        I don't think it's possible to supply amendments when creating via the serializer, so this only tests update.
        """
        agreement = AgreementFactory(agreement_type=Agreement.MOU,
                                     signed_by_unicef_date=None,
                                     signed_by_partner_date=None)

        amendment = AgreementAmendmentFactory(agreement=agreement)
        data = {
            'agreement': agreement,
            'amendments': [amendment],
        }
        serializer = AgreementCreateUpdateSerializer()
        # If I don't set serializer.instance, the validator gets confused. I guess (?) this is ordinarily set by DRF
        # during an update?
        serializer.instance = agreement
        serializer.context['request'] = self.fake_request

        with self.assertRaises(serializers.ValidationError) as context_manager:
            serializer.validate(data=data)

        self.assertAmendmentExceptionFundamentals(
            context_manager,
            'Please check that the Document is attached and signatures are not in the future'
        )

    def test_update_with_due_to_amendments_signed_date(self):
        """Ensure agreement update fails if amendments don't have a signed_date or if it's in the future,
        and that update succeeds when the amendments signatures meet criteria.

        I don't think it's possible to supply amendments when creating via the serializer, so this only tests update.
        """
        agreement = AgreementFactory(agreement_type=Agreement.MOU,
                                     signed_by_unicef_date=None,
                                     signed_by_partner_date=None)

        amendment = AgreementAmendmentFactory(agreement=agreement)
        # I need to add attachment to exercise the date part of the amendment validator.
        AttachmentFactory(
            file='fake_amendment.pdf',
            file_type=self.amendment_file_type,
            code=self.amendment_code,
            content_object=amendment,
        )
        data = {
            'agreement': agreement,
            'amendments': [amendment],
        }
        serializer = AgreementCreateUpdateSerializer()
        # If I don't set serializer.instance, the validator gets confused. I guess (?) this is ordinarily set by DRF
        # during an update?
        serializer.instance = agreement
        serializer.context['request'] = self.fake_request

        with self.assertRaises(serializers.ValidationError) as context_manager:
            serializer.validate(data=data)

        self.assertAmendmentExceptionFundamentals(
            context_manager,
            'Please check that the Document is attached and signatures are not in the future'
        )

        # Set the signed date, but set it to the future which should cause a failure.
        amendment.signed_date = self.today + datetime.timedelta(days=5)
        amendment.save()

        with self.assertRaises(serializers.ValidationError) as context_manager:
            serializer.validate(data=data)

        self.assertAmendmentExceptionFundamentals(
            context_manager,
            'Please check that the Document is attached and signatures are not in the future'
        )

        # Change the amendment so it will pass validation.
        amendment.signed_date = self.today
        amendment.save()

        # Should not raise an error.
        serializer.validate(data=data)


class TestAgreementSerializerTransitions(AgreementCreateUpdateSerializerBase):
    """Exercise the transition validations of AgreementCreateUpdateSerializer."""
    def test_fail_transition_to_signed_start_and_end_dates(self):
        """Exercise transition to signed, and validation related to start and end dates."""
        agreement = AgreementFactory(agreement_type=Agreement.MOU,
                                     status=Agreement.DRAFT,
                                     signed_by_unicef_date=None,
                                     signed_by_partner_date=None)
        data = {
            "agreement": agreement,
            "status": Agreement.SIGNED,
        }
        serializer = AgreementCreateUpdateSerializer()
        # If I don't set serializer.instance, the validator gets confused. I guess (?) this is ordinarily set by DRF
        # during an update?
        serializer.instance = agreement
        serializer.context['request'] = self.fake_request
        # Should fail because start date is empty.
        with self.assertRaises(serializers.ValidationError) as context_manager:
            serializer.validate(data=data)

        self.assertSimpleExceptionFundamentals(
            context_manager,
            'Agreement cannot transition to signed until the start date is less than or equal to today'
        )

        # Populate start date, but with a date that's still invalid (in the future)
        agreement.start = self.today + datetime.timedelta(days=5)
        agreement.save()

        # Should fail because start date is in the future
        with self.assertRaises(serializers.ValidationError) as context_manager:
            serializer.validate(data=data)

        self.assertSimpleExceptionFundamentals(
            context_manager,
            'Agreement cannot transition to signed until the start date is less than or equal to today'
        )

        # Fix problem with start date, now allow blank end date to cause a failure.
        agreement.start = self.today - datetime.timedelta(days=5)
        agreement.save()

        with self.assertRaises(serializers.ValidationError) as context_manager:
            serializer.validate(data=data)

        self.assertSimpleExceptionFundamentals(
            context_manager,
            'Agreement cannot transition to signed unless the end date is defined'
        )

        # Populate end date with a date in the past - should pass validation for MOU's
        agreement.end = self.today - datetime.timedelta(days=3)
        self.assertTrue(serializer.validate(data=data))

        # Fix end date
        agreement.end = self.today
        agreement.save()

        # Should not raise an exception
        serializer.validate(data=data)

    def test_fail_transition_to_ended(self):
        """Exercise transition to ended."""
        # First test valid/positive case
        agreement = AgreementFactory(agreement_type=Agreement.MOU,
                                     status=Agreement.SIGNED,
                                     end=self.today - datetime.timedelta(days=3),
                                     signed_by_unicef_date=None,
                                     signed_by_partner_date=None)
        data = {
            "agreement": agreement,
            "status": Agreement.ENDED,
        }
        serializer = AgreementCreateUpdateSerializer()
        # If I don't set serializer.instance, the validator gets confused. I guess (?) this is ordinarily set by DRF?
        # # during an update?
        serializer.instance = agreement
        serializer.context['request'] = self.fake_request

        # This should succeed
        serializer.validate(data=data)

        # Should fail; no end date set.
        agreement = AgreementFactory(agreement_type=Agreement.MOU,
                                     status=Agreement.SIGNED,
                                     signed_by_unicef_date=None,
                                     signed_by_partner_date=None)
        data = {
            "agreement": agreement,
            "status": Agreement.ENDED,
        }
        serializer = AgreementCreateUpdateSerializer()
        # If I don't set serializer.instance, the validator gets confused. I guess (?) this is ordinarily set by DRF?
        # # during an update?
        serializer.instance = agreement
        serializer.context['request'] = self.fake_request

        with self.assertRaises(serializers.ValidationError) as context_manager:
            serializer.validate(data=data)

        self.assertSimpleExceptionFundamentals(
            context_manager,
            'agreement_transition_to_ended_invalid'
        )

    def test_ensure_field_read_write_status(self):
        """Ensure that the fields I expect to be read-only are read-only; also confirm the converse"""
        expected_read_only_fields = ('id', 'created', 'modified', 'partner_name', 'amendments', 'unicef_signatory',
                                     'partner_signatory', 'agreement_number', 'attachment')

        serializer = AgreementCreateUpdateSerializer()

        for field_name, field in serializer.fields.items():
            expected_read_only = (field_name in expected_read_only_fields)
            self.assertEqual(field.read_only, expected_read_only)


class TestPartnerOrganizationDetailSerializer(EToolsTenantTestCase):
    @classmethod
    def setUpTestData(cls):
        cls.user = UserFactory()

        cls.partner = PartnerFactory(partner_type=PartnerType.CIVIL_SOCIETY_ORGANIZATION)
        cls.engagement = PlannedEngagementFactory(partner=cls.partner)

    def test_retrieve(self):
        serializer = PartnerOrganizationDetailSerializer(instance=self.partner)

        data = serializer.data
        self.assertItemsEqual(data.keys(), [
            'address', 'alternate_id', 'alternate_name', 'assessments', 'basis_for_risk_rating', 'blocked', 'city',
            'core_values_assessment', 'core_values_assessment_date', 'core_values_assessment_attachment', 'country',
            'created', 'cso_type', 'deleted_flag', 'description', 'email', 'hact_min_requirements', 'hact_values',
            'hidden', u'id', 'interventions', 'last_assessment_date', 'modified', 'name', 'net_ct_cy', 'partner_type',
            'phone_number', 'planned_engagement', 'postal_code', 'rating', 'reported_cy', 'shared_with', 'short_name',
            'staff_members', 'street_address', 'total_ct_cp', 'total_ct_cy', 'total_ct_ytd', 'type_of_assessment',
            'vendor_number', 'vision_synced'
        ])

        self.assertItemsEqual(data['planned_engagement'].keys(), [
            'id', 'scheduled_audit', 'special_audit', 'spot_check_follow_up_q1', 'spot_check_follow_up_q2',
            'spot_check_follow_up_q3', 'spot_check_follow_up_q4', 'spot_check_mr',
            'total_spot_check_follow_up_required', 'spot_check_required', 'required_audit'
        ])

        self.assertEquals(len(data['staff_members']), 1)
        self.assertItemsEqual(data['staff_members'][0].keys(), [
            'active', 'created', 'email', 'first_name', u'id', 'last_name', 'modified', 'partner', 'phone', 'title'])<|MERGE_RESOLUTION|>--- conflicted
+++ resolved
@@ -5,14 +5,7 @@
 
 from rest_framework import serializers
 
-<<<<<<< HEAD
 from attachments.tests.factories import AttachmentFactory, FileTypeFactory
-from EquiTrack.factories import (
-    AgreementAmendmentFactory, AgreementFactory, CountryProgrammeFactory, InterventionFactory, PartnerFactory,
-    PartnerStaffFactory, PlannedEngagementFactory, UserFactory,)
-=======
-# Project imports
->>>>>>> fc29c693
 from EquiTrack.tests.cases import EToolsTenantTestCase
 from partners.models import Agreement, PartnerType
 from partners.serializers.agreements_v2 import AgreementCreateUpdateSerializer
@@ -40,16 +33,18 @@
         cls.partner = PartnerFactory(partner_type=PartnerType.CIVIL_SOCIETY_ORGANIZATION)
 
         cls.today = datetime.date.today()
-
         this_year = cls.today.year
-        cls.country_programme = CountryProgrammeFactory(from_date=datetime.date(this_year - 1, 1, 1),
-                                                        to_date=datetime.date(this_year + 1, 1, 1))
+        cls.country_programme = CountryProgrammeFactory(
+            from_date=datetime.date(this_year - 1, 1, 1),
+            to_date=datetime.date(this_year + 1, 1, 1)
+        )
 
         # The serializer examines context['request'].user during the course of its operation. If that's not set, the
         # serializer will fail. It doesn't need a real request object, just something with a .user attribute, so
         # that's what I create here.
         class Stub(object):
             pass
+
         cls.fake_request = Stub()
         cls.fake_request.user = cls.user
 
@@ -100,6 +95,7 @@
     '''Exercise the AgreementCreateUpdateSerializer.'''
     @classmethod
     def setUpTestData(cls):
+        super(TestAgreementCreateUpdateSerializer, cls).setUpTestData()
         cls.amendment_code = "partners_agreement_amendment"
         cls.amendment_file_type = FileTypeFactory(code=cls.amendment_code)
 
