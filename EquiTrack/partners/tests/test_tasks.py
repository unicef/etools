--- conflicted
+++ resolved
@@ -9,19 +9,14 @@
 
 import mock
 
-import partners.tasks
 from EquiTrack.factories import (
-<<<<<<< HEAD
     AgreementFactory,
     CountryFactory,
     FundsReservationHeaderFactory,
     InterventionFactory,
 )
-from EquiTrack.tests.mixins import FastTenantTestCase
-=======
-    AgreementFactory, CountryFactory, FundsReservationHeaderFactory, InterventionFactory, UserFactory,)
 from EquiTrack.tests.cases import EToolsTenantTestCase
->>>>>>> 657e7458
+import partners.tasks
 from partners.models import Agreement, Intervention
 from users.models import User
 
