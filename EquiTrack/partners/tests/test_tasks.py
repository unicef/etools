--- conflicted
+++ resolved
@@ -20,16 +20,11 @@
 from funds.tests.factories import FundsReservationHeaderFactory
 from partners.models import Agreement, Intervention
 import partners.tasks
-<<<<<<< HEAD
-from partners.tests.factories import AgreementFactory, InterventionFactory
-=======
 from partners.tests.factories import (
     AgreementFactory,
     InterventionFactory,
     PartnerFactory,
 )
-from users.models import User
->>>>>>> 7f65def9
 from users.tests.factories import CountryFactory, UserFactory
 
 
