from __future__ import absolute_import
from __future__ import division
from __future__ import print_function
from __future__ import unicode_literals
import json
from unittest import TestCase

from django.core.urlresolvers import reverse

from rest_framework import status
from tenant_schemas.test.client import TenantClient

from EquiTrack.factories import (
    CurrencyFactory,
    GatewayTypeFactory,
    PartnerFactory,
    UserFactory,
<<<<<<< HEAD
)

=======
    )
from EquiTrack.fields import CURRENCY_LIST
>>>>>>> 3f9bd62d
from partners.models import (
    Agreement,
    AgreementAmendment,
    Assessment,
    Intervention,
    InterventionAmendment,
    PartnerOrganization,
    PartnerType,
)
from EquiTrack.tests.mixins import APITenantTestCase, URLAssertionMixin


class URLsTestCase(URLAssertionMixin, TestCase):
    '''Simple test case to verify URL reversal'''
    def test_urls(self):
        '''Verify URL pattern names generate the URLs we expect them to.'''
        names_and_paths = (
            ('dropdown-pmp-list', 'pmp/', {}),
            ('dropdown-static-list', 'static/', {}),
        )
        self.assertReversal(
            names_and_paths,
            'partners_api:',
            '/api/v2/dropdowns/'
        )
        self.assertIntParamRegexes(names_and_paths, 'partners_api:')


class TestPMPStaticDropdownsListApiView(APITenantTestCase):
    '''exercise PmpStaticDropdownsListApiView'''
    def setUp(self):
        self.user = UserFactory(is_staff=True)
        self.url = reverse("partners_api:dropdown-static-list")
        self.expected_keys = sorted(('cso_types',
                                     'partner_types',
                                     'agency_choices',
                                     'assessment_types',
                                     'agreement_types',
                                     'agreement_status',
                                     'agreement_amendment_types',
                                     'intervention_doc_type',
                                     'intervention_status',
                                     'intervention_amendment_types',
                                     'currencies',
                                     'local_currency',
                                     'location_types',
                                     ))

    def _assertResponseFundamentals(self, response):
        '''Assert common fundamentals about the response and return the response JSON as a dict.'''
        self.assertEqual(response.status_code, status.HTTP_200_OK)
        response_json = json.loads(response.rendered_content)
        self.assertIsInstance(response_json, dict)
        self.assertEqual(sorted(response_json.keys()), self.expected_keys)
        for key, value in response_json.items():
            if key != 'local_currency':
                self.assertIsInstance(value, list)
            # else:
                # local_currency's type varies; see test_local_currency()

        return response_json

    @staticmethod
    def _make_value_label_list_from_choices(choices):
        '''Given a list of 2 tuples of (value, name), returns those in a list in the same format in which I expect
        PmpStaticDropdownsListApiView to format its responses.
        '''
        return sorted([{'value': value, 'label': label} for value, label in choices])

    def test_cso_types(self):
        '''Verify the cso_types portion of the response'''
        PartnerFactory(cso_type=PartnerOrganization.CSO_TYPES['International'])
        # These should be filtered out of the endpoint response (https://github.com/unicef/etools/issues/510)
        PartnerFactory(cso_type=None)
        PartnerFactory(cso_type='')

        response = self.forced_auth_req('get', self.url)
        d = self._assertResponseFundamentals(response)
        self.assertEqual(d['cso_types'], [{'value': PartnerOrganization.CSO_TYPES['International'],
                                           'label': PartnerOrganization.CSO_TYPES['International']}])

    def test_partner_types(self):
        '''Verify the partner_types portion of the response'''
        response = self.forced_auth_req('get', self.url)
        d = self._assertResponseFundamentals(response)

        self.assertEqual(sorted(d['partner_types']),
                         self._make_value_label_list_from_choices(PartnerType.CHOICES))

    def test_agency_choices(self):
        '''Verify the agency_choices portion of the response'''
        response = self.forced_auth_req('get', self.url)
        d = self._assertResponseFundamentals(response)

        self.assertEqual(sorted(d['agency_choices']),
                         self._make_value_label_list_from_choices(PartnerOrganization.AGENCY_CHOICES))

    def test_assessment_types(self):
        '''Verify the assessment_types portion of the response'''
        response = self.forced_auth_req('get', self.url)
        d = self._assertResponseFundamentals(response)

        self.assertEqual(sorted(d['assessment_types']),
                         self._make_value_label_list_from_choices(Assessment.ASSESSMENT_TYPES))

    def test_agreement_types(self):
        '''Verify the assessment_types portion of the response'''
        response = self.forced_auth_req('get', self.url)
        d = self._assertResponseFundamentals(response)

        self.assertEqual(sorted(d['agreement_types']),
                         self._make_value_label_list_from_choices(Agreement.AGREEMENT_TYPES))

    def test_agreement_status(self):
        '''Verify the agreement_status portion of the response'''
        response = self.forced_auth_req('get', self.url)
        d = self._assertResponseFundamentals(response)

        self.assertEqual(sorted(d['agreement_status']),
                         self._make_value_label_list_from_choices(Agreement.STATUS_CHOICES))

    def test_agreement_amendment_types(self):
        '''Verify the agreement_amendment_types portion of the response'''
        response = self.forced_auth_req('get', self.url)
        d = self._assertResponseFundamentals(response)

        self.assertEqual(sorted(d['agreement_amendment_types']),
                         self._make_value_label_list_from_choices(AgreementAmendment.AMENDMENT_TYPES))

    def test_intervention_types(self):
        '''Verify the intervention_doc_type portion of the response'''
        response = self.forced_auth_req('get', self.url)
        d = self._assertResponseFundamentals(response)

        self.assertEqual(sorted(d['intervention_doc_type']),
                         self._make_value_label_list_from_choices(Intervention.INTERVENTION_TYPES))

    def test_intervention_status(self):
        '''Verify the intervention_status portion of the response'''
        response = self.forced_auth_req('get', self.url)
        d = self._assertResponseFundamentals(response)

        self.assertEqual(sorted(d['intervention_status']),
                         self._make_value_label_list_from_choices(Intervention.INTERVENTION_STATUS))

    def test_intervention_amendment_types(self):
        '''Verify the intervention_amendment_types portion of the response'''
        response = self.forced_auth_req('get', self.url)
        d = self._assertResponseFundamentals(response)

        self.assertEqual(sorted(d['intervention_amendment_types']),
                         self._make_value_label_list_from_choices(InterventionAmendment.AMENDMENT_TYPES))

    def test_location_types(self):
        '''Verify the location_types portion of the response'''
        gateway_types = [GatewayTypeFactory() for i in range(3)]

        response = self.forced_auth_req('get', self.url)
        d = self._assertResponseFundamentals(response)

        # These are formatted differently than most other elements in the response.
        gateway_types = [{name: getattr(gateway_type, name) for name in ('id', 'name', 'admin_level')}
                         for gateway_type in gateway_types]
        gateway_types.sort(key=lambda gateway_type: gateway_type['id'])
        self.assertEqual(d['location_types'], gateway_types)

    def test_currencies(self):
        '''Verify the currencies portion of the response'''
        # Add some currencies
        choices = []
        for code in CURRENCY_LIST:
            choices.append((code, code))

        response = self.forced_auth_req('get', self.url)
        d = self._assertResponseFundamentals(response)

        self.assertEqual(sorted(d['currencies']),
                         self._make_value_label_list_from_choices(choices))

    def test_local_currency(self):
        '''Verify the local_currency portion of the response in two parts'''
        # By default the test user has no local currency set. If that changes, this test will break, so I assert
        # that first.
        self.assertIsNone(self.user.profile.country.local_currency)

        # Verify None returned when no local currency set
        response = self.forced_auth_req('get', self.url)
        d = self._assertResponseFundamentals(response)
        self.assertIsNone(d['local_currency'])

        # Associate a currency with the test user's country and ensure it's returned.
        currency = CurrencyFactory()
        self.user.profile.country.local_currency = currency
        self.user.profile.country.save()

        response = self.forced_auth_req('get', self.url)
        d = self._assertResponseFundamentals(response)

        self.assertEqual(d['local_currency'], currency.id)


class TestPMPDropdownsListApiView(APITenantTestCase):
    def setUp(self):
        super(TestPMPDropdownsListApiView, self).setUp()
        self.unicef_staff = UserFactory(is_staff=True)
        self.url = reverse("partners_api:dropdown-pmp-list")
        self.client = TenantClient(self.tenant)

        self.expected_keys = sorted((
            u'signed_by_unicef_users',
            u'cp_outputs',
            u'country_programmes',
            u'file_types',
            u'donors'
        ))

    def test_get(self):
        self.client.force_login(self.unicef_staff)
        response = self.client.get(self.url)
        self.assertEqual(response.status_code, status.HTTP_200_OK)
        self.assertEqual(sorted(response.data.keys()), self.expected_keys)<|MERGE_RESOLUTION|>--- conflicted
+++ resolved
@@ -15,13 +15,8 @@
     GatewayTypeFactory,
     PartnerFactory,
     UserFactory,
-<<<<<<< HEAD
-)
-
-=======
-    )
+  )
 from EquiTrack.fields import CURRENCY_LIST
->>>>>>> 3f9bd62d
 from partners.models import (
     Agreement,
     AgreementAmendment,
