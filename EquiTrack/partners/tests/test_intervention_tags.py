--- conflicted
+++ resolved
@@ -3,19 +3,13 @@
 from __future__ import print_function
 from __future__ import unicode_literals
 
-from EquiTrack.tests.mixins import FastTenantTestCase as TenantTestCase
+from EquiTrack.tests.cases import EToolsTenantTestCase
 from partners.templatetags import intervention_tags as tags
 from partners.tests.factories import (
     AgreementFactory,
     InterventionFactory,
     PartnerFactory,
 )
-<<<<<<< HEAD
-=======
-from EquiTrack.tests.cases import EToolsTenantTestCase
-
-from partners.templatetags import intervention_tags as tags
->>>>>>> 657e7458
 
 
 class TestGetInterventions(EToolsTenantTestCase):
