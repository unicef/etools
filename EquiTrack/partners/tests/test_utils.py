--- conflicted
+++ resolved
@@ -15,20 +15,13 @@
     test_case.partner1 = PartnerFactory(name='Partner 2')
     test_case.agreement = AgreementFactory(partner=test_case.partner, signed_by_unicef_date=datetime.date.today())
 
-<<<<<<< HEAD
-    test_case.active_agreement = AgreementFactory(partner=test_case.partner1,
-                                                  status='active',
-                                                  signed_by_unicef_date=datetime.date.today(),
-                                                  signed_by_partner_date=datetime.date.today())
-
-=======
     test_case.active_agreement = AgreementFactory(
         partner=test_case.partner1,
         status='active',
         signed_by_unicef_date=datetime.date.today(),
         signed_by_partner_date=datetime.date.today()
     )
->>>>>>> bf59e94b
+
     test_case.intervention = InterventionFactory(agreement=test_case.agreement, title='Intervention 1')
     test_case.intervention_2 = InterventionFactory(agreement=test_case.agreement, title='Intervention 2',
                                                    document_type=Intervention.PD)
