--- conflicted
+++ resolved
@@ -5,22 +5,8 @@
 
 from django.contrib.admin.sites import AdminSite
 
-<<<<<<< HEAD
-from EquiTrack.tests.mixins import FastTenantTestCase as TenantTestCase
 from funds.tests.factories import GrantFactory
-=======
 from EquiTrack.tests.cases import EToolsTenantTestCase
-from EquiTrack.factories import (
-    AgreementFactory,
-    CountryProgrammeFactory,
-    FundingCommitmentFactory,
-    GrantFactory,
-    InterventionFactory,
-    PartnerFactory,
-    PartnerStaffFactory,
-    UserFactory,
-)
->>>>>>> 657e7458
 from partners.admin import (
     AgreementAdmin,
     FundingCommitmentAdmin,
