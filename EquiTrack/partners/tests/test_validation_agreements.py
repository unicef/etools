--- conflicted
+++ resolved
@@ -122,16 +122,12 @@
             )
 
 
-<<<<<<< HEAD
-class TestAmendmentsValid(TenantTestCase):
+class TestAmendmentsValid(EToolsTenantTestCase):
     @classmethod
     def setUpTestData(cls):
         cls.amendment_code = "partners_agreement_amendment"
         cls.amendment_file_type = FileTypeFactory(code=cls.amendment_code)
 
-=======
-class TestAmendmentsValid(EToolsTenantTestCase):
->>>>>>> 657e7458
     def test_invalid_name(self):
         agreement = AgreementFactory()
         AgreementAmendmentFactory(
