--- conflicted
+++ resolved
@@ -1,11 +1,7 @@
 import datetime
 
-<<<<<<< HEAD
 from attachments.tests.factories import AttachmentFactory, FileTypeFactory
-from EquiTrack.tests.cases import EToolsTenantTestCase
-=======
 from EquiTrack.tests.cases import BaseTenantTestCase
->>>>>>> b108d670
 from EquiTrack.validation_mixins import BasicValidationError, TransitionError
 from partners.models import Agreement
 from partners.tests.factories import (
@@ -126,16 +122,12 @@
             )
 
 
-<<<<<<< HEAD
-class TestAmendmentsValid(EToolsTenantTestCase):
+class TestAmendmentsValid(BaseTenantTestCase):
     @classmethod
     def setUpTestData(cls):
         cls.amendment_code = "partners_agreement_amendment"
         cls.amendment_file_type = FileTypeFactory(code=cls.amendment_code)
 
-=======
-class TestAmendmentsValid(BaseTenantTestCase):
->>>>>>> b108d670
     def test_invalid_name(self):
         agreement = AgreementFactory()
         AgreementAmendmentFactory(
