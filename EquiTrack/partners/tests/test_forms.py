--- conflicted
+++ resolved
@@ -3,17 +3,7 @@
 from __future__ import print_function
 from __future__ import unicode_literals
 
-<<<<<<< HEAD
-from EquiTrack.factories import (
-    PartnerFactory,
-    PartnerStaffFactory,
-    ProfileFactory,
-    UserFactory,
-)
 from EquiTrack.tests.cases import APITenantTestCase
-=======
-from EquiTrack.tests.cases import EToolsTenantTestCase
->>>>>>> fc29c693
 from partners import forms
 from partners.models import PartnerType
 from partners.tests.factories import PartnerFactory, PartnerStaffFactory
@@ -53,15 +43,11 @@
         )
 
 
-<<<<<<< HEAD
 class TestPartnerStaffMemberForm(APITenantTestCase):
-=======
-class TestPartnerStaffMemberForm(EToolsTenantTestCase):
     @classmethod
     def setUpTestData(cls):
         cls.partner = PartnerFactory()
 
->>>>>>> fc29c693
     def setUp(self):
         super(TestPartnerStaffMemberForm, self).setUp()
         self.data = {
