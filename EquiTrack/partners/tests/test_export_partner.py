--- conflicted
+++ resolved
@@ -6,17 +6,13 @@
 from rest_framework import status
 from tablib.core import Dataset
 
-from EquiTrack.tests.mixins import APITenantTestCase
+from EquiTrack.tests.cases import APITenantTestCase
 from partners.tests.factories import (
     AssessmentFactory,
     PartnerFactory,
     PartnerStaffFactory,
 )
-<<<<<<< HEAD
-from EquiTrack.tests.cases import APITenantTestCase
-=======
 from users.tests.factories import UserFactory
->>>>>>> fc29c693
 
 
 class PartnerModelExportTestCase(APITenantTestCase):
