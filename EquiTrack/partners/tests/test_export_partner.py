from __future__ import unicode_literals

import datetime

from django.core.urlresolvers import reverse
from rest_framework import status
from tablib.core import Dataset

<<<<<<< HEAD
from attachments.tests.factories import AttachmentFactory, FileTypeFactory
from EquiTrack.factories import (
=======
from EquiTrack.tests.mixins import APITenantTestCase
from partners.tests.factories import (
>>>>>>> fc29c693
    AssessmentFactory,
    PartnerFactory,
    PartnerStaffFactory,
)
from users.tests.factories import UserFactory


class PartnerModelExportTestCase(APITenantTestCase):
    @classmethod
    def setUpTestData(cls):
        cls.unicef_staff = UserFactory(is_staff=True)
        cls.partner = PartnerFactory(
            partner_type='Government',
            vendor_number='Vendor No',
            short_name="Short Name",
            alternate_name="Alternate Name",
            shared_with=["DPKO", "ECA"],
            address="Address 123",
            phone_number="Phone no 1234567",
            email="email@example.com",
            rating="High",
            core_values_assessment_date=datetime.date.today(),
            total_ct_cp=10000,
            total_ct_cy=20000,
            deleted_flag=False,
            blocked=False,
            type_of_assessment="Type of Assessment",
            last_assessment_date=datetime.date.today(),
        )
        cls.partnerstaff = PartnerStaffFactory(partner=cls.partner)


class TestPartnerOrganizationModelExport(PartnerModelExportTestCase):
    def test_invalid_format_export_api(self):
        response = self.forced_auth_req(
            'get',
            reverse('partners_api:partner-list'),
            user=self.unicef_staff,
            data={"format": "unknown"},
        )

        self.assertEqual(response.status_code, status.HTTP_404_NOT_FOUND)

    def test_csv_export_api(self):
        response = self.forced_auth_req(
            'get',
            reverse('partners_api:partner-list'),
            user=self.unicef_staff,
            data={"format": "csv"},
        )

        self.assertEqual(response.status_code, status.HTTP_200_OK)
        dataset = Dataset().load(response.content, 'csv')
        self.assertEqual(dataset.height, 1)
        self.assertEqual(dataset._get_headers(), [
            'Vendor Number',
            'Organizations Full Name',
            'Short Name',
            'Alternate Name',
            'Partner Type',
            'Shared Partner',
            'Address',
            'Phone Number',
            'Email Address',
            'Risk Rating',
            'Date Last Assessed Against Core Values',
            'Actual Cash Transfer for CP (USD)',
            'Actual Cash Transfer for Current Year (USD)',
            'Marked for Deletion',
            'Blocked',
            'Assessment Type',
            'Date Assessed',
            'Assessment Type (Date Assessed)',
            'Staff Members',
            'URL'
        ])
        deleted_flag = "Yes" if self.partner.deleted_flag else "No"
        blocked = "Yes" if self.partner.blocked else "No"

        test_option = filter(lambda e: e[0] == self.partner.vendor_number, dataset)[0]

        # the order of staff members in the results is hard to determine
        # so just ensuring that all relevant staff members are in the results
        for sm in self.partner.staff_members.filter(active=True).all():
            member = "{} ({})".format(sm.get_full_name(), sm.email)
            self.assertIn(member, test_option[18])

        self.assertEqual(test_option, (
            self.partner.vendor_number,
            unicode(self.partner.name),
            self.partner.short_name,
            self.partner.alternate_name,
            "{}".format(self.partner.partner_type),
            u', '.join([x for x in self.partner.shared_with]),
            self.partner.address,
            self.partner.phone_number,
            self.partner.email,
            self.partner.rating,
            u'{}'.format(self.partner.core_values_assessment_date),
            u'{:.2f}'.format(self.partner.total_ct_cp),
            u'{:.2f}'.format(self.partner.total_ct_cy),
            deleted_flag,
            blocked,
            self.partner.type_of_assessment,
            u'{}'.format(self.partner.last_assessment_date),
            u'',
            test_option[18],
            u'https://testserver/pmp/partners/{}/details/'.format(self.partner.id)
        ))

    def test_csv_flat_export_api(self):
        response = self.forced_auth_req(
            'get',
            reverse('partners_api:partner-list'),
            user=self.unicef_staff,
            data={"format": "csv_flat"},
        )

        self.assertEqual(response.status_code, status.HTTP_200_OK)
        dataset = Dataset().load(response.content, 'csv')
        self.assertEqual(dataset.height, 1)
        self.assertEqual(len(dataset._get_headers()), 46)
        self.assertEqual(len(dataset[0]), 46)

    def test_csv_flat_export_api_hidden(self):
        response = self.forced_auth_req(
            'get',
            reverse('partners_api:partner-list'),
            user=self.unicef_staff,
            data={"format": "csv_flat", "hidden": True},
        )

        self.assertEqual(response.status_code, status.HTTP_200_OK)
        dataset = Dataset().load(response.content, 'csv')
        self.assertEqual(dataset.height, 1)
        self.assertEqual(len(dataset._get_headers()), 46)
        self.assertEqual(len(dataset[0]), 46)


class TestPartnerStaffMemberModelExport(PartnerModelExportTestCase):
    def test_invalid_format_export_api(self):
        response = self.forced_auth_req(
            'get',
            reverse('partners_api:partner-staff-members-list', args=[self.partner.pk]),
            user=self.unicef_staff,
            data={"format": "unknown"},
        )

        self.assertEqual(response.status_code, status.HTTP_404_NOT_FOUND)

    def test_csv_export_api(self):
        response = self.forced_auth_req(
            'get',
            reverse('partners_api:partner-staff-members-list', args=[self.partner.pk]),
            user=self.unicef_staff,
            data={"format": "csv"},
        )

        self.assertEqual(response.status_code, status.HTTP_200_OK)
        dataset = Dataset().load(response.content, 'csv')
        self.assertEqual(dataset.height, 2)
        self.assertEqual(len(dataset._get_headers()), 10)
        self.assertEqual(len(dataset[0]), 10)

    def test_csv_flat_export_api(self):
        response = self.forced_auth_req(
            'get',
            reverse('partners_api:partner-staff-members-list', args=[self.partner.pk]),
            user=self.unicef_staff,
            data={"format": "csv_flat"},
        )

        self.assertEqual(response.status_code, status.HTTP_200_OK)
        dataset = Dataset().load(response.content, 'csv')
        self.assertEqual(dataset.height, 2)
        self.assertEqual(len(dataset._get_headers()), 11)
        self.assertEqual(len(dataset[0]), 11)


class TestPartnerOrganizationAssessmentModelExport(PartnerModelExportTestCase):
    @classmethod
    def setUpTestData(cls):
        cls.attachment_code = "partners_assessment_report"
        cls.file_type = FileTypeFactory(code=cls.attachment_code)

    def setUp(self):
        super(TestPartnerOrganizationAssessmentModelExport, self).setUp()
        self.assessment = AssessmentFactory(
            partner=self.partner,
            report="fake_report.pdf"
        )
        AttachmentFactory(
            file="fake_report.pdf",
            content_object=self.assessment,
            code=self.attachment_code,
            file_type=self.file_type,
        )

    def test_invalid_format_export_api(self):
        response = self.forced_auth_req(
            'get',
            reverse('partners_api:partner-assessment'),
            user=self.unicef_staff,
            data={"format": "unknown"},
        )

        self.assertEqual(response.status_code, status.HTTP_404_NOT_FOUND)

    def test_csv_export_api(self):
        response = self.forced_auth_req(
            'get',
            reverse('partners_api:partner-assessment'),
            user=self.unicef_staff,
            data={"format": "csv"},
        )

        self.assertEqual(response.status_code, status.HTTP_200_OK)
        dataset = Dataset().load(response.content, 'csv')
        self.assertEqual(dataset.height, 1)
        self.assertEqual(len(dataset._get_headers()), 17)
        self.assertEqual(len(dataset[0]), 17)

    def test_csv_flat_export_api(self):
        response = self.forced_auth_req(
            'get',
            reverse('partners_api:partner-assessment'),
            user=self.unicef_staff,
            data={"format": "csv_flat"},
        )

        self.assertEqual(response.status_code, status.HTTP_200_OK)
        dataset = Dataset().load(response.content, 'csv')
        self.assertEqual(dataset.height, 1)
        self.assertEqual(len(dataset._get_headers()), 14)
        self.assertEqual(len(dataset[0]), 14)


class TestPartnerOrganizationHactExport(APITenantTestCase):
    @classmethod
    def setUpTestData(cls):
        cls.url = reverse("partners_api:partner-hact")
        cls.unicef_staff = UserFactory(is_staff=True)
        cls.partner = PartnerFactory(
            total_ct_cp=10.00,
            total_ct_cy=8.00,
        )

    def test_csv_export(self):
        response = self.forced_auth_req(
            'get',
            self.url,
            user=self.unicef_staff,
            data={"format": "csv"}
        )
        self.assertEqual(response.status_code, status.HTTP_200_OK)
        dataset = Dataset().load(response.content, 'csv')
        self.assertEqual(dataset.height, 1)
        self.assertEqual(len(dataset._get_headers()), 34)
        self.assertEqual(len(dataset[0]), 34)

    def test_invalid_format_export_api(self):
        response = self.forced_auth_req(
            'get',
            self.url,
            user=self.unicef_staff,
            data={"format": "unknown"},
        )

        self.assertEqual(response.status_code, status.HTTP_404_NOT_FOUND)<|MERGE_RESOLUTION|>--- conflicted
+++ resolved
@@ -6,13 +6,9 @@
 from rest_framework import status
 from tablib.core import Dataset
 
-<<<<<<< HEAD
 from attachments.tests.factories import AttachmentFactory, FileTypeFactory
-from EquiTrack.factories import (
-=======
 from EquiTrack.tests.mixins import APITenantTestCase
 from partners.tests.factories import (
->>>>>>> fc29c693
     AssessmentFactory,
     PartnerFactory,
     PartnerStaffFactory,
@@ -195,6 +191,7 @@
 class TestPartnerOrganizationAssessmentModelExport(PartnerModelExportTestCase):
     @classmethod
     def setUpTestData(cls):
+        super(TestPartnerOrganizationAssessmentModelExport, cls).setUpTestData()
         cls.attachment_code = "partners_assessment_report"
         cls.file_type = FileTypeFactory(code=cls.attachment_code)
 
