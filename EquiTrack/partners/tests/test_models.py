import datetime

from tenant_schemas.test.cases import TenantTestCase

from EquiTrack.factories import PartnershipFactory, TripFactory, AgreementFactory
from funds.models import Donor, Grant
from reports.models import ResultStructure
from partners.models import (
    PCA,
    Agreement,
    AmendmentLog,
    FundingCommitment,
    PartnershipBudget,
    AgreementAmendmentLog,
)


class TestRefNumberGeneration(TenantTestCase):

    def setUp(self):
        self.date = datetime.date.today()
        self.tenant.country_short_code = 'LEBA'
        self.tenant.save()

        self.text = 'LEBA/{{}}{}01'.format(self.date.year)

    def test_pca_ref_generation(self):

        text = self.text.format('PCA')

        # test basic sequence
        agreement1 = AgreementFactory()
        self.assertEqual(agreement1.reference_number, text)

        # create amendment
        AgreementAmendmentLog.objects.create(
            agreement=agreement1,
            amended_at=self.date,
            status=PCA.ACTIVE
        )
        self.assertEqual(agreement1.reference_number, text+'-01')

        # add another agreement
        agreement2 = AgreementFactory()
        self.assertEqual(agreement2.reference_number, text[:-1]+'2')

        # now sign the agreement and commit the number to the database
        agreement2.signed_by_unicef_date = self.date
        agreement2.save()
        self.assertEqual(agreement2.reference_number, text[:-1] + '2')

        # agreement numbering remains the same even if previous agreement is deleted
        agreement3 = AgreementFactory(signed_by_unicef_date=self.date)
        agreement1.delete()
        self.assertEqual(agreement3.reference_number, text[:-1] + '3')

    def test_other_agreement_types(self):

        for doc_type in [Agreement.MOU, Agreement.IC, Agreement.AWP, Agreement.SSFA]:
            agreement = AgreementFactory(agreement_type=doc_type)
            self.assertEqual(agreement.reference_number, self.text.format(doc_type))

    def test_pd_numbering(self):

        pd_ref = 'LEBA/PCA{year}01/{{}}{year}{{}}'.format(year=self.date.year)

        # create one programme document
        intervention1 = PartnershipFactory()
        self.assertEqual(intervention1.reference_number, pd_ref.format('PD', '01'))

        # create another under the same partner and agreement
        intervention2 = PartnershipFactory(
            partner=intervention1.partner,
            agreement=intervention1.agreement
        )
        self.assertEqual(intervention2.reference_number, pd_ref.format('PD', '02'))

        # create amendment
        AmendmentLog.objects.create(
            partnership=intervention2,
            amended_at=self.date,
            status=PCA.ACTIVE
        )
        self.assertEqual(intervention2.reference_number, pd_ref.format('PD', '02-01'))

        intervention3 = PartnershipFactory(
            partner=intervention1.partner,
            agreement=intervention1.agreement,
        )
        self.assertEqual(intervention3.reference_number, pd_ref.format('PD', '03'))

        # agreement numbering remains the same even if previous agreement is deleted
        intervention3.signed_by_unicef_date = self.date
        intervention3.save()
        intervention1.delete()
        self.assertEqual(intervention3.reference_number, pd_ref.format('PD', '03'))


class TestHACTCalculations(TenantTestCase):

    def setUp(self):
        year = datetime.date.today().year
        self.intervention = PartnershipFactory(
            status=u'active'
        )
        current_cp = ResultStructure.objects.create(
            name='Current Country Programme',
            from_date=datetime.date(year, 1, 1),
            to_date=datetime.date(year+1, 12, 31)
        )
        grant = Grant.objects.create(
            donor=Donor.objects.create(name='Test Donor'),
            name='SM12345678'
        )
        PartnershipBudget.objects.create(
            partnership=self.intervention,
            partner_contribution=10000,
            unicef_cash=60000,
            in_kind_amount=5000,
            year=str(year)
        )
        PartnershipBudget.objects.create(
            partnership=self.intervention,
            partner_contribution=10000,
            unicef_cash=40000,
            in_kind_amount=5000,
            year=str(year+1)
        )
        FundingCommitment.objects.create(
            start=current_cp.from_date,
            end=current_cp.from_date+datetime.timedelta(days=200),
            grant=grant,
            fr_number='0123456789',
            wbs='Test',
            fc_type='PCA',
            expenditure_amount=40000.00
        )
        FundingCommitment.objects.create(
            start=current_cp.from_date+datetime.timedelta(days=200),
            end=current_cp.to_date,
            grant=grant,
            fr_number='0123456789',
            wbs='Test',
            fc_type='PCA',
            expenditure_amount=40000.00
        )

    def test_planned_cash_transfers(self):

<<<<<<< HEAD
        self.intervention.partner.planned_cash_transfers(self.intervention.partner)
        self.assertEqual(self.intervention.partner.hact_values['planned_cash_transfer'], 60000)
=======
        total = self.intervention.partner.planned_cash_transfers
        self.assertEqual(total, 60000)

    # The total cash transferred and actual cash transferred for the partner now comes from vision
    # def test_actual_cash_transferred(self):
    #     total = self.intervention.partner.actual_cash_transferred
    #     self.assertEqual(total, 40000)

    # def test_total_cash_transferred(self):
    #     total = self.intervention.partner.total_cash_transferred
    #     self.assertEqual(total, 80000)
>>>>>>> 1e18b4e5
<|MERGE_RESOLUTION|>--- conflicted
+++ resolved
@@ -147,19 +147,8 @@
 
     def test_planned_cash_transfers(self):
 
-<<<<<<< HEAD
         self.intervention.partner.planned_cash_transfers(self.intervention.partner)
         self.assertEqual(self.intervention.partner.hact_values['planned_cash_transfer'], 60000)
-=======
+
         total = self.intervention.partner.planned_cash_transfers
         self.assertEqual(total, 60000)
-
-    # The total cash transferred and actual cash transferred for the partner now comes from vision
-    # def test_actual_cash_transferred(self):
-    #     total = self.intervention.partner.actual_cash_transferred
-    #     self.assertEqual(total, 40000)
-
-    # def test_total_cash_transferred(self):
-    #     total = self.intervention.partner.total_cash_transferred
-    #     self.assertEqual(total, 80000)
->>>>>>> 1e18b4e5
