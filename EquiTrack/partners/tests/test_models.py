--- conflicted
+++ resolved
@@ -615,26 +615,16 @@
             3
         )
 
-<<<<<<< HEAD
     def test_programmatic_visits_update_one(self):
         self.assertEqual(
             self.partner_organization.hact_values["programmatic_visits"],
             0
         )
         PartnerOrganization.programmatic_visits(
-=======
-    def test_spot_checks_update_one(self):
-        self.assertEqual(
-            self.partner_organization.hact_values["spot_checks"],
-            0
-        )
-        PartnerOrganization.spot_checks(
->>>>>>> 49fac0be
             self.partner_organization,
             update_one=True
         )
         self.assertEqual(
-<<<<<<< HEAD
             self.partner_organization.hact_values["programmatic_visits"],
             1
         )
@@ -642,15 +632,6 @@
     def test_programmatic_visits_update_travel_activity(self):
         self.assertEqual(
             self.partner_organization.hact_values["programmatic_visits"],
-=======
-            self.partner_organization.hact_values["spot_checks"],
-            1
-        )
-
-    def test_spot_checks_update_travel_activity(self):
-        self.assertEqual(
-            self.partner_organization.hact_values["spot_checks"],
->>>>>>> 49fac0be
             0
         )
         traveller = UserFactory()
@@ -662,7 +643,6 @@
         TravelActivityFactory(
             travels=[travel],
             primary_traveler=traveller,
-<<<<<<< HEAD
             travel_type=TravelType.PROGRAMME_MONITORING,
             partner=self.partner_organization,
         )
@@ -671,16 +651,45 @@
         )
         self.assertEqual(
             self.partner_organization.hact_values["programmatic_visits"],
-=======
-            travel_type=TravelType.SPOT_CHECK,
-            partner=self.partner_organization,
+            1
+        )
+
+    def test_spot_checks_update_one(self):
+        self.assertEqual(
+            self.partner_organization.hact_values["spot_checks"],
+            0
         )
         PartnerOrganization.spot_checks(
             self.partner_organization,
+            update_one=True,
         )
         self.assertEqual(
             self.partner_organization.hact_values["spot_checks"],
->>>>>>> 49fac0be
+            1
+        )
+
+    def test_spot_checks_update_travel_activity(self):
+        self.assertEqual(
+            self.partner_organization.hact_values["spot_checks"],
+            0
+        )
+        traveller = UserFactory()
+        travel = TravelFactory(
+            traveler=traveller,
+            status=Travel.COMPLETED,
+            completed_at=datetime.datetime.now()
+        )
+        TravelActivityFactory(
+            travels=[travel],
+            primary_traveler=traveller,
+            travel_type=TravelType.SPOT_CHECK,
+            partner=self.partner_organization,
+        )
+        PartnerOrganization.spot_checks(
+            self.partner_organization,
+        )
+        self.assertEqual(
+            self.partner_organization.hact_values["spot_checks"],
             1
         )
 
