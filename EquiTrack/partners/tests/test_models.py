--- conflicted
+++ resolved
@@ -11,7 +11,7 @@
 
 from audit.models import Engagement
 from audit.tests.factories import SpotCheckFactory, AuditFactory, SpecialAuditFactory
-from EquiTrack.tests.cases import EToolsTenantTestCase
+from EquiTrack.tests.cases import APITenantTestCase
 from funds.tests.factories import (
     DonorFactory,
     FundsReservationHeaderFactory,
@@ -43,20 +43,6 @@
     LowerResultFactory,
     ResultFactory,
     SectorFactory,
-<<<<<<< HEAD
-    TravelFactory,
-    TravelActivityFactory,
-    UserFactory,
-    PlannedEngagementFactory
-)
-from EquiTrack.tests.cases import APITenantTestCase
-from audit.models import Engagement
-from audit.tests.factories import SpotCheckFactory, AuditFactory, SpecialAuditFactory
-from partners import models
-from partners.tests.factories import (
-    WorkspaceFileTypeFactory,
-=======
->>>>>>> fc29c693
 )
 from t2f.models import Travel, TravelType
 from t2f.tests.factories import TravelActivityFactory, TravelFactory
@@ -172,16 +158,9 @@
         self.assertEqual(agreement.reference_number, expected_reference_number)
 
 
-<<<<<<< HEAD
 class TestHACTCalculations(APITenantTestCase):
-    fixtures = ['initial_data.json']
-
-    def setUp(self):
-=======
-class TestHACTCalculations(EToolsTenantTestCase):
     @classmethod
     def setUpTestData(cls):
->>>>>>> fc29c693
         year = datetime.date.today().year
         cls.intervention = InterventionFactory(
             status=u'active'
@@ -231,13 +210,7 @@
         )
 
 
-<<<<<<< HEAD
 class TestPartnerOrganizationModel(APITenantTestCase):
-    fixtures = ['initial_data.json']
-
-=======
-class TestPartnerOrganizationModel(EToolsTenantTestCase):
->>>>>>> fc29c693
     def setUp(self):
         super(TestPartnerOrganizationModel, self).setUp()
         self.partner_organization = PartnerFactory(
@@ -591,18 +564,10 @@
         self.assertEqual(self.partner_organization.hact_values['audits']['completed'], 2)
 
 
-<<<<<<< HEAD
 class TestAgreementModel(APITenantTestCase):
-    fixtures = ['initial_data.json']
-
-    def setUp(self):
-        self.partner_organization = models.PartnerOrganization.objects.create(
-=======
-class TestAgreementModel(EToolsTenantTestCase):
     @classmethod
     def setUpTestData(cls):
         cls.partner_organization = models.PartnerOrganization.objects.create(
->>>>>>> fc29c693
             name="Partner Org 1",
         )
         cp = CountryProgrammeFactory(
@@ -621,13 +586,7 @@
         self.assertIn("PCA", self.agreement.reference_number)
 
 
-<<<<<<< HEAD
 class TestInterventionModel(APITenantTestCase):
-    fixtures = ['initial_data.json']
-
-=======
-class TestInterventionModel(EToolsTenantTestCase):
->>>>>>> fc29c693
     def setUp(self):
         super(TestInterventionModel, self).setUp()
         self.partner_organization = PartnerFactory(name="Partner Org 1")
