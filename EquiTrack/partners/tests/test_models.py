import copy
import datetime
import sys
from unittest import skipIf, TestCase

from django.core.files.uploadedfile import SimpleUploadedFile
from django.utils import timezone
from freezegun import freeze_time

from mock import patch, Mock

from EquiTrack.factories import (
    AgreementAmendmentFactory,
    AgreementFactory,
    AppliedIndicatorFactory,
    AssessmentFactory,
    CountryProgrammeFactory,
    CurrencyFactory,
    DonorFactory,
    FileTypeFactory,
    FundsReservationHeaderFactory,
    GrantFactory,
    InterventionAmendmentFactory,
    InterventionAttachmentFactory,
    InterventionBudgetFactory,
    InterventionFactory,
    InterventionPlannedVisitsFactory,
    InterventionReportingPeriodFactory,
    InterventionResultLinkFactory,
    InterventionSectorLocationLinkFactory,
    LocationFactory,
    LowerResultFactory,
    PartnerFactory,
    PartnerStaffFactory,
    ResultFactory,
    SectorFactory,
    TravelFactory,
    TravelActivityFactory,
    UserFactory,
)
<<<<<<< HEAD
from EquiTrack.tests.cases import EToolsTenantTestCase
=======
from EquiTrack.tests.mixins import FastTenantTestCase as TenantTestCase
from audit.models import Engagement
from audit.tests.factories import SpotCheckFactory, AuditFactory, SpecialAuditFactory
>>>>>>> 6156f791
from partners import models
from partners.tests.factories import (
    WorkspaceFileTypeFactory,
)
from t2f.models import Travel, TravelType


def get_date_from_prior_year():
    '''Return a date for which year < the current year'''
    return datetime.date.today() - datetime.timedelta(days=700)


class TestGetCurrencyNameOrDefault(EToolsTenantTestCase):
    def test_none(self):
        self.assertIsNone(models._get_currency_name_or_default(False))

    def test_no_currency(self):
        budget = InterventionBudgetFactory(
            currency=None
        )
        self.assertIsNone(models._get_currency_name_or_default(budget))

    def test_currency(self):
        currency = CurrencyFactory(code="USD")
        budget = InterventionBudgetFactory(
            currency=currency
        )
        self.assertEqual(models._get_currency_name_or_default(budget), "USD")


class TestAgreementNumberGeneration(EToolsTenantTestCase):
    '''Test that agreements have the expected base and reference numbers for all types of agreements'''

    fixtures = ['initial_data.json']

    def setUp(self):
        self.date = datetime.date.today()
        self.tenant.country_short_code = 'LEBA'
        self.tenant.save()

    def test_reference_number_pca(self):
        '''Thoroughly exercise agreement reference numbers for PCA'''
        # All of the agreements created here are PCAs, so id is the only part of the reference number that varies
        # for this test.
        reference_number_template = 'LEBA/PCA' + str(self.date.year) + '{id}'

        # test basic sequence
        agreement1 = AgreementFactory()
        expected_reference_number = reference_number_template.format(id=agreement1.id)
        self.assertEqual(agreement1.reference_number, expected_reference_number)

        # create amendment
        AgreementAmendmentFactory(agreement=agreement1)
        # reference number should be unchanged.
        self.assertEqual(agreement1.reference_number, expected_reference_number)

        # add another agreement
        agreement2 = AgreementFactory()
        expected_reference_number = reference_number_template.format(id=agreement2.id)
        self.assertEqual(agreement2.reference_number, expected_reference_number)

        # agreement numbering remains the same even if previous agreement is deleted
        agreement3 = AgreementFactory()
        expected_reference_number = reference_number_template.format(id=agreement3.id)
        agreement1.delete()
        self.assertEqual(agreement3.reference_number, expected_reference_number)

        # verify that the 'signed_by' date doesn't change the reference number.
        # set signed_by date to a year that is not the current year.
        expected_reference_number = reference_number_template.format(id=agreement2.id)
        agreement2.signed_by_unicef_date = get_date_from_prior_year()
        agreement2.save()
        self.assertEqual(agreement2.reference_number, expected_reference_number)

        # Verify that reference_number is accessible (if a little strange) prior to the first save.
        agreement4 = AgreementFactory.build()
        self.assertEqual(agreement4.reference_number, reference_number_template.format(id=None))

    def test_reference_number_other(self):
        '''Verify simple agreement reference # generation for all agreement types'''
        reference_number_template = 'LEBA/{agreement_type}' + str(self.date.year) + '{id}'
        agreement_types = [agreement_type[0] for agreement_type in models.Agreement.AGREEMENT_TYPES]
        for agreement_type in agreement_types:
            agreement = AgreementFactory(agreement_type=agreement_type)
            expected_reference_number = reference_number_template.format(agreement_type=agreement_type, id=agreement.id)
            self.assertEqual(agreement.reference_number, expected_reference_number)

    def test_base_number_generation(self):
        '''Verify correct values in the .base_number attribute'''
        base_number_template = 'LEBA/PCA' + str(self.date.year) + '{id}'
        agreement = AgreementFactory()

        expected_base_number = base_number_template.format(id=agreement.id)
        self.assertEqual(agreement.base_number, expected_base_number)

        # Ensure that changing the agreement number doesn't change the base number.
        agreement.update_reference_number(amendment_number=42)
        self.assertEqual(agreement.agreement_number, expected_base_number + '-42')
        self.assertEqual(agreement.base_number, expected_base_number)

        # Ensure base_number is OK to access even when the field it depends on is blank.
        agreement.agreement_number = ''
        self.assertEqual(agreement.base_number, '')

    def test_update_reference_number(self):
        '''Exercise Agreement.update_reference_number()'''
        reference_number_template = 'LEBA/PCA' + str(self.date.year) + '{id}'

        agreement = AgreementFactory.build()

        # Prior to saving, base_number and agreement_number are blank.
        self.assertEqual(agreement.base_number, '')
        self.assertEqual(agreement.agreement_number, '')
        self.assertEqual(agreement.reference_number, reference_number_template.format(id=None))

        # Calling save should call update_reference_number(). Before calling save, I have to save the objects with
        # which this agreement has a FK relationship.
        agreement.partner.save()
        agreement.partner_id = agreement.partner.id
        agreement.country_programme.save()
        agreement.country_programme_id = agreement.country_programme.id
        agreement.save()

        # Ensure base_number, agreement_number, and reference_number are what I expect
        expected_reference_number = reference_number_template.format(id=agreement.id)
        self.assertEqual(agreement.base_number, expected_reference_number)
        self.assertEqual(agreement.agreement_number, expected_reference_number)
        self.assertEqual(agreement.reference_number, expected_reference_number)

        # Update ref number and ensure base_number, agreement_number, and reference_number are what I expect
        agreement.update_reference_number(amendment_number=42)
        self.assertEqual(agreement.base_number, expected_reference_number)
        self.assertEqual(agreement.agreement_number, expected_reference_number + '-42')
        self.assertEqual(agreement.reference_number, expected_reference_number)


class TestHACTCalculations(EToolsTenantTestCase):
    fixtures = ['initial_data.json']

    def setUp(self):
        year = datetime.date.today().year
        self.intervention = InterventionFactory(
            status=u'active'
        )
        current_cp = CountryProgrammeFactory(
            name='Current Country Programme',
            from_date=datetime.date(year, 1, 1),
            to_date=datetime.date(year + 1, 12, 31)
        )
        grant = GrantFactory(
            donor=DonorFactory(name='Test Donor'),
            name='SM12345678'
        )
        InterventionBudgetFactory(
            intervention=self.intervention,
            partner_contribution=10000,
            unicef_cash=60000,
            in_kind_amount=5000
        )

        tz = timezone.get_default_timezone()

        start = datetime.datetime.combine(current_cp.from_date, datetime.time(0, 0, 1, tzinfo=tz))
        end = current_cp.from_date + datetime.timedelta(days=200)
        end = datetime.datetime.combine(end, datetime.time(23, 59, 59, tzinfo=tz))
        models.FundingCommitment.objects.create(
            start=start,
            end=end,
            grant=grant,
            fr_number='0123456789',
            wbs='Test',
            fc_type='PCA',
            expenditure_amount=40000.00
        )

        start = current_cp.from_date + datetime.timedelta(days=200)
        start = datetime.datetime.combine(start, datetime.time(0, 0, 1, tzinfo=tz))
        end = datetime.datetime.combine(current_cp.to_date, datetime.time(23, 59, 59, tzinfo=tz))
        models.FundingCommitment.objects.create(
            start=start,
            end=end,
            grant=grant,
            fr_number='0123456789',
            wbs='Test',
            fc_type='PCA',
            expenditure_amount=40000.00
        )


class TestPartnerOrganizationModel(EToolsTenantTestCase):
    fixtures = ['initial_data.json']

    def setUp(self):
        self.partner_organization = PartnerFactory(
            name="Partner Org 1",
            total_ct_ytd=models.PartnerOrganization.CT_CP_AUDIT_TRIGGER_LEVEL + 1,
            reported_cy=models.PartnerOrganization.CT_CP_AUDIT_TRIGGER_LEVEL + 1,
            last_assessment_date=datetime.date(2000, 5, 14),
        )
        year = datetime.date.today().year
        self.cp = CountryProgrammeFactory(
            name="CP 1",
            wbs="0001/A0/01",
            from_date=datetime.date(year - 1, 1, 1),
            to_date=datetime.date(year + 1, 1, 1),
        )
        self.pca_signed1 = AgreementFactory(
            agreement_type=models.Agreement.PCA,
            partner=self.partner_organization,
            signed_by_unicef_date=datetime.date(year - 1, 1, 1),
            signed_by_partner_date=datetime.date(year - 1, 1, 1),
            country_programme=self.cp,
            status=models.Agreement.DRAFT
        )
        AgreementFactory(
            agreement_type=models.Agreement.PCA,
            partner=self.partner_organization,
            signed_by_unicef_date=datetime.date(year - 2, 1, 1),
            signed_by_partner_date=datetime.date(year - 2, 1, 1),
            country_programme=self.cp,
            status=models.Agreement.DRAFT
        )
        AgreementFactory(
            agreement_type=models.Agreement.PCA,
            partner=self.partner_organization,
            country_programme=self.cp,
            signed_by_unicef_date=None,
            signed_by_partner_date=None,
            status=models.Agreement.DRAFT
        )

    def test_latest_assessment(self):
        date = datetime.date(2001, 1, 1)
        assessment_type = "Micro Assessment"
        AssessmentFactory(
            partner=self.partner_organization,
            type=assessment_type,
            completed_date=date + datetime.timedelta(days=1)
        )
        AssessmentFactory(
            partner=self.partner_organization,
            type=assessment_type,
            completed_date=date + datetime.timedelta(days=2)
        )
        assessment = AssessmentFactory(
            partner=self.partner_organization,
            type=assessment_type,
            completed_date=date + datetime.timedelta(days=3)
        )
        self.assertEqual(
            self.partner_organization.latest_assessment(assessment_type),
            assessment
        )

    def assert_min_requirements(self, programmatic_visit, spot_check):
        """common assert for minimum requirement calculation"""
        hact_min_req = self.partner_organization.hact_min_requirements
        data = {
            "programme_visits": programmatic_visit,
            "spot_checks": spot_check,
        }
        self.assertEqual(hact_min_req, data)

    def test_get_last_pca(self):
        pca = self.partner_organization.get_last_pca
        self.assertEqual(pca, self.pca_signed1)

    @freeze_time('2013-08-13')
    def test_expiring_assessment_flag_true(self):
        self.assertTrue(self.partner_organization.expiring_assessment_flag)

    @freeze_time('2000-05-14')
    def test_expiring_assessment_flag_false(self):
        self.assertFalse(self.partner_organization.expiring_assessment_flag)

    def test_approaching_threshold_flag_true(self):
        self.partner_organization.rating = models.PartnerOrganization.RATING_NON_ASSESSED
        self.assertTrue(self.partner_organization.approaching_threshold_flag)

    def test_approaching_threshold_flag_false(self):
        self.partner_organization.rating = models.PartnerOrganization.RATING_NON_ASSESSED
        self.partner_organization.total_ct_ytd = models.PartnerOrganization.CT_CP_AUDIT_TRIGGER_LEVEL - 1
        self.assertFalse(self.partner_organization.approaching_threshold_flag)

    def test_approaching_threshold_flag_false_moderate(self):
        self.partner_organization.rating = models. PartnerOrganization.RATING_MODERATE
        self.assertFalse(self.partner_organization.approaching_threshold_flag)

    def test_hact_min_requirements_ct_under_25k(self):
        self.partner_organization.net_ct_cy = 0
        self.partner_organization.reported_cy = 0
        hact_min_req = self.partner_organization.hact_min_requirements
        data = {
            "programme_visits": 0,
            "spot_checks": 0,
        }
        self.assertEqual(hact_min_req, data)

    def test_hact_min_requirements_ct_between_25k_and_50k(self):
        self.partner_organization.net_ct_cy = 44000.00
        self.partner_organization.reported_cy = 44000.00
        self.assert_min_requirements(1, 0)

    def test_hact_min_requirements_ct_between_25k_and_100k(self):
        self.partner_organization.net_ct_cy = 99000.00
        self.partner_organization.reported_cy = 99000.00
        self.assert_min_requirements(1, 1)

    def test_hact_min_requirements_ct_between_100k_and_500k_high(self):
        self.partner_organization.net_ct_cy = 490000.00
        self.partner_organization.reported_cy = 490000.00
        self.partner_organization.rating = models.PartnerOrganization.RATING_HIGH
        self.assert_min_requirements(3, 1)

    def test_hact_min_requirements_ct_between_100k_and_500k_significant(self):
        self.partner_organization.net_ct_cy = 490000.00
        self.partner_organization.reported_cy = 490000.00
        self.partner_organization.rating = models.PartnerOrganization.RATING_SIGNIFICANT
        self.assert_min_requirements(3, 1)

    def test_hact_min_requirements_ct_between_100k_and_500k_moderate(self):
        self.partner_organization.net_ct_cy = 490000.00
        self.partner_organization.reported_cy = 490000.00
        self.partner_organization.rating = models.PartnerOrganization.RATING_MODERATE
        self.assert_min_requirements(2, 1)

    def test_hact_min_requirements_ct_between_100k_and_500k_low(self):
        self.partner_organization.net_ct_cy = 490000.00
        self.partner_organization.reported_cy = 490000.00
        self.partner_organization.rating = models.PartnerOrganization.RATING_LOW
        self.assert_min_requirements(1, 1)

    def test_hact_min_requirements_ct_over_500k_high(self):
        self.partner_organization.net_ct_cy = 510000.00
        self.partner_organization.reported_cy = 510000.00
        self.partner_organization.rating = models.PartnerOrganization.RATING_HIGH
        self.assert_min_requirements(4, 1)

    def test_hact_min_requirements_ct_over_500k_significant(self):
        self.partner_organization.net_ct_cy = 510000.00
        self.partner_organization.reported_cy = 510000.00
        self.partner_organization.rating = models.PartnerOrganization.RATING_SIGNIFICANT
        self.assert_min_requirements(4, 1)

    def test_hact_min_requirements_ct_over_500k_moderate(self):
        self.partner_organization.net_ct_cy = 510000.00
        self.partner_organization.reported_cy = 510000.00
        self.partner_organization.rating = models.PartnerOrganization.RATING_MODERATE
        self.assert_min_requirements(3, 1)

    def test_hact_min_requirements_ct_over_500k_low(self):
        self.partner_organization.net_ct_cy = 510000.00
        self.partner_organization.reported_cy = 510000.00
        self.partner_organization.rating = models.PartnerOrganization.RATING_LOW
        self.assert_min_requirements(2, 1)

    def test_planned_visits_gov(self):
        self.partner_organization.partner_type = models.PartnerType.GOVERNMENT
        self.partner_organization.save()
        intervention = InterventionFactory(
            agreement=self.pca_signed1,
            status=models.Intervention.ACTIVE
        )
        year = datetime.date.today().year
        InterventionPlannedVisitsFactory(
            intervention=intervention,
            year=year,
            programmatic=3
        )
        InterventionPlannedVisitsFactory(
            intervention=intervention,
            year=year - 1,
            programmatic=2
        )
        self.assertEqual(self.partner_organization.hact_values['programmatic_visits']['planned']['total'], 0)

    def test_planned_visits_non_gov(self):
        self.partner_organization.partner_type = models.PartnerType.UN_AGENCY
        self.partner_organization.save()
        intervention = InterventionFactory(
            agreement=self.pca_signed1,
            status=models.Intervention.ACTIVE
        )
        year = datetime.date.today().year
        InterventionPlannedVisitsFactory(
            intervention=intervention,
            year=year,
            programmatic=3
        )
        InterventionPlannedVisitsFactory(
            intervention=intervention,
            year=year - 1,
            programmatic=2
        )
        models.PartnerOrganization.planned_visits(
            self.partner_organization
        )
        self.assertEqual(self.partner_organization.hact_values['programmatic_visits']['planned']['total'], 3)

    def test_planned_visits_non_gov_no_pv_intervention(self):
        self.partner_organization.partner_type = models.PartnerType.UN_AGENCY
        self.partner_organization.save()
        intervention1 = InterventionFactory(
            agreement=self.pca_signed1,
            status=models.Intervention.ACTIVE
        )
        intervention2 = InterventionFactory(
            agreement=self.pca_signed1,
            status=models.Intervention.ACTIVE
        )
        year = datetime.date.today().year
        InterventionPlannedVisitsFactory(
            intervention=intervention1,
            year=year,
            programmatic=3
        )
        InterventionPlannedVisitsFactory(
            intervention=intervention2,
            year=year - 1,
            programmatic=2
        )
        models.PartnerOrganization.planned_visits(
            self.partner_organization
        )
        self.assertEqual(
            self.partner_organization.hact_values['programmatic_visits']['planned']['total'],
            3
        )

    @freeze_time("2013-05-26")
    def test_programmatic_visits_update_one(self):
        self.assertEqual(self.partner_organization.hact_values['programmatic_visits']['completed']['total'], 0)
        models.PartnerOrganization.programmatic_visits(
            self.partner_organization,
            update_one=True
        )
        self.assertEqual(self.partner_organization.hact_values['programmatic_visits']['completed']['total'], 1)
        self.assertEqual(self.partner_organization.hact_values['programmatic_visits']['completed']['q1'], 0)
        self.assertEqual(self.partner_organization.hact_values['programmatic_visits']['completed']['q2'], 1)
        self.assertEqual(self.partner_organization.hact_values['programmatic_visits']['completed']['q3'], 0)
        self.assertEqual(self.partner_organization.hact_values['programmatic_visits']['completed']['q4'], 0)

    def test_programmatic_visits_update_travel_activity(self):
        self.assertEqual(self.partner_organization.hact_values['programmatic_visits']['completed']['total'], 0)
        traveller = UserFactory()
        travel = TravelFactory(
            traveler=traveller,
            status=Travel.COMPLETED,
            completed_at=datetime.datetime(datetime.datetime.today().year, 9, 1)
        )
        TravelActivityFactory(
            travels=[travel],
            primary_traveler=traveller,
            travel_type=TravelType.PROGRAMME_MONITORING,
            partner=self.partner_organization,
        )
        models.PartnerOrganization.programmatic_visits(self.partner_organization)
        self.assertEqual(self.partner_organization.hact_values['programmatic_visits']['completed']['total'], 1)
        self.assertEqual(self.partner_organization.hact_values['programmatic_visits']['completed']['q1'], 0)
        self.assertEqual(self.partner_organization.hact_values['programmatic_visits']['completed']['q2'], 0)
        self.assertEqual(self.partner_organization.hact_values['programmatic_visits']['completed']['q3'], 1)
        self.assertEqual(self.partner_organization.hact_values['programmatic_visits']['completed']['q4'], 0)

    @freeze_time("2013-12-26")
    def test_spot_checks_update_one(self):
        self.assertEqual(self.partner_organization.hact_values['spot_checks']['completed']['total'], 0)
        models.PartnerOrganization.spot_checks(
            self.partner_organization,
            update_one=True,
        )
        self.assertEqual(self.partner_organization.hact_values['spot_checks']['completed']['total'], 1)
        self.assertEqual(self.partner_organization.hact_values['spot_checks']['completed']['q1'], 0)
        self.assertEqual(self.partner_organization.hact_values['spot_checks']['completed']['q2'], 0)
        self.assertEqual(self.partner_organization.hact_values['spot_checks']['completed']['q3'], 0)
        self.assertEqual(self.partner_organization.hact_values['spot_checks']['completed']['q4'], 1)

    @freeze_time("2013-12-26")
    def test_spot_checks_update_one_with_date(self):
        self.assertEqual(self.partner_organization.hact_values['spot_checks']['completed']['total'], 0)
        models.PartnerOrganization.spot_checks(
            self.partner_organization,
            update_one=True,
            event_date=datetime.datetime(2013, 5, 12)
        )
        self.assertEqual(self.partner_organization.hact_values['spot_checks']['completed']['total'], 1)
        self.assertEqual(self.partner_organization.hact_values['spot_checks']['completed']['q1'], 0)
        self.assertEqual(self.partner_organization.hact_values['spot_checks']['completed']['q2'], 1)
        self.assertEqual(self.partner_organization.hact_values['spot_checks']['completed']['q3'], 0)
        self.assertEqual(self.partner_organization.hact_values['spot_checks']['completed']['q4'], 0)

    def test_spot_checks_update_travel_activity(self):
        self.assertEqual(self.partner_organization.hact_values['spot_checks']['completed']['total'], 0)
        traveller = UserFactory()
        travel = TravelFactory(
            traveler=traveller,
            status=Travel.COMPLETED,
            completed_at=datetime.datetime(datetime.datetime.today().year, 9, 1)
        )
        TravelActivityFactory(
            travels=[travel],
            primary_traveler=traveller,
            travel_type=TravelType.SPOT_CHECK,
            partner=self.partner_organization,
        )

        SpotCheckFactory(
            partner=self.partner_organization,
            status=Engagement.FINAL,
            date_of_draft_report_to_unicef=datetime.datetime(datetime.datetime.today().year, 4, 1)
        )
        models.PartnerOrganization.spot_checks(self.partner_organization)
        self.assertEqual(self.partner_organization.hact_values['spot_checks']['completed']['total'], 2)
        self.assertEqual(self.partner_organization.hact_values['spot_checks']['completed']['q1'], 0)
        self.assertEqual(self.partner_organization.hact_values['spot_checks']['completed']['q2'], 1)
        self.assertEqual(self.partner_organization.hact_values['spot_checks']['completed']['q3'], 1)
        self.assertEqual(self.partner_organization.hact_values['spot_checks']['completed']['q4'], 0)

    @freeze_time("2013-12-26")
    def test_audits_completed_update_one(self):
        self.assertEqual(self.partner_organization.hact_values['audits']['completed'], 0)
        models.PartnerOrganization.audits_completed(
            self.partner_organization,
            update_one=True,
        )
        self.assertEqual(self.partner_organization.hact_values['audits']['completed'], 1)

    def test_audits_completed_update_travel_activity(self):
        self.assertEqual(self.partner_organization.hact_values['audits']['completed'], 0)
        AuditFactory(
            partner=self.partner_organization,
            status=Engagement.FINAL,
            date_of_draft_report_to_unicef=datetime.datetime(datetime.datetime.today().year, 4, 1)
        )
        SpecialAuditFactory(
            partner=self.partner_organization,
            status=Engagement.FINAL,
            date_of_draft_report_to_unicef=datetime.datetime(datetime.datetime.today().year, 8, 1)
        )
        models.PartnerOrganization.audits_completed(self.partner_organization)
        self.assertEqual(self.partner_organization.hact_values['audits']['completed'], 2)


class TestAgreementModel(EToolsTenantTestCase):
    fixtures = ['initial_data.json']

    def setUp(self):
        self.partner_organization = models.PartnerOrganization.objects.create(
            name="Partner Org 1",
        )
        cp = CountryProgrammeFactory(
            name="CP 1",
            wbs="0001/A0/01",
            from_date=datetime.date(datetime.date.today().year - 1, 1, 1),
            to_date=datetime.date(datetime.date.today().year + 1, 1, 1),
        )
        self.agreement = models.Agreement.objects.create(
            agreement_type=models.Agreement.PCA,
            partner=self.partner_organization,
            country_programme=cp
        )

    def test_reference_number(self):
        self.assertIn("PCA", self.agreement.reference_number)


class TestInterventionModel(EToolsTenantTestCase):
    fixtures = ['initial_data.json']

    def setUp(self):
        self.partner_organization = PartnerFactory(name="Partner Org 1")
        cp = CountryProgrammeFactory(
            name="CP 1",
            wbs="0001/A0/01",
            from_date=datetime.date(datetime.date.today().year - 1, 1, 1),
            to_date=datetime.date(datetime.date.today().year + 1, 1, 1),
        )
        self.agreement = AgreementFactory(
            agreement_type=models.Agreement.PCA,
            partner=self.partner_organization,
            country_programme=cp,
        )
        self.intervention = InterventionFactory(
            title="Intervention 1",
            agreement=self.agreement,
            submission_date=datetime.date(datetime.date.today().year, 1, 1),
        )

    def test_str(self):
        number = self.intervention.number
        self.assertEqual(str(self.intervention), number)

    def test_permission_structure(self):
        permissions = models.Intervention.permission_structure()
        self.assertTrue(isinstance(permissions, dict))
        self.assertEqual(permissions["amendments"], {
            'edit': {
                'true': [
                    {'status': 'draft', 'group': 'Partnership Manager', 'condition': ''},
                    {'status': 'signed', 'group': 'Partnership Manager', 'condition': ''},
                    {'status': 'active', 'group': 'Partnership Manager', 'condition': ''},
                    {'status': 'draft', 'group': 'Partnership Manager', 'condition': ''},
                    {'status': 'signed', 'group': 'Partnership Manager', 'condition': ''},
                    {'status': 'active', 'group': 'Partnership Manager', 'condition': ''}
                ]
            }
        })

    def test_days_from_submission_to_signed(self):
        intervention = InterventionFactory(
            submission_date=datetime.date(2001, 1, 1),
            signed_by_partner_date=datetime.date(2001, 1, 3),
            signed_by_unicef_date=datetime.date(2001, 1, 3),
        )
        self.assertEqual(intervention.days_from_submission_to_signed, 2)

    def test_days_from_submission_to_signed_no_submission_date(self):
        intervention = InterventionFactory(
            agreement=self.agreement,
            submission_date=None
        )
        self.assertIsNone(intervention.submission_date)
        res = intervention.days_from_submission_to_signed
        self.assertEqual(res, "Not Submitted")

    def test_days_from_submission_to_signed_not_signed_by_unicef(self):
        self.assertIsNotNone(self.intervention.submission_date)
        self.assertIsNone(self.intervention.signed_by_unicef_date)
        res = self.intervention.days_from_submission_to_signed
        self.assertEqual(res, "Not fully signed")

    def test_days_from_submission_to_signed_not_signed_by_partner(self):
        self.intervention.signed_by_unicef_date = datetime.date.today()
        self.intervention.save()
        self.assertIsNotNone(self.intervention.submission_date)
        self.assertIsNotNone(self.intervention.signed_by_unicef_date)
        self.assertIsNone(self.intervention.signed_by_partner_date)
        res = self.intervention.days_from_submission_to_signed
        self.assertEqual(res, "Not fully signed")

    def test_submitted_to_prc_submission_date_prc(self):
        self.intervention.submission_date_prc = datetime.date.today()
        self.intervention.save()
        self.assertTrue(self.intervention.submitted_to_prc)

    def test_submitted_to_prc_review_date_prc(self):
        self.intervention.review_date_prc = datetime.date.today()
        self.intervention.save()
        self.assertTrue(self.intervention.submitted_to_prc)

    def test_submitted_to_prc_review_document(self):
        self.intervention.prc_review_document = "test.pdf"
        self.intervention.save()
        self.assertTrue(self.intervention.submitted_to_prc)

    def test_submitted_to_prc_false(self):
        self.intervention.submission_date_prc = None
        self.intervention.save()
        self.assertIsNone(self.intervention.submission_date_prc)
        self.assertFalse(self.intervention.submitted_to_prc)

    def test_days_from_review_to_signed(self):
        intervention = InterventionFactory(
            review_date_prc=datetime.date(2001, 1, 1),
            signed_by_partner_date=datetime.date(2001, 1, 3),
            signed_by_unicef_date=datetime.date(2001, 1, 3),
        )
        self.assertEqual(intervention.days_from_review_to_signed, 2)

    def test_days_from_review_to_signed_no_review_date_prc(self):
        self.assertIsNone(self.intervention.review_date_prc)
        res = self.intervention.days_from_review_to_signed
        self.assertEqual(res, "Not Reviewed")

    def test_days_from_review_to_signed_not_signed_by_unicef(self):
        self.intervention.review_date_prc = datetime.date.today()
        self.intervention.save()
        self.assertIsNotNone(self.intervention.review_date_prc)
        self.assertIsNone(self.intervention.signed_by_unicef_date)
        res = self.intervention.days_from_review_to_signed
        self.assertEqual(res, "Not fully signed")

    def test_days_from_review_to_signed_not_signed_by_partner(self):
        self.intervention.review_date_prc = datetime.date.today()
        self.intervention.signed_by_unicef_date = datetime.date.today()
        self.intervention.save()
        self.assertIsNotNone(self.intervention.review_date_prc)
        self.assertIsNotNone(self.intervention.signed_by_unicef_date)
        self.assertIsNone(self.intervention.signed_by_partner_date)
        res = self.intervention.days_from_review_to_signed
        self.assertEqual(res, "Not fully signed")

    def test_sector_names(self):
        sector_1 = SectorFactory(name="ABC")
        sector_2 = SectorFactory(name="CBA")
        intervention = InterventionFactory()
        InterventionSectorLocationLinkFactory(
            intervention=intervention,
            sector=sector_1,
        )
        InterventionSectorLocationLinkFactory(
            intervention=intervention,
            sector=sector_2,
        )
        self.assertEqual(intervention.sector_names, "ABC, CBA")

    def test_sector_names_empty(self):
        self.assertEqual(self.intervention.sector_names, "")

    def test_default_budget_currency(self):
        currency = CurrencyFactory(code="USD")
        intervention = InterventionFactory()
        InterventionBudgetFactory(
            currency=currency,
            intervention=intervention
        )
        self.assertEqual(intervention.default_budget_currency, "USD")

    def test_fr_currency_empty(self):
        self.assertIsNone(self.intervention.fr_currency)

    def test_fr_currency(self):
        intervention = InterventionFactory()
        FundsReservationHeaderFactory(
            currency="USD",
            intervention=intervention,
        )
        self.assertEqual(intervention.fr_currency, "USD")

    def test_duration(self):
        self.intervention.start_date = datetime.date(datetime.date.today().year - 1, 1, 1)
        self.intervention.end_date = datetime.date(datetime.date.today().year + 1, 1, 1)
        # self.assertEqual(self.intervention.duration, 24)

    def test_total_no_intervention(self):
        self.assertEqual(int(self.intervention.total_unicef_cash), 0)
        self.assertEqual(int(self.intervention.total_partner_contribution), 0)
        self.assertEqual(int(self.intervention.total_budget), 0)
        self.assertEqual(int(self.intervention.total_unicef_budget), 0)
        self.assertEqual(int(self.intervention.total_partner_contribution_local), 0)
        self.assertEqual(int(self.intervention.total_unicef_cash_local), 0)
        self.assertEqual(int(self.intervention.total_budget_local), 0)

    def test_total_unicef_cash(self):
        InterventionBudgetFactory(
            intervention=self.intervention,
            unicef_cash=100000,
            unicef_cash_local=10,
            partner_contribution=200,
            partner_contribution_local=20,
            in_kind_amount_local=10,
        )
        self.assertEqual(int(self.intervention.total_unicef_cash), 100000)

    def test_total_partner_contribution(self):
        InterventionBudgetFactory(
            intervention=self.intervention,
            unicef_cash=100000,
            unicef_cash_local=10,
            partner_contribution=200,
            partner_contribution_local=20,
            in_kind_amount_local=10,
        )
        self.assertEqual(int(self.intervention.total_partner_contribution), 200)

    def test_total_budget(self):
        InterventionBudgetFactory(
            intervention=self.intervention,
            unicef_cash=100000,
            unicef_cash_local=10,
            partner_contribution=200,
            partner_contribution_local=20,
            in_kind_amount_local=10,
        )
        self.assertEqual(int(self.intervention.total_budget), 100210)

    def test_total_in_kind_amount(self):
        InterventionBudgetFactory(
            intervention=self.intervention,
            unicef_cash=100000,
            unicef_cash_local=10,
            partner_contribution=200,
            in_kind_amount=3300,
            in_kind_amount_local=10,
        )
        self.assertEqual(int(self.intervention.total_in_kind_amount), 3300)

    def test_total_unicef_budget(self):
        InterventionBudgetFactory(
            intervention=self.intervention,
            unicef_cash=100000,
            unicef_cash_local=10,
            partner_contribution=200,
            in_kind_amount=2000,
            in_kind_amount_local=10,
        )
        self.assertEqual(int(self.intervention.total_unicef_budget), 102000)

    def test_total_partner_contribution_local(self):
        InterventionBudgetFactory(
            intervention=self.intervention,
            unicef_cash=100000,
            unicef_cash_local=10,
            partner_contribution_local=7000,
            in_kind_amount=2000,
            in_kind_amount_local=10,
        )
        self.assertEqual(int(self.intervention.total_partner_contribution_local), 7000)

    def test_total_unicef_cash_local(self):
        InterventionBudgetFactory(
            intervention=self.intervention,
            unicef_cash=100000,
            unicef_cash_local=10,
            partner_contribution_local=7000,
            in_kind_amount=2000,
            in_kind_amount_local=10,
        )
        self.assertEqual(int(self.intervention.total_unicef_cash_local), 10)

    def test_total_budget_local(self):
        InterventionBudgetFactory(
            intervention=self.intervention,
            unicef_cash=100000,
            unicef_cash_local=10,
            partner_contribution_local=7000,
            in_kind_amount=2000,
            in_kind_amount_local=3000,
        )
        self.assertEqual(int(self.intervention.total_budget_local), 3000)

    def test_year(self):
        '''Exercise the year property'''
        self.assertIsNone(self.intervention.signed_by_unicef_date)
        self.assertEqual(self.intervention.year, self.intervention.created.year)
        self.intervention.signed_by_unicef_date = get_date_from_prior_year()
        self.assertEqual(self.intervention.year, self.intervention.signed_by_unicef_date.year)

    def test_year_no_pk(self):
        i = models.Intervention()
        self.assertEqual(i.year, datetime.date.today().year)

    def test_reference_number(self):
        '''Exercise the reference number property'''
        expected_reference_number = self.intervention.agreement.base_number + '/' + self.intervention.document_type
        expected_reference_number += str(self.intervention.created.year) + str(self.intervention.id)
        self.assertEqual(self.intervention.reference_number, expected_reference_number)

        self.intervention.signed_by_unicef_date = get_date_from_prior_year()

        expected_reference_number = self.intervention.agreement.base_number + '/' + self.intervention.document_type
        expected_reference_number += str(self.intervention.signed_by_unicef_date.year) + str(self.intervention.id)
        self.assertEqual(self.intervention.reference_number, expected_reference_number)

    def test_all_lower_results_empty(self):
        self.assertEqual(self.intervention.all_lower_results, [])

    def test_all_lower_results(self):
        intervention = InterventionFactory()
        link = InterventionResultLinkFactory(
            intervention=intervention,
        )
        lower_result_1 = LowerResultFactory(result_link=link)
        lower_result_2 = LowerResultFactory(result_link=link)
        self.assertItemsEqual(intervention.all_lower_results, [
            lower_result_1,
            lower_result_2,
        ])

    def test_intervention_locations_empty(self):
        self.assertFalse(self.intervention.intervention_locations)

    def test_intervention_locations(self):
        intervention = InterventionFactory()
        link = InterventionResultLinkFactory(
            intervention=intervention,
        )
        lower_result_1 = LowerResultFactory(result_link=link)
        location_1 = LocationFactory()
        applied_indicator_1 = AppliedIndicatorFactory(
            lower_result=lower_result_1
        )
        applied_indicator_1.locations.add(location_1)
        lower_result_2 = LowerResultFactory(result_link=link)
        location_2 = LocationFactory()
        applied_indicator_2 = AppliedIndicatorFactory(
            lower_result=lower_result_2
        )
        applied_indicator_2.locations.add(location_2)
        self.assertItemsEqual(intervention.intervention_locations, [
            location_1,
            location_2,
        ])

    def test_intervention_clusters_empty(self):
        self.assertFalse(self.intervention.intervention_clusters)

    def test_intervention_clusters(self):
        intervention = InterventionFactory()
        link = InterventionResultLinkFactory(
            intervention=intervention,
        )
        lower_result_1 = LowerResultFactory(result_link=link)
        AppliedIndicatorFactory(
            lower_result=lower_result_1,
            cluster_name="Title 1",
        )
        lower_result_2 = LowerResultFactory(result_link=link)
        AppliedIndicatorFactory(
            lower_result=lower_result_2,
            cluster_name="Title 2",
        )
        AppliedIndicatorFactory(
            lower_result=lower_result_2,
            cluster_name=None,
        )
        AppliedIndicatorFactory(lower_result=lower_result_2)
        self.assertItemsEqual(intervention.intervention_clusters, [
            "Title 1",
            "Title 2",
        ])

    def validate_total_frs(
            self,
            frs,
            frs_amt=0,
            ot_amt=0,
            int_amt=0,
            amt=0,
            start=None,
            end=None,
    ):
        self.assertEqual(frs['total_frs_amt'], frs_amt)
        self.assertEqual(frs['total_outstanding_amt'], ot_amt)
        self.assertEqual(frs['total_intervention_amt'], int_amt)
        self.assertEqual(frs['total_actual_amt'], amt)
        self.assertEqual(frs['earliest_start_date'], start)
        self.assertEqual(frs['latest_end_date'], end)

    def test_total_frs_empty(self):
        """Ensure that we handle an empty queryset"""
        self.validate_total_frs(self.intervention.total_frs)

    def test_total_frs_single(self):
        """Ensure that values are set correctly"""
        intervention = InterventionFactory()
        FundsReservationHeaderFactory(
            intervention=intervention,
            total_amt=10.00,
            outstanding_amt=20.00,
            intervention_amt=30.00,
            actual_amt=40.00,
            start_date=datetime.date(2001, 1, 1),
            end_date=datetime.date(2002, 1, 1),
        )
        self.validate_total_frs(
            intervention.total_frs,
            10.00,
            20.00,
            30.00,
            40.00,
            datetime.date(2001, 1, 1),
            datetime.date(2002, 1, 1),
        )

    def test_total_frs_earliest_latest(self):
        """Ensure values are updated correctly

        - amounts are added up
        - start date is the earliest
        - end date is the latest
        """
        intervention = InterventionFactory()
        FundsReservationHeaderFactory(
            intervention=intervention,
            total_amt=10.00,
            outstanding_amt=20.00,
            intervention_amt=30.00,
            actual_amt=40.00,
            start_date=datetime.date(2010, 1, 1),
            end_date=datetime.date(2002, 1, 1),
        )
        FundsReservationHeaderFactory(
            intervention=intervention,
            total_amt=10.00,
            outstanding_amt=20.00,
            intervention_amt=30.00,
            actual_amt=40.00,
            start_date=datetime.date(2001, 1, 1),
            end_date=datetime.date(2020, 1, 1),
        )
        FundsReservationHeaderFactory(
            intervention=intervention,
            total_amt=10.00,
            outstanding_amt=20.00,
            intervention_amt=30.00,
            actual_amt=40.00,
            start_date=datetime.date(2005, 1, 1),
            end_date=datetime.date(2010, 1, 1),
        )
        self.validate_total_frs(
            intervention.total_frs,
            10.00 * 3,
            20.00 * 3,
            30.00 * 3,
            40.00 * 3,
            datetime.date(2001, 1, 1),
            datetime.date(2020, 1, 1),
        )

    def test_update_ssfa_properties_dates_differ(self):
        """If document type is SSFA and start/end date do not match
        agreement start/end date then update agreement start/end
        and save
        """
        agreement = AgreementFactory(
            agreement_type=models.Agreement.MOU,
            start=datetime.date(2001, 1, 6),
            end=datetime.date(2001, 2, 7),
        )
        self.assertEqual(agreement.start, datetime.date(2001, 1, 6))
        self.assertEqual(agreement.end, datetime.date(2001, 2, 7))
        intervention = InterventionFactory(
            document_type=models.Intervention.SSFA,
            agreement=agreement,
            start=datetime.date(2001, 1, 1),
            end=datetime.date(2001, 2, 1),
        )
        self.assertEqual(intervention.start, agreement.start)
        self.assertEqual(intervention.end, agreement.end)

    def test_update_ssfa_properties_signed(self):
        """If status is signed and agreement status is not signed
        update agreement status to signed and save
        """
        for status in [models.Intervention.SIGNED, models.Intervention.ACTIVE]:
            agreement = AgreementFactory(
                status=models.Agreement.DRAFT,
            )
            self.assertEqual(agreement.status, models.Agreement.DRAFT)
            intervention = InterventionFactory(
                document_type=models.Intervention.SSFA,
                agreement=agreement,
                start=datetime.date(2001, 1, 1),
                end=datetime.date(2001, 2, 1),
                status=status
            )
            self.assertEqual(intervention.status, status)
            self.assertEqual(agreement.status, models.Agreement.SIGNED)

    def test_update_ssfa_properties_active(self):
        """If status is active and agreement status is not signed
        update agreement status to signed and save
        """
        agreement = AgreementFactory(
            status=models.Agreement.DRAFT,
        )
        self.assertEqual(agreement.status, models.Agreement.DRAFT)
        intervention = InterventionFactory(
            document_type=models.Intervention.SSFA,
            agreement=agreement,
            start=datetime.date(2001, 1, 1),
            end=datetime.date(2001, 2, 1),
            status=models.Intervention.ACTIVE
        )
        self.assertEqual(intervention.status, models.Intervention.ACTIVE)
        intervention.update_ssfa_properties()
        agreement_update = models.Agreement.objects.get(pk=agreement.pk)
        self.assertEqual(agreement_update.status, models.Agreement.SIGNED)

    def test_update_ssfa_properties_complete(self):
        """If status is in completed status and agreement status is not
        update agreement status to match and save
        """
        for status in [
                models.Intervention.ENDED,
                models.Intervention.SUSPENDED,
                models.Intervention.TERMINATED
        ]:
            agreement = AgreementFactory(
                status=models.Agreement.DRAFT,
            )
            self.assertEqual(agreement.status, models.Agreement.DRAFT)
            intervention = InterventionFactory(
                document_type=models.Intervention.SSFA,
                agreement=agreement,
                start=datetime.date(2001, 1, 1),
                end=datetime.date(2001, 2, 1),
                status=status
            )
            self.assertEqual(intervention.status, status)
            self.assertEqual(agreement.status, status)

    def test_update_ssfa_properties_closed(self):
        """If status is close and agreement status is not ended
        update agreement status and save
        """
        agreement = AgreementFactory(
            status=models.Agreement.DRAFT,
        )
        self.assertEqual(agreement.status, models.Agreement.DRAFT)
        intervention = InterventionFactory(
            document_type=models.Intervention.SSFA,
            agreement=agreement,
            start=datetime.date(2001, 1, 1),
            end=datetime.date(2001, 2, 1),
            status=models.Intervention.CLOSED
        )
        self.assertEqual(intervention.status, models.Intervention.CLOSED)
        self.assertEqual(agreement.status, models.Agreement.ENDED)


class TestGetFilePaths(EToolsTenantTestCase):
    def test_get_agreement_path(self):
        partner = PartnerFactory()
        agreement = models.Agreement(
            agreement_number="123",
            partner=partner,
        )
        p = models.get_agreement_path(agreement, "test.pdf")
        self.assertTrue(p.endswith("/agreements/123/test.pdf"))

    def test_get_assessment_path(self):
        partner = PartnerFactory()
        assessment = AssessmentFactory(
            partner=partner,
        )
        p = models.get_assesment_path(assessment, "test.pdf")
        self.assertTrue(
            p.endswith("/assesments/{}/test.pdf".format(assessment.pk))
        )

    def test_get_intervention_path(self):
        agreement = AgreementFactory()
        intervention = InterventionFactory(
            agreement=agreement
        )
        p = models.get_intervention_file_path(intervention, "test.pdf")
        self.assertTrue(
            p.endswith("/agreements/{}/interventions/{}/test.pdf".format(
                agreement.pk,
                intervention.pk
            ))
        )

    def test_get_prc_intervention_path(self):
        agreement = AgreementFactory()
        intervention = InterventionFactory(
            agreement=agreement
        )
        p = models.get_prc_intervention_file_path(intervention, "test.pdf")
        self.assertTrue(
            p.endswith(
                "/agreements/{}/interventions/{}/prc/test.pdf".format(
                    agreement.pk,
                    intervention.pk
                )
            )
        )

    def test_get_intervention_amendment_file_path(self):
        agreement = AgreementFactory()
        intervention = InterventionFactory(
            agreement=agreement
        )
        amendment = InterventionAmendmentFactory(
            intervention=intervention
        )
        p = models.get_intervention_amendment_file_path(amendment, "test.pdf")
        self.assertTrue(
            p.endswith("/agreements/{}/interventions/{}/amendments/{}/test.pdf".format(
                agreement.pk,
                intervention.pk,
                amendment.pk
            ))
        )

    def test_get_intervention_attachments_file_path(self):
        agreement = AgreementFactory()
        intervention = InterventionFactory(
            agreement=agreement
        )
        attachment = InterventionAttachmentFactory(
            intervention=intervention
        )
        p = models.get_intervention_attachments_file_path(
            attachment,
            "test.pdf"
        )
        self.assertTrue(
            p.endswith("/agreements/{}/interventions/{}/attachments/{}/test.pdf".format(
                agreement.pk,
                intervention.pk,
                attachment.pk
            ))
        )

    def test_get_agreement_amd_file_path(self):
        agreement = AgreementFactory()
        amendment = AgreementAmendmentFactory(
            agreement=agreement,
        )
        p = models.get_agreement_amd_file_path(amendment, "test.pdf")
        self.assertTrue(
            p.endswith("/agreements/{}/amendments/{}/test.pdf".format(
                agreement.base_number,
                amendment.number,
            ))
        )


class TestWorkspaceFileType(EToolsTenantTestCase):
    def test_str(self):
        w = models.WorkspaceFileType(name="Test")
        self.assertEqual(str(w), "Test")


class TestPartnerOrganization(EToolsTenantTestCase):
    def test_str(self):
        p = models.PartnerOrganization(name="Test Partner Org")
        self.assertEqual(str(p), "Test Partner Org")

    def test_save_exception(self):
        p = models.PartnerOrganization(name="Test", hact_values="wrong")
        with self.assertRaises(ValueError):
            p.save()

    def test_save(self):
        p = models.PartnerOrganization(
            name="Test",
            hact_values={'all': 'good'}
        )
        p.save()
        self.assertIsNotNone(p.pk)

    def test_save_hact_is_string(self):
        p = models.PartnerOrganization(
            name="Test",
            hact_values='{"all": "good"}'
        )
        self.assertTrue(isinstance(p.hact_values, str))
        p.save()
        self.assertIsNotNone(p.pk)
        self.assertTrue(isinstance(p.hact_values, str))
        self.assertEqual(p.hact_values, '{"all": "good"}')


class TestPartnerStaffMember(EToolsTenantTestCase):
    def test_str(self):
        partner = models.PartnerOrganization(name="Partner")
        staff = models.PartnerStaffMember(
            first_name="First",
            last_name="Last",
            partner=partner
        )
        self.assertEqual(str(staff), "First Last (Partner)")

    def test_save_update_deactivate(self):
        partner = PartnerFactory()
        staff = PartnerStaffFactory(
            partner=partner,
        )
        self.assertTrue(staff.active)
        mock_send = Mock()
        with patch("partners.models.pre_delete.send", mock_send):
            staff.active = False
            staff.save()
        self.assertEqual(mock_send.call_count, 1)

    def test_save_update_reactivate(self):
        partner = PartnerFactory()
        staff = PartnerStaffFactory(
            partner=partner,
            active=False,
        )
        self.assertFalse(staff.active)
        mock_send = Mock()
        with patch("partners.models.post_save.send", mock_send):
            staff.active = True
            staff.save()
        self.assertEqual(mock_send.call_count, 2)


class TestAssessment(EToolsTenantTestCase):
    def test_str_not_completed(self):
        partner = models.PartnerOrganization(name="Partner")
        a = models.Assessment(
            partner=partner,
            type="Type",
            rating="Rating",
        )
        self.assertEqual(str(a), "Type: Partner Rating NOT COMPLETED")

    def test_str_completed(self):
        partner = models.PartnerOrganization(name="Partner")
        a = models.Assessment(
            partner=partner,
            type="Type",
            rating="Rating",
            completed_date=datetime.date(2001, 1, 1)
        )
        self.assertEqual(str(a), "Type: Partner Rating 01-01-2001")


class TestAgreement(EToolsTenantTestCase):
    def test_str(self):
        partner = models.PartnerOrganization(name="Partner")
        agreement = models.Agreement(
            partner=partner,
            agreement_type=models.Agreement.DRAFT,
        )
        self.assertEqual(str(agreement), "draft for Partner ( - )")

    def test_str_dates(self):
        partner = models.PartnerOrganization(name="Partner")
        agreement = models.Agreement(
            partner=partner,
            agreement_type=models.Agreement.DRAFT,
            start=datetime.date(2001, 1, 1),
            end=datetime.date(2002, 1, 1),
        )
        self.assertEqual(
            str(agreement),
            "draft for Partner (01-01-2001 - 01-01-2002)"
        )

    def test_permission_structure(self):
        permissions = models.Agreement.permission_structure()
        self.assertTrue(isinstance(permissions, dict))
        self.assertEqual(permissions["amendments"], {
            'edit': {
                'true': [{
                    'status': 'signed',
                    'group': 'Partnership Manager',
                    'condition': 'is type PCA or MOU'
                }]
            }
        })

    def test_year_signed_by_unicef_date(self):
        agreement = AgreementFactory()
        self.assertIsNotNone(agreement.signed_by_unicef_date)
        self.assertEqual(agreement.year, agreement.signed_by_unicef_date.year)

    def test_year_created(self):
        agreement = AgreementFactory(
            signed_by_unicef_date=None
        )
        self.assertIsNone(agreement.signed_by_unicef_date)
        self.assertEqual(agreement.year, agreement.created.year)

    def test_year_not_saved(self):
        partner = models.PartnerOrganization(name="Partner")
        agreement = models.Agreement(partner=partner)
        self.assertEqual(agreement.year, datetime.date.today().year)

    def test_update_related_interventions(self):
        agreement = AgreementFactory(
            status=models.Agreement.DRAFT,
        )
        intervention = InterventionFactory(
            agreement=agreement,
            document_type=models.Intervention.PD,
            status=models.Intervention.SIGNED,
        )
        agreement_old = copy.deepcopy(agreement)
        agreement.status = models.Agreement.TERMINATED
        agreement.update_related_interventions(agreement_old)
        self.assertNotEqual(intervention.status, agreement.status)
        intervention_updated = models.Intervention.objects.get(
            pk=intervention.pk
        )
        self.assertEqual(intervention_updated.status, agreement.status)


class TestAgreementAmendment(EToolsTenantTestCase):
    def test_str(self):
        agreement = AgreementFactory()
        amendment = AgreementAmendmentFactory(
            agreement=agreement
        )
        self.assertEqual(
            str(amendment),
            "{} {}".format(agreement.reference_number, amendment.number)
        )


class TestInterventionAmendment(EToolsTenantTestCase):
    def test_str(self):
        ia = models.InterventionAmendment(
            amendment_number="123",
            signed_date=None
        )
        self.assertEqual(str(ia), "123:- None")
        ia.signed_date = datetime.date(2001, 1, 1)
        self.assertEqual(str(ia), "123:- 2001-01-01")

    def test_compute_reference_number_no_amendments(self):
        intervention = InterventionFactory()
        ia = models.InterventionAmendment(intervention=intervention)
        self.assertEqual(ia.compute_reference_number(), 1)

    def test_compute_reference_number(self):
        intervention = InterventionFactory()
        InterventionAmendmentFactory(
            intervention=intervention,
            signed_date=datetime.date.today()
        )
        ia = models.InterventionAmendment(intervention=intervention)
        self.assertEqual(ia.compute_reference_number(), 2)


class TestInterventionResultLink(EToolsTenantTestCase):
    def test_str(self):
        intervention = InterventionFactory()
        result = ResultFactory(
            name="Name",
            code="Code"
        )
        link = InterventionResultLinkFactory(
            intervention=intervention,
            cp_output=result,
        )
        intervention_str = str(intervention)
        result_str = str(result)
        self.assertEqual(
            str(link),
            "{} {}".format(intervention_str, result_str)
        )


class TestInterventionBudget(EToolsTenantTestCase):
    def test_str(self):
        intervention = InterventionFactory()
        intervention_str = str(intervention)
        budget = InterventionBudgetFactory(
            intervention=intervention,
            unicef_cash=10.00,
            in_kind_amount=5.00,
            partner_contribution=20.00,
        )
        self.assertEqual(str(budget), "{}: 35.00".format(intervention_str))


class TestFileType(EToolsTenantTestCase):
    def test_str(self):
        f = models.FileType(name="FileType")
        self.assertEqual(str(f), "FileType")


class TestInterventionAttachment(EToolsTenantTestCase):
    def test_str(self):
        a = models.InterventionAttachment(attachment="test.pdf")
        self.assertEqual(str(a), "test.pdf")


class TestInterventionReportingPeriod(EToolsTenantTestCase):
    def test_str(self):
        intervention = InterventionFactory()
        intervention_str = str(intervention)
        period = InterventionReportingPeriodFactory(
            intervention=intervention,
            start_date=datetime.date(2001, 1, 1),
            end_date=datetime.date(2002, 2, 2),
            due_date=datetime.date(2003, 3, 3),
        )
        self.assertEqual(
            str(period),
            "{} (2001-01-01 - 2002-02-02) due on 2003-03-03".format(
                intervention_str
            )
        )


@skipIf(sys.version_info.major == 3, "This test can be deleted under Python 3")
class TestStrUnicodeSlow(EToolsTenantTestCase):
    '''Ensure calling str() on model instances returns UTF8-encoded text and unicode() returns unicode.

    This is the same as TestStrUnicode below, except that it tests objects that need to be saved to the database
    so it's based on EToolsTenantTestCase instead of TestCase.
    '''
    def test_assessment(self):
        partner = PartnerFactory(name=b'xyz')
        instance = AssessmentFactory(partner=partner)
        self.assertIn(b'xyz', str(instance))
        self.assertIn(u'xyz', unicode(instance))

        partner = PartnerFactory(name=u'R\xe4dda Barnen')
        instance = AssessmentFactory(partner=partner)
        self.assertIn(b'R\xc3\xa4dda Barnen', str(instance))
        self.assertIn(u'R\xe4dda Barnen', unicode(instance))

    def test_agreement_amendment(self):
        partner = PartnerFactory(name=b'xyz')
        agreement = AgreementFactory(partner=partner)
        instance = AgreementAmendmentFactory(number=b'xyz', agreement=agreement)
        # This model's __str__() method operates on a limited range of text, so it's not possible to challenge it
        # with non-ASCII text. As long as str() and unicode() succeed, that's all the testing we can do.
        str(instance)
        unicode(instance)


@skipIf(sys.version_info.major == 3, "This test can be deleted under Python 3")
class TestStrUnicode(TestCase):
    '''Ensure calling str() on model instances returns UTF8-encoded text and unicode() returns unicode.'''
    def test_workspace_file_type(self):
        instance = WorkspaceFileTypeFactory.build(name=b'xyz')
        self.assertEqual(str(instance), b'xyz')
        self.assertEqual(unicode(instance), u'xyz')

        instance = WorkspaceFileTypeFactory.build(name=u'R\xe4dda Barnen')
        self.assertEqual(str(instance), b'R\xc3\xa4dda Barnen')
        self.assertEqual(unicode(instance), u'R\xe4dda Barnen')

    def test_partner_organization(self):
        instance = PartnerFactory.build(name=b'xyz')
        self.assertEqual(str(instance), b'xyz')
        self.assertEqual(unicode(instance), u'xyz')

        instance = PartnerFactory.build(name=u'R\xe4dda Barnen')
        self.assertEqual(str(instance), b'R\xc3\xa4dda Barnen')
        self.assertEqual(unicode(instance), u'R\xe4dda Barnen')

    def test_partner_staff_member(self):
        partner = PartnerFactory.build(name=b'partner')

        instance = PartnerStaffFactory.build(first_name=b'xyz', partner=partner)
        self.assertTrue(str(instance).startswith(b'xyz'))
        self.assertTrue(unicode(instance).startswith(u'xyz'))

        instance = PartnerStaffFactory.build(first_name=u'R\xe4dda Barnen', partner=partner)
        self.assertTrue(str(instance).startswith(b'R\xc3\xa4dda Barnen'))
        self.assertTrue(unicode(instance).startswith(u'R\xe4dda Barnen'))

    def test_agreement(self):
        partner = PartnerFactory.build(name=b'xyz')
        instance = AgreementFactory.build(partner=partner)
        self.assertIn(b'xyz', str(instance))
        self.assertIn(u'xyz', unicode(instance))

        partner = PartnerFactory.build(name=u'R\xe4dda Barnen')
        instance = AgreementFactory.build(partner=partner)
        self.assertIn(b'R\xc3\xa4dda Barnen', str(instance))
        self.assertIn(u'R\xe4dda Barnen', unicode(instance))

    def test_intervention(self):
        instance = InterventionFactory.build(number=b'two')
        self.assertEqual(b'two', str(instance))
        self.assertEqual(u'two', unicode(instance))

        instance = InterventionFactory.build(number=u'tv\xe5')
        self.assertEqual(b'tv\xc3\xa5', str(instance))
        self.assertEqual(u'tv\xe5', unicode(instance))

    def test_intervention_amendment(self):
        instance = InterventionAmendmentFactory.build()
        # This model's __str__() method operates on a limited range of text, so it's not possible to challenge it
        # with non-ASCII text. As long as str() and unicode() succeed, that's all the testing we can do.
        str(instance)
        unicode(instance)

    def test_intervention_result_link(self):
        intervention = InterventionFactory.build(number=b'two')
        instance = InterventionResultLinkFactory.build(intervention=intervention)
        self.assertTrue(str(instance).startswith(b'two'))
        self.assertTrue(unicode(instance).startswith(u'two'))

        intervention = InterventionFactory.build(number=u'tv\xe5')
        instance = InterventionResultLinkFactory.build(intervention=intervention)
        self.assertTrue(str(instance).startswith(b'tv\xc3\xa5'))
        self.assertTrue(unicode(instance).startswith(u'tv\xe5'))

    def test_intervention_budget(self):
        intervention = InterventionFactory.build(number=b'two')
        instance = InterventionBudgetFactory.build(intervention=intervention)
        self.assertTrue(str(instance).startswith(b'two'))
        self.assertTrue(unicode(instance).startswith(u'two'))

        intervention = InterventionFactory.build(number=u'tv\xe5')
        instance = InterventionBudgetFactory.build(intervention=intervention)
        self.assertTrue(str(instance).startswith(b'tv\xc3\xa5'))
        self.assertTrue(unicode(instance).startswith(u'tv\xe5'))

    def test_file_type(self):
        instance = FileTypeFactory.build()
        # This model's __str__() method returns model constants, so it's not possible to challenge it
        # with non-ASCII text. As long as str() and unicode() succeed, that's all the testing we can do.
        str(instance)
        unicode(instance)

    def test_intervention_attachment(self):
        attachment = SimpleUploadedFile(b'two.txt', u'hello world!'.encode('utf-8'))
        instance = InterventionAttachmentFactory.build(attachment=attachment)
        self.assertEqual(str(instance), b'two.txt')
        self.assertEqual(unicode(instance), u'two.txt')

        attachment = SimpleUploadedFile(u'tv\xe5.txt', u'hello world!'.encode('utf-8'))
        instance = InterventionAttachmentFactory.build(attachment=attachment)
        self.assertEqual(str(instance), b'tv\xc3\xa5.txt')
        self.assertEqual(unicode(instance), u'tv\xe5.txt')

    def test_intervention_reporting_period(self):
        intervention = InterventionFactory.build(number=b'two')
        instance = InterventionReportingPeriodFactory.build(intervention=intervention)
        self.assertTrue(str(instance).startswith(b'two'))
        self.assertTrue(unicode(instance).startswith(b'two'))

        intervention = InterventionFactory.build(number=u'tv\xe5')
        instance = InterventionReportingPeriodFactory.build(intervention=intervention)
        self.assertTrue(str(instance).startswith(b'tv\xc3\xa5'))
        self.assertTrue(unicode(instance).startswith(u'tv\xe5'))<|MERGE_RESOLUTION|>--- conflicted
+++ resolved
@@ -38,13 +38,9 @@
     TravelActivityFactory,
     UserFactory,
 )
-<<<<<<< HEAD
 from EquiTrack.tests.cases import EToolsTenantTestCase
-=======
-from EquiTrack.tests.mixins import FastTenantTestCase as TenantTestCase
 from audit.models import Engagement
 from audit.tests.factories import SpotCheckFactory, AuditFactory, SpecialAuditFactory
->>>>>>> 6156f791
 from partners import models
 from partners.tests.factories import (
     WorkspaceFileTypeFactory,
