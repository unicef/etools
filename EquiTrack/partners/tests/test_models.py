--- conflicted
+++ resolved
@@ -5,11 +5,8 @@
 from unittest import skip
 
 from django.core.files.uploadedfile import SimpleUploadedFile
-<<<<<<< HEAD
 from django.core.urlresolvers import reverse
-=======
 from django.test import SimpleTestCase
->>>>>>> e625f812
 from django.utils import six, timezone
 from freezegun import freeze_time
 from mock import patch, Mock
