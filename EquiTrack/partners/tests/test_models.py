--- conflicted
+++ resolved
@@ -13,24 +13,16 @@
 from EquiTrack.factories import (
     AgreementAmendmentFactory,
     AgreementFactory,
-<<<<<<< HEAD
     AssessmentFactory,
     CountryProgrammeFactory,
     InterventionAmendmentFactory,
     InterventionAttachmentFactory,
-=======
-    AgreementAmendmentFactory,
-    InterventionFactory,
->>>>>>> 057337bd
     InterventionBudgetFactory,
     InterventionFactory,
     InterventionPlannedVisitsFactory,
-<<<<<<< HEAD
     PartnerFactory,
     PartnershipFactory,
     PartnerStaffFactory,
-=======
->>>>>>> 057337bd
     TravelFactory,
     TravelActivityFactory,
     UserFactory,
@@ -41,22 +33,7 @@
     CountryProgramme,
     ResultType,
 )
-<<<<<<< HEAD
 from partners import models
-=======
-from partners.models import (
-    Agreement,
-    FundingCommitment,
-    PartnerOrganization,
-    Assessment,
-    Result,
-    GovernmentIntervention,
-    GovernmentInterventionResult,
-    Intervention,
-    InterventionBudget,
-    PartnerType,
-)
->>>>>>> 057337bd
 from t2f.models import Travel, TravelType
 
 
@@ -87,15 +64,7 @@
         self.assertEqual(agreement1.reference_number, expected_reference_number)
 
         # create amendment
-<<<<<<< HEAD
-        models.AgreementAmendmentLog.objects.create(
-            agreement=agreement1,
-            amended_at=self.date,
-            status=models.PCA.ACTIVE
-        )
-=======
         AgreementAmendmentFactory(agreement=agreement1)
->>>>>>> 057337bd
         # reference number should be unchanged.
         self.assertEqual(agreement1.reference_number, expected_reference_number)
 
@@ -178,45 +147,6 @@
         self.assertEqual(agreement.agreement_number, expected_reference_number + '-42')
         self.assertEqual(agreement.reference_number, expected_reference_number)
 
-<<<<<<< HEAD
-    @skip("Fix this")
-    def test_pd_numbering(self):
-
-        pd_ref = 'LEBA/PCA{year}01/{{}}{year}{{}}'.format(year=self.date.year)
-
-        # create one programme document
-        intervention1 = PartnershipFactory()
-        self.assertEqual(intervention1.reference_number, pd_ref.format('PD', '01'))
-
-        # create another under the same partner and agreement
-        intervention2 = PartnershipFactory(
-            partner=intervention1.partner,
-            agreement=intervention1.agreement
-        )
-        self.assertEqual(intervention2.reference_number, pd_ref.format('PD', '02'))
-
-        # create amendment
-        models.AmendmentLog.objects.create(
-            partnership=intervention2,
-            amended_at=self.date,
-            status=models.PCA.ACTIVE
-        )
-        self.assertEqual(intervention2.reference_number, pd_ref.format('PD', '02-01'))
-
-        intervention3 = PartnershipFactory(
-            partner=intervention1.partner,
-            agreement=intervention1.agreement,
-        )
-        self.assertEqual(intervention3.reference_number, pd_ref.format('PD', '03'))
-
-        # agreement numbering remains the same even if previous agreement is deleted
-        intervention3.signed_by_unicef_date = self.date
-        intervention3.save()
-        intervention1.delete()
-        self.assertEqual(intervention3.reference_number, pd_ref.format('PD', '03'))
-
-=======
->>>>>>> 057337bd
 
 class TestHACTCalculations(TenantTestCase):
     fixtures = ['initial_data.json']
@@ -582,12 +512,7 @@
         self.assertEqual(self.partner_organization.hact_values['planned_visits'], 0)
 
     def test_planned_visits_non_gov(self):
-<<<<<<< HEAD
-        self.partner_organization.partner_type = "UN Agency"
         self.partner_organization.status = models.PCA.ACTIVE
-=======
-        self.partner_organization.partner_type = PartnerType.UN_AGENCY
->>>>>>> 057337bd
         self.partner_organization.save()
         intervention = InterventionFactory(
             agreement=self.pca_signed1,
@@ -607,12 +532,7 @@
         self.assertEqual(self.partner_organization.hact_values['planned_visits'], 3)
 
     def test_planned_visits_non_gov_no_pv_intervention(self):
-<<<<<<< HEAD
-        self.partner_organization.partner_type = "UN Agency"
-        self.partner_organization.status = models.PCA.ACTIVE
-=======
         self.partner_organization.partner_type = PartnerType.UN_AGENCY
->>>>>>> 057337bd
         self.partner_organization.save()
         intervention1 = InterventionFactory(
             agreement=self.pca_signed1,
@@ -642,12 +562,7 @@
         )
 
     def test_planned_visits_non_gov_with_pv_intervention(self):
-<<<<<<< HEAD
-        self.partner_organization.partner_type = "UN Agency"
-        self.partner_organization.status = models.PCA.ACTIVE
-=======
         self.partner_organization.partner_type = PartnerType.UN_AGENCY
->>>>>>> 057337bd
         self.partner_organization.save()
         intervention1 = InterventionFactory(
             agreement=self.pca_signed1,
