import copy
import datetime
import sys
from unittest import skipIf, TestCase

from django.core.files.uploadedfile import SimpleUploadedFile
from django.utils import timezone

from mock import patch, Mock

from EquiTrack.tests.mixins import FastTenantTestCase as TenantTestCase
from funds.tests.factories import (
    DonorFactory,
    FundsReservationHeaderFactory,
    GrantFactory,
)
from locations.tests.factories import LocationFactory
from reports.models import ResultType
from partners import models
from partners.tests.factories import (
    AgreementAmendmentFactory,
    AgreementFactory,
    AssessmentFactory,
    FileTypeFactory,
    GovernmentInterventionFactory,
    GovernmentInterventionResultFactory,
    InterventionAmendmentFactory,
    InterventionAttachmentFactory,
    InterventionBudgetFactory,
    InterventionFactory,
    InterventionPlannedVisitsFactory,
    InterventionReportingPeriodFactory,
    InterventionResultLinkFactory,
    InterventionSectorLocationLinkFactory,
    PartnerFactory,
    PartnerStaffFactory,
    WorkspaceFileTypeFactory,
)
from publics.tests.factories import PublicsCurrencyFactory
from reports.tests.factories import (
    AppliedIndicatorFactory,
    CountryProgrammeFactory,
    LowerResultFactory,
    ResultFactory,
    SectorFactory,
)
<<<<<<< HEAD
=======
from EquiTrack.tests.mixins import FastTenantTestCase as TenantTestCase
from partners import models
from partners.tests.factories import (
    GovernmentInterventionResultFactory,
    WorkspaceFileTypeFactory,
    )
>>>>>>> 56bedee6
from t2f.models import Travel, TravelType
from t2f.tests.factories import TravelActivityFactory, TravelFactory
from users.tests.factories import UserFactory


def get_date_from_prior_year():
    '''Return a date for which year < the current year'''
    return datetime.date.today() - datetime.timedelta(days=700)


class TestGetCurrencyNameOrDefault(TenantTestCase):
    def test_none(self):
        self.assertIsNone(models._get_currency_name_or_default(False))

    def test_no_currency(self):
        budget = InterventionBudgetFactory(
            currency=None
        )
        self.assertIsNone(models._get_currency_name_or_default(budget))

    def test_currency(self):
        currency = PublicsCurrencyFactory(code="USD")
        budget = InterventionBudgetFactory(
            currency=currency
        )
        self.assertEqual(models._get_currency_name_or_default(budget), "USD")


class TestAgreementNumberGeneration(TenantTestCase):
    '''Test that agreements have the expected base and reference numbers for all types of agreements'''
    @classmethod
    def setUpTestData(cls):
        cls.date = datetime.date.today()
        cls.tenant.country_short_code = 'LEBA'
        cls.tenant.save()

    def test_reference_number_pca(self):
        '''Thoroughly exercise agreement reference numbers for PCA'''
        # All of the agreements created here are PCAs, so id is the only part of the reference number that varies
        # for this test.
        reference_number_template = 'LEBA/PCA' + str(self.date.year) + '{id}'

        # test basic sequence
        agreement1 = AgreementFactory()
        expected_reference_number = reference_number_template.format(id=agreement1.id)
        self.assertEqual(agreement1.reference_number, expected_reference_number)

        # create amendment
        AgreementAmendmentFactory(agreement=agreement1)
        # reference number should be unchanged.
        self.assertEqual(agreement1.reference_number, expected_reference_number)

        # add another agreement
        agreement2 = AgreementFactory()
        expected_reference_number = reference_number_template.format(id=agreement2.id)
        self.assertEqual(agreement2.reference_number, expected_reference_number)

        # agreement numbering remains the same even if previous agreement is deleted
        agreement3 = AgreementFactory()
        expected_reference_number = reference_number_template.format(id=agreement3.id)
        agreement1.delete()
        self.assertEqual(agreement3.reference_number, expected_reference_number)

        # verify that the 'signed_by' date doesn't change the reference number.
        # set signed_by date to a year that is not the current year.
        expected_reference_number = reference_number_template.format(id=agreement2.id)
        agreement2.signed_by_unicef_date = get_date_from_prior_year()
        agreement2.save()
        self.assertEqual(agreement2.reference_number, expected_reference_number)

        # Verify that reference_number is accessible (if a little strange) prior to the first save.
        agreement4 = AgreementFactory.build()
        self.assertEqual(agreement4.reference_number, reference_number_template.format(id=None))

    def test_reference_number_other(self):
        '''Verify simple agreement reference # generation for all agreement types'''
        reference_number_template = 'LEBA/{agreement_type}' + str(self.date.year) + '{id}'
        agreement_types = [agreement_type[0] for agreement_type in models.Agreement.AGREEMENT_TYPES]
        for agreement_type in agreement_types:
            agreement = AgreementFactory(agreement_type=agreement_type)
            expected_reference_number = reference_number_template.format(agreement_type=agreement_type, id=agreement.id)
            self.assertEqual(agreement.reference_number, expected_reference_number)

    def test_base_number_generation(self):
        '''Verify correct values in the .base_number attribute'''
        base_number_template = 'LEBA/PCA' + str(self.date.year) + '{id}'
        agreement = AgreementFactory()

        expected_base_number = base_number_template.format(id=agreement.id)
        self.assertEqual(agreement.base_number, expected_base_number)

        # Ensure that changing the agreement number doesn't change the base number.
        agreement.update_reference_number(amendment_number=42)
        self.assertEqual(agreement.agreement_number, expected_base_number + '-42')
        self.assertEqual(agreement.base_number, expected_base_number)

        # Ensure base_number is OK to access even when the field it depends on is blank.
        agreement.agreement_number = ''
        self.assertEqual(agreement.base_number, '')

    def test_update_reference_number(self):
        '''Exercise Agreement.update_reference_number()'''
        reference_number_template = 'LEBA/PCA' + str(self.date.year) + '{id}'

        agreement = AgreementFactory.build()

        # Prior to saving, base_number and agreement_number are blank.
        self.assertEqual(agreement.base_number, '')
        self.assertEqual(agreement.agreement_number, '')
        self.assertEqual(agreement.reference_number, reference_number_template.format(id=None))

        # Calling save should call update_reference_number(). Before calling save, I have to save the objects with
        # which this agreement has a FK relationship.
        agreement.partner.save()
        agreement.partner_id = agreement.partner.id
        agreement.country_programme.save()
        agreement.country_programme_id = agreement.country_programme.id
        agreement.save()

        # Ensure base_number, agreement_number, and reference_number are what I expect
        expected_reference_number = reference_number_template.format(id=agreement.id)
        self.assertEqual(agreement.base_number, expected_reference_number)
        self.assertEqual(agreement.agreement_number, expected_reference_number)
        self.assertEqual(agreement.reference_number, expected_reference_number)

        # Update ref number and ensure base_number, agreement_number, and reference_number are what I expect
        agreement.update_reference_number(amendment_number=42)
        self.assertEqual(agreement.base_number, expected_reference_number)
        self.assertEqual(agreement.agreement_number, expected_reference_number + '-42')
        self.assertEqual(agreement.reference_number, expected_reference_number)


class TestHACTCalculations(TenantTestCase):
    @classmethod
    def setUpTestData(cls):
        year = datetime.date.today().year
        cls.intervention = InterventionFactory(
            status=u'active'
        )
        current_cp = CountryProgrammeFactory(
            name='Current Country Programme',
            from_date=datetime.date(year, 1, 1),
            to_date=datetime.date(year + 1, 12, 31)
        )
        grant = GrantFactory(
            donor=DonorFactory(name='Test Donor'),
            name='SM12345678'
        )
        InterventionBudgetFactory(
            intervention=cls.intervention,
            partner_contribution=10000,
            unicef_cash=60000,
            in_kind_amount=5000
        )

        tz = timezone.get_default_timezone()

        start = datetime.datetime.combine(current_cp.from_date, datetime.time(0, 0, 1, tzinfo=tz))
        end = current_cp.from_date + datetime.timedelta(days=200)
        end = datetime.datetime.combine(end, datetime.time(23, 59, 59, tzinfo=tz))
        models.FundingCommitment.objects.create(
            start=start,
            end=end,
            grant=grant,
            fr_number='0123456789',
            wbs='Test',
            fc_type='PCA',
            expenditure_amount=40000.00
        )

        start = current_cp.from_date + datetime.timedelta(days=200)
        start = datetime.datetime.combine(start, datetime.time(0, 0, 1, tzinfo=tz))
        end = datetime.datetime.combine(current_cp.to_date, datetime.time(23, 59, 59, tzinfo=tz))
        models.FundingCommitment.objects.create(
            start=start,
            end=end,
            grant=grant,
            fr_number='0123456789',
            wbs='Test',
            fc_type='PCA',
            expenditure_amount=40000.00
        )


class TestPartnerOrganizationModel(TenantTestCase):
    def setUp(self):
        super(TestPartnerOrganizationModel, self).setUp()
        self.partner_organization = PartnerFactory(
            name="Partner Org 1",
        )
        year = datetime.date.today().year
        self.cp = CountryProgrammeFactory(
            name="CP 1",
            wbs="0001/A0/01",
            from_date=datetime.date(year - 1, 1, 1),
            to_date=datetime.date(year + 1, 1, 1),
        )
        self.pca_signed1 = AgreementFactory(
            agreement_type=models.Agreement.PCA,
            partner=self.partner_organization,
            signed_by_unicef_date=datetime.date(year - 1, 1, 1),
            signed_by_partner_date=datetime.date(year - 1, 1, 1),
            country_programme=self.cp,
            status=models.Agreement.DRAFT
        )
        AgreementFactory(
            agreement_type=models.Agreement.PCA,
            partner=self.partner_organization,
            signed_by_unicef_date=datetime.date(year - 2, 1, 1),
            signed_by_partner_date=datetime.date(year - 2, 1, 1),
            country_programme=self.cp,
            status=models.Agreement.DRAFT
        )
        AgreementFactory(
            agreement_type=models.Agreement.PCA,
            partner=self.partner_organization,
            country_programme=self.cp,
            signed_by_unicef_date=None,
            signed_by_partner_date=None,
            status=models.Agreement.DRAFT
        )

    def test_latest_assessment(self):
        date = datetime.date(2001, 1, 1)
        assessment_type = "Micro Assessment"
        AssessmentFactory(
            partner=self.partner_organization,
            type=assessment_type,
            completed_date=date + datetime.timedelta(days=1)
        )
        AssessmentFactory(
            partner=self.partner_organization,
            type=assessment_type,
            completed_date=date + datetime.timedelta(days=2)
        )
        assessment = AssessmentFactory(
            partner=self.partner_organization,
            type=assessment_type,
            completed_date=date + datetime.timedelta(days=3)
        )
        self.assertEqual(
            self.partner_organization.latest_assessment(assessment_type),
            assessment
        )

    def assert_min_requirements(self, programmatic_visit, spot_check):
        """common assert for minimum requirement calculation"""
        hact_min_req = self.partner_organization.hact_min_requirements
        data = {
            "programme_visits": programmatic_visit,
            "spot_checks": spot_check,
        }
        self.assertEqual(hact_min_req, data)

    def test_get_last_pca(self):
        pca = self.partner_organization.get_last_pca
        self.assertEqual(pca, self.pca_signed1)

    def test_hact_min_requirements_ct_under_25k(self):
        self.partner_organization.total_ct_cy = 0
        hact_min_req = self.partner_organization.hact_min_requirements
        data = {
            "programme_visits": 0,
            "spot_checks": 0,
        }
        self.assertEqual(hact_min_req, data)

    def test_hact_min_requirements_ct_between_25k_and_50k(self):
        self.partner_organization.total_ct_cy = 44000.00
        self.assert_min_requirements(1, 0)

    def test_hact_min_requirements_ct_between_25k_and_100k(self):
        self.partner_organization.total_ct_cy = 99000.00
        self.assert_min_requirements(1, 1)

    def test_hact_min_requirements_ct_between_100k_and_500k_high(self):
        self.partner_organization.total_ct_cy = 490000.00
        self.partner_organization.rating = models.PartnerOrganization.RATING_HIGH
        self.assert_min_requirements(3, 1)

    def test_hact_min_requirements_ct_between_100k_and_500k_significant(self):
        self.partner_organization.total_ct_cy = 490000.00
        self.partner_organization.rating = models.PartnerOrganization.RATING_SIGNIFICANT
        self.assert_min_requirements(3, 1)

    def test_hact_min_requirements_ct_between_100k_and_500k_moderate(self):
        self.partner_organization.total_ct_cy = 490000.00
        self.partner_organization.rating = models.PartnerOrganization.RATING_MODERATE
        self.assert_min_requirements(2, 1)

    def test_hact_min_requirements_ct_between_100k_and_500k_low(self):
        self.partner_organization.total_ct_cy = 490000.00
        self.partner_organization.rating = models.PartnerOrganization.RATING_LOW
        self.assert_min_requirements(1, 1)

    def test_hact_min_requirements_ct_over_500k_high(self):
        self.partner_organization.total_ct_cy = 510000.00
        self.partner_organization.rating = models.PartnerOrganization.RATING_HIGH
        self.assert_min_requirements(4, 1)

    def test_hact_min_requirements_ct_over_500k_significant(self):
        self.partner_organization.total_ct_cy = 510000.00
        self.partner_organization.rating = models.PartnerOrganization.RATING_SIGNIFICANT
        self.assert_min_requirements(4, 1)

    def test_hact_min_requirements_ct_over_500k_moderate(self):
        self.partner_organization.total_ct_cy = 510000.00
        self.partner_organization.rating = models.PartnerOrganization.RATING_MODERATE
        self.assert_min_requirements(3, 1)

    def test_hact_min_requirements_ct_over_500k_low(self):
        self.partner_organization.total_ct_cy = 510000.00
        self.partner_organization.rating = models.PartnerOrganization.RATING_LOW
        self.assert_min_requirements(2, 1)

    def test_planned_visits_gov(self):
        self.partner_organization.partner_type = models.PartnerType.GOVERNMENT
        self.partner_organization.save()
        intervention = InterventionFactory(
            agreement=self.pca_signed1,
            status=models.Intervention.ACTIVE
        )
        year = datetime.date.today().year
        InterventionPlannedVisitsFactory(
            intervention=intervention,
            year=year,
            programmatic=3
        )
        InterventionPlannedVisitsFactory(
            intervention=intervention,
            year=year - 1,
            programmatic=2
        )
        self.assertEqual(self.partner_organization.hact_values['programmatic_visits']['planned']['total'], 0)

    def test_planned_visits_non_gov(self):
        self.partner_organization.partner_type = models.PartnerType.UN_AGENCY
        self.partner_organization.save()
        intervention = InterventionFactory(
            agreement=self.pca_signed1,
            status=models.Intervention.ACTIVE
        )
        year = datetime.date.today().year
        InterventionPlannedVisitsFactory(
            intervention=intervention,
            year=year,
            programmatic=3
        )
        InterventionPlannedVisitsFactory(
            intervention=intervention,
            year=year - 1,
            programmatic=2
        )
        self.assertEqual(self.partner_organization.hact_values['programmatic_visits']['planned']['total'], 3)

    def test_planned_visits_non_gov_no_pv_intervention(self):
        self.partner_organization.partner_type = models.PartnerType.UN_AGENCY
        self.partner_organization.save()
        intervention1 = InterventionFactory(
            agreement=self.pca_signed1,
            status=models.Intervention.ACTIVE
        )
        intervention2 = InterventionFactory(
            agreement=self.pca_signed1,
            status=models.Intervention.ACTIVE
        )
        year = datetime.date.today().year
        InterventionPlannedVisitsFactory(
            intervention=intervention1,
            year=year,
            programmatic=3
        )
        InterventionPlannedVisitsFactory(
            intervention=intervention2,
            year=year - 1,
            programmatic=2
        )
        models.PartnerOrganization.planned_visits(
            self.partner_organization
        )
        self.assertEqual(
            self.partner_organization.hact_values['programmatic_visits']['planned']['total'],
            3
        )

    def test_planned_visits_non_gov_with_pv_intervention(self):
        self.partner_organization.partner_type = models.PartnerType.UN_AGENCY
        self.partner_organization.save()
        intervention1 = InterventionFactory(
            agreement=self.pca_signed1,
            status=models.Intervention.ACTIVE
        )
        intervention2 = InterventionFactory(
            agreement=self.pca_signed1,
            status=models.Intervention.ACTIVE
        )
        year = datetime.date.today().year
        pv = InterventionPlannedVisitsFactory(
            intervention=intervention1,
            year=year,
            programmatic=3
        )
        InterventionPlannedVisitsFactory(
            intervention=intervention2,
            year=year - 1,
            programmatic=2
        )
        models.PartnerOrganization.planned_visits(
            self.partner_organization,
            pv
        )
        self.assertEqual(
            self.partner_organization.hact_values['programmatic_visits']['planned']['total'],
            3
        )

    def test_programmatic_visits_update_one(self):
        self.assertEqual(
            self.partner_organization.hact_values['programmatic_visits']['completed']['total'],
            0
        )
        models.PartnerOrganization.programmatic_visits(
            self.partner_organization,
            update_one=True
        )
        self.assertEqual(
            self.partner_organization.hact_values['programmatic_visits']['completed']['total'],
            1
        )

    def test_programmatic_visits_update_travel_activity(self):
        self.assertEqual(
            self.partner_organization.hact_values['programmatic_visits']['completed']['total'],
            0
        )
        traveller = UserFactory()
        travel = TravelFactory(
            traveler=traveller,
            status=Travel.COMPLETED,
            completed_at=datetime.datetime.now()
        )
        TravelActivityFactory(
            travels=[travel],
            primary_traveler=traveller,
            travel_type=TravelType.PROGRAMME_MONITORING,
            partner=self.partner_organization,
        )
        models.PartnerOrganization.programmatic_visits(
            self.partner_organization,
        )
        self.assertEqual(
            self.partner_organization.hact_values['programmatic_visits']['completed']['total'],
            1
        )

    def test_spot_checks_update_one(self):
        self.assertEqual(
            self.partner_organization.hact_values['spot_checks']['completed']['total'],
            0
        )
        models.PartnerOrganization.spot_checks(
            self.partner_organization,
            update_one=True,
        )
        self.assertEqual(
            self.partner_organization.hact_values['spot_checks']['completed']['total'],
            1
        )

    def test_spot_checks_update_travel_activity(self):
        self.assertEqual(
            self.partner_organization.hact_values['spot_checks']['completed']['total'],
            0
        )
        traveller = UserFactory()
        travel = TravelFactory(
            traveler=traveller,
            status=Travel.COMPLETED,
            completed_at=datetime.datetime.now()
        )
        TravelActivityFactory(
            travels=[travel],
            primary_traveler=traveller,
            travel_type=TravelType.SPOT_CHECK,
            partner=self.partner_organization,
        )
        models.PartnerOrganization.spot_checks(
            self.partner_organization,
        )
        self.assertEqual(
            self.partner_organization.hact_values['spot_checks']['completed']['total'],
            1
        )


class TestAgreementModel(TenantTestCase):
    @classmethod
    def setUpTestData(cls):
        cls.partner_organization = models.PartnerOrganization.objects.create(
            name="Partner Org 1",
        )
        cp = CountryProgrammeFactory(
            name="CP 1",
            wbs="0001/A0/01",
            from_date=datetime.date(datetime.date.today().year - 1, 1, 1),
            to_date=datetime.date(datetime.date.today().year + 1, 1, 1),
        )
        cls.agreement = models.Agreement.objects.create(
            agreement_type=models.Agreement.PCA,
            partner=cls.partner_organization,
            country_programme=cp
        )

    def test_reference_number(self):
        self.assertIn("PCA", self.agreement.reference_number)


class TestInterventionModel(TenantTestCase):
    def setUp(self):
        super(TestInterventionModel, self).setUp()
        self.partner_organization = PartnerFactory(name="Partner Org 1")
        cp = CountryProgrammeFactory(
            name="CP 1",
            wbs="0001/A0/01",
            from_date=datetime.date(datetime.date.today().year - 1, 1, 1),
            to_date=datetime.date(datetime.date.today().year + 1, 1, 1),
        )
        self.agreement = AgreementFactory(
            agreement_type=models.Agreement.PCA,
            partner=self.partner_organization,
            country_programme=cp,
        )
        self.intervention = InterventionFactory(
            title="Intervention 1",
            agreement=self.agreement,
            submission_date=datetime.date(datetime.date.today().year, 1, 1),
        )

    def test_str(self):
        number = self.intervention.number
        self.assertEqual(str(self.intervention), number)

    def test_permission_structure(self):
        permissions = models.Intervention.permission_structure()
        self.assertTrue(isinstance(permissions, dict))
        self.assertEqual(permissions["amendments"], {
            'edit': {
                'true': [
                    {'status': 'draft', 'group': 'Partnership Manager', 'condition': ''},
                    {'status': 'signed', 'group': 'Partnership Manager', 'condition': ''},
                    {'status': 'active', 'group': 'Partnership Manager', 'condition': ''},
                    {'status': 'draft', 'group': 'Partnership Manager', 'condition': ''},
                    {'status': 'signed', 'group': 'Partnership Manager', 'condition': ''},
                    {'status': 'active', 'group': 'Partnership Manager', 'condition': ''}
                ]
            }
        })

    def test_days_from_submission_to_signed(self):
        intervention = InterventionFactory(
            submission_date=datetime.date(2001, 1, 1),
            signed_by_partner_date=datetime.date(2001, 1, 3),
            signed_by_unicef_date=datetime.date(2001, 1, 3),
        )
        self.assertEqual(intervention.days_from_submission_to_signed, 2)

    def test_days_from_submission_to_signed_no_submission_date(self):
        intervention = InterventionFactory(
            agreement=self.agreement,
            submission_date=None
        )
        self.assertIsNone(intervention.submission_date)
        res = intervention.days_from_submission_to_signed
        self.assertEqual(res, "Not Submitted")

    def test_days_from_submission_to_signed_not_signed_by_unicef(self):
        self.assertIsNotNone(self.intervention.submission_date)
        self.assertIsNone(self.intervention.signed_by_unicef_date)
        res = self.intervention.days_from_submission_to_signed
        self.assertEqual(res, "Not fully signed")

    def test_days_from_submission_to_signed_not_signed_by_partner(self):
        self.intervention.signed_by_unicef_date = datetime.date.today()
        self.intervention.save()
        self.assertIsNotNone(self.intervention.submission_date)
        self.assertIsNotNone(self.intervention.signed_by_unicef_date)
        self.assertIsNone(self.intervention.signed_by_partner_date)
        res = self.intervention.days_from_submission_to_signed
        self.assertEqual(res, "Not fully signed")

    def test_submitted_to_prc_submission_date_prc(self):
        self.intervention.submission_date_prc = datetime.date.today()
        self.intervention.save()
        self.assertTrue(self.intervention.submitted_to_prc)

    def test_submitted_to_prc_review_date_prc(self):
        self.intervention.review_date_prc = datetime.date.today()
        self.intervention.save()
        self.assertTrue(self.intervention.submitted_to_prc)

    def test_submitted_to_prc_review_document(self):
        self.intervention.prc_review_document = "test.pdf"
        self.intervention.save()
        self.assertTrue(self.intervention.submitted_to_prc)

    def test_submitted_to_prc_false(self):
        self.intervention.submission_date_prc = None
        self.intervention.save()
        self.assertIsNone(self.intervention.submission_date_prc)
        self.assertFalse(self.intervention.submitted_to_prc)

    def test_days_from_review_to_signed(self):
        intervention = InterventionFactory(
            review_date_prc=datetime.date(2001, 1, 1),
            signed_by_partner_date=datetime.date(2001, 1, 3),
            signed_by_unicef_date=datetime.date(2001, 1, 3),
        )
        self.assertEqual(intervention.days_from_review_to_signed, 2)

    def test_days_from_review_to_signed_no_review_date_prc(self):
        self.assertIsNone(self.intervention.review_date_prc)
        res = self.intervention.days_from_review_to_signed
        self.assertEqual(res, "Not Reviewed")

    def test_days_from_review_to_signed_not_signed_by_unicef(self):
        self.intervention.review_date_prc = datetime.date.today()
        self.intervention.save()
        self.assertIsNotNone(self.intervention.review_date_prc)
        self.assertIsNone(self.intervention.signed_by_unicef_date)
        res = self.intervention.days_from_review_to_signed
        self.assertEqual(res, "Not fully signed")

    def test_days_from_review_to_signed_not_signed_by_partner(self):
        self.intervention.review_date_prc = datetime.date.today()
        self.intervention.signed_by_unicef_date = datetime.date.today()
        self.intervention.save()
        self.assertIsNotNone(self.intervention.review_date_prc)
        self.assertIsNotNone(self.intervention.signed_by_unicef_date)
        self.assertIsNone(self.intervention.signed_by_partner_date)
        res = self.intervention.days_from_review_to_signed
        self.assertEqual(res, "Not fully signed")

    def test_sector_names(self):
        sector_1 = SectorFactory(name="ABC")
        sector_2 = SectorFactory(name="CBA")
        intervention = InterventionFactory()
        InterventionSectorLocationLinkFactory(
            intervention=intervention,
            sector=sector_1,
        )
        InterventionSectorLocationLinkFactory(
            intervention=intervention,
            sector=sector_2,
        )
        self.assertEqual(intervention.sector_names, "ABC, CBA")

    def test_sector_names_empty(self):
        self.assertEqual(self.intervention.sector_names, "")

    def test_default_budget_currency(self):
        currency = PublicsCurrencyFactory(code="USD")
        intervention = InterventionFactory()
        InterventionBudgetFactory(
            currency=currency,
            intervention=intervention
        )
        self.assertEqual(intervention.default_budget_currency, "USD")

    def test_fr_currency_empty(self):
        self.assertIsNone(self.intervention.fr_currency)

    def test_fr_currency(self):
        intervention = InterventionFactory()
        FundsReservationHeaderFactory(
            currency="USD",
            intervention=intervention,
        )
        self.assertEqual(intervention.fr_currency, "USD")

    def test_duration(self):
        self.intervention.start_date = datetime.date(datetime.date.today().year - 1, 1, 1)
        self.intervention.end_date = datetime.date(datetime.date.today().year + 1, 1, 1)
        # self.assertEqual(self.intervention.duration, 24)

    def test_total_no_intervention(self):
        self.assertEqual(int(self.intervention.total_unicef_cash), 0)
        self.assertEqual(int(self.intervention.total_partner_contribution), 0)
        self.assertEqual(int(self.intervention.total_budget), 0)
        self.assertEqual(int(self.intervention.total_unicef_budget), 0)
        self.assertEqual(int(self.intervention.total_partner_contribution_local), 0)
        self.assertEqual(int(self.intervention.total_unicef_cash_local), 0)
        self.assertEqual(int(self.intervention.total_budget_local), 0)

    def test_total_unicef_cash(self):
        InterventionBudgetFactory(
            intervention=self.intervention,
            unicef_cash=100000,
            unicef_cash_local=10,
            partner_contribution=200,
            partner_contribution_local=20,
            in_kind_amount_local=10,
        )
        self.assertEqual(int(self.intervention.total_unicef_cash), 100000)

    def test_total_partner_contribution(self):
        InterventionBudgetFactory(
            intervention=self.intervention,
            unicef_cash=100000,
            unicef_cash_local=10,
            partner_contribution=200,
            partner_contribution_local=20,
            in_kind_amount_local=10,
        )
        self.assertEqual(int(self.intervention.total_partner_contribution), 200)

    def test_total_budget(self):
        InterventionBudgetFactory(
            intervention=self.intervention,
            unicef_cash=100000,
            unicef_cash_local=10,
            partner_contribution=200,
            partner_contribution_local=20,
            in_kind_amount_local=10,
        )
        self.assertEqual(int(self.intervention.total_budget), 100210)

    def test_total_in_kind_amount(self):
        InterventionBudgetFactory(
            intervention=self.intervention,
            unicef_cash=100000,
            unicef_cash_local=10,
            partner_contribution=200,
            in_kind_amount=3300,
            in_kind_amount_local=10,
        )
        self.assertEqual(int(self.intervention.total_in_kind_amount), 3300)

    def test_total_unicef_budget(self):
        InterventionBudgetFactory(
            intervention=self.intervention,
            unicef_cash=100000,
            unicef_cash_local=10,
            partner_contribution=200,
            in_kind_amount=2000,
            in_kind_amount_local=10,
        )
        self.assertEqual(int(self.intervention.total_unicef_budget), 102000)

    def test_total_partner_contribution_local(self):
        InterventionBudgetFactory(
            intervention=self.intervention,
            unicef_cash=100000,
            unicef_cash_local=10,
            partner_contribution_local=7000,
            in_kind_amount=2000,
            in_kind_amount_local=10,
        )
        self.assertEqual(int(self.intervention.total_partner_contribution_local), 7000)

    def test_total_unicef_cash_local(self):
        InterventionBudgetFactory(
            intervention=self.intervention,
            unicef_cash=100000,
            unicef_cash_local=10,
            partner_contribution_local=7000,
            in_kind_amount=2000,
            in_kind_amount_local=10,
        )
        self.assertEqual(int(self.intervention.total_unicef_cash_local), 10)

    def test_total_budget_local(self):
        InterventionBudgetFactory(
            intervention=self.intervention,
            unicef_cash=100000,
            unicef_cash_local=10,
            partner_contribution_local=7000,
            in_kind_amount=2000,
            in_kind_amount_local=3000,
        )
        self.assertEqual(int(self.intervention.total_budget_local), 3000)

    def test_year(self):
        '''Exercise the year property'''
        self.assertIsNone(self.intervention.signed_by_unicef_date)
        self.assertEqual(self.intervention.year, self.intervention.created.year)
        self.intervention.signed_by_unicef_date = get_date_from_prior_year()
        self.assertEqual(self.intervention.year, self.intervention.signed_by_unicef_date.year)

    def test_year_no_pk(self):
        i = models.Intervention()
        self.assertEqual(i.year, datetime.date.today().year)

    def test_reference_number(self):
        '''Exercise the reference number property'''
        expected_reference_number = self.intervention.agreement.base_number + '/' + self.intervention.document_type
        expected_reference_number += str(self.intervention.created.year) + str(self.intervention.id)
        self.assertEqual(self.intervention.reference_number, expected_reference_number)

        self.intervention.signed_by_unicef_date = get_date_from_prior_year()

        expected_reference_number = self.intervention.agreement.base_number + '/' + self.intervention.document_type
        expected_reference_number += str(self.intervention.signed_by_unicef_date.year) + str(self.intervention.id)
        self.assertEqual(self.intervention.reference_number, expected_reference_number)

    def test_all_lower_results_empty(self):
        self.assertEqual(self.intervention.all_lower_results, [])

    def test_all_lower_results(self):
        intervention = InterventionFactory()
        link = InterventionResultLinkFactory(
            intervention=intervention,
        )
        lower_result_1 = LowerResultFactory(result_link=link)
        lower_result_2 = LowerResultFactory(result_link=link)
        self.assertItemsEqual(intervention.all_lower_results, [
            lower_result_1,
            lower_result_2,
        ])

    def test_intervention_locations_empty(self):
        self.assertFalse(self.intervention.intervention_locations)

    def test_intervention_locations(self):
        intervention = InterventionFactory()
        link = InterventionResultLinkFactory(
            intervention=intervention,
        )
        lower_result_1 = LowerResultFactory(result_link=link)
        location_1 = LocationFactory()
        applied_indicator_1 = AppliedIndicatorFactory(
            lower_result=lower_result_1
        )
        applied_indicator_1.locations.add(location_1)
        lower_result_2 = LowerResultFactory(result_link=link)
        location_2 = LocationFactory()
        applied_indicator_2 = AppliedIndicatorFactory(
            lower_result=lower_result_2
        )
        applied_indicator_2.locations.add(location_2)
        self.assertItemsEqual(intervention.intervention_locations, [
            location_1,
            location_2,
        ])

    def test_intervention_clusters_empty(self):
        self.assertFalse(self.intervention.intervention_clusters)

    def test_intervention_clusters(self):
        intervention = InterventionFactory()
        link = InterventionResultLinkFactory(
            intervention=intervention,
        )
        lower_result_1 = LowerResultFactory(result_link=link)
        AppliedIndicatorFactory(
            lower_result=lower_result_1,
            cluster_name="Title 1",
        )
        lower_result_2 = LowerResultFactory(result_link=link)
        AppliedIndicatorFactory(
            lower_result=lower_result_2,
            cluster_name="Title 2",
        )
        AppliedIndicatorFactory(
            lower_result=lower_result_2,
            cluster_name=None,
        )
        AppliedIndicatorFactory(lower_result=lower_result_2)
        self.assertItemsEqual(intervention.intervention_clusters, [
            "Title 1",
            "Title 2",
        ])

    def validate_total_frs(
            self,
            frs,
            frs_amt=0,
            ot_amt=0,
            int_amt=0,
            amt=0,
            start=None,
            end=None,
    ):
        self.assertEqual(frs['total_frs_amt'], frs_amt)
        self.assertEqual(frs['total_outstanding_amt'], ot_amt)
        self.assertEqual(frs['total_intervention_amt'], int_amt)
        self.assertEqual(frs['total_actual_amt'], amt)
        self.assertEqual(frs['earliest_start_date'], start)
        self.assertEqual(frs['latest_end_date'], end)

    def test_total_frs_empty(self):
        """Ensure that we handle an empty queryset"""
        self.validate_total_frs(self.intervention.total_frs)

    def test_total_frs_single(self):
        """Ensure that values are set correctly"""
        intervention = InterventionFactory()
        FundsReservationHeaderFactory(
            intervention=intervention,
            total_amt=10.00,
            outstanding_amt=20.00,
            intervention_amt=30.00,
            actual_amt=40.00,
            start_date=datetime.date(2001, 1, 1),
            end_date=datetime.date(2002, 1, 1),
        )
        self.validate_total_frs(
            intervention.total_frs,
            10.00,
            20.00,
            30.00,
            40.00,
            datetime.date(2001, 1, 1),
            datetime.date(2002, 1, 1),
        )

    def test_total_frs_earliest_latest(self):
        """Ensure values are updated correctly

        - amounts are added up
        - start date is the earliest
        - end date is the latest
        """
        intervention = InterventionFactory()
        FundsReservationHeaderFactory(
            intervention=intervention,
            total_amt=10.00,
            outstanding_amt=20.00,
            intervention_amt=30.00,
            actual_amt=40.00,
            start_date=datetime.date(2010, 1, 1),
            end_date=datetime.date(2002, 1, 1),
        )
        FundsReservationHeaderFactory(
            intervention=intervention,
            total_amt=10.00,
            outstanding_amt=20.00,
            intervention_amt=30.00,
            actual_amt=40.00,
            start_date=datetime.date(2001, 1, 1),
            end_date=datetime.date(2020, 1, 1),
        )
        FundsReservationHeaderFactory(
            intervention=intervention,
            total_amt=10.00,
            outstanding_amt=20.00,
            intervention_amt=30.00,
            actual_amt=40.00,
            start_date=datetime.date(2005, 1, 1),
            end_date=datetime.date(2010, 1, 1),
        )
        self.validate_total_frs(
            intervention.total_frs,
            10.00*3,
            20.00*3,
            30.00*3,
            40.00*3,
            datetime.date(2001, 1, 1),
            datetime.date(2020, 1, 1),
        )

    def test_update_ssfa_properties_dates_differ(self):
        """If document type is SSFA and start/end date do not match
        agreement start/end date then update agreement start/end
        and save
        """
        agreement = AgreementFactory(
            agreement_type=models.Agreement.MOU,
            start=datetime.date(2001, 1, 6),
            end=datetime.date(2001, 2, 7),
        )
        self.assertEqual(agreement.start, datetime.date(2001, 1, 6))
        self.assertEqual(agreement.end, datetime.date(2001, 2, 7))
        intervention = InterventionFactory(
            document_type=models.Intervention.SSFA,
            agreement=agreement,
            start=datetime.date(2001, 1, 1),
            end=datetime.date(2001, 2, 1),
        )
        self.assertEqual(intervention.start, agreement.start)
        self.assertEqual(intervention.end, agreement.end)

    def test_update_ssfa_properties_signed(self):
        """If status is signed and agreement status is not signed
        update agreement status to signed and save
        """
        for status in [models.Intervention.SIGNED, models.Intervention.ACTIVE]:
            agreement = AgreementFactory(
                status=models.Agreement.DRAFT,
            )
            self.assertEqual(agreement.status, models.Agreement.DRAFT)
            intervention = InterventionFactory(
                document_type=models.Intervention.SSFA,
                agreement=agreement,
                start=datetime.date(2001, 1, 1),
                end=datetime.date(2001, 2, 1),
                status=status
            )
            self.assertEqual(intervention.status, status)
            self.assertEqual(agreement.status, models.Agreement.SIGNED)

    def test_update_ssfa_properties_active(self):
        """If status is active and agreement status is not signed
        update agreement status to signed and save
        """
        agreement = AgreementFactory(
            status=models.Agreement.DRAFT,
        )
        self.assertEqual(agreement.status, models.Agreement.DRAFT)
        intervention = InterventionFactory(
            document_type=models.Intervention.SSFA,
            agreement=agreement,
            start=datetime.date(2001, 1, 1),
            end=datetime.date(2001, 2, 1),
            status=models.Intervention.ACTIVE
        )
        self.assertEqual(intervention.status, models.Intervention.ACTIVE)
        intervention.update_ssfa_properties()
        agreement_update = models.Agreement.objects.get(pk=agreement.pk)
        self.assertEqual(agreement_update.status, models.Agreement.SIGNED)

    def test_update_ssfa_properties_complete(self):
        """If status is in completed status and agreement status is not
        update agreement status to match and save
        """
        for status in [
                models.Intervention.ENDED,
                models.Intervention.SUSPENDED,
                models.Intervention.TERMINATED
        ]:
            agreement = AgreementFactory(
                status=models.Agreement.DRAFT,
            )
            self.assertEqual(agreement.status, models.Agreement.DRAFT)
            intervention = InterventionFactory(
                document_type=models.Intervention.SSFA,
                agreement=agreement,
                start=datetime.date(2001, 1, 1),
                end=datetime.date(2001, 2, 1),
                status=status
            )
            self.assertEqual(intervention.status, status)
            self.assertEqual(agreement.status, status)

    def test_update_ssfa_properties_closed(self):
        """If status is close and agreement status is not ended
        update agreement status and save
        """
        agreement = AgreementFactory(
            status=models.Agreement.DRAFT,
        )
        self.assertEqual(agreement.status, models.Agreement.DRAFT)
        intervention = InterventionFactory(
            document_type=models.Intervention.SSFA,
            agreement=agreement,
            start=datetime.date(2001, 1, 1),
            end=datetime.date(2001, 2, 1),
            status=models.Intervention.CLOSED
        )
        self.assertEqual(intervention.status, models.Intervention.CLOSED)
        self.assertEqual(agreement.status, models.Agreement.ENDED)


class TestGetFilePaths(TenantTestCase):
    def test_get_agreement_path(self):
        partner = PartnerFactory()
        agreement = models.Agreement(
            agreement_number="123",
            partner=partner,
        )
        p = models.get_agreement_path(agreement, "test.pdf")
        self.assertTrue(p.endswith("/agreements/123/test.pdf"))

    def test_get_assessment_path(self):
        partner = PartnerFactory()
        assessment = AssessmentFactory(
            partner=partner,
        )
        p = models.get_assesment_path(assessment, "test.pdf")
        self.assertTrue(
            p.endswith("/assesments/{}/test.pdf".format(assessment.pk))
        )

    def test_get_intervention_path(self):
        agreement = AgreementFactory()
        intervention = InterventionFactory(
            agreement=agreement
        )
        p = models.get_intervention_file_path(intervention, "test.pdf")
        self.assertTrue(
            p.endswith("/agreements/{}/interventions/{}/test.pdf".format(
                agreement.pk,
                intervention.pk
            ))
        )

    def test_get_prc_intervention_path(self):
        agreement = AgreementFactory()
        intervention = InterventionFactory(
            agreement=agreement
        )
        p = models.get_prc_intervention_file_path(intervention, "test.pdf")
        self.assertTrue(
            p.endswith(
                "/agreements/{}/interventions/{}/prc/test.pdf".format(
                    agreement.pk,
                    intervention.pk
                )
            )
        )

    def test_get_intervention_amendment_file_path(self):
        agreement = AgreementFactory()
        intervention = InterventionFactory(
            agreement=agreement
        )
        amendment = InterventionAmendmentFactory(
            intervention=intervention
        )
        p = models.get_intervention_amendment_file_path(amendment, "test.pdf")
        self.assertTrue(
            p.endswith("/agreements/{}/interventions/{}/amendments/{}/test.pdf".format(
                agreement.pk,
                intervention.pk,
                amendment.pk
            ))
        )

    def test_get_intervention_attachments_file_path(self):
        agreement = AgreementFactory()
        intervention = InterventionFactory(
            agreement=agreement
        )
        attachment = InterventionAttachmentFactory(
            intervention=intervention
        )
        p = models.get_intervention_attachments_file_path(
            attachment,
            "test.pdf"
        )
        self.assertTrue(
            p.endswith("/agreements/{}/interventions/{}/attachments/{}/test.pdf".format(
                agreement.pk,
                intervention.pk,
                attachment.pk
            ))
        )

    def test_get_agreement_amd_file_path(self):
        agreement = AgreementFactory()
        amendment = AgreementAmendmentFactory(
            agreement=agreement,
        )
        p = models.get_agreement_amd_file_path(amendment, "test.pdf")
        self.assertTrue(
            p.endswith("/agreements/{}/amendments/{}/test.pdf".format(
                agreement.base_number,
                amendment.number,
            ))
        )


class TestWorkspaceFileType(TenantTestCase):
    def test_str(self):
        w = models.WorkspaceFileType(name="Test")
        self.assertEqual(str(w), "Test")


class TestPartnerOrganization(TenantTestCase):
    def test_str(self):
        p = models.PartnerOrganization(name="Test Partner Org")
        self.assertEqual(str(p), "Test Partner Org")

    def test_save_exception(self):
        p = models.PartnerOrganization(name="Test", hact_values="wrong")
        with self.assertRaises(ValueError):
            p.save()

    def test_save(self):
        p = models.PartnerOrganization(
            name="Test",
            hact_values={'all': 'good'}
        )
        p.save()
        self.assertIsNotNone(p.pk)

    def test_save_hact_is_string(self):
        p = models.PartnerOrganization(
            name="Test",
            hact_values='{"all": "good"}'
        )
        self.assertTrue(isinstance(p.hact_values, str))
        p.save()
        self.assertIsNotNone(p.pk)
        self.assertTrue(isinstance(p.hact_values, str))
        self.assertEqual(p.hact_values, '{"all": "good"}')


class TestPartnerStaffMember(TenantTestCase):
    def test_str(self):
        partner = models.PartnerOrganization(name="Partner")
        staff = models.PartnerStaffMember(
            first_name="First",
            last_name="Last",
            partner=partner
        )
        self.assertEqual(str(staff), "First Last (Partner)")

    def test_save_update_deactivate(self):
        partner = PartnerFactory()
        staff = PartnerStaffFactory(
            partner=partner,
        )
        self.assertTrue(staff.active)
        mock_send = Mock()
        with patch("partners.models.pre_delete.send", mock_send):
            staff.active = False
            staff.save()
        self.assertEqual(mock_send.call_count, 1)

    def test_save_update_reactivate(self):
        partner = PartnerFactory()
        staff = PartnerStaffFactory(
            partner=partner,
            active=False,
        )
        self.assertFalse(staff.active)
        mock_send = Mock()
        with patch("partners.models.post_save.send", mock_send):
            staff.active = True
            staff.save()
        self.assertEqual(mock_send.call_count, 2)


class TestAssessment(TenantTestCase):
    def test_str_not_completed(self):
        partner = models.PartnerOrganization(name="Partner")
        a = models.Assessment(
            partner=partner,
            type="Type",
            rating="Rating",
        )
        self.assertEqual(str(a), "Type: Partner Rating NOT COMPLETED")

    def test_str_completed(self):
        partner = models.PartnerOrganization(name="Partner")
        a = models.Assessment(
            partner=partner,
            type="Type",
            rating="Rating",
            completed_date=datetime.date(2001, 1, 1)
        )
        self.assertEqual(str(a), "Type: Partner Rating 01-01-2001")


class TestAgreement(TenantTestCase):
    def test_str(self):
        partner = models.PartnerOrganization(name="Partner")
        agreement = models.Agreement(
            partner=partner,
            agreement_type=models.Agreement.DRAFT,
        )
        self.assertEqual(str(agreement), "draft for Partner ( - )")

    def test_str_dates(self):
        partner = models.PartnerOrganization(name="Partner")
        agreement = models.Agreement(
            partner=partner,
            agreement_type=models.Agreement.DRAFT,
            start=datetime.date(2001, 1, 1),
            end=datetime.date(2002, 1, 1),
        )
        self.assertEqual(
            str(agreement),
            "draft for Partner (01-01-2001 - 01-01-2002)"
        )

    def test_permission_structure(self):
        permissions = models.Agreement.permission_structure()
        self.assertTrue(isinstance(permissions, dict))
        self.assertEqual(permissions["amendments"], {
            'edit': {
                'true': [{
                        'status': 'signed',
                        'group': 'Partnership Manager',
                        'condition': 'is type PCA or MOU'
                    }]
            }
        })

    def test_year_signed_by_unicef_date(self):
        agreement = AgreementFactory()
        self.assertIsNotNone(agreement.signed_by_unicef_date)
        self.assertEqual(agreement.year, agreement.signed_by_unicef_date.year)

    def test_year_created(self):
        agreement = AgreementFactory(
            signed_by_unicef_date=None
        )
        self.assertIsNone(agreement.signed_by_unicef_date)
        self.assertEqual(agreement.year, agreement.created.year)

    def test_year_not_saved(self):
        partner = models.PartnerOrganization(name="Partner")
        agreement = models.Agreement(partner=partner)
        self.assertEqual(agreement.year, datetime.date.today().year)

    def test_update_related_interventions(self):
        agreement = AgreementFactory(
            status=models.Agreement.DRAFT,
        )
        intervention = InterventionFactory(
            agreement=agreement,
            document_type=models.Intervention.PD,
            status=models.Intervention.SIGNED,
        )
        agreement_old = copy.deepcopy(agreement)
        agreement.status = models.Agreement.TERMINATED
        agreement.update_related_interventions(agreement_old)
        self.assertNotEqual(intervention.status, agreement.status)
        intervention_updated = models.Intervention.objects.get(
            pk=intervention.pk
        )
        self.assertEqual(intervention_updated.status, agreement.status)


class TestAgreementAmendment(TenantTestCase):
    def test_str(self):
        agreement = AgreementFactory()
        amendment = AgreementAmendmentFactory(
            agreement=agreement
        )
        self.assertEqual(
            str(amendment),
            "{} {}".format(agreement.reference_number, amendment.number)
        )


class TestInterventionAmendment(TenantTestCase):
    def test_str(self):
        ia = models.InterventionAmendment(
            amendment_number="123",
            signed_date=None
        )
        self.assertEqual(str(ia), "123:- None")
        ia.signed_date = datetime.date(2001, 1, 1)
        self.assertEqual(str(ia), "123:- 2001-01-01")

    def test_compute_reference_number_no_amendments(self):
        intervention = InterventionFactory()
        ia = models.InterventionAmendment(intervention=intervention)
        self.assertEqual(ia.compute_reference_number(), 1)

    def test_compute_reference_number(self):
        intervention = InterventionFactory()
        InterventionAmendmentFactory(
            intervention=intervention,
            signed_date=datetime.date.today()
        )
        ia = models.InterventionAmendment(intervention=intervention)
        self.assertEqual(ia.compute_reference_number(), 2)


class TestInterventionResultLink(TenantTestCase):
    def test_str(self):
        intervention = InterventionFactory()
        result = ResultFactory(
            name="Name",
            code="Code"
        )
        link = InterventionResultLinkFactory(
            intervention=intervention,
            cp_output=result,
        )
        intervention_str = str(intervention)
        result_str = str(result)
        self.assertEqual(
            str(link),
            "{} {}".format(intervention_str, result_str)
        )


class TestInterventionBudget(TenantTestCase):
    def test_str(self):
        intervention = InterventionFactory()
        intervention_str = str(intervention)
        budget = InterventionBudgetFactory(
            intervention=intervention,
            unicef_cash=10.00,
            in_kind_amount=5.00,
            partner_contribution=20.00,
        )
        self.assertEqual(str(budget), "{}: 35.00".format(intervention_str))


class TestFileType(TenantTestCase):
    def test_str(self):
        f = models.FileType(name="FileType")
        self.assertEqual(str(f), "FileType")


class TestInterventionAttachment(TenantTestCase):
    def test_str(self):
        a = models.InterventionAttachment(attachment="test.pdf")
        self.assertEqual(str(a), "test.pdf")


class TestInterventionReportingPeriod(TenantTestCase):
    def test_str(self):
        intervention = InterventionFactory()
        intervention_str = str(intervention)
        period = InterventionReportingPeriodFactory(
            intervention=intervention,
            start_date=datetime.date(2001, 1, 1),
            end_date=datetime.date(2002, 2, 2),
            due_date=datetime.date(2003, 3, 3),
        )
        self.assertEqual(
            str(period),
            "{} (2001-01-01 - 2002-02-02) due on 2003-03-03".format(
                intervention_str
            )
        )


@skipIf(sys.version_info.major == 3, "This test can be deleted under Python 3")
class TestStrUnicodeSlow(TenantTestCase):
    '''Ensure calling str() on model instances returns UTF8-encoded text and unicode() returns unicode.

    This is the same as TestStrUnicode below, except that it tests objects that need to be saved to the database
    so it's based on FastTenantTestCase instead of TestCase.
    '''
    def test_assessment(self):
        partner = PartnerFactory(name=b'xyz')
        instance = AssessmentFactory(partner=partner)
        self.assertIn(b'xyz', str(instance))
        self.assertIn(u'xyz', unicode(instance))

        partner = PartnerFactory(name=u'R\xe4dda Barnen')
        instance = AssessmentFactory(partner=partner)
        self.assertIn(b'R\xc3\xa4dda Barnen', str(instance))
        self.assertIn(u'R\xe4dda Barnen', unicode(instance))

    def test_agreement_amendment(self):
        partner = PartnerFactory(name=b'xyz')
        agreement = AgreementFactory(partner=partner)
        instance = AgreementAmendmentFactory(number=b'xyz', agreement=agreement)
        # This model's __str__() method operates on a limited range of text, so it's not possible to challenge it
        # with non-ASCII text. As long as str() and unicode() succeed, that's all the testing we can do.
        str(instance)
        unicode(instance)


@skipIf(sys.version_info.major == 3, "This test can be deleted under Python 3")
class TestStrUnicode(TestCase):
    '''Ensure calling str() on model instances returns UTF8-encoded text and unicode() returns unicode.'''
    def test_workspace_file_type(self):
        instance = WorkspaceFileTypeFactory.build(name=b'xyz')
        self.assertEqual(str(instance), b'xyz')
        self.assertEqual(unicode(instance), u'xyz')

        instance = WorkspaceFileTypeFactory.build(name=u'R\xe4dda Barnen')
        self.assertEqual(str(instance), b'R\xc3\xa4dda Barnen')
        self.assertEqual(unicode(instance), u'R\xe4dda Barnen')

    def test_partner_organization(self):
        instance = PartnerFactory.build(name=b'xyz')
        self.assertEqual(str(instance), b'xyz')
        self.assertEqual(unicode(instance), u'xyz')

        instance = PartnerFactory.build(name=u'R\xe4dda Barnen')
        self.assertEqual(str(instance), b'R\xc3\xa4dda Barnen')
        self.assertEqual(unicode(instance), u'R\xe4dda Barnen')

    def test_partner_staff_member(self):
        partner = PartnerFactory.build(name=b'partner')

        instance = PartnerStaffFactory.build(first_name=b'xyz', partner=partner)
        self.assertTrue(str(instance).startswith(b'xyz'))
        self.assertTrue(unicode(instance).startswith(u'xyz'))

        instance = PartnerStaffFactory.build(first_name=u'R\xe4dda Barnen', partner=partner)
        self.assertTrue(str(instance).startswith(b'R\xc3\xa4dda Barnen'))
        self.assertTrue(unicode(instance).startswith(u'R\xe4dda Barnen'))

    def test_agreement(self):
        partner = PartnerFactory.build(name=b'xyz')
        instance = AgreementFactory.build(partner=partner)
        self.assertIn(b'xyz', str(instance))
        self.assertIn(u'xyz', unicode(instance))

        partner = PartnerFactory.build(name=u'R\xe4dda Barnen')
        instance = AgreementFactory.build(partner=partner)
        self.assertIn(b'R\xc3\xa4dda Barnen', str(instance))
        self.assertIn(u'R\xe4dda Barnen', unicode(instance))

    def test_intervention(self):
        instance = InterventionFactory.build(number=b'two')
        self.assertEqual(b'two', str(instance))
        self.assertEqual(u'two', unicode(instance))

        instance = InterventionFactory.build(number=u'tv\xe5')
        self.assertEqual(b'tv\xc3\xa5', str(instance))
        self.assertEqual(u'tv\xe5', unicode(instance))

    def test_intervention_amendment(self):
        instance = InterventionAmendmentFactory.build()
        # This model's __str__() method operates on a limited range of text, so it's not possible to challenge it
        # with non-ASCII text. As long as str() and unicode() succeed, that's all the testing we can do.
        str(instance)
        unicode(instance)

    def test_intervention_result_link(self):
        intervention = InterventionFactory.build(number=b'two')
        instance = InterventionResultLinkFactory.build(intervention=intervention)
        self.assertTrue(str(instance).startswith(b'two'))
        self.assertTrue(unicode(instance).startswith(u'two'))

        intervention = InterventionFactory.build(number=u'tv\xe5')
        instance = InterventionResultLinkFactory.build(intervention=intervention)
        self.assertTrue(str(instance).startswith(b'tv\xc3\xa5'))
        self.assertTrue(unicode(instance).startswith(u'tv\xe5'))

    def test_intervention_budget(self):
        intervention = InterventionFactory.build(number=b'two')
        instance = InterventionBudgetFactory.build(intervention=intervention)
        self.assertTrue(str(instance).startswith(b'two'))
        self.assertTrue(unicode(instance).startswith(u'two'))

        intervention = InterventionFactory.build(number=u'tv\xe5')
        instance = InterventionBudgetFactory.build(intervention=intervention)
        self.assertTrue(str(instance).startswith(b'tv\xc3\xa5'))
        self.assertTrue(unicode(instance).startswith(u'tv\xe5'))

    def test_file_type(self):
        instance = FileTypeFactory.build()
        # This model's __str__() method returns model constants, so it's not possible to challenge it
        # with non-ASCII text. As long as str() and unicode() succeed, that's all the testing we can do.
        str(instance)
        unicode(instance)

    def test_intervention_attachment(self):
        attachment = SimpleUploadedFile(b'two.txt', u'hello world!'.encode('utf-8'))
        instance = InterventionAttachmentFactory.build(attachment=attachment)
        self.assertEqual(str(instance), b'two.txt')
        self.assertEqual(unicode(instance), u'two.txt')

        attachment = SimpleUploadedFile(u'tv\xe5.txt', u'hello world!'.encode('utf-8'))
        instance = InterventionAttachmentFactory.build(attachment=attachment)
        self.assertEqual(str(instance), b'tv\xc3\xa5.txt')
        self.assertEqual(unicode(instance), u'tv\xe5.txt')

    def test_intervention_reporting_period(self):
        intervention = InterventionFactory.build(number=b'two')
        instance = InterventionReportingPeriodFactory.build(intervention=intervention)
        self.assertTrue(str(instance).startswith(b'two'))
        self.assertTrue(unicode(instance).startswith(b'two'))

        intervention = InterventionFactory.build(number=u'tv\xe5')
        instance = InterventionReportingPeriodFactory.build(intervention=intervention)
        self.assertTrue(str(instance).startswith(b'tv\xc3\xa5'))
        self.assertTrue(unicode(instance).startswith(u'tv\xe5'))

    def test_government_intervention(self):
        instance = GovernmentInterventionFactory.build(number=b'two')
        self.assertIn(b'two', str(instance))
        self.assertIn(u'two', unicode(instance))

        instance = GovernmentInterventionFactory.build(number=u'tv\xe5')
        self.assertIn(b'tv\xc3\xa5', str(instance))
        self.assertIn(u'tv\xe5', unicode(instance))

    def test_government_intervention_result(self):
        government_intervention = GovernmentInterventionFactory.build(number=b'two')
        instance = GovernmentInterventionResultFactory.build(intervention=government_intervention)
        self.assertIn(b'two', str(instance))
        self.assertIn(u'two', unicode(instance))

        government_intervention = GovernmentInterventionFactory.build(number=u'tv\xe5')
        instance = GovernmentInterventionResultFactory.build(intervention=government_intervention)
        self.assertIn(b'tv\xc3\xa5', str(instance))
        self.assertIn(u'tv\xe5', unicode(instance))<|MERGE_RESOLUTION|>--- conflicted
+++ resolved
@@ -15,7 +15,6 @@
     GrantFactory,
 )
 from locations.tests.factories import LocationFactory
-from reports.models import ResultType
 from partners import models
 from partners.tests.factories import (
     AgreementAmendmentFactory,
@@ -44,15 +43,6 @@
     ResultFactory,
     SectorFactory,
 )
-<<<<<<< HEAD
-=======
-from EquiTrack.tests.mixins import FastTenantTestCase as TenantTestCase
-from partners import models
-from partners.tests.factories import (
-    GovernmentInterventionResultFactory,
-    WorkspaceFileTypeFactory,
-    )
->>>>>>> 56bedee6
 from t2f.models import Travel, TravelType
 from t2f.tests.factories import TravelActivityFactory, TravelFactory
 from users.tests.factories import UserFactory
