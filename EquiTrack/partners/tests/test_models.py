--- conflicted
+++ resolved
@@ -9,18 +9,11 @@
 from EquiTrack.tests.mixins import FastTenantTestCase as TenantTestCase
 from EquiTrack.factories import (
     AgreementFactory,
-<<<<<<< HEAD
     AgreementAmendmentFactory,
-    InterventionFactory,
-    InterventionBudgetFactory
-    )
-=======
     InterventionFactory,
     InterventionBudgetFactory,
     InterventionPlannedVisitsFactory,
-    PartnershipFactory,
 )
->>>>>>> 6d730414
 
 from funds.models import Donor, Grant
 
@@ -30,7 +23,6 @@
 )
 from partners.models import (
     Agreement,
-    AgreementStatus,
     FundingCommitment,
     PartnerOrganization,
     Assessment,
@@ -39,6 +31,7 @@
     GovernmentInterventionResult,
     Intervention,
     InterventionBudget,
+    PartnerType,
 )
 
 
@@ -422,7 +415,7 @@
 
     @skip('Deprecated Functionality')
     def test_planned_cash_transfers_gov(self):
-        self.partner_organization.partner_type = "Government"
+        self.partner_organization.partner_type = PartnerType.GOVERNMENT
         self.partner_organization.save()
         CountryProgramme.objects.create(
             name="CP 1",
@@ -455,7 +448,7 @@
         self.assertEqual(hact['planned_cash_transfer'], 150000)
 
     def test_planned_cash_transfers_non_gov(self):
-        self.partner_organization.partner_type = "UN Agency"
+        self.partner_organization.partner_type = PartnerType.UN_AGENCY
         self.partner_organization.save()
         agreement = Agreement.objects.create(
             agreement_type=Agreement.PCA,
@@ -474,7 +467,7 @@
         self.assertEqual(hact['planned_cash_transfer'], 100001)
 
     def test_planned_visits_gov(self):
-        self.partner_organization.partner_type = "Government"
+        self.partner_organization.partner_type = PartnerType.GOVERNMENT
         self.partner_organization.save()
         intervention = InterventionFactory(
             agreement=self.pca_signed1,
@@ -494,8 +487,7 @@
         self.assertEqual(self.partner_organization.hact_values['planned_visits'], 0)
 
     def test_planned_visits_non_gov(self):
-        self.partner_organization.partner_type = "UN Agency"
-        self.partner_organization.status = PCA.ACTIVE
+        self.partner_organization.partner_type = PartnerType.UN_AGENCY
         self.partner_organization.save()
         intervention = InterventionFactory(
             agreement=self.pca_signed1,
@@ -515,30 +507,12 @@
         self.assertEqual(self.partner_organization.hact_values['planned_visits'], 3)
 
     def test_planned_visits_non_gov_no_pv_intervention(self):
-        self.partner_organization.partner_type = "UN Agency"
-        self.partner_organization.status = AgreementStatus.ACTIVE
+        self.partner_organization.partner_type = PartnerType.UN_AGENCY
         self.partner_organization.save()
         intervention1 = InterventionFactory(
             agreement=self.pca_signed1,
             status=Intervention.ACTIVE
         )
-<<<<<<< HEAD
-        Intervention.objects.create(
-            title="Int 1",
-            status=AgreementStatus.ACTIVE,
-            agreement=agreement,
-            submission_date=datetime.date(datetime.date.today().year, 1, 1),
-            end=datetime.date(datetime.date.today().year + 1, 1, 1),
-            planned_visits=3,
-        )
-        Intervention.objects.create(
-            title="Int 1",
-            status=AgreementStatus.ACTIVE,
-            agreement=agreement,
-            submission_date=datetime.date(datetime.date.today().year, 1, 1),
-            end=datetime.date(datetime.date.today().year + 1, 1, 1),
-            planned_visits=2,
-=======
         intervention2 = InterventionFactory(
             agreement=self.pca_signed1,
             status=Intervention.ACTIVE
@@ -563,8 +537,7 @@
         )
 
     def test_planned_visits_non_gov_with_pv_intervention(self):
-        self.partner_organization.partner_type = "UN Agency"
-        self.partner_organization.status = PCA.ACTIVE
+        self.partner_organization.partner_type = PartnerType.UN_AGENCY
         self.partner_organization.save()
         intervention1 = InterventionFactory(
             agreement=self.pca_signed1,
@@ -592,7 +565,6 @@
         self.assertEqual(
             self.partner_organization.hact_values['planned_visits'],
             3
->>>>>>> 6d730414
         )
 
 
