--- conflicted
+++ resolved
@@ -10,7 +10,6 @@
 
 from EquiTrack.factories import (
     AgreementAmendmentFactory,
-<<<<<<< HEAD
     AgreementFactory,
     AppliedIndicatorFactory,
     AssessmentFactory,
@@ -22,10 +21,6 @@
     GrantFactory,
     InterventionAmendmentFactory,
     InterventionAttachmentFactory,
-=======
-    InterventionAmendmentFactory,
-    InterventionFactory,
->>>>>>> 7f273ab2
     InterventionBudgetFactory,
     InterventionFactory,
     InterventionPlannedVisitsFactory,
@@ -41,25 +36,8 @@
     TravelFactory,
     TravelActivityFactory,
     UserFactory,
-<<<<<<< HEAD
-=======
-    CountryProgrammeFactory, GovernmentInterventionFactory, ResultFactory, GrantFactory, DonorFactory)
-
-from reports.models import (
-    CountryProgramme,
-    ResultType,
 )
-from partners.models import (
-    Agreement,
-    FundingCommitment,
-    PartnerOrganization,
-    Assessment,
-    GovernmentInterventionResult,
-    Intervention,
-    InterventionAmendment,
-    PartnerType,
->>>>>>> 7f273ab2
-)
+
 from EquiTrack.stream_feed.actions import create_snapshot_activity_stream
 from EquiTrack.tests.mixins import FastTenantTestCase as TenantTestCase
 
@@ -1145,7 +1123,6 @@
         link = InterventionResultLinkFactory(
             intervention=intervention,
         )
-<<<<<<< HEAD
         lower_result_1 = LowerResultFactory(result_link=link)
         AppliedIndicatorFactory(
             lower_result=lower_result_1,
@@ -1675,6 +1652,20 @@
         ia.signed_date = datetime.date(2001, 1, 1)
         self.assertEqual(unicode(ia), "123:- 2001-01-01")
 
+    def test_compute_reference_number_no_amendments(self):
+        intervention = InterventionFactory()
+        ia = models.InterventionAmendment(intervention=intervention)
+        self.assertEqual(ia.compute_reference_number(), 1)
+
+    def test_compute_reference_number(self):
+        intervention = InterventionFactory()
+        InterventionAmendmentFactory(
+            intervention=intervention,
+            signed_date=datetime.date.today()
+        )
+        ia = models.InterventionAmendment(intervention=intervention)
+        self.assertEqual(ia.compute_reference_number(), 2)
+
 
 class TestInterventionResultLink(TenantTestCase):
     def test_unicode(self):
@@ -1736,22 +1727,4 @@
                 intervention_str
             )
         )
-=======
-        self.assertEqual(int(self.intervention.planned_cash_transfers), 15000)
-
-
-class TestInterventionAmendment(TenantTestCase):
-    def test_compute_reference_number_no_amendments(self):
-        intervention = InterventionFactory()
-        ia = InterventionAmendment(intervention=intervention)
-        self.assertEqual(ia.compute_reference_number(), 1)
-
-    def test_compute_reference_number(self):
-        intervention = InterventionFactory()
-        InterventionAmendmentFactory(
-            intervention=intervention,
-            signed_date=datetime.date.today()
-        )
-        ia = InterventionAmendment(intervention=intervention)
-        self.assertEqual(ia.compute_reference_number(), 2)
->>>>>>> 7f273ab2
+        self.assertEqual(int(self.intervention.planned_cash_transfers), 15000)