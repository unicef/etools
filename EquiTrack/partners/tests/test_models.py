import datetime
import json
from unittest import skip
from actstream.models import model_stream

from django.utils import timezone

from EquiTrack.stream_feed.actions import create_snapshot_activity_stream
from EquiTrack.tests.mixins import FastTenantTestCase as TenantTestCase
from EquiTrack.factories import (
    AgreementFactory,
    AgreementAmendmentFactory,
    InterventionFactory,
    InterventionBudgetFactory,
    InterventionPlannedVisitsFactory,
<<<<<<< HEAD
=======
    PartnershipFactory,
    TravelFactory,
    TravelActivityFactory,
    UserFactory,
>>>>>>> e72d9ce1
)

from funds.models import Donor, Grant

from reports.models import (
    CountryProgramme,
    ResultType,
)
from partners.models import (
    Agreement,
    FundingCommitment,
    PartnerOrganization,
    Assessment,
    Result,
    GovernmentIntervention,
    GovernmentInterventionResult,
    Intervention,
    InterventionBudget,
    PartnerType,
)
from t2f.models import Travel, TravelType


def get_date_from_prior_year():
    '''Return a date for which year < the current year'''
    return datetime.date.today() - datetime.timedelta(days=700)


class TestAgreementNumberGeneration(TenantTestCase):
    '''Test that agreements have the expected base and reference numbers for all types of agreements'''

    fixtures = ['initial_data.json']

    def setUp(self):
        self.date = datetime.date.today()
        self.tenant.country_short_code = 'LEBA'
        self.tenant.save()

    def test_reference_number_pca(self):
        '''Thoroughly exercise agreement reference numbers for PCA'''
        # All of the agreements created here are PCAs, so id is the only part of the reference number that varies
        # for this test.
        reference_number_template = 'LEBA/PCA' + str(self.date.year) + '{id}'

        # test basic sequence
        agreement1 = AgreementFactory()
        expected_reference_number = reference_number_template.format(id=agreement1.id)
        self.assertEqual(agreement1.reference_number, expected_reference_number)

        # create amendment
        AgreementAmendmentFactory(agreement=agreement1)
        # reference number should be unchanged.
        self.assertEqual(agreement1.reference_number, expected_reference_number)

        # add another agreement
        agreement2 = AgreementFactory()
        expected_reference_number = reference_number_template.format(id=agreement2.id)
        self.assertEqual(agreement2.reference_number, expected_reference_number)

        # agreement numbering remains the same even if previous agreement is deleted
        agreement3 = AgreementFactory()
        expected_reference_number = reference_number_template.format(id=agreement3.id)
        agreement1.delete()
        self.assertEqual(agreement3.reference_number, expected_reference_number)

        # verify that the 'signed_by' date doesn't change the reference number.
        # set signed_by date to a year that is not the current year.
        expected_reference_number = reference_number_template.format(id=agreement2.id)
        agreement2.signed_by_unicef_date = get_date_from_prior_year()
        agreement2.save()
        self.assertEqual(agreement2.reference_number, expected_reference_number)

        # Verify that reference_number is accessible (if a little strange) prior to the first save.
        agreement4 = AgreementFactory.build()
        self.assertEqual(agreement4.reference_number, reference_number_template.format(id=None))

    def test_reference_number_other(self):
        '''Verify simple agreement reference # generation for all agreement types'''
        reference_number_template = 'LEBA/{agreement_type}' + str(self.date.year) + '{id}'
        agreement_types = [agreement_type[0] for agreement_type in Agreement.AGREEMENT_TYPES]
        for agreement_type in agreement_types:
            agreement = AgreementFactory(agreement_type=agreement_type)
            expected_reference_number = reference_number_template.format(agreement_type=agreement_type, id=agreement.id)
            self.assertEqual(agreement.reference_number, expected_reference_number)

    def test_base_number_generation(self):
        '''Verify correct values in the .base_number attribute'''
        base_number_template = 'LEBA/PCA' + str(self.date.year) + '{id}'
        agreement = AgreementFactory()

        expected_base_number = base_number_template.format(id=agreement.id)
        self.assertEqual(agreement.base_number, expected_base_number)

        # Ensure that changing the agreement number doesn't change the base number.
        agreement.update_reference_number(amendment_number=42)
        self.assertEqual(agreement.agreement_number, expected_base_number + '-42')
        self.assertEqual(agreement.base_number, expected_base_number)

        # Ensure base_number is OK to access even when the field it depends on is blank.
        agreement.agreement_number = ''
        self.assertEqual(agreement.base_number, '')

    def test_update_reference_number(self):
        '''Exercise Agreement.update_reference_number()'''
        reference_number_template = 'LEBA/PCA' + str(self.date.year) + '{id}'

        agreement = AgreementFactory.build()

        # Prior to saving, base_number and agreement_number are blank.
        self.assertEqual(agreement.base_number, '')
        self.assertEqual(agreement.agreement_number, '')
        self.assertEqual(agreement.reference_number, reference_number_template.format(id=None))

        # Calling save should call update_reference_number(). Before calling save, I have to save the objects with
        # which this agreement has a FK relationship.
        agreement.partner.save()
        agreement.partner_id = agreement.partner.id
        agreement.country_programme.save()
        agreement.country_programme_id = agreement.country_programme.id
        agreement.save()

        # Ensure base_number, agreement_number, and reference_number are what I expect
        expected_reference_number = reference_number_template.format(id=agreement.id)
        self.assertEqual(agreement.base_number, expected_reference_number)
        self.assertEqual(agreement.agreement_number, expected_reference_number)
        self.assertEqual(agreement.reference_number, expected_reference_number)

        # Update ref number and ensure base_number, agreement_number, and reference_number are what I expect
        agreement.update_reference_number(amendment_number=42)
        self.assertEqual(agreement.base_number, expected_reference_number)
        self.assertEqual(agreement.agreement_number, expected_reference_number + '-42')
        self.assertEqual(agreement.reference_number, expected_reference_number)


class TestHACTCalculations(TenantTestCase):
    fixtures = ['initial_data.json']

    def setUp(self):
        year = datetime.date.today().year
        self.intervention = InterventionFactory(
            status=u'active'
        )
        current_cp = CountryProgramme.objects.create(
            name='Current Country Programme',
            from_date=datetime.date(year, 1, 1),
            to_date=datetime.date(year + 1, 12, 31)
        )
        grant = Grant.objects.create(
            donor=Donor.objects.create(name='Test Donor'),
            name='SM12345678'
        )
        InterventionBudget.objects.create(
            intervention=self.intervention,
            partner_contribution=10000,
            unicef_cash=60000,
            in_kind_amount=5000
        )

        tz = timezone.get_default_timezone()

        start = datetime.datetime.combine(current_cp.from_date, datetime.time(0, 0, 1, tzinfo=tz))
        end = current_cp.from_date + datetime.timedelta(days=200)
        end = datetime.datetime.combine(end, datetime.time(23, 59, 59, tzinfo=tz))
        FundingCommitment.objects.create(
            start=start,
            end=end,
            grant=grant,
            fr_number='0123456789',
            wbs='Test',
            fc_type='PCA',
            expenditure_amount=40000.00
        )

        start = current_cp.from_date + datetime.timedelta(days=200)
        start = datetime.datetime.combine(start, datetime.time(0, 0, 1, tzinfo=tz))
        end = datetime.datetime.combine(current_cp.to_date, datetime.time(23, 59, 59, tzinfo=tz))
        FundingCommitment.objects.create(
            start=start,
            end=end,
            grant=grant,
            fr_number='0123456789',
            wbs='Test',
            fc_type='PCA',
            expenditure_amount=40000.00
        )

    def test_planned_cash_transfers(self):

        PartnerOrganization.planned_cash_transfers(self.intervention.agreement.partner)
        hact = self.intervention.agreement.partner.hact_values
        hact = json.loads(hact) if isinstance(hact, str) else hact
        self.assertEqual(hact['planned_cash_transfer'], 60000)


class TestPartnerOrganizationModel(TenantTestCase):
    fixtures = ['initial_data.json']

    def setUp(self):
        self.partner_organization = PartnerOrganization.objects.create(
            name="Partner Org 1",
        )
        self.cp = CountryProgramme.objects.create(
            name="CP 1",
            wbs="0001/A0/01",
            from_date=datetime.date(datetime.date.today().year - 1, 1, 1),
            to_date=datetime.date(datetime.date.today().year + 1, 1, 1),
        )
        year = datetime.date.today().year
        self.pca_signed1 = Agreement.objects.create(
            agreement_type=Agreement.PCA,
            partner=self.partner_organization,
            signed_by_unicef_date=datetime.date(year - 1, 1, 1),
            signed_by_partner_date=datetime.date(year - 1, 1, 1),
            country_programme=self.cp,
        )
        Agreement.objects.create(
            agreement_type=Agreement.PCA,
            partner=self.partner_organization,
            signed_by_unicef_date=datetime.date(year - 2, 1, 1),
            signed_by_partner_date=datetime.date(year - 2, 1, 1),
            country_programme=self.cp,
        )
        Agreement.objects.create(
            agreement_type=Agreement.PCA,
            partner=self.partner_organization,
            country_programme=self.cp,
        )

    def test_get_last_pca(self):
        pca = self.partner_organization.get_last_pca
        self.assertEqual(pca, self.pca_signed1)

    def test_micro_assessment_needed_high_risk(self):
        year = datetime.date.today().year
        self.partner_organization.type_of_assessment = "High Risk Assumed"
        self.partner_organization.save()
        Assessment.objects.create(
            partner=self.partner_organization,
            type="Micro Assessment",
            completed_date=datetime.date(year, 1, 1)
        )
        PartnerOrganization.micro_assessment_needed(self.partner_organization)
        self.assertEqual(self.partner_organization.hact_values["micro_assessment_needed"], "Yes")

    def test_micro_assessment_needed_pct_over_100k(self):
        year = datetime.date.today().year
        self.partner_organization.type_of_assessment = "Simplified Checklist"
        self.partner_organization.hact_values["planned_cash_transfer"] = 100001.00
        self.partner_organization.save()
        Assessment.objects.create(
            partner=self.partner_organization,
            type="Micro Assessment",
            completed_date=datetime.date(year, 1, 1)
        )
        PartnerOrganization.micro_assessment_needed(self.partner_organization)
        self.assertEqual(self.partner_organization.hact_values["micro_assessment_needed"], "Yes")

    def test_micro_assessment_needed_older_than_54m(self):
        self.partner_organization.type_of_assessment = "Micro Assessment"
        self.partner_organization.rating = "low"
        self.partner_organization.hact_values["planned_cash_transfer"] = 10000.00
        self.partner_organization.save()
        Assessment.objects.create(
            partner=self.partner_organization,
            type="Micro Assessment",
            completed_date=datetime.date.today() - datetime.timedelta(days=1643)
        )
        PartnerOrganization.micro_assessment_needed(self.partner_organization)
        self.assertEqual(self.partner_organization.hact_values["micro_assessment_needed"], "Yes")

    def test_micro_assessment_needed_missing(self):
        self.partner_organization.hact_values["planned_cash_transfer"] = 10000.00
        self.partner_organization.save()
        PartnerOrganization.micro_assessment_needed(self.partner_organization)
        self.assertEqual(self.partner_organization.hact_values["micro_assessment_needed"], "Missing")

    def test_micro_assessment_needed_no(self):
        year = datetime.date.today().year
        self.partner_organization.type_of_assessment = "Other"
        self.partner_organization.hact_values["planned_cash_transfer"] = 100000.00
        self.partner_organization.save()
        Assessment.objects.create(
            partner=self.partner_organization,
            type="Micro Assessment",
            completed_date=datetime.date(year, 1, 1)
        )
        PartnerOrganization.micro_assessment_needed(self.partner_organization)
        self.assertEqual(self.partner_organization.hact_values["micro_assessment_needed"], "No")

    def test_audit_needed_under_500k(self):
        self.partner_organization.total_ct_cp = 500000.00
        self.partner_organization.save()
        PartnerOrganization.audit_needed(self.partner_organization)
        self.assertEqual(self.partner_organization.hact_values['audits_mr'], 0)

    def test_audit_needed_over_500k(self):
        self.partner_organization.total_ct_cp = 500001.00
        self.partner_organization.save()
        PartnerOrganization.audit_needed(self.partner_organization)
        self.assertEqual(self.partner_organization.hact_values['audits_mr'], 1)

    def test_audit_needed_extra_assessment_only(self):
        assessment = Assessment.objects.create(
            partner=self.partner_organization,
            type="Scheduled Audit report",
            completed_date=datetime.date(datetime.date.today().year, 2, 1)
        )
        self.partner_organization.total_ct_cp = 500001.00
        self.partner_organization.save()
        PartnerOrganization.audit_needed(self.partner_organization, assessment)
        self.assertEqual(self.partner_organization.hact_values['audits_mr'], 1)

    def test_audit_done(self):
        Assessment.objects.create(
            partner=self.partner_organization,
            type="Scheduled Audit report",
            completed_date=datetime.date(datetime.date.today().year, 1, 1)
        )
        self.partner_organization.total_ct_cp = 500001.00
        self.partner_organization.save()
        PartnerOrganization.audit_done(self.partner_organization)
        self.assertEqual(self.partner_organization.hact_values['audits_done'], 1)

    def test_audit_done_zero(self):
        PartnerOrganization.audit_done(self.partner_organization)
        self.assertEqual(self.partner_organization.hact_values['audits_done'], 0)

    def test_hact_min_requirements_ct_equals_0(self):
        self.partner_organization.total_ct_cy = 0
        self.partner_organization.save()
        hact_min_req = self.partner_organization.hact_min_requirements
        data = {
            "programme_visits": 0,
            "spot_checks": 0,
        }
        self.assertEqual(hact_min_req, data)

    def test_hact_min_requirements_ct_under_50k(self):
        self.partner_organization.total_ct_cy = 50000.00
        self.partner_organization.save()
        hact_min_req = self.partner_organization.hact_min_requirements
        data = {
            "programme_visits": 1,
            "spot_checks": 0,
        }
        self.assertEqual(hact_min_req, data)

    def test_hact_min_requirements_ct_between_50k_and_100k(self):
        self.partner_organization.total_ct_cy = 50001.00
        self.partner_organization.save()
        hact_min_req = self.partner_organization.hact_min_requirements
        data = {
            "programme_visits": 1,
            "spot_checks": 1,
        }
        self.assertEqual(hact_min_req, data)

    def test_hact_min_requirements_ct_between_100k_and_350k_moderate(self):
        self.partner_organization.total_ct_cy = 100001.00
        self.partner_organization.rating = "Moderate"
        self.partner_organization.save()
        hact_min_req = self.partner_organization.hact_min_requirements
        data = {
            "programme_visits": 1,
            "spot_checks": 1,
        }
        self.assertEqual(hact_min_req, data)

    def test_hact_min_requirements_ct_between_100k_and_350k_high(self):
        self.partner_organization.total_ct_cy = 100001.00
        self.partner_organization.rating = "High"
        self.partner_organization.save()
        hact_min_req = self.partner_organization.hact_min_requirements
        data = {
            "programme_visits": 2,
            "spot_checks": 2,
        }
        self.assertEqual(hact_min_req, data)

    def test_hact_min_requirements_ct_over_350k_moderate(self):
        self.partner_organization.total_ct_cy = 350001.00
        self.partner_organization.rating = "Moderate"
        self.partner_organization.save()
        hact_min_req = self.partner_organization.hact_min_requirements
        data = {
            "programme_visits": 2,
            "spot_checks": 1,
        }
        self.assertEqual(hact_min_req, data)

    def test_hact_min_requirements_ct_over_350k_high(self):
        self.partner_organization.total_ct_cy = 350001.00
        self.partner_organization.rating = "High"
        self.partner_organization.save()
        hact_min_req = self.partner_organization.hact_min_requirements
        data = {
            "programme_visits": 4,
            "spot_checks": 3,
        }
        self.assertEqual(hact_min_req, data)

    @skip('Deprecated Functionality')
    def test_planned_cash_transfers_gov(self):
        self.partner_organization.partner_type = PartnerType.GOVERNMENT
        self.partner_organization.save()
        CountryProgramme.objects.create(
            name="CP 1",
            wbs="0001/A0/01",
            from_date=datetime.date(datetime.date.today().year - 1, 1, 1),
            to_date=datetime.date(datetime.date.today().year + 1, 1, 1),
        )
        gi = GovernmentIntervention.objects.create(
            partner=self.partner_organization,
        )
        rt = ResultType.objects.get(id=1)
        r = Result.objects.create(
            result_type=rt,
        )
        GovernmentInterventionResult.objects.create(
            intervention=gi,
            result=r,
            year=datetime.date.today().year,
            planned_amount=100000,
        )
        GovernmentInterventionResult.objects.create(
            intervention=gi,
            result=r,
            year=datetime.date.today().year,
            planned_amount=50000,
        )
        hact = json.loads(self.partner_organization.hact_values) \
            if isinstance(self.partner_organization.hact_values, str) \
            else self.partner_organization.hact_values
        self.assertEqual(hact['planned_cash_transfer'], 150000)

    def test_planned_cash_transfers_non_gov(self):
        self.partner_organization.partner_type = PartnerType.UN_AGENCY
        self.partner_organization.save()
        agreement = Agreement.objects.create(
            agreement_type=Agreement.PCA,
            partner=self.partner_organization,
            country_programme=self.cp,
        )

        intervention = InterventionFactory(
            status=u'active', agreement=agreement
        )
        InterventionBudgetFactory(intervention=intervention)

        hact = json.loads(self.partner_organization.hact_values) \
            if isinstance(self.partner_organization.hact_values, str) \
            else self.partner_organization.hact_values
        self.assertEqual(hact['planned_cash_transfer'], 100001)

    def test_planned_visits_gov(self):
        self.partner_organization.partner_type = PartnerType.GOVERNMENT
        self.partner_organization.save()
        intervention = InterventionFactory(
            agreement=self.pca_signed1,
            status=Intervention.ACTIVE
        )
        year = datetime.date.today().year
        InterventionPlannedVisitsFactory(
            intervention=intervention,
            year=year,
            programmatic=3
        )
        InterventionPlannedVisitsFactory(
            intervention=intervention,
            year=year - 1,
            programmatic=2
        )
        self.assertEqual(self.partner_organization.hact_values['planned_visits'], 0)

    def test_planned_visits_non_gov(self):
        self.partner_organization.partner_type = PartnerType.UN_AGENCY
        self.partner_organization.save()
        intervention = InterventionFactory(
            agreement=self.pca_signed1,
            status=Intervention.ACTIVE
        )
        year = datetime.date.today().year
        InterventionPlannedVisitsFactory(
            intervention=intervention,
            year=year,
            programmatic=3
        )
        InterventionPlannedVisitsFactory(
            intervention=intervention,
            year=year - 1,
            programmatic=2
        )
        self.assertEqual(self.partner_organization.hact_values['planned_visits'], 3)

    def test_planned_visits_non_gov_no_pv_intervention(self):
        self.partner_organization.partner_type = PartnerType.UN_AGENCY
        self.partner_organization.save()
        intervention1 = InterventionFactory(
            agreement=self.pca_signed1,
            status=Intervention.ACTIVE
        )
        intervention2 = InterventionFactory(
            agreement=self.pca_signed1,
            status=Intervention.ACTIVE
        )
        year = datetime.date.today().year
        InterventionPlannedVisitsFactory(
            intervention=intervention1,
            year=year,
            programmatic=3
        )
        InterventionPlannedVisitsFactory(
            intervention=intervention2,
            year=year - 1,
            programmatic=2
        )
        PartnerOrganization.planned_visits(
            self.partner_organization
        )
        self.assertEqual(
            self.partner_organization.hact_values['planned_visits'],
            3
        )

    def test_planned_visits_non_gov_with_pv_intervention(self):
        self.partner_organization.partner_type = PartnerType.UN_AGENCY
        self.partner_organization.save()
        intervention1 = InterventionFactory(
            agreement=self.pca_signed1,
            status=Intervention.ACTIVE
        )
        intervention2 = InterventionFactory(
            agreement=self.pca_signed1,
            status=Intervention.ACTIVE
        )
        year = datetime.date.today().year
        pv = InterventionPlannedVisitsFactory(
            intervention=intervention1,
            year=year,
            programmatic=3
        )
        InterventionPlannedVisitsFactory(
            intervention=intervention2,
            year=year - 1,
            programmatic=2
        )
        PartnerOrganization.planned_visits(
            self.partner_organization,
            pv
        )
        self.assertEqual(
            self.partner_organization.hact_values['planned_visits'],
            3
        )

    def test_spot_checks_update_one(self):
        self.assertEqual(
            self.partner_organization.hact_values["spot_checks"],
            0
        )
        PartnerOrganization.spot_checks(
            self.partner_organization,
            update_one=True
        )
        self.assertEqual(
            self.partner_organization.hact_values["spot_checks"],
            1
        )

    def test_spot_checks_update_travel_activity(self):
        self.assertEqual(
            self.partner_organization.hact_values["spot_checks"],
            0
        )
        traveller = UserFactory()
        travel = TravelFactory(
            traveler=traveller,
            status=Travel.COMPLETED,
            completed_at=datetime.datetime.now()
        )
        TravelActivityFactory(
            travels=[travel],
            primary_traveler=traveller,
            travel_type=TravelType.SPOT_CHECK,
            partner=self.partner_organization,
        )
        PartnerOrganization.spot_checks(
            self.partner_organization,
        )
        self.assertEqual(
            self.partner_organization.hact_values["spot_checks"],
            1
        )


class TestAgreementModel(TenantTestCase):
    fixtures = ['initial_data.json']

    def setUp(self):
        self.partner_organization = PartnerOrganization.objects.create(
            name="Partner Org 1",
        )
        cp = CountryProgramme.objects.create(
            name="CP 1",
            wbs="0001/A0/01",
            from_date=datetime.date(datetime.date.today().year - 1, 1, 1),
            to_date=datetime.date(datetime.date.today().year + 1, 1, 1),
        )
        self.agreement = Agreement.objects.create(
            agreement_type=Agreement.PCA,
            partner=self.partner_organization,
            country_programme=cp
        )
        # Trigger created event activity stream
        create_snapshot_activity_stream(
            self.partner_organization, self.agreement, created=True)

    def test_reference_number(self):
        self.assertIn("PCA", self.agreement.reference_number)

    def test_snapshot_activity_stream(self):
        self.agreement.start = datetime.date.today()
        self.agreement.signed_by_unicef_date = datetime.date.today()

        create_snapshot_activity_stream(
            self.partner_organization, self.agreement)
        self.agreement.save()

        # Check if new activity action has been created
        self.assertEqual(model_stream(Agreement).count(), 2)

        # Check the previous content
        previous = model_stream(Agreement).first().data['previous']
        self.assertNotEqual(previous, {})

        # Check the changes content
        changes = model_stream(Agreement).first().data['changes']
        self.assertNotEqual(changes, {})

        # Check if the previous had the empty date fields
        self.assertEqual(previous['start'], 'None')
        self.assertEqual(previous['signed_by_unicef_date'], 'None')

        # Check if the changes had the updated date fields
        self.assertEqual(changes['start'], str(self.agreement.start))
        self.assertEqual(changes['signed_by_unicef_date'], str(self.agreement.signed_by_unicef_date))


class TestInterventionModel(TenantTestCase):
    fixtures = ['initial_data.json']

    def setUp(self):
        self.partner_organization = PartnerOrganization.objects.create(
            name="Partner Org 1",
        )
        cp = CountryProgramme.objects.create(
            name="CP 1",
            wbs="0001/A0/01",
            from_date=datetime.date(datetime.date.today().year - 1, 1, 1),
            to_date=datetime.date(datetime.date.today().year + 1, 1, 1),
        )
        agreement = Agreement.objects.create(
            agreement_type=Agreement.PCA,
            partner=self.partner_organization,
            country_programme=cp,
        )
        self.intervention = Intervention.objects.create(
            title="Intervention 1",
            agreement=agreement,
            submission_date=datetime.date(datetime.date.today().year, 1, 1),
        )

    # TODO relativedelta() returns 0, may be a bug in the model code
    def test_days_from_submission_signed(self):
        self.intervention.submission_date = datetime.date(datetime.date.today().year - 1, 1, 1)
        self.intervention.signed_by_partner_date = datetime.date(datetime.date.today().year - 1, 5, 1)
        # days = (self.intervention.signed_by_partner_date - self.intervention.submission_date).days
        # self.assertEqual(self.intervention.days_from_submission_to_signed, days)

    # TODO relativedelta() returns 0, may be a bug in the model code
    def test_days_from_review_to_signed(self):
        self.intervention.submission_date = datetime.date(datetime.date.today().year - 1, 1, 1)
        self.intervention.review_date = datetime.date(datetime.date.today().year - 1, 2, 1)
        self.intervention.signed_by_partner_date = datetime.date(datetime.date.today().year - 1, 5, 1)
        # days = (self.intervention.signed_by_partner_date - self.intervention.review_date).days
        # self.assertEqual(self.intervention.days_from_review_to_signed, days)

    # TODO relativedelta() returns 0, may be a bug in the model code
    def test_duration(self):
        self.intervention.start_date = datetime.date(datetime.date.today().year - 1, 1, 1)
        self.intervention.end_date = datetime.date(datetime.date.today().year + 1, 1, 1)
        # self.assertEqual(self.intervention.duration, 24)

    def test_total_unicef_cash(self):
        InterventionBudget.objects.create(
            intervention=self.intervention,
            unicef_cash=100000,
            unicef_cash_local=10,
            partner_contribution=200,
            partner_contribution_local=20,
            in_kind_amount_local=10,
        )
        self.assertEqual(int(self.intervention.total_unicef_cash), 100000)

    def test_total_budget(self):
        InterventionBudget.objects.create(
            intervention=self.intervention,
            unicef_cash=100000,
            unicef_cash_local=10,
            partner_contribution=200,
            partner_contribution_local=20,
            in_kind_amount_local=10,
        )
        self.assertEqual(int(self.intervention.total_budget), 100200)

    def test_year(self):
        '''Exercise the year property'''
        self.assertIsNone(self.intervention.signed_by_unicef_date)
        self.assertEqual(self.intervention.year, self.intervention.created.year)
        self.intervention.signed_by_unicef_date = get_date_from_prior_year()
        self.assertEqual(self.intervention.year, self.intervention.signed_by_unicef_date.year)

    def test_reference_number(self):
        '''Exercise the reference number property'''
        expected_reference_number = self.intervention.agreement.base_number + '/' + self.intervention.document_type
        expected_reference_number += str(self.intervention.created.year) + str(self.intervention.id)
        self.assertEqual(self.intervention.reference_number, expected_reference_number)

        self.intervention.signed_by_unicef_date = get_date_from_prior_year()

        expected_reference_number = self.intervention.agreement.base_number + '/' + self.intervention.document_type
        expected_reference_number += str(self.intervention.signed_by_unicef_date.year) + str(self.intervention.id)
        self.assertEqual(self.intervention.reference_number, expected_reference_number)

    @skip("Fix when HACT available")
    def test_planned_cash_transfers(self):
        InterventionBudget.objects.create(
            intervention=self.intervention,
            unicef_cash=100000,
            unicef_cash_local=10,
            partner_contribution=200,
            partner_contribution_local=20,
            in_kind_amount_local=10,
        )
        self.assertEqual(int(self.intervention.planned_cash_transfers), 15000)<|MERGE_RESOLUTION|>--- conflicted
+++ resolved
@@ -13,13 +13,9 @@
     InterventionFactory,
     InterventionBudgetFactory,
     InterventionPlannedVisitsFactory,
-<<<<<<< HEAD
-=======
-    PartnershipFactory,
     TravelFactory,
     TravelActivityFactory,
     UserFactory,
->>>>>>> e72d9ce1
 )
 
 from funds.models import Donor, Grant
