import copy
import datetime
import sys
from unittest import skipIf, TestCase

from django.core.files.uploadedfile import SimpleUploadedFile
from django.utils import timezone

from mock import patch, Mock

from EquiTrack.tests.mixins import FastTenantTestCase as TenantTestCase
from funds.tests.factories import (
    DonorFactory,
    FundsReservationHeaderFactory,
    GrantFactory,
)
from locations.tests.factories import LocationFactory
from partners import models
from partners.tests.factories import (
    AgreementAmendmentFactory,
    AgreementFactory,
    AssessmentFactory,
    FileTypeFactory,
<<<<<<< HEAD
    GovernmentInterventionFactory,
    GovernmentInterventionResultFactory,
=======
    FundsReservationHeaderFactory,
    GrantFactory,
>>>>>>> 01f61bc9
    InterventionAmendmentFactory,
    InterventionAttachmentFactory,
    InterventionBudgetFactory,
    InterventionFactory,
    InterventionPlannedVisitsFactory,
    InterventionReportingPeriodFactory,
    InterventionResultLinkFactory,
    InterventionSectorLocationLinkFactory,
    PartnerFactory,
    PartnerStaffFactory,
    WorkspaceFileTypeFactory,
)
from publics.tests.factories import PublicsCurrencyFactory
from reports.tests.factories import (
    AppliedIndicatorFactory,
    CountryProgrammeFactory,
    LowerResultFactory,
    ResultFactory,
    SectorFactory,
)
<<<<<<< HEAD
=======
from EquiTrack.tests.mixins import FastTenantTestCase as TenantTestCase
from partners import models
from partners.tests.factories import (
    WorkspaceFileTypeFactory,
    )
>>>>>>> 01f61bc9
from t2f.models import Travel, TravelType
from t2f.tests.factories import TravelActivityFactory, TravelFactory
from users.tests.factories import UserFactory


def get_date_from_prior_year():
    '''Return a date for which year < the current year'''
    return datetime.date.today() - datetime.timedelta(days=700)


class TestGetCurrencyNameOrDefault(TenantTestCase):
    def test_none(self):
        self.assertIsNone(models._get_currency_name_or_default(False))

    def test_no_currency(self):
        budget = InterventionBudgetFactory(
            currency=None
        )
        self.assertIsNone(models._get_currency_name_or_default(budget))

    def test_currency(self):
        currency = PublicsCurrencyFactory(code="USD")
        budget = InterventionBudgetFactory(
            currency=currency
        )
        self.assertEqual(models._get_currency_name_or_default(budget), "USD")


class TestAgreementNumberGeneration(TenantTestCase):
    '''Test that agreements have the expected base and reference numbers for all types of agreements'''
    @classmethod
    def setUpTestData(cls):
        cls.date = datetime.date.today()
        cls.tenant.country_short_code = 'LEBA'
        cls.tenant.save()

    def test_reference_number_pca(self):
        '''Thoroughly exercise agreement reference numbers for PCA'''
        # All of the agreements created here are PCAs, so id is the only part of the reference number that varies
        # for this test.
        reference_number_template = 'LEBA/PCA' + str(self.date.year) + '{id}'

        # test basic sequence
        agreement1 = AgreementFactory()
        expected_reference_number = reference_number_template.format(id=agreement1.id)
        self.assertEqual(agreement1.reference_number, expected_reference_number)

        # create amendment
        AgreementAmendmentFactory(agreement=agreement1)
        # reference number should be unchanged.
        self.assertEqual(agreement1.reference_number, expected_reference_number)

        # add another agreement
        agreement2 = AgreementFactory()
        expected_reference_number = reference_number_template.format(id=agreement2.id)
        self.assertEqual(agreement2.reference_number, expected_reference_number)

        # agreement numbering remains the same even if previous agreement is deleted
        agreement3 = AgreementFactory()
        expected_reference_number = reference_number_template.format(id=agreement3.id)
        agreement1.delete()
        self.assertEqual(agreement3.reference_number, expected_reference_number)

        # verify that the 'signed_by' date doesn't change the reference number.
        # set signed_by date to a year that is not the current year.
        expected_reference_number = reference_number_template.format(id=agreement2.id)
        agreement2.signed_by_unicef_date = get_date_from_prior_year()
        agreement2.save()
        self.assertEqual(agreement2.reference_number, expected_reference_number)

        # Verify that reference_number is accessible (if a little strange) prior to the first save.
        agreement4 = AgreementFactory.build()
        self.assertEqual(agreement4.reference_number, reference_number_template.format(id=None))

    def test_reference_number_other(self):
        '''Verify simple agreement reference # generation for all agreement types'''
        reference_number_template = 'LEBA/{agreement_type}' + str(self.date.year) + '{id}'
        agreement_types = [agreement_type[0] for agreement_type in models.Agreement.AGREEMENT_TYPES]
        for agreement_type in agreement_types:
            agreement = AgreementFactory(agreement_type=agreement_type)
            expected_reference_number = reference_number_template.format(agreement_type=agreement_type, id=agreement.id)
            self.assertEqual(agreement.reference_number, expected_reference_number)

    def test_base_number_generation(self):
        '''Verify correct values in the .base_number attribute'''
        base_number_template = 'LEBA/PCA' + str(self.date.year) + '{id}'
        agreement = AgreementFactory()

        expected_base_number = base_number_template.format(id=agreement.id)
        self.assertEqual(agreement.base_number, expected_base_number)

        # Ensure that changing the agreement number doesn't change the base number.
        agreement.update_reference_number(amendment_number=42)
        self.assertEqual(agreement.agreement_number, expected_base_number + '-42')
        self.assertEqual(agreement.base_number, expected_base_number)

        # Ensure base_number is OK to access even when the field it depends on is blank.
        agreement.agreement_number = ''
        self.assertEqual(agreement.base_number, '')

    def test_update_reference_number(self):
        '''Exercise Agreement.update_reference_number()'''
        reference_number_template = 'LEBA/PCA' + str(self.date.year) + '{id}'

        agreement = AgreementFactory.build()

        # Prior to saving, base_number and agreement_number are blank.
        self.assertEqual(agreement.base_number, '')
        self.assertEqual(agreement.agreement_number, '')
        self.assertEqual(agreement.reference_number, reference_number_template.format(id=None))

        # Calling save should call update_reference_number(). Before calling save, I have to save the objects with
        # which this agreement has a FK relationship.
        agreement.partner.save()
        agreement.partner_id = agreement.partner.id
        agreement.country_programme.save()
        agreement.country_programme_id = agreement.country_programme.id
        agreement.save()

        # Ensure base_number, agreement_number, and reference_number are what I expect
        expected_reference_number = reference_number_template.format(id=agreement.id)
        self.assertEqual(agreement.base_number, expected_reference_number)
        self.assertEqual(agreement.agreement_number, expected_reference_number)
        self.assertEqual(agreement.reference_number, expected_reference_number)

        # Update ref number and ensure base_number, agreement_number, and reference_number are what I expect
        agreement.update_reference_number(amendment_number=42)
        self.assertEqual(agreement.base_number, expected_reference_number)
        self.assertEqual(agreement.agreement_number, expected_reference_number + '-42')
        self.assertEqual(agreement.reference_number, expected_reference_number)


class TestHACTCalculations(TenantTestCase):
    @classmethod
    def setUpTestData(cls):
        year = datetime.date.today().year
        cls.intervention = InterventionFactory(
            status=u'active'
        )
        current_cp = CountryProgrammeFactory(
            name='Current Country Programme',
            from_date=datetime.date(year, 1, 1),
            to_date=datetime.date(year + 1, 12, 31)
        )
        grant = GrantFactory(
            donor=DonorFactory(name='Test Donor'),
            name='SM12345678'
        )
        InterventionBudgetFactory(
            intervention=cls.intervention,
            partner_contribution=10000,
            unicef_cash=60000,
            in_kind_amount=5000
        )

        tz = timezone.get_default_timezone()

        start = datetime.datetime.combine(current_cp.from_date, datetime.time(0, 0, 1, tzinfo=tz))
        end = current_cp.from_date + datetime.timedelta(days=200)
        end = datetime.datetime.combine(end, datetime.time(23, 59, 59, tzinfo=tz))
        models.FundingCommitment.objects.create(
            start=start,
            end=end,
            grant=grant,
            fr_number='0123456789',
            wbs='Test',
            fc_type='PCA',
            expenditure_amount=40000.00
        )

        start = current_cp.from_date + datetime.timedelta(days=200)
        start = datetime.datetime.combine(start, datetime.time(0, 0, 1, tzinfo=tz))
        end = datetime.datetime.combine(current_cp.to_date, datetime.time(23, 59, 59, tzinfo=tz))
        models.FundingCommitment.objects.create(
            start=start,
            end=end,
            grant=grant,
            fr_number='0123456789',
            wbs='Test',
            fc_type='PCA',
            expenditure_amount=40000.00
        )


class TestPartnerOrganizationModel(TenantTestCase):
    def setUp(self):
        super(TestPartnerOrganizationModel, self).setUp()
        self.partner_organization = PartnerFactory(
            name="Partner Org 1",
        )
        year = datetime.date.today().year
        self.cp = CountryProgrammeFactory(
            name="CP 1",
            wbs="0001/A0/01",
            from_date=datetime.date(year - 1, 1, 1),
            to_date=datetime.date(year + 1, 1, 1),
        )
        self.pca_signed1 = AgreementFactory(
            agreement_type=models.Agreement.PCA,
            partner=self.partner_organization,
            signed_by_unicef_date=datetime.date(year - 1, 1, 1),
            signed_by_partner_date=datetime.date(year - 1, 1, 1),
            country_programme=self.cp,
            status=models.Agreement.DRAFT
        )
        AgreementFactory(
            agreement_type=models.Agreement.PCA,
            partner=self.partner_organization,
            signed_by_unicef_date=datetime.date(year - 2, 1, 1),
            signed_by_partner_date=datetime.date(year - 2, 1, 1),
            country_programme=self.cp,
            status=models.Agreement.DRAFT
        )
        AgreementFactory(
            agreement_type=models.Agreement.PCA,
            partner=self.partner_organization,
            country_programme=self.cp,
            signed_by_unicef_date=None,
            signed_by_partner_date=None,
            status=models.Agreement.DRAFT
        )

    def test_latest_assessment(self):
        date = datetime.date(2001, 1, 1)
        assessment_type = "Micro Assessment"
        AssessmentFactory(
            partner=self.partner_organization,
            type=assessment_type,
            completed_date=date + datetime.timedelta(days=1)
        )
        AssessmentFactory(
            partner=self.partner_organization,
            type=assessment_type,
            completed_date=date + datetime.timedelta(days=2)
        )
        assessment = AssessmentFactory(
            partner=self.partner_organization,
            type=assessment_type,
            completed_date=date + datetime.timedelta(days=3)
        )
        self.assertEqual(
            self.partner_organization.latest_assessment(assessment_type),
            assessment
        )

    def assert_min_requirements(self, programmatic_visit, spot_check):
        """common assert for minimum requirement calculation"""
        hact_min_req = self.partner_organization.hact_min_requirements
        data = {
            "programme_visits": programmatic_visit,
            "spot_checks": spot_check,
        }
        self.assertEqual(hact_min_req, data)

    def test_get_last_pca(self):
        pca = self.partner_organization.get_last_pca
        self.assertEqual(pca, self.pca_signed1)

    def test_hact_min_requirements_ct_under_25k(self):
        self.partner_organization.total_ct_cy = 0
        hact_min_req = self.partner_organization.hact_min_requirements
        data = {
            "programme_visits": 0,
            "spot_checks": 0,
        }
        self.assertEqual(hact_min_req, data)

    def test_hact_min_requirements_ct_between_25k_and_50k(self):
        self.partner_organization.total_ct_cy = 44000.00
        self.assert_min_requirements(1, 0)

    def test_hact_min_requirements_ct_between_25k_and_100k(self):
        self.partner_organization.total_ct_cy = 99000.00
        self.assert_min_requirements(1, 1)

    def test_hact_min_requirements_ct_between_100k_and_500k_high(self):
        self.partner_organization.total_ct_cy = 490000.00
        self.partner_organization.rating = models.PartnerOrganization.RATING_HIGH
        self.assert_min_requirements(3, 1)

    def test_hact_min_requirements_ct_between_100k_and_500k_significant(self):
        self.partner_organization.total_ct_cy = 490000.00
        self.partner_organization.rating = models.PartnerOrganization.RATING_SIGNIFICANT
        self.assert_min_requirements(3, 1)

    def test_hact_min_requirements_ct_between_100k_and_500k_moderate(self):
        self.partner_organization.total_ct_cy = 490000.00
        self.partner_organization.rating = models.PartnerOrganization.RATING_MODERATE
        self.assert_min_requirements(2, 1)

    def test_hact_min_requirements_ct_between_100k_and_500k_low(self):
        self.partner_organization.total_ct_cy = 490000.00
        self.partner_organization.rating = models.PartnerOrganization.RATING_LOW
        self.assert_min_requirements(1, 1)

    def test_hact_min_requirements_ct_over_500k_high(self):
        self.partner_organization.total_ct_cy = 510000.00
        self.partner_organization.rating = models.PartnerOrganization.RATING_HIGH
        self.assert_min_requirements(4, 1)

    def test_hact_min_requirements_ct_over_500k_significant(self):
        self.partner_organization.total_ct_cy = 510000.00
        self.partner_organization.rating = models.PartnerOrganization.RATING_SIGNIFICANT
        self.assert_min_requirements(4, 1)

    def test_hact_min_requirements_ct_over_500k_moderate(self):
        self.partner_organization.total_ct_cy = 510000.00
        self.partner_organization.rating = models.PartnerOrganization.RATING_MODERATE
        self.assert_min_requirements(3, 1)

    def test_hact_min_requirements_ct_over_500k_low(self):
        self.partner_organization.total_ct_cy = 510000.00
        self.partner_organization.rating = models.PartnerOrganization.RATING_LOW
        self.assert_min_requirements(2, 1)

    def test_planned_visits_gov(self):
        self.partner_organization.partner_type = models.PartnerType.GOVERNMENT
        self.partner_organization.save()
        intervention = InterventionFactory(
            agreement=self.pca_signed1,
            status=models.Intervention.ACTIVE
        )
        year = datetime.date.today().year
        InterventionPlannedVisitsFactory(
            intervention=intervention,
            year=year,
            programmatic=3
        )
        InterventionPlannedVisitsFactory(
            intervention=intervention,
            year=year - 1,
            programmatic=2
        )
        self.assertEqual(self.partner_organization.hact_values['programmatic_visits']['planned']['total'], 0)

    def test_planned_visits_non_gov(self):
        self.partner_organization.partner_type = models.PartnerType.UN_AGENCY
        self.partner_organization.save()
        intervention = InterventionFactory(
            agreement=self.pca_signed1,
            status=models.Intervention.ACTIVE
        )
        year = datetime.date.today().year
        InterventionPlannedVisitsFactory(
            intervention=intervention,
            year=year,
            programmatic=3
        )
        InterventionPlannedVisitsFactory(
            intervention=intervention,
            year=year - 1,
            programmatic=2
        )
        self.assertEqual(self.partner_organization.hact_values['programmatic_visits']['planned']['total'], 3)

    def test_planned_visits_non_gov_no_pv_intervention(self):
        self.partner_organization.partner_type = models.PartnerType.UN_AGENCY
        self.partner_organization.save()
        intervention1 = InterventionFactory(
            agreement=self.pca_signed1,
            status=models.Intervention.ACTIVE
        )
        intervention2 = InterventionFactory(
            agreement=self.pca_signed1,
            status=models.Intervention.ACTIVE
        )
        year = datetime.date.today().year
        InterventionPlannedVisitsFactory(
            intervention=intervention1,
            year=year,
            programmatic=3
        )
        InterventionPlannedVisitsFactory(
            intervention=intervention2,
            year=year - 1,
            programmatic=2
        )
        models.PartnerOrganization.planned_visits(
            self.partner_organization
        )
        self.assertEqual(
            self.partner_organization.hact_values['programmatic_visits']['planned']['total'],
            3
        )

    def test_planned_visits_non_gov_with_pv_intervention(self):
        self.partner_organization.partner_type = models.PartnerType.UN_AGENCY
        self.partner_organization.save()
        intervention1 = InterventionFactory(
            agreement=self.pca_signed1,
            status=models.Intervention.ACTIVE
        )
        intervention2 = InterventionFactory(
            agreement=self.pca_signed1,
            status=models.Intervention.ACTIVE
        )
        year = datetime.date.today().year
        pv = InterventionPlannedVisitsFactory(
            intervention=intervention1,
            year=year,
            programmatic=3
        )
        InterventionPlannedVisitsFactory(
            intervention=intervention2,
            year=year - 1,
            programmatic=2
        )
        models.PartnerOrganization.planned_visits(
            self.partner_organization,
            pv
        )
        self.assertEqual(
            self.partner_organization.hact_values['programmatic_visits']['planned']['total'],
            3
        )

    def test_programmatic_visits_update_one(self):
        self.assertEqual(
            self.partner_organization.hact_values['programmatic_visits']['completed']['total'],
            0
        )
        models.PartnerOrganization.programmatic_visits(
            self.partner_organization,
            update_one=True
        )
        self.assertEqual(
            self.partner_organization.hact_values['programmatic_visits']['completed']['total'],
            1
        )

    def test_programmatic_visits_update_travel_activity(self):
        self.assertEqual(
            self.partner_organization.hact_values['programmatic_visits']['completed']['total'],
            0
        )
        traveller = UserFactory()
        travel = TravelFactory(
            traveler=traveller,
            status=Travel.COMPLETED,
            completed_at=datetime.datetime.now()
        )
        TravelActivityFactory(
            travels=[travel],
            primary_traveler=traveller,
            travel_type=TravelType.PROGRAMME_MONITORING,
            partner=self.partner_organization,
        )
        models.PartnerOrganization.programmatic_visits(
            self.partner_organization,
        )
        self.assertEqual(
            self.partner_organization.hact_values['programmatic_visits']['completed']['total'],
            1
        )

    def test_spot_checks_update_one(self):
        self.assertEqual(
            self.partner_organization.hact_values['spot_checks']['completed']['total'],
            0
        )
        models.PartnerOrganization.spot_checks(
            self.partner_organization,
            update_one=True,
        )
        self.assertEqual(
            self.partner_organization.hact_values['spot_checks']['completed']['total'],
            1
        )

    def test_spot_checks_update_travel_activity(self):
        self.assertEqual(
            self.partner_organization.hact_values['spot_checks']['completed']['total'],
            0
        )
        traveller = UserFactory()
        travel = TravelFactory(
            traveler=traveller,
            status=Travel.COMPLETED,
            completed_at=datetime.datetime.now()
        )
        TravelActivityFactory(
            travels=[travel],
            primary_traveler=traveller,
            travel_type=TravelType.SPOT_CHECK,
            partner=self.partner_organization,
        )
        models.PartnerOrganization.spot_checks(
            self.partner_organization,
        )
        self.assertEqual(
            self.partner_organization.hact_values['spot_checks']['completed']['total'],
            1
        )


class TestAgreementModel(TenantTestCase):
    @classmethod
    def setUpTestData(cls):
        cls.partner_organization = models.PartnerOrganization.objects.create(
            name="Partner Org 1",
        )
        cp = CountryProgrammeFactory(
            name="CP 1",
            wbs="0001/A0/01",
            from_date=datetime.date(datetime.date.today().year - 1, 1, 1),
            to_date=datetime.date(datetime.date.today().year + 1, 1, 1),
        )
        cls.agreement = models.Agreement.objects.create(
            agreement_type=models.Agreement.PCA,
            partner=cls.partner_organization,
            country_programme=cp
        )

    def test_reference_number(self):
        self.assertIn("PCA", self.agreement.reference_number)


class TestInterventionModel(TenantTestCase):
    def setUp(self):
        super(TestInterventionModel, self).setUp()
        self.partner_organization = PartnerFactory(name="Partner Org 1")
        cp = CountryProgrammeFactory(
            name="CP 1",
            wbs="0001/A0/01",
            from_date=datetime.date(datetime.date.today().year - 1, 1, 1),
            to_date=datetime.date(datetime.date.today().year + 1, 1, 1),
        )
        self.agreement = AgreementFactory(
            agreement_type=models.Agreement.PCA,
            partner=self.partner_organization,
            country_programme=cp,
        )
        self.intervention = InterventionFactory(
            title="Intervention 1",
            agreement=self.agreement,
            submission_date=datetime.date(datetime.date.today().year, 1, 1),
        )

    def test_str(self):
        number = self.intervention.number
        self.assertEqual(str(self.intervention), number)

    def test_permission_structure(self):
        permissions = models.Intervention.permission_structure()
        self.assertTrue(isinstance(permissions, dict))
        self.assertEqual(permissions["amendments"], {
            'edit': {
                'true': [
                    {'status': 'draft', 'group': 'Partnership Manager', 'condition': ''},
                    {'status': 'signed', 'group': 'Partnership Manager', 'condition': ''},
                    {'status': 'active', 'group': 'Partnership Manager', 'condition': ''},
                    {'status': 'draft', 'group': 'Partnership Manager', 'condition': ''},
                    {'status': 'signed', 'group': 'Partnership Manager', 'condition': ''},
                    {'status': 'active', 'group': 'Partnership Manager', 'condition': ''}
                ]
            }
        })

    def test_days_from_submission_to_signed(self):
        intervention = InterventionFactory(
            submission_date=datetime.date(2001, 1, 1),
            signed_by_partner_date=datetime.date(2001, 1, 3),
            signed_by_unicef_date=datetime.date(2001, 1, 3),
        )
        self.assertEqual(intervention.days_from_submission_to_signed, 2)

    def test_days_from_submission_to_signed_no_submission_date(self):
        intervention = InterventionFactory(
            agreement=self.agreement,
            submission_date=None
        )
        self.assertIsNone(intervention.submission_date)
        res = intervention.days_from_submission_to_signed
        self.assertEqual(res, "Not Submitted")

    def test_days_from_submission_to_signed_not_signed_by_unicef(self):
        self.assertIsNotNone(self.intervention.submission_date)
        self.assertIsNone(self.intervention.signed_by_unicef_date)
        res = self.intervention.days_from_submission_to_signed
        self.assertEqual(res, "Not fully signed")

    def test_days_from_submission_to_signed_not_signed_by_partner(self):
        self.intervention.signed_by_unicef_date = datetime.date.today()
        self.intervention.save()
        self.assertIsNotNone(self.intervention.submission_date)
        self.assertIsNotNone(self.intervention.signed_by_unicef_date)
        self.assertIsNone(self.intervention.signed_by_partner_date)
        res = self.intervention.days_from_submission_to_signed
        self.assertEqual(res, "Not fully signed")

    def test_submitted_to_prc_submission_date_prc(self):
        self.intervention.submission_date_prc = datetime.date.today()
        self.intervention.save()
        self.assertTrue(self.intervention.submitted_to_prc)

    def test_submitted_to_prc_review_date_prc(self):
        self.intervention.review_date_prc = datetime.date.today()
        self.intervention.save()
        self.assertTrue(self.intervention.submitted_to_prc)

    def test_submitted_to_prc_review_document(self):
        self.intervention.prc_review_document = "test.pdf"
        self.intervention.save()
        self.assertTrue(self.intervention.submitted_to_prc)

    def test_submitted_to_prc_false(self):
        self.intervention.submission_date_prc = None
        self.intervention.save()
        self.assertIsNone(self.intervention.submission_date_prc)
        self.assertFalse(self.intervention.submitted_to_prc)

    def test_days_from_review_to_signed(self):
        intervention = InterventionFactory(
            review_date_prc=datetime.date(2001, 1, 1),
            signed_by_partner_date=datetime.date(2001, 1, 3),
            signed_by_unicef_date=datetime.date(2001, 1, 3),
        )
        self.assertEqual(intervention.days_from_review_to_signed, 2)

    def test_days_from_review_to_signed_no_review_date_prc(self):
        self.assertIsNone(self.intervention.review_date_prc)
        res = self.intervention.days_from_review_to_signed
        self.assertEqual(res, "Not Reviewed")

    def test_days_from_review_to_signed_not_signed_by_unicef(self):
        self.intervention.review_date_prc = datetime.date.today()
        self.intervention.save()
        self.assertIsNotNone(self.intervention.review_date_prc)
        self.assertIsNone(self.intervention.signed_by_unicef_date)
        res = self.intervention.days_from_review_to_signed
        self.assertEqual(res, "Not fully signed")

    def test_days_from_review_to_signed_not_signed_by_partner(self):
        self.intervention.review_date_prc = datetime.date.today()
        self.intervention.signed_by_unicef_date = datetime.date.today()
        self.intervention.save()
        self.assertIsNotNone(self.intervention.review_date_prc)
        self.assertIsNotNone(self.intervention.signed_by_unicef_date)
        self.assertIsNone(self.intervention.signed_by_partner_date)
        res = self.intervention.days_from_review_to_signed
        self.assertEqual(res, "Not fully signed")

    def test_sector_names(self):
        sector_1 = SectorFactory(name="ABC")
        sector_2 = SectorFactory(name="CBA")
        intervention = InterventionFactory()
        InterventionSectorLocationLinkFactory(
            intervention=intervention,
            sector=sector_1,
        )
        InterventionSectorLocationLinkFactory(
            intervention=intervention,
            sector=sector_2,
        )
        self.assertEqual(intervention.sector_names, "ABC, CBA")

    def test_sector_names_empty(self):
        self.assertEqual(self.intervention.sector_names, "")

    def test_default_budget_currency(self):
        currency = PublicsCurrencyFactory(code="USD")
        intervention = InterventionFactory()
        InterventionBudgetFactory(
            currency=currency,
            intervention=intervention
        )
        self.assertEqual(intervention.default_budget_currency, "USD")

    def test_fr_currency_empty(self):
        self.assertIsNone(self.intervention.fr_currency)

    def test_fr_currency(self):
        intervention = InterventionFactory()
        FundsReservationHeaderFactory(
            currency="USD",
            intervention=intervention,
        )
        self.assertEqual(intervention.fr_currency, "USD")

    def test_duration(self):
        self.intervention.start_date = datetime.date(datetime.date.today().year - 1, 1, 1)
        self.intervention.end_date = datetime.date(datetime.date.today().year + 1, 1, 1)
        # self.assertEqual(self.intervention.duration, 24)

    def test_total_no_intervention(self):
        self.assertEqual(int(self.intervention.total_unicef_cash), 0)
        self.assertEqual(int(self.intervention.total_partner_contribution), 0)
        self.assertEqual(int(self.intervention.total_budget), 0)
        self.assertEqual(int(self.intervention.total_unicef_budget), 0)
        self.assertEqual(int(self.intervention.total_partner_contribution_local), 0)
        self.assertEqual(int(self.intervention.total_unicef_cash_local), 0)
        self.assertEqual(int(self.intervention.total_budget_local), 0)

    def test_total_unicef_cash(self):
        InterventionBudgetFactory(
            intervention=self.intervention,
            unicef_cash=100000,
            unicef_cash_local=10,
            partner_contribution=200,
            partner_contribution_local=20,
            in_kind_amount_local=10,
        )
        self.assertEqual(int(self.intervention.total_unicef_cash), 100000)

    def test_total_partner_contribution(self):
        InterventionBudgetFactory(
            intervention=self.intervention,
            unicef_cash=100000,
            unicef_cash_local=10,
            partner_contribution=200,
            partner_contribution_local=20,
            in_kind_amount_local=10,
        )
        self.assertEqual(int(self.intervention.total_partner_contribution), 200)

    def test_total_budget(self):
        InterventionBudgetFactory(
            intervention=self.intervention,
            unicef_cash=100000,
            unicef_cash_local=10,
            partner_contribution=200,
            partner_contribution_local=20,
            in_kind_amount_local=10,
        )
        self.assertEqual(int(self.intervention.total_budget), 100210)

    def test_total_in_kind_amount(self):
        InterventionBudgetFactory(
            intervention=self.intervention,
            unicef_cash=100000,
            unicef_cash_local=10,
            partner_contribution=200,
            in_kind_amount=3300,
            in_kind_amount_local=10,
        )
        self.assertEqual(int(self.intervention.total_in_kind_amount), 3300)

    def test_total_unicef_budget(self):
        InterventionBudgetFactory(
            intervention=self.intervention,
            unicef_cash=100000,
            unicef_cash_local=10,
            partner_contribution=200,
            in_kind_amount=2000,
            in_kind_amount_local=10,
        )
        self.assertEqual(int(self.intervention.total_unicef_budget), 102000)

    def test_total_partner_contribution_local(self):
        InterventionBudgetFactory(
            intervention=self.intervention,
            unicef_cash=100000,
            unicef_cash_local=10,
            partner_contribution_local=7000,
            in_kind_amount=2000,
            in_kind_amount_local=10,
        )
        self.assertEqual(int(self.intervention.total_partner_contribution_local), 7000)

    def test_total_unicef_cash_local(self):
        InterventionBudgetFactory(
            intervention=self.intervention,
            unicef_cash=100000,
            unicef_cash_local=10,
            partner_contribution_local=7000,
            in_kind_amount=2000,
            in_kind_amount_local=10,
        )
        self.assertEqual(int(self.intervention.total_unicef_cash_local), 10)

    def test_total_budget_local(self):
        InterventionBudgetFactory(
            intervention=self.intervention,
            unicef_cash=100000,
            unicef_cash_local=10,
            partner_contribution_local=7000,
            in_kind_amount=2000,
            in_kind_amount_local=3000,
        )
        self.assertEqual(int(self.intervention.total_budget_local), 3000)

    def test_year(self):
        '''Exercise the year property'''
        self.assertIsNone(self.intervention.signed_by_unicef_date)
        self.assertEqual(self.intervention.year, self.intervention.created.year)
        self.intervention.signed_by_unicef_date = get_date_from_prior_year()
        self.assertEqual(self.intervention.year, self.intervention.signed_by_unicef_date.year)

    def test_year_no_pk(self):
        i = models.Intervention()
        self.assertEqual(i.year, datetime.date.today().year)

    def test_reference_number(self):
        '''Exercise the reference number property'''
        expected_reference_number = self.intervention.agreement.base_number + '/' + self.intervention.document_type
        expected_reference_number += str(self.intervention.created.year) + str(self.intervention.id)
        self.assertEqual(self.intervention.reference_number, expected_reference_number)

        self.intervention.signed_by_unicef_date = get_date_from_prior_year()

        expected_reference_number = self.intervention.agreement.base_number + '/' + self.intervention.document_type
        expected_reference_number += str(self.intervention.signed_by_unicef_date.year) + str(self.intervention.id)
        self.assertEqual(self.intervention.reference_number, expected_reference_number)

    def test_all_lower_results_empty(self):
        self.assertEqual(self.intervention.all_lower_results, [])

    def test_all_lower_results(self):
        intervention = InterventionFactory()
        link = InterventionResultLinkFactory(
            intervention=intervention,
        )
        lower_result_1 = LowerResultFactory(result_link=link)
        lower_result_2 = LowerResultFactory(result_link=link)
        self.assertItemsEqual(intervention.all_lower_results, [
            lower_result_1,
            lower_result_2,
        ])

    def test_intervention_locations_empty(self):
        self.assertFalse(self.intervention.intervention_locations)

    def test_intervention_locations(self):
        intervention = InterventionFactory()
        link = InterventionResultLinkFactory(
            intervention=intervention,
        )
        lower_result_1 = LowerResultFactory(result_link=link)
        location_1 = LocationFactory()
        applied_indicator_1 = AppliedIndicatorFactory(
            lower_result=lower_result_1
        )
        applied_indicator_1.locations.add(location_1)
        lower_result_2 = LowerResultFactory(result_link=link)
        location_2 = LocationFactory()
        applied_indicator_2 = AppliedIndicatorFactory(
            lower_result=lower_result_2
        )
        applied_indicator_2.locations.add(location_2)
        self.assertItemsEqual(intervention.intervention_locations, [
            location_1,
            location_2,
        ])

    def test_intervention_clusters_empty(self):
        self.assertFalse(self.intervention.intervention_clusters)

    def test_intervention_clusters(self):
        intervention = InterventionFactory()
        link = InterventionResultLinkFactory(
            intervention=intervention,
        )
        lower_result_1 = LowerResultFactory(result_link=link)
        AppliedIndicatorFactory(
            lower_result=lower_result_1,
            cluster_name="Title 1",
        )
        lower_result_2 = LowerResultFactory(result_link=link)
        AppliedIndicatorFactory(
            lower_result=lower_result_2,
            cluster_name="Title 2",
        )
        AppliedIndicatorFactory(
            lower_result=lower_result_2,
            cluster_name=None,
        )
        AppliedIndicatorFactory(lower_result=lower_result_2)
        self.assertItemsEqual(intervention.intervention_clusters, [
            "Title 1",
            "Title 2",
        ])

    def validate_total_frs(
            self,
            frs,
            frs_amt=0,
            ot_amt=0,
            int_amt=0,
            amt=0,
            start=None,
            end=None,
    ):
        self.assertEqual(frs['total_frs_amt'], frs_amt)
        self.assertEqual(frs['total_outstanding_amt'], ot_amt)
        self.assertEqual(frs['total_intervention_amt'], int_amt)
        self.assertEqual(frs['total_actual_amt'], amt)
        self.assertEqual(frs['earliest_start_date'], start)
        self.assertEqual(frs['latest_end_date'], end)

    def test_total_frs_empty(self):
        """Ensure that we handle an empty queryset"""
        self.validate_total_frs(self.intervention.total_frs)

    def test_total_frs_single(self):
        """Ensure that values are set correctly"""
        intervention = InterventionFactory()
        FundsReservationHeaderFactory(
            intervention=intervention,
            total_amt=10.00,
            outstanding_amt=20.00,
            intervention_amt=30.00,
            actual_amt=40.00,
            start_date=datetime.date(2001, 1, 1),
            end_date=datetime.date(2002, 1, 1),
        )
        self.validate_total_frs(
            intervention.total_frs,
            10.00,
            20.00,
            30.00,
            40.00,
            datetime.date(2001, 1, 1),
            datetime.date(2002, 1, 1),
        )

    def test_total_frs_earliest_latest(self):
        """Ensure values are updated correctly

        - amounts are added up
        - start date is the earliest
        - end date is the latest
        """
        intervention = InterventionFactory()
        FundsReservationHeaderFactory(
            intervention=intervention,
            total_amt=10.00,
            outstanding_amt=20.00,
            intervention_amt=30.00,
            actual_amt=40.00,
            start_date=datetime.date(2010, 1, 1),
            end_date=datetime.date(2002, 1, 1),
        )
        FundsReservationHeaderFactory(
            intervention=intervention,
            total_amt=10.00,
            outstanding_amt=20.00,
            intervention_amt=30.00,
            actual_amt=40.00,
            start_date=datetime.date(2001, 1, 1),
            end_date=datetime.date(2020, 1, 1),
        )
        FundsReservationHeaderFactory(
            intervention=intervention,
            total_amt=10.00,
            outstanding_amt=20.00,
            intervention_amt=30.00,
            actual_amt=40.00,
            start_date=datetime.date(2005, 1, 1),
            end_date=datetime.date(2010, 1, 1),
        )
        self.validate_total_frs(
            intervention.total_frs,
            10.00*3,
            20.00*3,
            30.00*3,
            40.00*3,
            datetime.date(2001, 1, 1),
            datetime.date(2020, 1, 1),
        )

    def test_update_ssfa_properties_dates_differ(self):
        """If document type is SSFA and start/end date do not match
        agreement start/end date then update agreement start/end
        and save
        """
        agreement = AgreementFactory(
            agreement_type=models.Agreement.MOU,
            start=datetime.date(2001, 1, 6),
            end=datetime.date(2001, 2, 7),
        )
        self.assertEqual(agreement.start, datetime.date(2001, 1, 6))
        self.assertEqual(agreement.end, datetime.date(2001, 2, 7))
        intervention = InterventionFactory(
            document_type=models.Intervention.SSFA,
            agreement=agreement,
            start=datetime.date(2001, 1, 1),
            end=datetime.date(2001, 2, 1),
        )
        self.assertEqual(intervention.start, agreement.start)
        self.assertEqual(intervention.end, agreement.end)

    def test_update_ssfa_properties_signed(self):
        """If status is signed and agreement status is not signed
        update agreement status to signed and save
        """
        for status in [models.Intervention.SIGNED, models.Intervention.ACTIVE]:
            agreement = AgreementFactory(
                status=models.Agreement.DRAFT,
            )
            self.assertEqual(agreement.status, models.Agreement.DRAFT)
            intervention = InterventionFactory(
                document_type=models.Intervention.SSFA,
                agreement=agreement,
                start=datetime.date(2001, 1, 1),
                end=datetime.date(2001, 2, 1),
                status=status
            )
            self.assertEqual(intervention.status, status)
            self.assertEqual(agreement.status, models.Agreement.SIGNED)

    def test_update_ssfa_properties_active(self):
        """If status is active and agreement status is not signed
        update agreement status to signed and save
        """
        agreement = AgreementFactory(
            status=models.Agreement.DRAFT,
        )
        self.assertEqual(agreement.status, models.Agreement.DRAFT)
        intervention = InterventionFactory(
            document_type=models.Intervention.SSFA,
            agreement=agreement,
            start=datetime.date(2001, 1, 1),
            end=datetime.date(2001, 2, 1),
            status=models.Intervention.ACTIVE
        )
        self.assertEqual(intervention.status, models.Intervention.ACTIVE)
        intervention.update_ssfa_properties()
        agreement_update = models.Agreement.objects.get(pk=agreement.pk)
        self.assertEqual(agreement_update.status, models.Agreement.SIGNED)

    def test_update_ssfa_properties_complete(self):
        """If status is in completed status and agreement status is not
        update agreement status to match and save
        """
        for status in [
                models.Intervention.ENDED,
                models.Intervention.SUSPENDED,
                models.Intervention.TERMINATED
        ]:
            agreement = AgreementFactory(
                status=models.Agreement.DRAFT,
            )
            self.assertEqual(agreement.status, models.Agreement.DRAFT)
            intervention = InterventionFactory(
                document_type=models.Intervention.SSFA,
                agreement=agreement,
                start=datetime.date(2001, 1, 1),
                end=datetime.date(2001, 2, 1),
                status=status
            )
            self.assertEqual(intervention.status, status)
            self.assertEqual(agreement.status, status)

    def test_update_ssfa_properties_closed(self):
        """If status is close and agreement status is not ended
        update agreement status and save
        """
        agreement = AgreementFactory(
            status=models.Agreement.DRAFT,
        )
        self.assertEqual(agreement.status, models.Agreement.DRAFT)
        intervention = InterventionFactory(
            document_type=models.Intervention.SSFA,
            agreement=agreement,
            start=datetime.date(2001, 1, 1),
            end=datetime.date(2001, 2, 1),
            status=models.Intervention.CLOSED
        )
        self.assertEqual(intervention.status, models.Intervention.CLOSED)
        self.assertEqual(agreement.status, models.Agreement.ENDED)


class TestGetFilePaths(TenantTestCase):
    def test_get_agreement_path(self):
        partner = PartnerFactory()
        agreement = models.Agreement(
            agreement_number="123",
            partner=partner,
        )
        p = models.get_agreement_path(agreement, "test.pdf")
        self.assertTrue(p.endswith("/agreements/123/test.pdf"))

    def test_get_assessment_path(self):
        partner = PartnerFactory()
        assessment = AssessmentFactory(
            partner=partner,
        )
        p = models.get_assesment_path(assessment, "test.pdf")
        self.assertTrue(
            p.endswith("/assesments/{}/test.pdf".format(assessment.pk))
        )

    def test_get_intervention_path(self):
        agreement = AgreementFactory()
        intervention = InterventionFactory(
            agreement=agreement
        )
        p = models.get_intervention_file_path(intervention, "test.pdf")
        self.assertTrue(
            p.endswith("/agreements/{}/interventions/{}/test.pdf".format(
                agreement.pk,
                intervention.pk
            ))
        )

    def test_get_prc_intervention_path(self):
        agreement = AgreementFactory()
        intervention = InterventionFactory(
            agreement=agreement
        )
        p = models.get_prc_intervention_file_path(intervention, "test.pdf")
        self.assertTrue(
            p.endswith(
                "/agreements/{}/interventions/{}/prc/test.pdf".format(
                    agreement.pk,
                    intervention.pk
                )
            )
        )

    def test_get_intervention_amendment_file_path(self):
        agreement = AgreementFactory()
        intervention = InterventionFactory(
            agreement=agreement
        )
        amendment = InterventionAmendmentFactory(
            intervention=intervention
        )
        p = models.get_intervention_amendment_file_path(amendment, "test.pdf")
        self.assertTrue(
            p.endswith("/agreements/{}/interventions/{}/amendments/{}/test.pdf".format(
                agreement.pk,
                intervention.pk,
                amendment.pk
            ))
        )

    def test_get_intervention_attachments_file_path(self):
        agreement = AgreementFactory()
        intervention = InterventionFactory(
            agreement=agreement
        )
        attachment = InterventionAttachmentFactory(
            intervention=intervention
        )
        p = models.get_intervention_attachments_file_path(
            attachment,
            "test.pdf"
        )
        self.assertTrue(
            p.endswith("/agreements/{}/interventions/{}/attachments/{}/test.pdf".format(
                agreement.pk,
                intervention.pk,
                attachment.pk
            ))
        )

    def test_get_agreement_amd_file_path(self):
        agreement = AgreementFactory()
        amendment = AgreementAmendmentFactory(
            agreement=agreement,
        )
        p = models.get_agreement_amd_file_path(amendment, "test.pdf")
        self.assertTrue(
            p.endswith("/agreements/{}/amendments/{}/test.pdf".format(
                agreement.base_number,
                amendment.number,
            ))
        )


class TestWorkspaceFileType(TenantTestCase):
    def test_str(self):
        w = models.WorkspaceFileType(name="Test")
        self.assertEqual(str(w), "Test")


class TestPartnerOrganization(TenantTestCase):
    def test_str(self):
        p = models.PartnerOrganization(name="Test Partner Org")
        self.assertEqual(str(p), "Test Partner Org")

    def test_save_exception(self):
        p = models.PartnerOrganization(name="Test", hact_values="wrong")
        with self.assertRaises(ValueError):
            p.save()

    def test_save(self):
        p = models.PartnerOrganization(
            name="Test",
            hact_values={'all': 'good'}
        )
        p.save()
        self.assertIsNotNone(p.pk)

    def test_save_hact_is_string(self):
        p = models.PartnerOrganization(
            name="Test",
            hact_values='{"all": "good"}'
        )
        self.assertTrue(isinstance(p.hact_values, str))
        p.save()
        self.assertIsNotNone(p.pk)
        self.assertTrue(isinstance(p.hact_values, str))
        self.assertEqual(p.hact_values, '{"all": "good"}')


class TestPartnerStaffMember(TenantTestCase):
    def test_str(self):
        partner = models.PartnerOrganization(name="Partner")
        staff = models.PartnerStaffMember(
            first_name="First",
            last_name="Last",
            partner=partner
        )
        self.assertEqual(str(staff), "First Last (Partner)")

    def test_save_update_deactivate(self):
        partner = PartnerFactory()
        staff = PartnerStaffFactory(
            partner=partner,
        )
        self.assertTrue(staff.active)
        mock_send = Mock()
        with patch("partners.models.pre_delete.send", mock_send):
            staff.active = False
            staff.save()
        self.assertEqual(mock_send.call_count, 1)

    def test_save_update_reactivate(self):
        partner = PartnerFactory()
        staff = PartnerStaffFactory(
            partner=partner,
            active=False,
        )
        self.assertFalse(staff.active)
        mock_send = Mock()
        with patch("partners.models.post_save.send", mock_send):
            staff.active = True
            staff.save()
        self.assertEqual(mock_send.call_count, 2)


class TestAssessment(TenantTestCase):
    def test_str_not_completed(self):
        partner = models.PartnerOrganization(name="Partner")
        a = models.Assessment(
            partner=partner,
            type="Type",
            rating="Rating",
        )
        self.assertEqual(str(a), "Type: Partner Rating NOT COMPLETED")

    def test_str_completed(self):
        partner = models.PartnerOrganization(name="Partner")
        a = models.Assessment(
            partner=partner,
            type="Type",
            rating="Rating",
            completed_date=datetime.date(2001, 1, 1)
        )
        self.assertEqual(str(a), "Type: Partner Rating 01-01-2001")


class TestAgreement(TenantTestCase):
    def test_str(self):
        partner = models.PartnerOrganization(name="Partner")
        agreement = models.Agreement(
            partner=partner,
            agreement_type=models.Agreement.DRAFT,
        )
        self.assertEqual(str(agreement), "draft for Partner ( - )")

    def test_str_dates(self):
        partner = models.PartnerOrganization(name="Partner")
        agreement = models.Agreement(
            partner=partner,
            agreement_type=models.Agreement.DRAFT,
            start=datetime.date(2001, 1, 1),
            end=datetime.date(2002, 1, 1),
        )
        self.assertEqual(
            str(agreement),
            "draft for Partner (01-01-2001 - 01-01-2002)"
        )

    def test_permission_structure(self):
        permissions = models.Agreement.permission_structure()
        self.assertTrue(isinstance(permissions, dict))
        self.assertEqual(permissions["amendments"], {
            'edit': {
                'true': [{
                        'status': 'signed',
                        'group': 'Partnership Manager',
                        'condition': 'is type PCA or MOU'
                    }]
            }
        })

    def test_year_signed_by_unicef_date(self):
        agreement = AgreementFactory()
        self.assertIsNotNone(agreement.signed_by_unicef_date)
        self.assertEqual(agreement.year, agreement.signed_by_unicef_date.year)

    def test_year_created(self):
        agreement = AgreementFactory(
            signed_by_unicef_date=None
        )
        self.assertIsNone(agreement.signed_by_unicef_date)
        self.assertEqual(agreement.year, agreement.created.year)

    def test_year_not_saved(self):
        partner = models.PartnerOrganization(name="Partner")
        agreement = models.Agreement(partner=partner)
        self.assertEqual(agreement.year, datetime.date.today().year)

    def test_update_related_interventions(self):
        agreement = AgreementFactory(
            status=models.Agreement.DRAFT,
        )
        intervention = InterventionFactory(
            agreement=agreement,
            document_type=models.Intervention.PD,
            status=models.Intervention.SIGNED,
        )
        agreement_old = copy.deepcopy(agreement)
        agreement.status = models.Agreement.TERMINATED
        agreement.update_related_interventions(agreement_old)
        self.assertNotEqual(intervention.status, agreement.status)
        intervention_updated = models.Intervention.objects.get(
            pk=intervention.pk
        )
        self.assertEqual(intervention_updated.status, agreement.status)


class TestAgreementAmendment(TenantTestCase):
    def test_str(self):
        agreement = AgreementFactory()
        amendment = AgreementAmendmentFactory(
            agreement=agreement
        )
        self.assertEqual(
            str(amendment),
            "{} {}".format(agreement.reference_number, amendment.number)
        )


class TestInterventionAmendment(TenantTestCase):
    def test_str(self):
        ia = models.InterventionAmendment(
            amendment_number="123",
            signed_date=None
        )
        self.assertEqual(str(ia), "123:- None")
        ia.signed_date = datetime.date(2001, 1, 1)
        self.assertEqual(str(ia), "123:- 2001-01-01")

    def test_compute_reference_number_no_amendments(self):
        intervention = InterventionFactory()
        ia = models.InterventionAmendment(intervention=intervention)
        self.assertEqual(ia.compute_reference_number(), 1)

    def test_compute_reference_number(self):
        intervention = InterventionFactory()
        InterventionAmendmentFactory(
            intervention=intervention,
            signed_date=datetime.date.today()
        )
        ia = models.InterventionAmendment(intervention=intervention)
        self.assertEqual(ia.compute_reference_number(), 2)


class TestInterventionResultLink(TenantTestCase):
    def test_str(self):
        intervention = InterventionFactory()
        result = ResultFactory(
            name="Name",
            code="Code"
        )
        link = InterventionResultLinkFactory(
            intervention=intervention,
            cp_output=result,
        )
        intervention_str = str(intervention)
        result_str = str(result)
        self.assertEqual(
            str(link),
            "{} {}".format(intervention_str, result_str)
        )


class TestInterventionBudget(TenantTestCase):
    def test_str(self):
        intervention = InterventionFactory()
        intervention_str = str(intervention)
        budget = InterventionBudgetFactory(
            intervention=intervention,
            unicef_cash=10.00,
            in_kind_amount=5.00,
            partner_contribution=20.00,
        )
        self.assertEqual(str(budget), "{}: 35.00".format(intervention_str))


class TestFileType(TenantTestCase):
    def test_str(self):
        f = models.FileType(name="FileType")
        self.assertEqual(str(f), "FileType")


class TestInterventionAttachment(TenantTestCase):
    def test_str(self):
        a = models.InterventionAttachment(attachment="test.pdf")
        self.assertEqual(str(a), "test.pdf")


class TestInterventionReportingPeriod(TenantTestCase):
    def test_str(self):
        intervention = InterventionFactory()
        intervention_str = str(intervention)
        period = InterventionReportingPeriodFactory(
            intervention=intervention,
            start_date=datetime.date(2001, 1, 1),
            end_date=datetime.date(2002, 2, 2),
            due_date=datetime.date(2003, 3, 3),
        )
        self.assertEqual(
            str(period),
            "{} (2001-01-01 - 2002-02-02) due on 2003-03-03".format(
                intervention_str
            )
        )


@skipIf(sys.version_info.major == 3, "This test can be deleted under Python 3")
class TestStrUnicodeSlow(TenantTestCase):
    '''Ensure calling str() on model instances returns UTF8-encoded text and unicode() returns unicode.

    This is the same as TestStrUnicode below, except that it tests objects that need to be saved to the database
    so it's based on FastTenantTestCase instead of TestCase.
    '''
    def test_assessment(self):
        partner = PartnerFactory(name=b'xyz')
        instance = AssessmentFactory(partner=partner)
        self.assertIn(b'xyz', str(instance))
        self.assertIn(u'xyz', unicode(instance))

        partner = PartnerFactory(name=u'R\xe4dda Barnen')
        instance = AssessmentFactory(partner=partner)
        self.assertIn(b'R\xc3\xa4dda Barnen', str(instance))
        self.assertIn(u'R\xe4dda Barnen', unicode(instance))

    def test_agreement_amendment(self):
        partner = PartnerFactory(name=b'xyz')
        agreement = AgreementFactory(partner=partner)
        instance = AgreementAmendmentFactory(number=b'xyz', agreement=agreement)
        # This model's __str__() method operates on a limited range of text, so it's not possible to challenge it
        # with non-ASCII text. As long as str() and unicode() succeed, that's all the testing we can do.
        str(instance)
        unicode(instance)


@skipIf(sys.version_info.major == 3, "This test can be deleted under Python 3")
class TestStrUnicode(TestCase):
    '''Ensure calling str() on model instances returns UTF8-encoded text and unicode() returns unicode.'''
    def test_workspace_file_type(self):
        instance = WorkspaceFileTypeFactory.build(name=b'xyz')
        self.assertEqual(str(instance), b'xyz')
        self.assertEqual(unicode(instance), u'xyz')

        instance = WorkspaceFileTypeFactory.build(name=u'R\xe4dda Barnen')
        self.assertEqual(str(instance), b'R\xc3\xa4dda Barnen')
        self.assertEqual(unicode(instance), u'R\xe4dda Barnen')

    def test_partner_organization(self):
        instance = PartnerFactory.build(name=b'xyz')
        self.assertEqual(str(instance), b'xyz')
        self.assertEqual(unicode(instance), u'xyz')

        instance = PartnerFactory.build(name=u'R\xe4dda Barnen')
        self.assertEqual(str(instance), b'R\xc3\xa4dda Barnen')
        self.assertEqual(unicode(instance), u'R\xe4dda Barnen')

    def test_partner_staff_member(self):
        partner = PartnerFactory.build(name=b'partner')

        instance = PartnerStaffFactory.build(first_name=b'xyz', partner=partner)
        self.assertTrue(str(instance).startswith(b'xyz'))
        self.assertTrue(unicode(instance).startswith(u'xyz'))

        instance = PartnerStaffFactory.build(first_name=u'R\xe4dda Barnen', partner=partner)
        self.assertTrue(str(instance).startswith(b'R\xc3\xa4dda Barnen'))
        self.assertTrue(unicode(instance).startswith(u'R\xe4dda Barnen'))

    def test_agreement(self):
        partner = PartnerFactory.build(name=b'xyz')
        instance = AgreementFactory.build(partner=partner)
        self.assertIn(b'xyz', str(instance))
        self.assertIn(u'xyz', unicode(instance))

        partner = PartnerFactory.build(name=u'R\xe4dda Barnen')
        instance = AgreementFactory.build(partner=partner)
        self.assertIn(b'R\xc3\xa4dda Barnen', str(instance))
        self.assertIn(u'R\xe4dda Barnen', unicode(instance))

    def test_intervention(self):
        instance = InterventionFactory.build(number=b'two')
        self.assertEqual(b'two', str(instance))
        self.assertEqual(u'two', unicode(instance))

        instance = InterventionFactory.build(number=u'tv\xe5')
        self.assertEqual(b'tv\xc3\xa5', str(instance))
        self.assertEqual(u'tv\xe5', unicode(instance))

    def test_intervention_amendment(self):
        instance = InterventionAmendmentFactory.build()
        # This model's __str__() method operates on a limited range of text, so it's not possible to challenge it
        # with non-ASCII text. As long as str() and unicode() succeed, that's all the testing we can do.
        str(instance)
        unicode(instance)

    def test_intervention_result_link(self):
        intervention = InterventionFactory.build(number=b'two')
        instance = InterventionResultLinkFactory.build(intervention=intervention)
        self.assertTrue(str(instance).startswith(b'two'))
        self.assertTrue(unicode(instance).startswith(u'two'))

        intervention = InterventionFactory.build(number=u'tv\xe5')
        instance = InterventionResultLinkFactory.build(intervention=intervention)
        self.assertTrue(str(instance).startswith(b'tv\xc3\xa5'))
        self.assertTrue(unicode(instance).startswith(u'tv\xe5'))

    def test_intervention_budget(self):
        intervention = InterventionFactory.build(number=b'two')
        instance = InterventionBudgetFactory.build(intervention=intervention)
        self.assertTrue(str(instance).startswith(b'two'))
        self.assertTrue(unicode(instance).startswith(u'two'))

        intervention = InterventionFactory.build(number=u'tv\xe5')
        instance = InterventionBudgetFactory.build(intervention=intervention)
        self.assertTrue(str(instance).startswith(b'tv\xc3\xa5'))
        self.assertTrue(unicode(instance).startswith(u'tv\xe5'))

    def test_file_type(self):
        instance = FileTypeFactory.build()
        # This model's __str__() method returns model constants, so it's not possible to challenge it
        # with non-ASCII text. As long as str() and unicode() succeed, that's all the testing we can do.
        str(instance)
        unicode(instance)

    def test_intervention_attachment(self):
        attachment = SimpleUploadedFile(b'two.txt', u'hello world!'.encode('utf-8'))
        instance = InterventionAttachmentFactory.build(attachment=attachment)
        self.assertEqual(str(instance), b'two.txt')
        self.assertEqual(unicode(instance), u'two.txt')

        attachment = SimpleUploadedFile(u'tv\xe5.txt', u'hello world!'.encode('utf-8'))
        instance = InterventionAttachmentFactory.build(attachment=attachment)
        self.assertEqual(str(instance), b'tv\xc3\xa5.txt')
        self.assertEqual(unicode(instance), u'tv\xe5.txt')

    def test_intervention_reporting_period(self):
        intervention = InterventionFactory.build(number=b'two')
        instance = InterventionReportingPeriodFactory.build(intervention=intervention)
        self.assertTrue(str(instance).startswith(b'two'))
        self.assertTrue(unicode(instance).startswith(b'two'))

        intervention = InterventionFactory.build(number=u'tv\xe5')
        instance = InterventionReportingPeriodFactory.build(intervention=intervention)
        self.assertTrue(str(instance).startswith(b'tv\xc3\xa5'))
        self.assertTrue(unicode(instance).startswith(u'tv\xe5'))<|MERGE_RESOLUTION|>--- conflicted
+++ resolved
@@ -21,13 +21,6 @@
     AgreementFactory,
     AssessmentFactory,
     FileTypeFactory,
-<<<<<<< HEAD
-    GovernmentInterventionFactory,
-    GovernmentInterventionResultFactory,
-=======
-    FundsReservationHeaderFactory,
-    GrantFactory,
->>>>>>> 01f61bc9
     InterventionAmendmentFactory,
     InterventionAttachmentFactory,
     InterventionBudgetFactory,
@@ -48,14 +41,6 @@
     ResultFactory,
     SectorFactory,
 )
-<<<<<<< HEAD
-=======
-from EquiTrack.tests.mixins import FastTenantTestCase as TenantTestCase
-from partners import models
-from partners.tests.factories import (
-    WorkspaceFileTypeFactory,
-    )
->>>>>>> 01f61bc9
 from t2f.models import Travel, TravelType
 from t2f.tests.factories import TravelActivityFactory, TravelFactory
 from users.tests.factories import UserFactory
