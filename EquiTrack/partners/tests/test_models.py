import datetime
import sys
from unittest import skipIf, TestCase

from django.core.files.uploadedfile import SimpleUploadedFile
from django.utils import timezone
from freezegun import freeze_time

from mock import patch, Mock

from EquiTrack.factories import (
    AgreementAmendmentFactory,
    AgreementFactory,
    AppliedIndicatorFactory,
    AssessmentFactory,
    CountryProgrammeFactory,
    CurrencyFactory,
    DonorFactory,
    FileTypeFactory,
    FundsReservationHeaderFactory,
    GrantFactory,
    InterventionAmendmentFactory,
    InterventionAttachmentFactory,
    InterventionBudgetFactory,
    InterventionFactory,
    InterventionPlannedVisitsFactory,
    InterventionReportingPeriodFactory,
    InterventionResultLinkFactory,
    InterventionSectorLocationLinkFactory,
    LocationFactory,
    LowerResultFactory,
    PartnerFactory,
    PartnerStaffFactory,
    ResultFactory,
    SectorFactory,
    TravelFactory,
    TravelActivityFactory,
    UserFactory,
)
from EquiTrack.tests.mixins import FastTenantTestCase as TenantTestCase
from audit.models import Engagement
from audit.tests.factories import SpecialAuditFactory
from partners import models
from partners.models import PartnerOrganization
from partners.tests.factories import (
    WorkspaceFileTypeFactory,
    )
from audit.models import Engagement
from audit.tests.factories import SpotCheckFactory, AuditFactory, SpecialAuditFactory

from partners.models import (
    PartnerOrganization,
)
from t2f.models import Travel, TravelType


def get_date_from_prior_year():
    '''Return a date for which year < the current year'''
    return datetime.date.today() - datetime.timedelta(days=700)


class TestGetCurrencyNameOrDefault(TenantTestCase):
    def test_none(self):
        self.assertIsNone(models._get_currency_name_or_default(False))

    def test_no_currency(self):
        budget = InterventionBudgetFactory(
            currency=None
        )
        self.assertIsNone(models._get_currency_name_or_default(budget))

    def test_currency(self):
        currency = CurrencyFactory(code="USD")
        budget = InterventionBudgetFactory(
            currency=currency
        )
        self.assertEqual(models._get_currency_name_or_default(budget), "USD")


class TestAgreementNumberGeneration(TenantTestCase):
    '''Test that agreements have the expected base and reference numbers for all types of agreements'''

    fixtures = ['initial_data.json']

    def setUp(self):
        self.date = datetime.date.today()
        self.tenant.country_short_code = 'LEBA'
        self.tenant.save()

    def test_reference_number_pca(self):
        '''Thoroughly exercise agreement reference numbers for PCA'''
        # All of the agreements created here are PCAs, so id is the only part of the reference number that varies
        # for this test.
        reference_number_template = 'LEBA/PCA' + str(self.date.year) + '{id}'

        # test basic sequence
        agreement1 = AgreementFactory()
        expected_reference_number = reference_number_template.format(id=agreement1.id)
        self.assertEqual(agreement1.reference_number, expected_reference_number)

        # create amendment
        AgreementAmendmentFactory(agreement=agreement1)
        # reference number should be unchanged.
        self.assertEqual(agreement1.reference_number, expected_reference_number)

        # add another agreement
        agreement2 = AgreementFactory()
        expected_reference_number = reference_number_template.format(id=agreement2.id)
        self.assertEqual(agreement2.reference_number, expected_reference_number)

        # agreement numbering remains the same even if previous agreement is deleted
        agreement3 = AgreementFactory()
        expected_reference_number = reference_number_template.format(id=agreement3.id)
        agreement1.delete()
        self.assertEqual(agreement3.reference_number, expected_reference_number)

        # verify that the 'signed_by' date doesn't change the reference number.
        # set signed_by date to a year that is not the current year.
        expected_reference_number = reference_number_template.format(id=agreement2.id)
        agreement2.signed_by_unicef_date = get_date_from_prior_year()
        agreement2.save()
        self.assertEqual(agreement2.reference_number, expected_reference_number)

        # Verify that reference_number is accessible (if a little strange) prior to the first save.
        agreement4 = AgreementFactory.build()
        self.assertEqual(agreement4.reference_number, reference_number_template.format(id=None))

    def test_reference_number_other(self):
        '''Verify simple agreement reference # generation for all agreement types'''
        reference_number_template = 'LEBA/{agreement_type}' + str(self.date.year) + '{id}'
        agreement_types = [agreement_type[0] for agreement_type in models.Agreement.AGREEMENT_TYPES]
        for agreement_type in agreement_types:
            agreement = AgreementFactory(agreement_type=agreement_type)
            expected_reference_number = reference_number_template.format(agreement_type=agreement_type, id=agreement.id)
            self.assertEqual(agreement.reference_number, expected_reference_number)

    def test_base_number_generation(self):
        '''Verify correct values in the .base_number attribute'''
        base_number_template = 'LEBA/PCA' + str(self.date.year) + '{id}'
        agreement = AgreementFactory()

        expected_base_number = base_number_template.format(id=agreement.id)
        self.assertEqual(agreement.base_number, expected_base_number)

        # Ensure that changing the agreement number doesn't change the base number.
        agreement.update_reference_number(amendment_number=42)
        self.assertEqual(agreement.agreement_number, expected_base_number + '-42')
        self.assertEqual(agreement.base_number, expected_base_number)

        # Ensure base_number is OK to access even when the field it depends on is blank.
        agreement.agreement_number = ''
        self.assertEqual(agreement.base_number, '')

    def test_update_reference_number(self):
        '''Exercise Agreement.update_reference_number()'''
        reference_number_template = 'LEBA/PCA' + str(self.date.year) + '{id}'

        agreement = AgreementFactory.build()

        # Prior to saving, base_number and agreement_number are blank.
        self.assertEqual(agreement.base_number, '')
        self.assertEqual(agreement.agreement_number, '')
        self.assertEqual(agreement.reference_number, reference_number_template.format(id=None))

        # Calling save should call update_reference_number(). Before calling save, I have to save the objects with
        # which this agreement has a FK relationship.
        agreement.partner.save()
        agreement.partner_id = agreement.partner.id
        agreement.country_programme.save()
        agreement.country_programme_id = agreement.country_programme.id
        agreement.save()

        # Ensure base_number, agreement_number, and reference_number are what I expect
        expected_reference_number = reference_number_template.format(id=agreement.id)
        self.assertEqual(agreement.base_number, expected_reference_number)
        self.assertEqual(agreement.agreement_number, expected_reference_number)
        self.assertEqual(agreement.reference_number, expected_reference_number)

        # Update ref number and ensure base_number, agreement_number, and reference_number are what I expect
        agreement.update_reference_number(amendment_number=42)
        self.assertEqual(agreement.base_number, expected_reference_number)
        self.assertEqual(agreement.agreement_number, expected_reference_number + '-42')
        self.assertEqual(agreement.reference_number, expected_reference_number)


class TestHACTCalculations(TenantTestCase):
    fixtures = ['initial_data.json']

    def setUp(self):
        year = datetime.date.today().year
        self.intervention = InterventionFactory(
            status=u'active'
        )
        current_cp = CountryProgrammeFactory(
            name='Current Country Programme',
            from_date=datetime.date(year, 1, 1),
            to_date=datetime.date(year + 1, 12, 31)
        )
        grant = GrantFactory(
            donor=DonorFactory(name='Test Donor'),
            name='SM12345678'
        )
        InterventionBudgetFactory(
            intervention=self.intervention,
            partner_contribution=10000,
            unicef_cash=60000,
            in_kind_amount=5000
        )

        tz = timezone.get_default_timezone()

        start = datetime.datetime.combine(current_cp.from_date, datetime.time(0, 0, 1, tzinfo=tz))
        end = current_cp.from_date + datetime.timedelta(days=200)
        end = datetime.datetime.combine(end, datetime.time(23, 59, 59, tzinfo=tz))
        models.FundingCommitment.objects.create(
            start=start,
            end=end,
            grant=grant,
            fr_number='0123456789',
            wbs='Test',
            fc_type='PCA',
            expenditure_amount=40000.00
        )

        start = current_cp.from_date + datetime.timedelta(days=200)
        start = datetime.datetime.combine(start, datetime.time(0, 0, 1, tzinfo=tz))
        end = datetime.datetime.combine(current_cp.to_date, datetime.time(23, 59, 59, tzinfo=tz))
        models.FundingCommitment.objects.create(
            start=start,
            end=end,
            grant=grant,
            fr_number='0123456789',
            wbs='Test',
            fc_type='PCA',
            expenditure_amount=40000.00
        )


class TestPartnerOrganizationModel(TenantTestCase):
    fixtures = ['initial_data.json']

    def setUp(self):
        self.partner_organization = PartnerFactory(
            name="Partner Org 1",
<<<<<<< HEAD
            total_ct_ytd=models.PartnerOrganization.CT_CP_AUDIT_TRIGGER_LEVEL + 1,
            reported_cy=models.PartnerOrganization.CT_CP_AUDIT_TRIGGER_LEVEL + 1,
=======
            total_ct_cy=PartnerOrganization.CT_CP_AUDIT_TRIGGER_LEVEL + 1,
>>>>>>> 7f17d610
            last_assessment_date=datetime.date(2000, 5, 14),
        )
        year = datetime.date.today().year
        self.cp = CountryProgrammeFactory(
            name="CP 1",
            wbs="0001/A0/01",
            from_date=datetime.date(year - 1, 1, 1),
            to_date=datetime.date(year + 1, 1, 1),
        )
        self.pca_signed1 = AgreementFactory(
            agreement_type=models.Agreement.PCA,
            partner=self.partner_organization,
            signed_by_unicef_date=datetime.date(year - 1, 1, 1),
            signed_by_partner_date=datetime.date(year - 1, 1, 1),
            country_programme=self.cp,
            status=models.Agreement.DRAFT
        )
        AgreementFactory(
            agreement_type=models.Agreement.PCA,
            partner=self.partner_organization,
            signed_by_unicef_date=datetime.date(year - 2, 1, 1),
            signed_by_partner_date=datetime.date(year - 2, 1, 1),
            country_programme=self.cp,
            status=models.Agreement.DRAFT
        )
        AgreementFactory(
            agreement_type=models.Agreement.PCA,
            partner=self.partner_organization,
            country_programme=self.cp,
            signed_by_unicef_date=None,
            signed_by_partner_date=None,
            status=models.Agreement.DRAFT
        )

    def test_latest_assessment(self):
        date = datetime.date(2001, 1, 1)
        assessment_type = "Micro Assessment"
        AssessmentFactory(
            partner=self.partner_organization,
            type=assessment_type,
            completed_date=date + datetime.timedelta(days=1)
        )
        AssessmentFactory(
            partner=self.partner_organization,
            type=assessment_type,
            completed_date=date + datetime.timedelta(days=2)
        )
        assessment = AssessmentFactory(
            partner=self.partner_organization,
            type=assessment_type,
            completed_date=date + datetime.timedelta(days=3)
        )
        self.assertEqual(
            self.partner_organization.latest_assessment(assessment_type),
            assessment
        )

    def assert_min_requirements(self, programmatic_visit, spot_check):
        """common assert for minimum requirement calculation"""
        hact_min_req = self.partner_organization.hact_min_requirements
        data = {
            "programme_visits": programmatic_visit,
            "spot_checks": spot_check,
        }
        self.assertEqual(hact_min_req, data)

    def test_get_last_pca(self):
        pca = self.partner_organization.get_last_pca
        self.assertEqual(pca, self.pca_signed1)

    @freeze_time('2013-08-13')
    def test_expiring_assessment_flag_true(self):
        self.assertTrue(self.partner_organization.expiring_assessment_flag)

    @freeze_time('2000-05-14')
    def test_expiring_assessment_flag_false(self):
        self.assertFalse(self.partner_organization.expiring_assessment_flag)

    def test_approaching_threshold_flag_true(self):
<<<<<<< HEAD
        self.partner_organization.rating = models.PartnerOrganization.RATING_NON_ASSESSED
        self.assertTrue(self.partner_organization.approaching_threshold_flag)

    def test_approaching_threshold_flag_false(self):
        self.partner_organization.rating = models.PartnerOrganization.RATING_NON_ASSESSED
        self.partner_organization.total_ct_ytd = models.PartnerOrganization.CT_CP_AUDIT_TRIGGER_LEVEL - 1
        self.assertFalse(self.partner_organization.approaching_threshold_flag)

    def test_approaching_threshold_flag_false_moderate(self):
        self.partner_organization.rating =models. PartnerOrganization.RATING_MODERATE
=======
        self.partner_organization.rating = PartnerOrganization.RATING_NON_ASSESSED
        self.assertTrue(self.partner_organization.approaching_threshold_flag)

    def test_approaching_threshold_flag_false(self):
        self.partner_organization.rating = PartnerOrganization.RATING_NON_ASSESSED
        self.partner_organization.total_ct_cy = PartnerOrganization.CT_CP_AUDIT_TRIGGER_LEVEL - 1
        self.assertFalse(self.partner_organization.approaching_threshold_flag)

    def test_approaching_threshold_flag_false_moderate(self):
        self.partner_organization.rating = PartnerOrganization.RATING_MODERATE
>>>>>>> 7f17d610
        self.assertFalse(self.partner_organization.approaching_threshold_flag)

    def test_hact_min_requirements_ct_under_25k(self):
        self.partner_organization.net_ct_cy = 0
        self.partner_organization.reported_cy = 0
        hact_min_req = self.partner_organization.hact_min_requirements
        data = {
            "programme_visits": 0,
            "spot_checks": 0,
        }
        self.assertEqual(hact_min_req, data)

    def test_hact_min_requirements_ct_between_25k_and_50k(self):
        self.partner_organization.net_ct_cy = 44000.00
        self.partner_organization.reported_cy = 44000.00
        self.assert_min_requirements(1, 0)

    def test_hact_min_requirements_ct_between_25k_and_100k(self):
        self.partner_organization.net_ct_cy = 99000.00
        self.partner_organization.reported_cy = 99000.00
        self.assert_min_requirements(1, 1)

    def test_hact_min_requirements_ct_between_100k_and_500k_high(self):
        self.partner_organization.net_ct_cy = 490000.00
        self.partner_organization.reported_cy = 490000.00
        self.partner_organization.rating = models.PartnerOrganization.RATING_HIGH
        self.assert_min_requirements(3, 1)

    def test_hact_min_requirements_ct_between_100k_and_500k_significant(self):
        self.partner_organization.net_ct_cy = 490000.00
        self.partner_organization.reported_cy = 490000.00
        self.partner_organization.rating = models.PartnerOrganization.RATING_SIGNIFICANT
        self.assert_min_requirements(3, 1)

    def test_hact_min_requirements_ct_between_100k_and_500k_moderate(self):
        self.partner_organization.net_ct_cy = 490000.00
        self.partner_organization.reported_cy = 490000.00
        self.partner_organization.rating = models.PartnerOrganization.RATING_MODERATE
        self.assert_min_requirements(2, 1)

    def test_hact_min_requirements_ct_between_100k_and_500k_low(self):
        self.partner_organization.net_ct_cy = 490000.00
        self.partner_organization.reported_cy = 490000.00
        self.partner_organization.rating = models.PartnerOrganization.RATING_LOW
        self.assert_min_requirements(1, 1)

    def test_hact_min_requirements_ct_over_500k_high(self):
        self.partner_organization.net_ct_cy = 510000.00
        self.partner_organization.reported_cy = 510000.00
        self.partner_organization.rating = models.PartnerOrganization.RATING_HIGH
        self.assert_min_requirements(4, 1)

    def test_hact_min_requirements_ct_over_500k_significant(self):
        self.partner_organization.net_ct_cy = 510000.00
        self.partner_organization.reported_cy = 510000.00
        self.partner_organization.rating = models.PartnerOrganization.RATING_SIGNIFICANT
        self.assert_min_requirements(4, 1)

    def test_hact_min_requirements_ct_over_500k_moderate(self):
        self.partner_organization.net_ct_cy = 510000.00
        self.partner_organization.reported_cy = 510000.00
        self.partner_organization.rating = models.PartnerOrganization.RATING_MODERATE
        self.assert_min_requirements(3, 1)

    def test_hact_min_requirements_ct_over_500k_low(self):
        self.partner_organization.net_ct_cy = 510000.00
        self.partner_organization.reported_cy = 510000.00
        self.partner_organization.rating = models.PartnerOrganization.RATING_LOW
        self.assert_min_requirements(2, 1)

    def test_planned_visits_gov(self):
        self.partner_organization.partner_type = models.PartnerType.GOVERNMENT
        self.partner_organization.save()
        intervention = InterventionFactory(
            agreement=self.pca_signed1,
            status=models.Intervention.ACTIVE
        )
        year = datetime.date.today().year
        InterventionPlannedVisitsFactory(
            intervention=intervention,
            year=year,
            programmatic=3
        )
        InterventionPlannedVisitsFactory(
            intervention=intervention,
            year=year - 1,
            programmatic=2
        )
        self.assertEqual(self.partner_organization.hact_values['programmatic_visits']['planned']['total'], 0)

    def test_planned_visits_non_gov(self):
        self.partner_organization.partner_type = models.PartnerType.UN_AGENCY
        self.partner_organization.save()
        intervention = InterventionFactory(
            agreement=self.pca_signed1,
            status=models.Intervention.ACTIVE
        )
        year = datetime.date.today().year
        InterventionPlannedVisitsFactory(
            intervention=intervention,
            year=year,
            programmatic=3
        )
        InterventionPlannedVisitsFactory(
            intervention=intervention,
            year=year - 1,
            programmatic=2
        )
<<<<<<< HEAD
        models.PartnerOrganization.planned_visits(
=======
        PartnerOrganization.planned_visits(
>>>>>>> 7f17d610
            self.partner_organization
        )
        self.assertEqual(self.partner_organization.hact_values['programmatic_visits']['planned']['total'], 3)

    def test_planned_visits_non_gov_no_pv_intervention(self):
        self.partner_organization.partner_type = models.PartnerType.UN_AGENCY
        self.partner_organization.save()
        intervention1 = InterventionFactory(
            agreement=self.pca_signed1,
            status=models.Intervention.ACTIVE
        )
        intervention2 = InterventionFactory(
            agreement=self.pca_signed1,
            status=models.Intervention.ACTIVE
        )
        year = datetime.date.today().year
        InterventionPlannedVisitsFactory(
            intervention=intervention1,
            year=year,
            programmatic=3
        )
        InterventionPlannedVisitsFactory(
            intervention=intervention2,
            year=year - 1,
            programmatic=2
        )
        models.PartnerOrganization.planned_visits(
            self.partner_organization
        )
        self.assertEqual(
            self.partner_organization.hact_values['programmatic_visits']['planned']['total'],
            3
        )

    @freeze_time("2013-05-26")
    def test_programmatic_visits_update_one(self):
        self.assertEqual(self.partner_organization.hact_values['programmatic_visits']['completed']['total'], 0)
        PartnerOrganization.programmatic_visits(
            self.partner_organization,
            update_one=True
        )
        self.assertEqual(self.partner_organization.hact_values['programmatic_visits']['completed']['total'], 1)
        self.assertEqual(self.partner_organization.hact_values['programmatic_visits']['completed']['q1'], 0)
        self.assertEqual(self.partner_organization.hact_values['programmatic_visits']['completed']['q2'], 1)
        self.assertEqual(self.partner_organization.hact_values['programmatic_visits']['completed']['q3'], 0)
        self.assertEqual(self.partner_organization.hact_values['programmatic_visits']['completed']['q4'], 0)

    def test_programmatic_visits_update_travel_activity(self):
        self.assertEqual(self.partner_organization.hact_values['programmatic_visits']['completed']['total'], 0)
        traveller = UserFactory()
        travel = TravelFactory(
            traveler=traveller,
            status=Travel.COMPLETED,
            completed_at=datetime.datetime(datetime.datetime.today().year, 9, 1)
        )
        TravelActivityFactory(
            travels=[travel],
            primary_traveler=traveller,
            travel_type=TravelType.PROGRAMME_MONITORING,
            partner=self.partner_organization,
        )
        PartnerOrganization.programmatic_visits(self.partner_organization)
        self.assertEqual(self.partner_organization.hact_values['programmatic_visits']['completed']['total'], 1)
        self.assertEqual(self.partner_organization.hact_values['programmatic_visits']['completed']['q1'], 0)
        self.assertEqual(self.partner_organization.hact_values['programmatic_visits']['completed']['q2'], 0)
        self.assertEqual(self.partner_organization.hact_values['programmatic_visits']['completed']['q3'], 1)
        self.assertEqual(self.partner_organization.hact_values['programmatic_visits']['completed']['q4'], 0)

    @freeze_time("2013-12-26")
    def test_spot_checks_update_one(self):
        self.assertEqual(self.partner_organization.hact_values['spot_checks']['completed']['total'], 0)
        PartnerOrganization.spot_checks(
            self.partner_organization,
            update_one=True,
        )
        self.assertEqual(self.partner_organization.hact_values['spot_checks']['completed']['total'], 1)
        self.assertEqual(self.partner_organization.hact_values['spot_checks']['completed']['q1'], 0)
        self.assertEqual(self.partner_organization.hact_values['spot_checks']['completed']['q2'], 0)
        self.assertEqual(self.partner_organization.hact_values['spot_checks']['completed']['q3'], 0)
        self.assertEqual(self.partner_organization.hact_values['spot_checks']['completed']['q4'], 1)

    @freeze_time("2013-12-26")
    def test_spot_checks_update_one_with_date(self):
        self.assertEqual(self.partner_organization.hact_values['spot_checks']['completed']['total'], 0)
        PartnerOrganization.spot_checks(
            self.partner_organization,
            update_one=True,
            event_date=datetime.datetime(2013, 05, 12)
        )
        self.assertEqual(self.partner_organization.hact_values['spot_checks']['completed']['total'], 1)
        self.assertEqual(self.partner_organization.hact_values['spot_checks']['completed']['q1'], 0)
        self.assertEqual(self.partner_organization.hact_values['spot_checks']['completed']['q2'], 1)
        self.assertEqual(self.partner_organization.hact_values['spot_checks']['completed']['q3'], 0)
        self.assertEqual(self.partner_organization.hact_values['spot_checks']['completed']['q4'], 0)

    @freeze_time("2013-12-26")
    def test_spot_checks_update_one_with_date(self):
        self.assertEqual(self.partner_organization.hact_values['spot_checks']['completed']['total'], 0)
        models.PartnerOrganization.spot_checks(
            self.partner_organization,
            update_one=True,
            event_date=datetime.datetime(2013, 05, 12)
        )
        self.assertEqual(self.partner_organization.hact_values['spot_checks']['completed']['total'], 1)
        self.assertEqual(self.partner_organization.hact_values['spot_checks']['completed']['q1'], 0)
        self.assertEqual(self.partner_organization.hact_values['spot_checks']['completed']['q2'], 1)
        self.assertEqual(self.partner_organization.hact_values['spot_checks']['completed']['q3'], 0)
        self.assertEqual(self.partner_organization.hact_values['spot_checks']['completed']['q4'], 0)

    def test_spot_checks_update_travel_activity(self):
        self.assertEqual(self.partner_organization.hact_values['spot_checks']['completed']['total'], 0)
        traveller = UserFactory()
        travel = TravelFactory(
            traveler=traveller,
            status=Travel.COMPLETED,
            completed_at=datetime.datetime(datetime.datetime.today().year, 9, 1)
        )
        TravelActivityFactory(
            travels=[travel],
            primary_traveler=traveller,
            travel_type=TravelType.SPOT_CHECK,
            partner=self.partner_organization,
        )

        SpotCheckFactory(
            partner=self.partner_organization,
            status=Engagement.FINAL,
            date_of_draft_report_to_unicef=datetime.datetime(datetime.datetime.today().year, 4, 1)
        )
        PartnerOrganization.spot_checks(self.partner_organization)
        self.assertEqual(self.partner_organization.hact_values['spot_checks']['completed']['total'], 2)
        self.assertEqual(self.partner_organization.hact_values['spot_checks']['completed']['q1'], 0)
        self.assertEqual(self.partner_organization.hact_values['spot_checks']['completed']['q2'], 1)
        self.assertEqual(self.partner_organization.hact_values['spot_checks']['completed']['q3'], 1)
        self.assertEqual(self.partner_organization.hact_values['spot_checks']['completed']['q4'], 0)

    @freeze_time("2013-12-26")
    def test_audits_completed_update_one(self):
        self.assertEqual(self.partner_organization.hact_values['audits']['completed'], 0)
        PartnerOrganization.audits_completed(
            self.partner_organization,
            update_one=True,
        )
        self.assertEqual(self.partner_organization.hact_values['audits']['completed'], 1)

    def test_audits_completed_update_travel_activity(self):
        self.assertEqual(self.partner_organization.hact_values['audits']['completed'], 0)
        AuditFactory(
            partner=self.partner_organization,
            status=Engagement.FINAL,
            date_of_draft_report_to_unicef=datetime.datetime(datetime.datetime.today().year, 4, 1)
        )
        SpecialAuditFactory(
            partner=self.partner_organization,
            status=Engagement.FINAL,
            date_of_draft_report_to_unicef=datetime.datetime(datetime.datetime.today().year, 8, 1)
        )
        PartnerOrganization.audits_completed(self.partner_organization)
        self.assertEqual(self.partner_organization.hact_values['audits']['completed'], 2)


class TestAgreementModel(TenantTestCase):
    fixtures = ['initial_data.json']

    def setUp(self):
        self.partner_organization = models.PartnerOrganization.objects.create(
            name="Partner Org 1",
        )
        cp = CountryProgrammeFactory(
            name="CP 1",
            wbs="0001/A0/01",
            from_date=datetime.date(datetime.date.today().year - 1, 1, 1),
            to_date=datetime.date(datetime.date.today().year + 1, 1, 1),
        )
        self.agreement = models.Agreement.objects.create(
            agreement_type=models.Agreement.PCA,
            partner=self.partner_organization,
            country_programme=cp
        )

    def test_reference_number(self):
        self.assertIn("PCA", self.agreement.reference_number)


class TestInterventionModel(TenantTestCase):
    fixtures = ['initial_data.json']

    def setUp(self):
        self.partner_organization = PartnerFactory(name="Partner Org 1")
        cp = CountryProgrammeFactory(
            name="CP 1",
            wbs="0001/A0/01",
            from_date=datetime.date(datetime.date.today().year - 1, 1, 1),
            to_date=datetime.date(datetime.date.today().year + 1, 1, 1),
        )
        self.agreement = AgreementFactory(
            agreement_type=models.Agreement.PCA,
            partner=self.partner_organization,
            country_programme=cp,
        )
        self.intervention = InterventionFactory(
            title="Intervention 1",
            agreement=self.agreement,
            submission_date=datetime.date(datetime.date.today().year, 1, 1),
        )

    def test_str(self):
        number = self.intervention.number
        self.assertEqual(str(self.intervention), number)

    def test_permission_structure(self):
        permissions = models.Intervention.permission_structure()
        self.assertTrue(isinstance(permissions, dict))
        self.assertEqual(permissions["amendments"], {
            'edit': {
                'true': [
                    {'status': 'draft', 'group': 'Partnership Manager', 'condition': ''},
                    {'status': 'signed', 'group': 'Partnership Manager', 'condition': ''},
                    {'status': 'active', 'group': 'Partnership Manager', 'condition': ''},
                    {'status': 'draft', 'group': 'Partnership Manager', 'condition': ''},
                    {'status': 'signed', 'group': 'Partnership Manager', 'condition': ''},
                    {'status': 'active', 'group': 'Partnership Manager', 'condition': ''}
                ]
            }
        })

    def test_days_from_submission_to_signed(self):
        intervention = InterventionFactory(
            submission_date=datetime.date(2001, 1, 1),
            signed_by_partner_date=datetime.date(2001, 1, 3),
            signed_by_unicef_date=datetime.date(2001, 1, 3),
        )
        self.assertEqual(intervention.days_from_submission_to_signed, 2)

    def test_days_from_submission_to_signed_no_submission_date(self):
        intervention = InterventionFactory(
            agreement=self.agreement,
            submission_date=None
        )
        self.assertIsNone(intervention.submission_date)
        res = intervention.days_from_submission_to_signed
        self.assertEqual(res, "Not Submitted")

    def test_days_from_submission_to_signed_not_signed_by_unicef(self):
        self.assertIsNotNone(self.intervention.submission_date)
        self.assertIsNone(self.intervention.signed_by_unicef_date)
        res = self.intervention.days_from_submission_to_signed
        self.assertEqual(res, "Not fully signed")

    def test_days_from_submission_to_signed_not_signed_by_partner(self):
        self.intervention.signed_by_unicef_date = datetime.date.today()
        self.intervention.save()
        self.assertIsNotNone(self.intervention.submission_date)
        self.assertIsNotNone(self.intervention.signed_by_unicef_date)
        self.assertIsNone(self.intervention.signed_by_partner_date)
        res = self.intervention.days_from_submission_to_signed
        self.assertEqual(res, "Not fully signed")

    def test_submitted_to_prc_submission_date_prc(self):
        self.intervention.submission_date_prc = datetime.date.today()
        self.intervention.save()
        self.assertTrue(self.intervention.submitted_to_prc)

    def test_submitted_to_prc_review_date_prc(self):
        self.intervention.review_date_prc = datetime.date.today()
        self.intervention.save()
        self.assertTrue(self.intervention.submitted_to_prc)

    def test_submitted_to_prc_review_document(self):
        self.intervention.prc_review_document = "test.pdf"
        self.intervention.save()
        self.assertTrue(self.intervention.submitted_to_prc)

    def test_submitted_to_prc_false(self):
        self.intervention.submission_date_prc = None
        self.intervention.save()
        self.assertIsNone(self.intervention.submission_date_prc)
        self.assertFalse(self.intervention.submitted_to_prc)

    def test_days_from_review_to_signed(self):
        intervention = InterventionFactory(
            review_date_prc=datetime.date(2001, 1, 1),
            signed_by_partner_date=datetime.date(2001, 1, 3),
            signed_by_unicef_date=datetime.date(2001, 1, 3),
        )
        self.assertEqual(intervention.days_from_review_to_signed, 2)

    def test_days_from_review_to_signed_no_review_date_prc(self):
        self.assertIsNone(self.intervention.review_date_prc)
        res = self.intervention.days_from_review_to_signed
        self.assertEqual(res, "Not Reviewed")

    def test_days_from_review_to_signed_not_signed_by_unicef(self):
        self.intervention.review_date_prc = datetime.date.today()
        self.intervention.save()
        self.assertIsNotNone(self.intervention.review_date_prc)
        self.assertIsNone(self.intervention.signed_by_unicef_date)
        res = self.intervention.days_from_review_to_signed
        self.assertEqual(res, "Not fully signed")

    def test_days_from_review_to_signed_not_signed_by_partner(self):
        self.intervention.review_date_prc = datetime.date.today()
        self.intervention.signed_by_unicef_date = datetime.date.today()
        self.intervention.save()
        self.assertIsNotNone(self.intervention.review_date_prc)
        self.assertIsNotNone(self.intervention.signed_by_unicef_date)
        self.assertIsNone(self.intervention.signed_by_partner_date)
        res = self.intervention.days_from_review_to_signed
        self.assertEqual(res, "Not fully signed")

    def test_sector_names(self):
        sector_1 = SectorFactory(name="ABC")
        sector_2 = SectorFactory(name="CBA")
        intervention = InterventionFactory()
        InterventionSectorLocationLinkFactory(
            intervention=intervention,
            sector=sector_1,
        )
        InterventionSectorLocationLinkFactory(
            intervention=intervention,
            sector=sector_2,
        )
        self.assertEqual(intervention.sector_names, "ABC, CBA")

    def test_sector_names_empty(self):
        self.assertEqual(self.intervention.sector_names, "")

    def test_default_budget_currency(self):
        currency = CurrencyFactory(code="USD")
        intervention = InterventionFactory()
        InterventionBudgetFactory(
            currency=currency,
            intervention=intervention
        )
        self.assertEqual(intervention.default_budget_currency, "USD")

    def test_fr_currency_empty(self):
        self.assertIsNone(self.intervention.fr_currency)

    def test_fr_currency(self):
        intervention = InterventionFactory()
        FundsReservationHeaderFactory(
            currency="USD",
            intervention=intervention,
        )
        self.assertEqual(intervention.fr_currency, "USD")

    def test_duration(self):
        self.intervention.start_date = datetime.date(datetime.date.today().year - 1, 1, 1)
        self.intervention.end_date = datetime.date(datetime.date.today().year + 1, 1, 1)
        # self.assertEqual(self.intervention.duration, 24)

    def test_total_no_intervention(self):
        self.assertEqual(int(self.intervention.total_unicef_cash), 0)
        self.assertEqual(int(self.intervention.total_partner_contribution), 0)
        self.assertEqual(int(self.intervention.total_budget), 0)
        self.assertEqual(int(self.intervention.total_unicef_budget), 0)
        self.assertEqual(int(self.intervention.total_partner_contribution_local), 0)
        self.assertEqual(int(self.intervention.total_unicef_cash_local), 0)
        self.assertEqual(int(self.intervention.total_budget_local), 0)

    def test_total_unicef_cash(self):
        InterventionBudgetFactory(
            intervention=self.intervention,
            unicef_cash=100000,
            unicef_cash_local=10,
            partner_contribution=200,
            partner_contribution_local=20,
            in_kind_amount_local=10,
        )
        self.assertEqual(int(self.intervention.total_unicef_cash), 100000)

    def test_total_partner_contribution(self):
        InterventionBudgetFactory(
            intervention=self.intervention,
            unicef_cash=100000,
            unicef_cash_local=10,
            partner_contribution=200,
            partner_contribution_local=20,
            in_kind_amount_local=10,
        )
        self.assertEqual(int(self.intervention.total_partner_contribution), 200)

    def test_total_budget(self):
        InterventionBudgetFactory(
            intervention=self.intervention,
            unicef_cash=100000,
            unicef_cash_local=10,
            partner_contribution=200,
            partner_contribution_local=20,
            in_kind_amount_local=10,
        )
        self.assertEqual(int(self.intervention.total_budget), 100210)

    def test_total_in_kind_amount(self):
        InterventionBudgetFactory(
            intervention=self.intervention,
            unicef_cash=100000,
            unicef_cash_local=10,
            partner_contribution=200,
            in_kind_amount=3300,
            in_kind_amount_local=10,
        )
        self.assertEqual(int(self.intervention.total_in_kind_amount), 3300)

    def test_total_unicef_budget(self):
        InterventionBudgetFactory(
            intervention=self.intervention,
            unicef_cash=100000,
            unicef_cash_local=10,
            partner_contribution=200,
            in_kind_amount=2000,
            in_kind_amount_local=10,
        )
        self.assertEqual(int(self.intervention.total_unicef_budget), 102000)

    def test_total_partner_contribution_local(self):
        InterventionBudgetFactory(
            intervention=self.intervention,
            unicef_cash=100000,
            unicef_cash_local=10,
            partner_contribution_local=7000,
            in_kind_amount=2000,
            in_kind_amount_local=10,
        )
        self.assertEqual(int(self.intervention.total_partner_contribution_local), 7000)

    def test_total_unicef_cash_local(self):
        InterventionBudgetFactory(
            intervention=self.intervention,
            unicef_cash=100000,
            unicef_cash_local=10,
            partner_contribution_local=7000,
            in_kind_amount=2000,
            in_kind_amount_local=10,
        )
        self.assertEqual(int(self.intervention.total_unicef_cash_local), 10)

    def test_total_budget_local(self):
        InterventionBudgetFactory(
            intervention=self.intervention,
            unicef_cash=100000,
            unicef_cash_local=10,
            partner_contribution_local=7000,
            in_kind_amount=2000,
            in_kind_amount_local=3000,
        )
        self.assertEqual(int(self.intervention.total_budget_local), 3000)

    def test_year(self):
        '''Exercise the year property'''
        self.assertIsNone(self.intervention.signed_by_unicef_date)
        self.assertEqual(self.intervention.year, self.intervention.created.year)
        self.intervention.signed_by_unicef_date = get_date_from_prior_year()
        self.assertEqual(self.intervention.year, self.intervention.signed_by_unicef_date.year)

    def test_year_no_pk(self):
        i = models.Intervention()
        self.assertEqual(i.year, datetime.date.today().year)

    def test_reference_number(self):
        '''Exercise the reference number property'''
        expected_reference_number = self.intervention.agreement.base_number + '/' + self.intervention.document_type
        expected_reference_number += str(self.intervention.created.year) + str(self.intervention.id)
        self.assertEqual(self.intervention.reference_number, expected_reference_number)

        self.intervention.signed_by_unicef_date = get_date_from_prior_year()

        expected_reference_number = self.intervention.agreement.base_number + '/' + self.intervention.document_type
        expected_reference_number += str(self.intervention.signed_by_unicef_date.year) + str(self.intervention.id)
        self.assertEqual(self.intervention.reference_number, expected_reference_number)

    def test_all_lower_results_empty(self):
        self.assertEqual(self.intervention.all_lower_results, [])

    def test_all_lower_results(self):
        intervention = InterventionFactory()
        link = InterventionResultLinkFactory(
            intervention=intervention,
        )
        lower_result_1 = LowerResultFactory(result_link=link)
        lower_result_2 = LowerResultFactory(result_link=link)
        self.assertItemsEqual(intervention.all_lower_results, [
            lower_result_1,
            lower_result_2,
        ])

    def test_intervention_locations_empty(self):
        self.assertFalse(self.intervention.intervention_locations)

    def test_intervention_locations(self):
        intervention = InterventionFactory()
        link = InterventionResultLinkFactory(
            intervention=intervention,
        )
        lower_result_1 = LowerResultFactory(result_link=link)
        location_1 = LocationFactory()
        applied_indicator_1 = AppliedIndicatorFactory(
            lower_result=lower_result_1
        )
        applied_indicator_1.locations.add(location_1)
        lower_result_2 = LowerResultFactory(result_link=link)
        location_2 = LocationFactory()
        applied_indicator_2 = AppliedIndicatorFactory(
            lower_result=lower_result_2
        )
        applied_indicator_2.locations.add(location_2)
        self.assertItemsEqual(intervention.intervention_locations, [
            location_1,
            location_2,
        ])

    def test_intervention_clusters_empty(self):
        self.assertFalse(self.intervention.intervention_clusters)

    def test_intervention_clusters(self):
        intervention = InterventionFactory()
        link = InterventionResultLinkFactory(
            intervention=intervention,
        )
        lower_result_1 = LowerResultFactory(result_link=link)
        AppliedIndicatorFactory(
            lower_result=lower_result_1,
            cluster_name="Title 1",
        )
        lower_result_2 = LowerResultFactory(result_link=link)
        AppliedIndicatorFactory(
            lower_result=lower_result_2,
            cluster_name="Title 2",
        )
        AppliedIndicatorFactory(
            lower_result=lower_result_2,
            cluster_name=None,
        )
        AppliedIndicatorFactory(lower_result=lower_result_2)
        self.assertItemsEqual(intervention.intervention_clusters, [
            "Title 1",
            "Title 2",
        ])

    def validate_total_frs(
            self,
            frs,
            frs_amt=0,
            ot_amt=0,
            int_amt=0,
            amt=0,
            start=None,
            end=None,
    ):
        self.assertEqual(frs['total_frs_amt'], frs_amt)
        self.assertEqual(frs['total_outstanding_amt'], ot_amt)
        self.assertEqual(frs['total_intervention_amt'], int_amt)
        self.assertEqual(frs['total_actual_amt'], amt)
        self.assertEqual(frs['earliest_start_date'], start)
        self.assertEqual(frs['latest_end_date'], end)

    def test_total_frs_empty(self):
        """Ensure that we handle an empty queryset"""
        self.validate_total_frs(self.intervention.total_frs)

    def test_total_frs_single(self):
        """Ensure that values are set correctly"""
        intervention = InterventionFactory()
        FundsReservationHeaderFactory(
            intervention=intervention,
            total_amt=10.00,
            outstanding_amt=20.00,
            intervention_amt=30.00,
            actual_amt=40.00,
            start_date=datetime.date(2001, 1, 1),
            end_date=datetime.date(2002, 1, 1),
        )
        self.validate_total_frs(
            intervention.total_frs,
            10.00,
            20.00,
            30.00,
            40.00,
            datetime.date(2001, 1, 1),
            datetime.date(2002, 1, 1),
        )

    def test_total_frs_earliest_latest(self):
        """Ensure values are updated correctly

        - amounts are added up
        - start date is the earliest
        - end date is the latest
        """
        intervention = InterventionFactory()
        FundsReservationHeaderFactory(
            intervention=intervention,
            total_amt=10.00,
            outstanding_amt=20.00,
            intervention_amt=30.00,
            actual_amt=40.00,
            start_date=datetime.date(2010, 1, 1),
            end_date=datetime.date(2002, 1, 1),
        )
        FundsReservationHeaderFactory(
            intervention=intervention,
            total_amt=10.00,
            outstanding_amt=20.00,
            intervention_amt=30.00,
            actual_amt=40.00,
            start_date=datetime.date(2001, 1, 1),
            end_date=datetime.date(2020, 1, 1),
        )
        FundsReservationHeaderFactory(
            intervention=intervention,
            total_amt=10.00,
            outstanding_amt=20.00,
            intervention_amt=30.00,
            actual_amt=40.00,
            start_date=datetime.date(2005, 1, 1),
            end_date=datetime.date(2010, 1, 1),
        )
        self.validate_total_frs(
            intervention.total_frs,
            10.00*3,
            20.00*3,
            30.00*3,
            40.00*3,
            datetime.date(2001, 1, 1),
            datetime.date(2020, 1, 1),
        )

    def test_update_ssfa_properties_dates_differ(self):
        """If document type is SSFA and start/end date do not match
        agreement start/end date then update agreement start/end
        and save
        """
        agreement = AgreementFactory(
            agreement_type=models.Agreement.MOU,
            start=datetime.date(2001, 1, 6),
            end=datetime.date(2001, 2, 7),
        )
        self.assertEqual(agreement.start, datetime.date(2001, 1, 6))
        self.assertEqual(agreement.end, datetime.date(2001, 2, 7))
        intervention = InterventionFactory(
            document_type=models.Intervention.SSFA,
            agreement=agreement,
            start=datetime.date(2001, 1, 1),
            end=datetime.date(2001, 2, 1),
        )
        self.assertEqual(intervention.start, agreement.start)
        self.assertEqual(intervention.end, agreement.end)

    def test_update_ssfa_properties_signed(self):
        """If status is signed and agreement status is not signed
        update agreement status to signed and save
        """
        for status in [models.Intervention.SIGNED, models.Intervention.ACTIVE]:
            agreement = AgreementFactory(
                status=models.Agreement.DRAFT,
            )
            self.assertEqual(agreement.status, models.Agreement.DRAFT)
            intervention = InterventionFactory(
                document_type=models.Intervention.SSFA,
                agreement=agreement,
                start=datetime.date(2001, 1, 1),
                end=datetime.date(2001, 2, 1),
                status=status
            )
            self.assertEqual(intervention.status, status)
            self.assertEqual(agreement.status, models.Agreement.SIGNED)

    def test_update_ssfa_properties_active(self):
        """If status is active and agreement status is not signed
        update agreement status to signed and save
        """
        agreement = AgreementFactory(
            status=models.Agreement.DRAFT,
        )
        self.assertEqual(agreement.status, models.Agreement.DRAFT)
        intervention = InterventionFactory(
            document_type=models.Intervention.SSFA,
            agreement=agreement,
            start=datetime.date(2001, 1, 1),
            end=datetime.date(2001, 2, 1),
            status=models.Intervention.ACTIVE
        )
        self.assertEqual(intervention.status, models.Intervention.ACTIVE)
        intervention.update_ssfa_properties()
        agreement_update = models.Agreement.objects.get(pk=agreement.pk)
        self.assertEqual(agreement_update.status, models.Agreement.SIGNED)

    def test_update_ssfa_properties_complete(self):
        """If status is in completed status and agreement status is not
        update agreement status to match and save
        """
        for status in [
                models.Intervention.ENDED,
                models.Intervention.SUSPENDED,
                models.Intervention.TERMINATED
        ]:
            agreement = AgreementFactory(
                status=models.Agreement.DRAFT,
            )
            self.assertEqual(agreement.status, models.Agreement.DRAFT)
            intervention = InterventionFactory(
                document_type=models.Intervention.SSFA,
                agreement=agreement,
                start=datetime.date(2001, 1, 1),
                end=datetime.date(2001, 2, 1),
                status=status
            )
            self.assertEqual(intervention.status, status)
            self.assertEqual(agreement.status, status)

    def test_update_ssfa_properties_closed(self):
        """If status is close and agreement status is not ended
        update agreement status and save
        """
        agreement = AgreementFactory(
            status=models.Agreement.DRAFT,
        )
        self.assertEqual(agreement.status, models.Agreement.DRAFT)
        intervention = InterventionFactory(
            document_type=models.Intervention.SSFA,
            agreement=agreement,
            start=datetime.date(2001, 1, 1),
            end=datetime.date(2001, 2, 1),
            status=models.Intervention.CLOSED
        )
        self.assertEqual(intervention.status, models.Intervention.CLOSED)
        self.assertEqual(agreement.status, models.Agreement.ENDED)


class TestGetFilePaths(TenantTestCase):
    def test_get_agreement_path(self):
        partner = PartnerFactory()
        agreement = models.Agreement(
            agreement_number="123",
            partner=partner,
        )
        p = models.get_agreement_path(agreement, "test.pdf")
        self.assertTrue(p.endswith("/agreements/123/test.pdf"))

    def test_get_assessment_path(self):
        partner = PartnerFactory()
        assessment = AssessmentFactory(
            partner=partner,
        )
        p = models.get_assesment_path(assessment, "test.pdf")
        self.assertTrue(
            p.endswith("/assesments/{}/test.pdf".format(assessment.pk))
        )

    def test_get_intervention_path(self):
        agreement = AgreementFactory()
        intervention = InterventionFactory(
            agreement=agreement
        )
        p = models.get_intervention_file_path(intervention, "test.pdf")
        self.assertTrue(
            p.endswith("/agreements/{}/interventions/{}/test.pdf".format(
                agreement.pk,
                intervention.pk
            ))
        )

    def test_get_prc_intervention_path(self):
        agreement = AgreementFactory()
        intervention = InterventionFactory(
            agreement=agreement
        )
        p = models.get_prc_intervention_file_path(intervention, "test.pdf")
        self.assertTrue(
            p.endswith(
                "/agreements/{}/interventions/{}/prc/test.pdf".format(
                    agreement.pk,
                    intervention.pk
                )
            )
        )

    def test_get_intervention_amendment_file_path(self):
        agreement = AgreementFactory()
        intervention = InterventionFactory(
            agreement=agreement
        )
        amendment = InterventionAmendmentFactory(
            intervention=intervention
        )
        p = models.get_intervention_amendment_file_path(amendment, "test.pdf")
        self.assertTrue(
            p.endswith("/agreements/{}/interventions/{}/amendments/{}/test.pdf".format(
                agreement.pk,
                intervention.pk,
                amendment.pk
            ))
        )

    def test_get_intervention_attachments_file_path(self):
        agreement = AgreementFactory()
        intervention = InterventionFactory(
            agreement=agreement
        )
        attachment = InterventionAttachmentFactory(
            intervention=intervention
        )
        p = models.get_intervention_attachments_file_path(
            attachment,
            "test.pdf"
        )
        self.assertTrue(
            p.endswith("/agreements/{}/interventions/{}/attachments/{}/test.pdf".format(
                agreement.pk,
                intervention.pk,
                attachment.pk
            ))
        )

    def test_get_agreement_amd_file_path(self):
        agreement = AgreementFactory()
        amendment = AgreementAmendmentFactory(
            agreement=agreement,
        )
        p = models.get_agreement_amd_file_path(amendment, "test.pdf")
        self.assertTrue(
            p.endswith("/agreements/{}/amendments/{}/test.pdf".format(
                agreement.base_number,
                amendment.number,
            ))
        )


class TestWorkspaceFileType(TenantTestCase):
    def test_str(self):
        w = models.WorkspaceFileType(name="Test")
        self.assertEqual(str(w), "Test")


class TestPartnerOrganization(TenantTestCase):
    def test_str(self):
        p = models.PartnerOrganization(name="Test Partner Org")
        self.assertEqual(str(p), "Test Partner Org")

    def test_save_exception(self):
        p = models.PartnerOrganization(name="Test", hact_values="wrong")
        with self.assertRaises(ValueError):
            p.save()

    def test_save(self):
        p = models.PartnerOrganization(
            name="Test",
            hact_values={'all': 'good'}
        )
        p.save()
        self.assertIsNotNone(p.pk)

    def test_save_hact_is_string(self):
        p = models.PartnerOrganization(
            name="Test",
            hact_values='{"all": "good"}'
        )
        self.assertTrue(isinstance(p.hact_values, str))
        p.save()
        self.assertIsNotNone(p.pk)
        self.assertTrue(isinstance(p.hact_values, str))
        self.assertEqual(p.hact_values, '{"all": "good"}')


class TestPartnerStaffMember(TenantTestCase):
    def test_str(self):
        partner = models.PartnerOrganization(name="Partner")
        staff = models.PartnerStaffMember(
            first_name="First",
            last_name="Last",
            partner=partner
        )
        self.assertEqual(str(staff), "First Last (Partner)")

    def test_save_update_deactivate(self):
        partner = PartnerFactory()
        staff = PartnerStaffFactory(
            partner=partner,
        )
        self.assertTrue(staff.active)
        mock_send = Mock()
        with patch("partners.models.pre_delete.send", mock_send):
            staff.active = False
            staff.save()
        self.assertEqual(mock_send.call_count, 1)

    def test_save_update_reactivate(self):
        partner = PartnerFactory()
        staff = PartnerStaffFactory(
            partner=partner,
            active=False,
        )
        self.assertFalse(staff.active)
        mock_send = Mock()
        with patch("partners.models.post_save.send", mock_send):
            staff.active = True
            staff.save()
        self.assertEqual(mock_send.call_count, 2)


class TestAssessment(TenantTestCase):
    def test_str_not_completed(self):
        partner = models.PartnerOrganization(name="Partner")
        a = models.Assessment(
            partner=partner,
            type="Type",
            rating="Rating",
        )
        self.assertEqual(str(a), "Type: Partner Rating NOT COMPLETED")

    def test_str_completed(self):
        partner = models.PartnerOrganization(name="Partner")
        a = models.Assessment(
            partner=partner,
            type="Type",
            rating="Rating",
            completed_date=datetime.date(2001, 1, 1)
        )
        self.assertEqual(str(a), "Type: Partner Rating 01-01-2001")


class TestAgreement(TenantTestCase):
    def test_str(self):
        partner = models.PartnerOrganization(name="Partner")
        agreement = models.Agreement(
            partner=partner,
            agreement_type=models.Agreement.DRAFT,
        )
        self.assertEqual(str(agreement), "draft for Partner ( - )")

    def test_str_dates(self):
        partner = models.PartnerOrganization(name="Partner")
        agreement = models.Agreement(
            partner=partner,
            agreement_type=models.Agreement.DRAFT,
            start=datetime.date(2001, 1, 1),
            end=datetime.date(2002, 1, 1),
        )
        self.assertEqual(
            str(agreement),
            "draft for Partner (01-01-2001 - 01-01-2002)"
        )

    def test_permission_structure(self):
        permissions = models.Agreement.permission_structure()
        self.assertTrue(isinstance(permissions, dict))
        self.assertEqual(permissions["amendments"], {
            'edit': {
                'true': [{
                        'status': 'signed',
                        'group': 'Partnership Manager',
                        'condition': 'is type PCA or MOU'
                    }]
            }
        })

    def test_year_signed_by_unicef_date(self):
        agreement = AgreementFactory()
        self.assertIsNotNone(agreement.signed_by_unicef_date)
        self.assertEqual(agreement.year, agreement.signed_by_unicef_date.year)

    def test_year_created(self):
        agreement = AgreementFactory(
            signed_by_unicef_date=None
        )
        self.assertIsNone(agreement.signed_by_unicef_date)
        self.assertEqual(agreement.year, agreement.created.year)

    def test_year_not_saved(self):
        partner = models.PartnerOrganization(name="Partner")
        agreement = models.Agreement(partner=partner)
        self.assertEqual(agreement.year, datetime.date.today().year)

    def test_update_related_interventions(self):
        agreement = AgreementFactory(
            status=models.Agreement.DRAFT,
        )
        intervention = InterventionFactory(
            agreement=agreement,
            document_type=models.Intervention.PD,
            status=models.Intervention.SIGNED,
        )
        agreement_old = copy.deepcopy(agreement)
        agreement.status = models.Agreement.TERMINATED
        agreement.update_related_interventions(agreement_old)
        self.assertNotEqual(intervention.status, agreement.status)
        intervention_updated = models.Intervention.objects.get(
            pk=intervention.pk
        )
        self.assertEqual(intervention_updated.status, agreement.status)


class TestAgreementAmendment(TenantTestCase):
    def test_str(self):
        agreement = AgreementFactory()
        amendment = AgreementAmendmentFactory(
            agreement=agreement
        )
        self.assertEqual(
            str(amendment),
            "{} {}".format(agreement.reference_number, amendment.number)
        )


class TestInterventionAmendment(TenantTestCase):
    def test_str(self):
        ia = models.InterventionAmendment(
            amendment_number="123",
            signed_date=None
        )
        self.assertEqual(str(ia), "123:- None")
        ia.signed_date = datetime.date(2001, 1, 1)
        self.assertEqual(str(ia), "123:- 2001-01-01")

    def test_compute_reference_number_no_amendments(self):
        intervention = InterventionFactory()
        ia = models.InterventionAmendment(intervention=intervention)
        self.assertEqual(ia.compute_reference_number(), 1)

    def test_compute_reference_number(self):
        intervention = InterventionFactory()
        InterventionAmendmentFactory(
            intervention=intervention,
            signed_date=datetime.date.today()
        )
        ia = models.InterventionAmendment(intervention=intervention)
        self.assertEqual(ia.compute_reference_number(), 2)


class TestInterventionResultLink(TenantTestCase):
    def test_str(self):
        intervention = InterventionFactory()
        result = ResultFactory(
            name="Name",
            code="Code"
        )
        link = InterventionResultLinkFactory(
            intervention=intervention,
            cp_output=result,
        )
        intervention_str = str(intervention)
        result_str = str(result)
        self.assertEqual(
            str(link),
            "{} {}".format(intervention_str, result_str)
        )


class TestInterventionBudget(TenantTestCase):
    def test_str(self):
        intervention = InterventionFactory()
        intervention_str = str(intervention)
        budget = InterventionBudgetFactory(
            intervention=intervention,
            unicef_cash=10.00,
            in_kind_amount=5.00,
            partner_contribution=20.00,
        )
        self.assertEqual(str(budget), "{}: 35.00".format(intervention_str))


class TestFileType(TenantTestCase):
    def test_str(self):
        f = models.FileType(name="FileType")
        self.assertEqual(str(f), "FileType")


class TestInterventionAttachment(TenantTestCase):
    def test_str(self):
        a = models.InterventionAttachment(attachment="test.pdf")
        self.assertEqual(str(a), "test.pdf")


class TestInterventionReportingPeriod(TenantTestCase):
    def test_str(self):
        intervention = InterventionFactory()
        intervention_str = str(intervention)
        period = InterventionReportingPeriodFactory(
            intervention=intervention,
            start_date=datetime.date(2001, 1, 1),
            end_date=datetime.date(2002, 2, 2),
            due_date=datetime.date(2003, 3, 3),
        )
        self.assertEqual(
            str(period),
            "{} (2001-01-01 - 2002-02-02) due on 2003-03-03".format(
                intervention_str
            )
        )


@skipIf(sys.version_info.major == 3, "This test can be deleted under Python 3")
class TestStrUnicodeSlow(TenantTestCase):
    '''Ensure calling str() on model instances returns UTF8-encoded text and unicode() returns unicode.

    This is the same as TestStrUnicode below, except that it tests objects that need to be saved to the database
    so it's based on FastTenantTestCase instead of TestCase.
    '''
    def test_assessment(self):
        partner = PartnerFactory(name=b'xyz')
        instance = AssessmentFactory(partner=partner)
        self.assertIn(b'xyz', str(instance))
        self.assertIn(u'xyz', unicode(instance))

        partner = PartnerFactory(name=u'R\xe4dda Barnen')
        instance = AssessmentFactory(partner=partner)
        self.assertIn(b'R\xc3\xa4dda Barnen', str(instance))
        self.assertIn(u'R\xe4dda Barnen', unicode(instance))

    def test_agreement_amendment(self):
        partner = PartnerFactory(name=b'xyz')
        agreement = AgreementFactory(partner=partner)
        instance = AgreementAmendmentFactory(number=b'xyz', agreement=agreement)
        # This model's __str__() method operates on a limited range of text, so it's not possible to challenge it
        # with non-ASCII text. As long as str() and unicode() succeed, that's all the testing we can do.
        str(instance)
        unicode(instance)


@skipIf(sys.version_info.major == 3, "This test can be deleted under Python 3")
class TestStrUnicode(TestCase):
    '''Ensure calling str() on model instances returns UTF8-encoded text and unicode() returns unicode.'''
    def test_workspace_file_type(self):
        instance = WorkspaceFileTypeFactory.build(name=b'xyz')
        self.assertEqual(str(instance), b'xyz')
        self.assertEqual(unicode(instance), u'xyz')

        instance = WorkspaceFileTypeFactory.build(name=u'R\xe4dda Barnen')
        self.assertEqual(str(instance), b'R\xc3\xa4dda Barnen')
        self.assertEqual(unicode(instance), u'R\xe4dda Barnen')

    def test_partner_organization(self):
        instance = PartnerFactory.build(name=b'xyz')
        self.assertEqual(str(instance), b'xyz')
        self.assertEqual(unicode(instance), u'xyz')

        instance = PartnerFactory.build(name=u'R\xe4dda Barnen')
        self.assertEqual(str(instance), b'R\xc3\xa4dda Barnen')
        self.assertEqual(unicode(instance), u'R\xe4dda Barnen')

    def test_partner_staff_member(self):
        partner = PartnerFactory.build(name=b'partner')

        instance = PartnerStaffFactory.build(first_name=b'xyz', partner=partner)
        self.assertTrue(str(instance).startswith(b'xyz'))
        self.assertTrue(unicode(instance).startswith(u'xyz'))

        instance = PartnerStaffFactory.build(first_name=u'R\xe4dda Barnen', partner=partner)
        self.assertTrue(str(instance).startswith(b'R\xc3\xa4dda Barnen'))
        self.assertTrue(unicode(instance).startswith(u'R\xe4dda Barnen'))

    def test_agreement(self):
        partner = PartnerFactory.build(name=b'xyz')
        instance = AgreementFactory.build(partner=partner)
        self.assertIn(b'xyz', str(instance))
        self.assertIn(u'xyz', unicode(instance))

        partner = PartnerFactory.build(name=u'R\xe4dda Barnen')
        instance = AgreementFactory.build(partner=partner)
        self.assertIn(b'R\xc3\xa4dda Barnen', str(instance))
        self.assertIn(u'R\xe4dda Barnen', unicode(instance))

    def test_intervention(self):
        instance = InterventionFactory.build(number=b'two')
        self.assertEqual(b'two', str(instance))
        self.assertEqual(u'two', unicode(instance))

        instance = InterventionFactory.build(number=u'tv\xe5')
        self.assertEqual(b'tv\xc3\xa5', str(instance))
        self.assertEqual(u'tv\xe5', unicode(instance))

    def test_intervention_amendment(self):
        instance = InterventionAmendmentFactory.build()
        # This model's __str__() method operates on a limited range of text, so it's not possible to challenge it
        # with non-ASCII text. As long as str() and unicode() succeed, that's all the testing we can do.
        str(instance)
        unicode(instance)

    def test_intervention_result_link(self):
        intervention = InterventionFactory.build(number=b'two')
        instance = InterventionResultLinkFactory.build(intervention=intervention)
        self.assertTrue(str(instance).startswith(b'two'))
        self.assertTrue(unicode(instance).startswith(u'two'))

        intervention = InterventionFactory.build(number=u'tv\xe5')
        instance = InterventionResultLinkFactory.build(intervention=intervention)
        self.assertTrue(str(instance).startswith(b'tv\xc3\xa5'))
        self.assertTrue(unicode(instance).startswith(u'tv\xe5'))

    def test_intervention_budget(self):
        intervention = InterventionFactory.build(number=b'two')
        instance = InterventionBudgetFactory.build(intervention=intervention)
        self.assertTrue(str(instance).startswith(b'two'))
        self.assertTrue(unicode(instance).startswith(u'two'))

        intervention = InterventionFactory.build(number=u'tv\xe5')
        instance = InterventionBudgetFactory.build(intervention=intervention)
        self.assertTrue(str(instance).startswith(b'tv\xc3\xa5'))
        self.assertTrue(unicode(instance).startswith(u'tv\xe5'))

    def test_file_type(self):
        instance = FileTypeFactory.build()
        # This model's __str__() method returns model constants, so it's not possible to challenge it
        # with non-ASCII text. As long as str() and unicode() succeed, that's all the testing we can do.
        str(instance)
        unicode(instance)

    def test_intervention_attachment(self):
        attachment = SimpleUploadedFile(b'two.txt', u'hello world!'.encode('utf-8'))
        instance = InterventionAttachmentFactory.build(attachment=attachment)
        self.assertEqual(str(instance), b'two.txt')
        self.assertEqual(unicode(instance), u'two.txt')

        attachment = SimpleUploadedFile(u'tv\xe5.txt', u'hello world!'.encode('utf-8'))
        instance = InterventionAttachmentFactory.build(attachment=attachment)
        self.assertEqual(str(instance), b'tv\xc3\xa5.txt')
        self.assertEqual(unicode(instance), u'tv\xe5.txt')

    def test_intervention_reporting_period(self):
        intervention = InterventionFactory.build(number=b'two')
        instance = InterventionReportingPeriodFactory.build(intervention=intervention)
        self.assertTrue(str(instance).startswith(b'two'))
        self.assertTrue(unicode(instance).startswith(b'two'))

        intervention = InterventionFactory.build(number=u'tv\xe5')
        instance = InterventionReportingPeriodFactory.build(intervention=intervention)
        self.assertTrue(str(instance).startswith(b'tv\xc3\xa5'))
        self.assertTrue(unicode(instance).startswith(u'tv\xe5'))<|MERGE_RESOLUTION|>--- conflicted
+++ resolved
@@ -242,12 +242,8 @@
     def setUp(self):
         self.partner_organization = PartnerFactory(
             name="Partner Org 1",
-<<<<<<< HEAD
             total_ct_ytd=models.PartnerOrganization.CT_CP_AUDIT_TRIGGER_LEVEL + 1,
             reported_cy=models.PartnerOrganization.CT_CP_AUDIT_TRIGGER_LEVEL + 1,
-=======
-            total_ct_cy=PartnerOrganization.CT_CP_AUDIT_TRIGGER_LEVEL + 1,
->>>>>>> 7f17d610
             last_assessment_date=datetime.date(2000, 5, 14),
         )
         year = datetime.date.today().year
@@ -327,7 +323,6 @@
         self.assertFalse(self.partner_organization.expiring_assessment_flag)
 
     def test_approaching_threshold_flag_true(self):
-<<<<<<< HEAD
         self.partner_organization.rating = models.PartnerOrganization.RATING_NON_ASSESSED
         self.assertTrue(self.partner_organization.approaching_threshold_flag)
 
@@ -338,18 +333,6 @@
 
     def test_approaching_threshold_flag_false_moderate(self):
         self.partner_organization.rating =models. PartnerOrganization.RATING_MODERATE
-=======
-        self.partner_organization.rating = PartnerOrganization.RATING_NON_ASSESSED
-        self.assertTrue(self.partner_organization.approaching_threshold_flag)
-
-    def test_approaching_threshold_flag_false(self):
-        self.partner_organization.rating = PartnerOrganization.RATING_NON_ASSESSED
-        self.partner_organization.total_ct_cy = PartnerOrganization.CT_CP_AUDIT_TRIGGER_LEVEL - 1
-        self.assertFalse(self.partner_organization.approaching_threshold_flag)
-
-    def test_approaching_threshold_flag_false_moderate(self):
-        self.partner_organization.rating = PartnerOrganization.RATING_MODERATE
->>>>>>> 7f17d610
         self.assertFalse(self.partner_organization.approaching_threshold_flag)
 
     def test_hact_min_requirements_ct_under_25k(self):
@@ -458,11 +441,7 @@
             year=year - 1,
             programmatic=2
         )
-<<<<<<< HEAD
         models.PartnerOrganization.planned_visits(
-=======
-        PartnerOrganization.planned_visits(
->>>>>>> 7f17d610
             self.partner_organization
         )
         self.assertEqual(self.partner_organization.hact_values['programmatic_visits']['planned']['total'], 3)
@@ -614,6 +593,11 @@
             partner=self.partner_organization,
             status=Engagement.FINAL,
             date_of_draft_report_to_unicef=datetime.datetime(datetime.datetime.today().year, 4, 1)
+        )
+        SpecialAuditFactory(
+            partner=self.partner_organization,
+            status=Engagement.FINAL,
+            date_of_draft_report_to_unicef=datetime.datetime(datetime.datetime.today().year, 8, 1)
         )
         SpecialAuditFactory(
             partner=self.partner_organization,
