import copy
import datetime
import sys
from unittest import skipIf, TestCase, skip

from django.core.files.uploadedfile import SimpleUploadedFile
from django.utils import timezone
from freezegun import freeze_time

from mock import patch, Mock

from audit.models import Engagement
from audit.tests.factories import SpotCheckFactory, AuditFactory, SpecialAuditFactory
from EquiTrack.tests.cases import EToolsTenantTestCase
from funds.tests.factories import (
    DonorFactory,
    FundsReservationHeaderFactory,
    GrantFactory,
)
from locations.tests.factories import LocationFactory
from partners import models
from partners.tests.factories import (
    AgreementAmendmentFactory,
    AgreementFactory,
    AssessmentFactory,
    FileTypeFactory,
    InterventionAmendmentFactory,
    InterventionAttachmentFactory,
    InterventionBudgetFactory,
    InterventionFactory,
    InterventionPlannedVisitsFactory,
    InterventionReportingPeriodFactory,
    InterventionResultLinkFactory,
    InterventionSectorLocationLinkFactory,
    PartnerFactory,
    PartnerStaffFactory,
    WorkspaceFileTypeFactory,
)
from reports.tests.factories import (
    AppliedIndicatorFactory,
    CountryProgrammeFactory,
    LowerResultFactory,
    ResultFactory,
    SectorFactory,
<<<<<<< HEAD
=======
    TravelFactory,
    TravelActivityFactory,
    UserFactory,
    PlannedEngagementFactory
)
from EquiTrack.tests.cases import EToolsTenantTestCase
from audit.models import Engagement
from audit.tests.factories import SpotCheckFactory, AuditFactory, SpecialAuditFactory
from partners import models
from partners.tests.factories import (
    WorkspaceFileTypeFactory,
>>>>>>> 1b94cedb
)
from t2f.models import Travel, TravelType
from t2f.tests.factories import TravelActivityFactory, TravelFactory
from users.tests.factories import UserFactory


def get_date_from_prior_year():
    '''Return a date for which year < the current year'''
    return datetime.date.today() - datetime.timedelta(days=700)


class TestAgreementNumberGeneration(EToolsTenantTestCase):
    '''Test that agreements have the expected base and reference numbers for all types of agreements'''
    @classmethod
    def setUpTestData(cls):
        cls.date = datetime.date.today()
        cls.tenant.country_short_code = 'LEBA'
        cls.tenant.save()

    def test_reference_number_pca(self):
        '''Thoroughly exercise agreement reference numbers for PCA'''
        # All of the agreements created here are PCAs, so id is the only part of the reference number that varies
        # for this test.
        reference_number_template = 'LEBA/PCA' + str(self.date.year) + '{id}'

        # test basic sequence
        agreement1 = AgreementFactory()
        expected_reference_number = reference_number_template.format(id=agreement1.id)
        self.assertEqual(agreement1.reference_number, expected_reference_number)

        # create amendment
        AgreementAmendmentFactory(agreement=agreement1)
        # reference number should be unchanged.
        self.assertEqual(agreement1.reference_number, expected_reference_number)

        # add another agreement
        agreement2 = AgreementFactory()
        expected_reference_number = reference_number_template.format(id=agreement2.id)
        self.assertEqual(agreement2.reference_number, expected_reference_number)

        # agreement numbering remains the same even if previous agreement is deleted
        agreement3 = AgreementFactory()
        expected_reference_number = reference_number_template.format(id=agreement3.id)
        agreement1.delete()
        self.assertEqual(agreement3.reference_number, expected_reference_number)

        # verify that the 'signed_by' date doesn't change the reference number.
        # set signed_by date to a year that is not the current year.
        expected_reference_number = reference_number_template.format(id=agreement2.id)
        agreement2.signed_by_unicef_date = get_date_from_prior_year()
        agreement2.save()
        self.assertEqual(agreement2.reference_number, expected_reference_number)

        # Verify that reference_number is accessible (if a little strange) prior to the first save.
        agreement4 = AgreementFactory.build()
        self.assertEqual(agreement4.reference_number, reference_number_template.format(id=None))

    def test_reference_number_other(self):
        '''Verify simple agreement reference # generation for all agreement types'''
        reference_number_template = 'LEBA/{agreement_type}' + str(self.date.year) + '{id}'
        agreement_types = [agreement_type[0] for agreement_type in models.Agreement.AGREEMENT_TYPES]
        for agreement_type in agreement_types:
            agreement = AgreementFactory(agreement_type=agreement_type)
            expected_reference_number = reference_number_template.format(agreement_type=agreement_type, id=agreement.id)
            self.assertEqual(agreement.reference_number, expected_reference_number)

    def test_base_number_generation(self):
        '''Verify correct values in the .base_number attribute'''
        base_number_template = 'LEBA/PCA' + str(self.date.year) + '{id}'
        agreement = AgreementFactory()

        expected_base_number = base_number_template.format(id=agreement.id)
        self.assertEqual(agreement.base_number, expected_base_number)

        # Ensure that changing the agreement number doesn't change the base number.
        agreement.update_reference_number(amendment_number=42)
        self.assertEqual(agreement.agreement_number, expected_base_number + '-42')
        self.assertEqual(agreement.base_number, expected_base_number)

        # Ensure base_number is OK to access even when the field it depends on is blank.
        agreement.agreement_number = ''
        self.assertEqual(agreement.base_number, '')

    def test_update_reference_number(self):
        '''Exercise Agreement.update_reference_number()'''
        reference_number_template = 'LEBA/PCA' + str(self.date.year) + '{id}'

        agreement = AgreementFactory.build()

        # Prior to saving, base_number and agreement_number are blank.
        self.assertEqual(agreement.base_number, '')
        self.assertEqual(agreement.agreement_number, '')
        self.assertEqual(agreement.reference_number, reference_number_template.format(id=None))

        # Calling save should call update_reference_number(). Before calling save, I have to save the objects with
        # which this agreement has a FK relationship.
        agreement.partner.save()
        agreement.partner_id = agreement.partner.id
        agreement.country_programme.save()
        agreement.country_programme_id = agreement.country_programme.id
        agreement.save()

        # Ensure base_number, agreement_number, and reference_number are what I expect
        expected_reference_number = reference_number_template.format(id=agreement.id)
        self.assertEqual(agreement.base_number, expected_reference_number)
        self.assertEqual(agreement.agreement_number, expected_reference_number)
        self.assertEqual(agreement.reference_number, expected_reference_number)

        # Update ref number and ensure base_number, agreement_number, and reference_number are what I expect
        agreement.update_reference_number(amendment_number=42)
        self.assertEqual(agreement.base_number, expected_reference_number)
        self.assertEqual(agreement.agreement_number, expected_reference_number + '-42')
        self.assertEqual(agreement.reference_number, expected_reference_number)


class TestHACTCalculations(EToolsTenantTestCase):
    @classmethod
    def setUpTestData(cls):
        year = datetime.date.today().year
        cls.intervention = InterventionFactory(
            status=u'active'
        )
        current_cp = CountryProgrammeFactory(
            name='Current Country Programme',
            from_date=datetime.date(year, 1, 1),
            to_date=datetime.date(year + 1, 12, 31)
        )
        grant = GrantFactory(
            donor=DonorFactory(name='Test Donor'),
            name='SM12345678'
        )
        InterventionBudgetFactory(
            intervention=cls.intervention,
            partner_contribution=10000,
            unicef_cash=60000,
            in_kind_amount=5000
        )

        tz = timezone.get_default_timezone()

        start = datetime.datetime.combine(current_cp.from_date, datetime.time(0, 0, 1, tzinfo=tz))
        end = current_cp.from_date + datetime.timedelta(days=200)
        end = datetime.datetime.combine(end, datetime.time(23, 59, 59, tzinfo=tz))
        models.FundingCommitment.objects.create(
            start=start,
            end=end,
            grant=grant,
            fr_number='0123456789',
            wbs='Test',
            fc_type='PCA',
            expenditure_amount=40000.00
        )

        start = current_cp.from_date + datetime.timedelta(days=200)
        start = datetime.datetime.combine(start, datetime.time(0, 0, 1, tzinfo=tz))
        end = datetime.datetime.combine(current_cp.to_date, datetime.time(23, 59, 59, tzinfo=tz))
        models.FundingCommitment.objects.create(
            start=start,
            end=end,
            grant=grant,
            fr_number='0123456789',
            wbs='Test',
            fc_type='PCA',
            expenditure_amount=40000.00
        )


class TestPartnerOrganizationModel(EToolsTenantTestCase):
    def setUp(self):
        super(TestPartnerOrganizationModel, self).setUp()
        self.partner_organization = PartnerFactory(
            name="Partner Org 1",
            total_ct_ytd=models.PartnerOrganization.CT_CP_AUDIT_TRIGGER_LEVEL + 1,
            reported_cy=models.PartnerOrganization.CT_CP_AUDIT_TRIGGER_LEVEL + 1,
            last_assessment_date=datetime.date(2000, 5, 14),
        )
        year = datetime.date.today().year
        self.cp = CountryProgrammeFactory(
            name="CP 1",
            wbs="0001/A0/01",
            from_date=datetime.date(year - 1, 1, 1),
            to_date=datetime.date(year + 1, 1, 1),
        )
        self.pca_signed1 = AgreementFactory(
            agreement_type=models.Agreement.PCA,
            partner=self.partner_organization,
            signed_by_unicef_date=datetime.date(year - 1, 1, 1),
            signed_by_partner_date=datetime.date(year - 1, 1, 1),
            country_programme=self.cp,
            status=models.Agreement.DRAFT
        )
        AgreementFactory(
            agreement_type=models.Agreement.PCA,
            partner=self.partner_organization,
            signed_by_unicef_date=datetime.date(year - 2, 1, 1),
            signed_by_partner_date=datetime.date(year - 2, 1, 1),
            country_programme=self.cp,
            status=models.Agreement.DRAFT
        )
        AgreementFactory(
            agreement_type=models.Agreement.PCA,
            partner=self.partner_organization,
            country_programme=self.cp,
            signed_by_unicef_date=None,
            signed_by_partner_date=None,
            status=models.Agreement.DRAFT
        )

    def test_latest_assessment(self):
        date = datetime.date(2001, 1, 1)
        assessment_type = "Micro Assessment"
        AssessmentFactory(
            partner=self.partner_organization,
            type=assessment_type,
            completed_date=date + datetime.timedelta(days=1)
        )
        AssessmentFactory(
            partner=self.partner_organization,
            type=assessment_type,
            completed_date=date + datetime.timedelta(days=2)
        )
        assessment = AssessmentFactory(
            partner=self.partner_organization,
            type=assessment_type,
            completed_date=date + datetime.timedelta(days=3)
        )
        self.assertEqual(
            self.partner_organization.latest_assessment(assessment_type),
            assessment
        )

    def assert_min_requirements(self, programmatic_visit, spot_check):
        """common assert for minimum requirement calculation"""
        hact_min_req = self.partner_organization.hact_min_requirements
        data = {
            "programme_visits": programmatic_visit,
            "spot_checks": spot_check,
        }
        self.assertEqual(hact_min_req, data)

    def test_get_last_pca(self):
        pca = self.partner_organization.get_last_pca
        self.assertEqual(pca, self.pca_signed1)

    @freeze_time('2013-08-13')
    def test_expiring_assessment_flag_true(self):
        self.assertTrue(self.partner_organization.expiring_assessment_flag)

    @freeze_time('2000-05-14')
    def test_expiring_assessment_flag_false(self):
        self.assertFalse(self.partner_organization.expiring_assessment_flag)

    def test_approaching_threshold_flag_true(self):
        self.partner_organization.rating = models.PartnerOrganization.RATING_NON_ASSESSED
        self.assertTrue(self.partner_organization.approaching_threshold_flag)

    def test_approaching_threshold_flag_false(self):
        self.partner_organization.rating = models.PartnerOrganization.RATING_NON_ASSESSED
        self.partner_organization.total_ct_ytd = models.PartnerOrganization.CT_CP_AUDIT_TRIGGER_LEVEL - 1
        self.assertFalse(self.partner_organization.approaching_threshold_flag)

    def test_approaching_threshold_flag_false_moderate(self):
        self.partner_organization.rating = models. PartnerOrganization.RATING_MODERATE
        self.assertFalse(self.partner_organization.approaching_threshold_flag)

    def test_hact_min_requirements_ct_under_25k(self):
        self.partner_organization.net_ct_cy = 0
        self.partner_organization.reported_cy = 0
        hact_min_req = self.partner_organization.hact_min_requirements
        data = {
            "programme_visits": 0,
            "spot_checks": 0,
        }
        self.assertEqual(hact_min_req, data)

    def test_hact_min_requirements_ct_between_25k_and_50k(self):
        self.partner_organization.net_ct_cy = 44000.00
        self.partner_organization.reported_cy = 44000.00
        self.assert_min_requirements(1, 0)

    def test_hact_min_requirements_ct_between_25k_and_100k(self):
        self.partner_organization.net_ct_cy = 99000.00
        self.partner_organization.reported_cy = 99000.00
        self.assert_min_requirements(1, 1)

    def test_hact_min_requirements_ct_between_100k_and_500k_high(self):
        self.partner_organization.net_ct_cy = 490000.00
        self.partner_organization.reported_cy = 490000.00
        self.partner_organization.rating = models.PartnerOrganization.RATING_HIGH
        self.assert_min_requirements(3, 1)

    def test_hact_min_requirements_ct_between_100k_and_500k_significant(self):
        self.partner_organization.net_ct_cy = 490000.00
        self.partner_organization.reported_cy = 490000.00
        self.partner_organization.rating = models.PartnerOrganization.RATING_SIGNIFICANT
        self.assert_min_requirements(3, 1)

    def test_hact_min_requirements_ct_between_100k_and_500k_moderate(self):
        self.partner_organization.net_ct_cy = 490000.00
        self.partner_organization.reported_cy = 490000.00
        self.partner_organization.rating = models.PartnerOrganization.RATING_MODERATE
        self.assert_min_requirements(2, 1)

    def test_hact_min_requirements_ct_between_100k_and_500k_low(self):
        self.partner_organization.net_ct_cy = 490000.00
        self.partner_organization.reported_cy = 490000.00
        self.partner_organization.rating = models.PartnerOrganization.RATING_LOW
        self.assert_min_requirements(1, 1)

    def test_hact_min_requirements_ct_over_500k_high(self):
        self.partner_organization.net_ct_cy = 510000.00
        self.partner_organization.reported_cy = 510000.00
        self.partner_organization.rating = models.PartnerOrganization.RATING_HIGH
        self.assert_min_requirements(4, 1)

    def test_hact_min_requirements_ct_over_500k_significant(self):
        self.partner_organization.net_ct_cy = 510000.00
        self.partner_organization.reported_cy = 510000.00
        self.partner_organization.rating = models.PartnerOrganization.RATING_SIGNIFICANT
        self.assert_min_requirements(4, 1)

    def test_hact_min_requirements_ct_over_500k_moderate(self):
        self.partner_organization.net_ct_cy = 510000.00
        self.partner_organization.reported_cy = 510000.00
        self.partner_organization.rating = models.PartnerOrganization.RATING_MODERATE
        self.assert_min_requirements(3, 1)

    def test_hact_min_requirements_ct_over_500k_low(self):
        self.partner_organization.net_ct_cy = 510000.00
        self.partner_organization.reported_cy = 510000.00
        self.partner_organization.rating = models.PartnerOrganization.RATING_LOW
        self.assert_min_requirements(2, 1)

    def test_planned_visits_gov(self):
        self.partner_organization.partner_type = models.PartnerType.GOVERNMENT
        self.partner_organization.save()
        intervention = InterventionFactory(
            agreement=self.pca_signed1,
            status=models.Intervention.ACTIVE
        )
        year = datetime.date.today().year
        InterventionPlannedVisitsFactory(
            intervention=intervention,
            year=year,
            programmatic_q1=3
        )
        InterventionPlannedVisitsFactory(
            intervention=intervention,
            year=year - 1,
            programmatic_q3=2
        )
        self.assertEqual(self.partner_organization.hact_values['programmatic_visits']['planned']['total'], 0)

    def test_planned_visits_non_gov(self):
        self.partner_organization.partner_type = models.PartnerType.UN_AGENCY
        self.partner_organization.save()
        intervention = InterventionFactory(
            agreement=self.pca_signed1,
            status=models.Intervention.ACTIVE
        )
        year = datetime.date.today().year
        InterventionPlannedVisitsFactory(
            intervention=intervention,
            year=year,
            programmatic_q1=3,
            programmatic_q4=4,
        )
        InterventionPlannedVisitsFactory(
            intervention=intervention,
            year=year - 1,
            programmatic_q2=2
        )
        models.PartnerOrganization.planned_visits(
            self.partner_organization
        )
        self.assertEqual(self.partner_organization.hact_values['programmatic_visits']['planned']['total'], 7)

    def test_planned_visits_non_gov_no_pv_intervention(self):
        self.partner_organization.partner_type = models.PartnerType.UN_AGENCY
        self.partner_organization.save()
        intervention1 = InterventionFactory(
            agreement=self.pca_signed1,
            status=models.Intervention.ACTIVE
        )
        intervention2 = InterventionFactory(
            agreement=self.pca_signed1,
            status=models.Intervention.ACTIVE
        )
        year = datetime.date.today().year
        InterventionPlannedVisitsFactory(
            intervention=intervention1,
            year=year,
            programmatic_q1=1,
            programmatic_q3=3,
        )
        InterventionPlannedVisitsFactory(
            intervention=intervention2,
            year=year - 1,
            programmatic_q4=2
        )
        models.PartnerOrganization.planned_visits(
            self.partner_organization
        )
        self.assertEqual(
            self.partner_organization.hact_values['programmatic_visits']['planned']['total'],
            4
        )

    @freeze_time("2013-05-26")
    def test_programmatic_visits_update_one(self):
        self.assertEqual(self.partner_organization.hact_values['programmatic_visits']['completed']['total'], 0)
        models.PartnerOrganization.programmatic_visits(
            self.partner_organization,
            update_one=True
        )
        self.assertEqual(self.partner_organization.hact_values['programmatic_visits']['completed']['total'], 1)
        self.assertEqual(self.partner_organization.hact_values['programmatic_visits']['completed']['q1'], 0)
        self.assertEqual(self.partner_organization.hact_values['programmatic_visits']['completed']['q2'], 1)
        self.assertEqual(self.partner_organization.hact_values['programmatic_visits']['completed']['q3'], 0)
        self.assertEqual(self.partner_organization.hact_values['programmatic_visits']['completed']['q4'], 0)

    def test_programmatic_visits_update_travel_activity(self):
        self.assertEqual(self.partner_organization.hact_values['programmatic_visits']['completed']['total'], 0)
        traveller = UserFactory()
        travel = TravelFactory(
            traveler=traveller,
            status=Travel.COMPLETED,
            completed_at=datetime.datetime(datetime.datetime.today().year, 9, 1)
        )
        TravelActivityFactory(
            travels=[travel],
            primary_traveler=traveller,
            travel_type=TravelType.PROGRAMME_MONITORING,
            partner=self.partner_organization,
        )
        models.PartnerOrganization.programmatic_visits(self.partner_organization)
        self.assertEqual(self.partner_organization.hact_values['programmatic_visits']['completed']['total'], 1)
        self.assertEqual(self.partner_organization.hact_values['programmatic_visits']['completed']['q1'], 0)
        self.assertEqual(self.partner_organization.hact_values['programmatic_visits']['completed']['q2'], 0)
        self.assertEqual(self.partner_organization.hact_values['programmatic_visits']['completed']['q3'], 1)
        self.assertEqual(self.partner_organization.hact_values['programmatic_visits']['completed']['q4'], 0)

    @freeze_time("2013-12-26")
    def test_spot_checks_update_one(self):
        self.assertEqual(self.partner_organization.hact_values['spot_checks']['completed']['total'], 0)
        models.PartnerOrganization.spot_checks(
            self.partner_organization,
            update_one=True,
        )
        self.assertEqual(self.partner_organization.hact_values['spot_checks']['completed']['total'], 1)
        self.assertEqual(self.partner_organization.hact_values['spot_checks']['completed']['q1'], 0)
        self.assertEqual(self.partner_organization.hact_values['spot_checks']['completed']['q2'], 0)
        self.assertEqual(self.partner_organization.hact_values['spot_checks']['completed']['q3'], 0)
        self.assertEqual(self.partner_organization.hact_values['spot_checks']['completed']['q4'], 1)

    @freeze_time("2013-12-26")
    def test_spot_checks_update_one_with_date(self):
        self.assertEqual(self.partner_organization.hact_values['spot_checks']['completed']['total'], 0)
        models.PartnerOrganization.spot_checks(
            self.partner_organization,
            update_one=True,
            event_date=datetime.datetime(2013, 5, 12)
        )
        self.assertEqual(self.partner_organization.hact_values['spot_checks']['completed']['total'], 1)
        self.assertEqual(self.partner_organization.hact_values['spot_checks']['completed']['q1'], 0)
        self.assertEqual(self.partner_organization.hact_values['spot_checks']['completed']['q2'], 1)
        self.assertEqual(self.partner_organization.hact_values['spot_checks']['completed']['q3'], 0)
        self.assertEqual(self.partner_organization.hact_values['spot_checks']['completed']['q4'], 0)

    def test_spot_checks_update_travel_activity(self):
        self.assertEqual(self.partner_organization.hact_values['spot_checks']['completed']['total'], 0)
        traveller = UserFactory()
        travel = TravelFactory(
            traveler=traveller,
            status=Travel.COMPLETED,
            completed_at=datetime.datetime(datetime.datetime.today().year, 9, 1)
        )
        TravelActivityFactory(
            travels=[travel],
            primary_traveler=traveller,
            travel_type=TravelType.SPOT_CHECK,
            partner=self.partner_organization,
        )

        SpotCheckFactory(
            partner=self.partner_organization,
            status=Engagement.FINAL,
            date_of_draft_report_to_unicef=datetime.datetime(datetime.datetime.today().year, 4, 1)
        )
        models.PartnerOrganization.spot_checks(self.partner_organization)
        self.assertEqual(self.partner_organization.hact_values['spot_checks']['completed']['total'], 2)
        self.assertEqual(self.partner_organization.hact_values['spot_checks']['completed']['q1'], 0)
        self.assertEqual(self.partner_organization.hact_values['spot_checks']['completed']['q2'], 1)
        self.assertEqual(self.partner_organization.hact_values['spot_checks']['completed']['q3'], 1)
        self.assertEqual(self.partner_organization.hact_values['spot_checks']['completed']['q4'], 0)

    @freeze_time("2013-12-26")
    def test_audits_completed_update_one(self):
        self.assertEqual(self.partner_organization.hact_values['audits']['completed'], 0)
        models.PartnerOrganization.audits_completed(
            self.partner_organization,
            update_one=True,
        )
        self.assertEqual(self.partner_organization.hact_values['audits']['completed'], 1)

    def test_audits_completed_update_travel_activity(self):
        self.assertEqual(self.partner_organization.hact_values['audits']['completed'], 0)
        AuditFactory(
            partner=self.partner_organization,
            status=Engagement.FINAL,
            date_of_draft_report_to_unicef=datetime.datetime(datetime.datetime.today().year, 4, 1)
        )
        SpecialAuditFactory(
            partner=self.partner_organization,
            status=Engagement.FINAL,
            date_of_draft_report_to_unicef=datetime.datetime(datetime.datetime.today().year, 8, 1)
        )
        models.PartnerOrganization.audits_completed(self.partner_organization)
        self.assertEqual(self.partner_organization.hact_values['audits']['completed'], 2)


class TestAgreementModel(EToolsTenantTestCase):
    @classmethod
    def setUpTestData(cls):
        cls.partner_organization = models.PartnerOrganization.objects.create(
            name="Partner Org 1",
        )
        cp = CountryProgrammeFactory(
            name="CP 1",
            wbs="0001/A0/01",
            from_date=datetime.date(datetime.date.today().year - 1, 1, 1),
            to_date=datetime.date(datetime.date.today().year + 1, 1, 1),
        )
        cls.agreement = models.Agreement.objects.create(
            agreement_type=models.Agreement.PCA,
            partner=cls.partner_organization,
            country_programme=cp
        )

    def test_reference_number(self):
        self.assertIn("PCA", self.agreement.reference_number)


class TestInterventionModel(EToolsTenantTestCase):
    def setUp(self):
        super(TestInterventionModel, self).setUp()
        self.partner_organization = PartnerFactory(name="Partner Org 1")
        cp = CountryProgrammeFactory(
            name="CP 1",
            wbs="0001/A0/01",
            from_date=datetime.date(datetime.date.today().year - 1, 1, 1),
            to_date=datetime.date(datetime.date.today().year + 1, 1, 1),
        )
        self.agreement = AgreementFactory(
            agreement_type=models.Agreement.PCA,
            partner=self.partner_organization,
            country_programme=cp,
        )
        self.intervention = InterventionFactory(
            title="Intervention 1",
            agreement=self.agreement,
            submission_date=datetime.date(datetime.date.today().year, 1, 1),
        )

    def test_str(self):
        number = self.intervention.number
        self.assertEqual(str(self.intervention), number)

    def test_permission_structure(self):
        permissions = models.Intervention.permission_structure()
        self.assertTrue(isinstance(permissions, dict))
        self.assertEqual(permissions["amendments"], {
            'edit': {
                'true': [
                    {'status': 'draft', 'group': 'Partnership Manager', 'condition': ''},
                    {'status': 'signed', 'group': 'Partnership Manager', 'condition': ''},
                    {'status': 'active', 'group': 'Partnership Manager', 'condition': ''},
                    {'status': 'draft', 'group': 'Partnership Manager', 'condition': ''},
                    {'status': 'signed', 'group': 'Partnership Manager', 'condition': ''},
                    {'status': 'active', 'group': 'Partnership Manager', 'condition': ''}
                ]
            }
        })

    def test_days_from_submission_to_signed(self):
        intervention = InterventionFactory(
            submission_date=datetime.date(2001, 1, 1),
            signed_by_partner_date=datetime.date(2001, 1, 3),
            signed_by_unicef_date=datetime.date(2001, 1, 3),
        )
        self.assertEqual(intervention.days_from_submission_to_signed, 2)

    def test_days_from_submission_to_signed_no_submission_date(self):
        intervention = InterventionFactory(
            agreement=self.agreement,
            submission_date=None
        )
        self.assertIsNone(intervention.submission_date)
        res = intervention.days_from_submission_to_signed
        self.assertEqual(res, "Not Submitted")

    def test_days_from_submission_to_signed_not_signed_by_unicef(self):
        self.assertIsNotNone(self.intervention.submission_date)
        self.assertIsNone(self.intervention.signed_by_unicef_date)
        res = self.intervention.days_from_submission_to_signed
        self.assertEqual(res, "Not fully signed")

    def test_days_from_submission_to_signed_not_signed_by_partner(self):
        self.intervention.signed_by_unicef_date = datetime.date.today()
        self.intervention.save()
        self.assertIsNotNone(self.intervention.submission_date)
        self.assertIsNotNone(self.intervention.signed_by_unicef_date)
        self.assertIsNone(self.intervention.signed_by_partner_date)
        res = self.intervention.days_from_submission_to_signed
        self.assertEqual(res, "Not fully signed")

    def test_submitted_to_prc_submission_date_prc(self):
        self.intervention.submission_date_prc = datetime.date.today()
        self.intervention.save()
        self.assertTrue(self.intervention.submitted_to_prc)

    def test_submitted_to_prc_review_date_prc(self):
        self.intervention.review_date_prc = datetime.date.today()
        self.intervention.save()
        self.assertTrue(self.intervention.submitted_to_prc)

    def test_submitted_to_prc_review_document(self):
        self.intervention.prc_review_document = "test.pdf"
        self.intervention.save()
        self.assertTrue(self.intervention.submitted_to_prc)

    def test_submitted_to_prc_false(self):
        self.intervention.submission_date_prc = None
        self.intervention.save()
        self.assertIsNone(self.intervention.submission_date_prc)
        self.assertFalse(self.intervention.submitted_to_prc)

    def test_days_from_review_to_signed(self):
        intervention = InterventionFactory(
            review_date_prc=datetime.date(2001, 1, 1),
            signed_by_partner_date=datetime.date(2001, 1, 3),
            signed_by_unicef_date=datetime.date(2001, 1, 3),
        )
        self.assertEqual(intervention.days_from_review_to_signed, 2)

    def test_days_from_review_to_signed_no_review_date_prc(self):
        self.assertIsNone(self.intervention.review_date_prc)
        res = self.intervention.days_from_review_to_signed
        self.assertEqual(res, "Not Reviewed")

    def test_days_from_review_to_signed_not_signed_by_unicef(self):
        self.intervention.review_date_prc = datetime.date.today()
        self.intervention.save()
        self.assertIsNotNone(self.intervention.review_date_prc)
        self.assertIsNone(self.intervention.signed_by_unicef_date)
        res = self.intervention.days_from_review_to_signed
        self.assertEqual(res, "Not fully signed")

    def test_days_from_review_to_signed_not_signed_by_partner(self):
        self.intervention.review_date_prc = datetime.date.today()
        self.intervention.signed_by_unicef_date = datetime.date.today()
        self.intervention.save()
        self.assertIsNotNone(self.intervention.review_date_prc)
        self.assertIsNotNone(self.intervention.signed_by_unicef_date)
        self.assertIsNone(self.intervention.signed_by_partner_date)
        res = self.intervention.days_from_review_to_signed
        self.assertEqual(res, "Not fully signed")

    def test_sector_names(self):
        sector_1 = SectorFactory(name="ABC")
        sector_2 = SectorFactory(name="CBA")
        intervention = InterventionFactory()
        InterventionSectorLocationLinkFactory(
            intervention=intervention,
            sector=sector_1,
        )
        InterventionSectorLocationLinkFactory(
            intervention=intervention,
            sector=sector_2,
        )
        self.assertEqual(intervention.sector_names, "ABC, CBA")

    def test_sector_names_empty(self):
        self.assertEqual(self.intervention.sector_names, "")

    @skip("fr_currency property on intervention is being deprecated")
    def test_default_budget_currency(self):
        intervention = InterventionFactory()
        InterventionBudgetFactory(
            currency="USD",
            intervention=intervention
        )
        self.assertEqual(intervention.default_budget_currency, "USD")

    @skip("fr_currency property on intervention is being deprecated")
    def test_fr_currency_empty(self):
        self.assertIsNone(self.intervention.fr_currency)

    @skip("fr_currency property on intervention is being deprecated")
    def test_fr_currency(self):
        intervention = InterventionFactory()
        FundsReservationHeaderFactory(
            currency="USD",
            intervention=intervention,
        )
        self.assertEqual(intervention.fr_currency, "USD")

    def test_duration(self):
        self.intervention.start_date = datetime.date(datetime.date.today().year - 1, 1, 1)
        self.intervention.end_date = datetime.date(datetime.date.today().year + 1, 1, 1)
        # self.assertEqual(self.intervention.duration, 24)

    def test_total_no_intervention(self):
        self.assertEqual(int(self.intervention.total_unicef_cash), 0)
        self.assertEqual(int(self.intervention.total_partner_contribution), 0)
        self.assertEqual(int(self.intervention.total_budget), 0)
        self.assertEqual(int(self.intervention.total_unicef_budget), 0)

    def test_total_unicef_cash(self):
        InterventionBudgetFactory(
            intervention=self.intervention,
            unicef_cash=100000,
            unicef_cash_local=10,
            partner_contribution=200,
            partner_contribution_local=20,
            in_kind_amount_local=10,
        )
        self.assertEqual(int(self.intervention.total_unicef_cash), 10)

    def test_total_partner_contribution(self):
        InterventionBudgetFactory(
            intervention=self.intervention,
            unicef_cash=100000,
            unicef_cash_local=10,
            partner_contribution=200,
            partner_contribution_local=20,
            in_kind_amount_local=10,
        )
        self.assertEqual(int(self.intervention.total_partner_contribution), 20)

    def test_total_budget(self):
        InterventionBudgetFactory(
            intervention=self.intervention,
            unicef_cash=100000,
            unicef_cash_local=10,
            partner_contribution=200,
            partner_contribution_local=20,
            in_kind_amount_local=10,
        )
        self.assertEqual(int(self.intervention.total_budget), 40)

    def test_total_in_kind_amount(self):
        InterventionBudgetFactory(
            intervention=self.intervention,
            unicef_cash=100000,
            unicef_cash_local=10,
            partner_contribution=200,
            in_kind_amount=3300,
            in_kind_amount_local=10,
        )
        self.assertEqual(int(self.intervention.total_in_kind_amount), 10)

    def test_total_unicef_budget(self):
        InterventionBudgetFactory(
            intervention=self.intervention,
            unicef_cash=100000,
            unicef_cash_local=10,
            partner_contribution=200,
            in_kind_amount=2000,
            in_kind_amount_local=10,
        )
        self.assertEqual(int(self.intervention.total_unicef_budget), 20)

    def test_year(self):
        '''Exercise the year property'''
        self.assertIsNone(self.intervention.signed_by_unicef_date)
        self.assertEqual(self.intervention.year, self.intervention.created.year)
        self.intervention.signed_by_unicef_date = get_date_from_prior_year()
        self.assertEqual(self.intervention.year, self.intervention.signed_by_unicef_date.year)

    def test_year_no_pk(self):
        i = models.Intervention()
        self.assertEqual(i.year, datetime.date.today().year)

    def test_reference_number(self):
        '''Exercise the reference number property'''
        expected_reference_number = self.intervention.agreement.base_number + '/' + self.intervention.document_type
        expected_reference_number += str(self.intervention.created.year) + str(self.intervention.id)
        self.assertEqual(self.intervention.reference_number, expected_reference_number)

        self.intervention.signed_by_unicef_date = get_date_from_prior_year()

        expected_reference_number = self.intervention.agreement.base_number + '/' + self.intervention.document_type
        expected_reference_number += str(self.intervention.signed_by_unicef_date.year) + str(self.intervention.id)
        self.assertEqual(self.intervention.reference_number, expected_reference_number)

    def test_all_lower_results_empty(self):
        self.assertEqual(self.intervention.all_lower_results, [])

    def test_all_lower_results(self):
        intervention = InterventionFactory()
        link = InterventionResultLinkFactory(
            intervention=intervention,
        )
        lower_result_1 = LowerResultFactory(result_link=link)
        lower_result_2 = LowerResultFactory(result_link=link)
        self.assertItemsEqual(intervention.all_lower_results, [
            lower_result_1,
            lower_result_2,
        ])

    def test_intervention_locations_empty(self):
        self.assertFalse(self.intervention.intervention_locations)

    def test_intervention_locations(self):
        intervention = InterventionFactory()
        link = InterventionResultLinkFactory(
            intervention=intervention,
        )
        lower_result_1 = LowerResultFactory(result_link=link)
        location_1 = LocationFactory()
        applied_indicator_1 = AppliedIndicatorFactory(
            lower_result=lower_result_1
        )
        applied_indicator_1.locations.add(location_1)
        lower_result_2 = LowerResultFactory(result_link=link)
        location_2 = LocationFactory()
        applied_indicator_2 = AppliedIndicatorFactory(
            lower_result=lower_result_2
        )
        applied_indicator_2.locations.add(location_2)
        self.assertItemsEqual(intervention.intervention_locations, [
            location_1,
            location_2,
        ])

    def test_intervention_clusters_empty(self):
        self.assertFalse(self.intervention.intervention_clusters)

    def test_intervention_clusters(self):
        intervention = InterventionFactory()
        link = InterventionResultLinkFactory(
            intervention=intervention,
        )
        lower_result_1 = LowerResultFactory(result_link=link)
        AppliedIndicatorFactory(
            lower_result=lower_result_1,
            cluster_name="Title 1",
        )
        lower_result_2 = LowerResultFactory(result_link=link)
        AppliedIndicatorFactory(
            lower_result=lower_result_2,
            cluster_name="Title 2",
        )
        AppliedIndicatorFactory(
            lower_result=lower_result_2,
            cluster_name=None,
        )
        AppliedIndicatorFactory(lower_result=lower_result_2)
        self.assertItemsEqual(intervention.intervention_clusters, [
            "Title 1",
            "Title 2",
        ])

    def validate_total_frs(
            self,
            frs,
            frs_amt=0,
            ot_amt=0,
            int_amt=0,
            amt=0,
            start=None,
            end=None,
    ):
        self.assertEqual(frs['total_frs_amt'], frs_amt)
        self.assertEqual(frs['total_outstanding_amt'], ot_amt)
        self.assertEqual(frs['total_intervention_amt'], int_amt)
        self.assertEqual(frs['total_actual_amt'], amt)
        self.assertEqual(frs['earliest_start_date'], start)
        self.assertEqual(frs['latest_end_date'], end)

    def test_total_frs_empty(self):
        """Ensure that we handle an empty queryset"""
        self.validate_total_frs(self.intervention.total_frs)

    def test_total_frs_single(self):
        """Ensure that values are set correctly"""
        intervention = InterventionFactory()
        FundsReservationHeaderFactory(
            intervention=intervention,
            total_amt=10.00,
            outstanding_amt=20.00,
            intervention_amt=30.00,
            actual_amt=40.00,
            start_date=datetime.date(2001, 1, 1),
            end_date=datetime.date(2002, 1, 1),
        )
        self.validate_total_frs(
            intervention.total_frs,
            10.00,
            20.00,
            30.00,
            40.00,
            datetime.date(2001, 1, 1),
            datetime.date(2002, 1, 1),
        )

    def test_total_frs_earliest_latest(self):
        """Ensure values are updated correctly

        - amounts are added up
        - start date is the earliest
        - end date is the latest
        """
        intervention = InterventionFactory()
        FundsReservationHeaderFactory(
            intervention=intervention,
            total_amt=10.00,
            outstanding_amt=20.00,
            intervention_amt=30.00,
            actual_amt=40.00,
            start_date=datetime.date(2010, 1, 1),
            end_date=datetime.date(2002, 1, 1),
        )
        FundsReservationHeaderFactory(
            intervention=intervention,
            total_amt=10.00,
            outstanding_amt=20.00,
            intervention_amt=30.00,
            actual_amt=40.00,
            start_date=datetime.date(2001, 1, 1),
            end_date=datetime.date(2020, 1, 1),
        )
        FundsReservationHeaderFactory(
            intervention=intervention,
            total_amt=10.00,
            outstanding_amt=20.00,
            intervention_amt=30.00,
            actual_amt=40.00,
            start_date=datetime.date(2005, 1, 1),
            end_date=datetime.date(2010, 1, 1),
        )
        self.validate_total_frs(
            intervention.total_frs,
            10.00 * 3,
            20.00 * 3,
            30.00 * 3,
            40.00 * 3,
            datetime.date(2001, 1, 1),
            datetime.date(2020, 1, 1),
        )

    def test_update_ssfa_properties_dates_differ(self):
        """If document type is SSFA and start/end date do not match
        agreement start/end date then update agreement start/end
        and save
        """
        agreement = AgreementFactory(
            agreement_type=models.Agreement.MOU,
            start=datetime.date(2001, 1, 6),
            end=datetime.date(2001, 2, 7),
        )
        self.assertEqual(agreement.start, datetime.date(2001, 1, 6))
        self.assertEqual(agreement.end, datetime.date(2001, 2, 7))
        intervention = InterventionFactory(
            document_type=models.Intervention.SSFA,
            agreement=agreement,
            start=datetime.date(2001, 1, 1),
            end=datetime.date(2001, 2, 1),
        )
        self.assertEqual(intervention.start, agreement.start)
        self.assertEqual(intervention.end, agreement.end)

    def test_update_ssfa_properties_signed(self):
        """If status is signed and agreement status is not signed
        update agreement status to signed and save
        """
        for status in [models.Intervention.SIGNED, models.Intervention.ACTIVE]:
            agreement = AgreementFactory(
                status=models.Agreement.DRAFT,
            )
            self.assertEqual(agreement.status, models.Agreement.DRAFT)
            intervention = InterventionFactory(
                document_type=models.Intervention.SSFA,
                agreement=agreement,
                start=datetime.date(2001, 1, 1),
                end=datetime.date(2001, 2, 1),
                status=status
            )
            self.assertEqual(intervention.status, status)
            self.assertEqual(agreement.status, models.Agreement.SIGNED)

    def test_update_ssfa_properties_active(self):
        """If status is active and agreement status is not signed
        update agreement status to signed and save
        """
        agreement = AgreementFactory(
            status=models.Agreement.DRAFT,
        )
        self.assertEqual(agreement.status, models.Agreement.DRAFT)
        intervention = InterventionFactory(
            document_type=models.Intervention.SSFA,
            agreement=agreement,
            start=datetime.date(2001, 1, 1),
            end=datetime.date(2001, 2, 1),
            status=models.Intervention.ACTIVE
        )
        self.assertEqual(intervention.status, models.Intervention.ACTIVE)
        intervention.update_ssfa_properties()
        agreement_update = models.Agreement.objects.get(pk=agreement.pk)
        self.assertEqual(agreement_update.status, models.Agreement.SIGNED)

    def test_update_ssfa_properties_complete(self):
        """If status is in completed status and agreement status is not
        update agreement status to match and save
        """
        for status in [
                models.Intervention.ENDED,
                models.Intervention.SUSPENDED,
                models.Intervention.TERMINATED
        ]:
            agreement = AgreementFactory(
                status=models.Agreement.DRAFT,
            )
            self.assertEqual(agreement.status, models.Agreement.DRAFT)
            intervention = InterventionFactory(
                document_type=models.Intervention.SSFA,
                agreement=agreement,
                start=datetime.date(2001, 1, 1),
                end=datetime.date(2001, 2, 1),
                status=status
            )
            self.assertEqual(intervention.status, status)
            self.assertEqual(agreement.status, status)

    def test_update_ssfa_properties_closed(self):
        """If status is close and agreement status is not ended
        update agreement status and save
        """
        agreement = AgreementFactory(
            status=models.Agreement.DRAFT,
        )
        self.assertEqual(agreement.status, models.Agreement.DRAFT)
        intervention = InterventionFactory(
            document_type=models.Intervention.SSFA,
            agreement=agreement,
            start=datetime.date(2001, 1, 1),
            end=datetime.date(2001, 2, 1),
            status=models.Intervention.CLOSED
        )
        self.assertEqual(intervention.status, models.Intervention.CLOSED)
        self.assertEqual(agreement.status, models.Agreement.ENDED)


class TestGetFilePaths(EToolsTenantTestCase):
    def test_get_agreement_path(self):
        partner = PartnerFactory()
        agreement = models.Agreement(
            agreement_number="123",
            partner=partner,
        )
        p = models.get_agreement_path(agreement, "test.pdf")
        self.assertTrue(p.endswith("/agreements/123/test.pdf"))

    def test_get_assessment_path(self):
        partner = PartnerFactory()
        assessment = AssessmentFactory(
            partner=partner,
        )
        p = models.get_assesment_path(assessment, "test.pdf")
        self.assertTrue(
            p.endswith("/assesments/{}/test.pdf".format(assessment.pk))
        )

    def test_get_intervention_path(self):
        agreement = AgreementFactory()
        intervention = InterventionFactory(
            agreement=agreement
        )
        p = models.get_intervention_file_path(intervention, "test.pdf")
        self.assertTrue(
            p.endswith("/agreements/{}/interventions/{}/test.pdf".format(
                agreement.pk,
                intervention.pk
            ))
        )

    def test_get_prc_intervention_path(self):
        agreement = AgreementFactory()
        intervention = InterventionFactory(
            agreement=agreement
        )
        p = models.get_prc_intervention_file_path(intervention, "test.pdf")
        self.assertTrue(
            p.endswith(
                "/agreements/{}/interventions/{}/prc/test.pdf".format(
                    agreement.pk,
                    intervention.pk
                )
            )
        )

    def test_get_intervention_amendment_file_path(self):
        agreement = AgreementFactory()
        intervention = InterventionFactory(
            agreement=agreement
        )
        amendment = InterventionAmendmentFactory(
            intervention=intervention
        )
        p = models.get_intervention_amendment_file_path(amendment, "test.pdf")
        self.assertTrue(
            p.endswith("/agreements/{}/interventions/{}/amendments/{}/test.pdf".format(
                agreement.pk,
                intervention.pk,
                amendment.pk
            ))
        )

    def test_get_intervention_attachments_file_path(self):
        agreement = AgreementFactory()
        intervention = InterventionFactory(
            agreement=agreement
        )
        attachment = InterventionAttachmentFactory(
            intervention=intervention
        )
        p = models.get_intervention_attachments_file_path(
            attachment,
            "test.pdf"
        )
        self.assertTrue(
            p.endswith("/agreements/{}/interventions/{}/attachments/{}/test.pdf".format(
                agreement.pk,
                intervention.pk,
                attachment.pk
            ))
        )

    def test_get_agreement_amd_file_path(self):
        agreement = AgreementFactory()
        amendment = AgreementAmendmentFactory(
            agreement=agreement,
        )
        p = models.get_agreement_amd_file_path(amendment, "test.pdf")
        self.assertTrue(
            p.endswith("/agreements/{}/amendments/{}/test.pdf".format(
                agreement.base_number,
                amendment.number,
            ))
        )


class TestWorkspaceFileType(EToolsTenantTestCase):
    def test_str(self):
        w = models.WorkspaceFileType(name="Test")
        self.assertEqual(str(w), "Test")


class TestPartnerOrganization(EToolsTenantTestCase):
    def test_str(self):
        p = models.PartnerOrganization(name="Test Partner Org")
        self.assertEqual(str(p), "Test Partner Org")

    def test_save_exception(self):
        p = models.PartnerOrganization(name="Test", hact_values="wrong")
        with self.assertRaises(ValueError):
            p.save()

    def test_save(self):
        p = models.PartnerOrganization(
            name="Test",
            hact_values={'all': 'good'}
        )
        p.save()
        self.assertIsNotNone(p.pk)

    def test_save_hact_is_string(self):
        p = models.PartnerOrganization(
            name="Test",
            hact_values='{"all": "good"}'
        )
        self.assertTrue(isinstance(p.hact_values, str))
        p.save()
        self.assertIsNotNone(p.pk)
        self.assertTrue(isinstance(p.hact_values, str))
        self.assertEqual(p.hact_values, '{"all": "good"}')


class TestPartnerStaffMember(EToolsTenantTestCase):
    def test_str(self):
        partner = models.PartnerOrganization(name="Partner")
        staff = models.PartnerStaffMember(
            first_name="First",
            last_name="Last",
            partner=partner
        )
        self.assertEqual(str(staff), "First Last (Partner)")

    def test_save_update_deactivate(self):
        partner = PartnerFactory()
        staff = PartnerStaffFactory(
            partner=partner,
        )
        self.assertTrue(staff.active)
        mock_send = Mock()
        with patch("partners.models.pre_delete.send", mock_send):
            staff.active = False
            staff.save()
        self.assertEqual(mock_send.call_count, 1)

    def test_save_update_reactivate(self):
        partner = PartnerFactory()
        staff = PartnerStaffFactory(
            partner=partner,
            active=False,
        )
        self.assertFalse(staff.active)
        mock_send = Mock()
        with patch("partners.models.post_save.send", mock_send):
            staff.active = True
            staff.save()
        self.assertEqual(mock_send.call_count, 2)


class TestAssessment(EToolsTenantTestCase):
    def test_str_not_completed(self):
        partner = models.PartnerOrganization(name="Partner")
        a = models.Assessment(
            partner=partner,
            type="Type",
            rating="Rating",
        )
        self.assertEqual(str(a), "Type: Partner Rating NOT COMPLETED")

    def test_str_completed(self):
        partner = models.PartnerOrganization(name="Partner")
        a = models.Assessment(
            partner=partner,
            type="Type",
            rating="Rating",
            completed_date=datetime.date(2001, 1, 1)
        )
        self.assertEqual(str(a), "Type: Partner Rating 01-01-2001")


class TestAgreement(EToolsTenantTestCase):
    def test_str(self):
        partner = models.PartnerOrganization(name="Partner")
        agreement = models.Agreement(
            partner=partner,
            agreement_type=models.Agreement.DRAFT,
        )
        self.assertEqual(str(agreement), "draft for Partner ( - )")

    def test_str_dates(self):
        partner = models.PartnerOrganization(name="Partner")
        agreement = models.Agreement(
            partner=partner,
            agreement_type=models.Agreement.DRAFT,
            start=datetime.date(2001, 1, 1),
            end=datetime.date(2002, 1, 1),
        )
        self.assertEqual(
            str(agreement),
            "draft for Partner (01-01-2001 - 01-01-2002)"
        )

    def test_permission_structure(self):
        permissions = models.Agreement.permission_structure()
        self.assertTrue(isinstance(permissions, dict))
        self.assertEqual(permissions["amendments"], {
            'edit': {
                'true': [{
                    'status': 'signed',
                    'group': 'Partnership Manager',
                    'condition': 'is type PCA or MOU'
                }]
            }
        })

    def test_year_signed_by_unicef_date(self):
        agreement = AgreementFactory()
        self.assertIsNotNone(agreement.signed_by_unicef_date)
        self.assertEqual(agreement.year, agreement.signed_by_unicef_date.year)

    def test_year_created(self):
        agreement = AgreementFactory(
            signed_by_unicef_date=None
        )
        self.assertIsNone(agreement.signed_by_unicef_date)
        self.assertEqual(agreement.year, agreement.created.year)

    def test_year_not_saved(self):
        partner = models.PartnerOrganization(name="Partner")
        agreement = models.Agreement(partner=partner)
        self.assertEqual(agreement.year, datetime.date.today().year)

    def test_update_related_interventions(self):
        agreement = AgreementFactory(
            status=models.Agreement.DRAFT,
        )
        intervention = InterventionFactory(
            agreement=agreement,
            document_type=models.Intervention.PD,
            status=models.Intervention.SIGNED,
        )
        agreement_old = copy.deepcopy(agreement)
        agreement.status = models.Agreement.TERMINATED
        agreement.update_related_interventions(agreement_old)
        self.assertNotEqual(intervention.status, agreement.status)
        intervention_updated = models.Intervention.objects.get(
            pk=intervention.pk
        )
        self.assertEqual(intervention_updated.status, agreement.status)


class TestAgreementAmendment(EToolsTenantTestCase):
    def test_str(self):
        agreement = AgreementFactory()
        amendment = AgreementAmendmentFactory(
            agreement=agreement
        )
        self.assertEqual(
            str(amendment),
            "{} {}".format(agreement.reference_number, amendment.number)
        )


class TestInterventionAmendment(EToolsTenantTestCase):
    def test_str(self):
        ia = models.InterventionAmendment(
            amendment_number="123",
            signed_date=None
        )
        self.assertEqual(str(ia), "123:- None")
        ia.signed_date = datetime.date(2001, 1, 1)
        self.assertEqual(str(ia), "123:- 2001-01-01")

    def test_compute_reference_number_no_amendments(self):
        intervention = InterventionFactory()
        ia = models.InterventionAmendment(intervention=intervention)
        self.assertEqual(ia.compute_reference_number(), 1)

    def test_compute_reference_number(self):
        intervention = InterventionFactory()
        InterventionAmendmentFactory(
            intervention=intervention,
            signed_date=datetime.date.today()
        )
        ia = models.InterventionAmendment(intervention=intervention)
        self.assertEqual(ia.compute_reference_number(), 2)


class TestInterventionResultLink(EToolsTenantTestCase):
    def test_str(self):
        intervention = InterventionFactory()
        result = ResultFactory(
            name="Name",
            code="Code"
        )
        link = InterventionResultLinkFactory(
            intervention=intervention,
            cp_output=result,
        )
        intervention_str = str(intervention)
        result_str = str(result)
        self.assertEqual(
            str(link),
            "{} {}".format(intervention_str, result_str)
        )


class TestInterventionBudget(EToolsTenantTestCase):
    def test_str(self):
        intervention = InterventionFactory()
        intervention_str = str(intervention)
        budget = InterventionBudgetFactory(
            intervention=intervention,
            unicef_cash_local=10.00,
            in_kind_amount_local=5.00,
            partner_contribution_local=20.00,
        )
        self.assertEqual(str(budget), "{}: 35.00".format(intervention_str))


class TestFileType(EToolsTenantTestCase):
    def test_str(self):
        f = models.FileType(name="FileType")
        self.assertEqual(str(f), "FileType")


class TestInterventionAttachment(EToolsTenantTestCase):
    def test_str(self):
        a = models.InterventionAttachment(attachment="test.pdf")
        self.assertEqual(str(a), "test.pdf")


class TestInterventionReportingPeriod(EToolsTenantTestCase):
    def test_str(self):
        intervention = InterventionFactory()
        intervention_str = str(intervention)
        period = InterventionReportingPeriodFactory(
            intervention=intervention,
            start_date=datetime.date(2001, 1, 1),
            end_date=datetime.date(2002, 2, 2),
            due_date=datetime.date(2003, 3, 3),
        )
        self.assertEqual(
            str(period),
            "{} (2001-01-01 - 2002-02-02) due on 2003-03-03".format(
                intervention_str
            )
        )


@skipIf(sys.version_info.major == 3, "This test can be deleted under Python 3")
class TestStrUnicodeSlow(EToolsTenantTestCase):
    '''Ensure calling str() on model instances returns UTF8-encoded text and unicode() returns unicode.

    This is the same as TestStrUnicode below, except that it tests objects that need to be saved to the database
    so it's based on EToolsTenantTestCase instead of TestCase.
    '''
    def test_assessment(self):
        partner = PartnerFactory(name=b'xyz')
        instance = AssessmentFactory(partner=partner)
        self.assertIn(b'xyz', str(instance))
        self.assertIn(u'xyz', unicode(instance))

        partner = PartnerFactory(name=u'R\xe4dda Barnen')
        instance = AssessmentFactory(partner=partner)
        self.assertIn(b'R\xc3\xa4dda Barnen', str(instance))
        self.assertIn(u'R\xe4dda Barnen', unicode(instance))

    def test_agreement_amendment(self):
        partner = PartnerFactory(name=b'xyz')
        agreement = AgreementFactory(partner=partner)
        instance = AgreementAmendmentFactory(number=b'xyz', agreement=agreement)
        # This model's __str__() method operates on a limited range of text, so it's not possible to challenge it
        # with non-ASCII text. As long as str() and unicode() succeed, that's all the testing we can do.
        str(instance)
        unicode(instance)


@skipIf(sys.version_info.major == 3, "This test can be deleted under Python 3")
class TestStrUnicode(TestCase):
    '''Ensure calling str() on model instances returns UTF8-encoded text and unicode() returns unicode.'''
    def test_workspace_file_type(self):
        instance = WorkspaceFileTypeFactory.build(name=b'xyz')
        self.assertEqual(str(instance), b'xyz')
        self.assertEqual(unicode(instance), u'xyz')

        instance = WorkspaceFileTypeFactory.build(name=u'R\xe4dda Barnen')
        self.assertEqual(str(instance), b'R\xc3\xa4dda Barnen')
        self.assertEqual(unicode(instance), u'R\xe4dda Barnen')

    def test_partner_organization(self):
        instance = PartnerFactory.build(name=b'xyz')
        self.assertEqual(str(instance), b'xyz')
        self.assertEqual(unicode(instance), u'xyz')

        instance = PartnerFactory.build(name=u'R\xe4dda Barnen')
        self.assertEqual(str(instance), b'R\xc3\xa4dda Barnen')
        self.assertEqual(unicode(instance), u'R\xe4dda Barnen')

    def test_partner_staff_member(self):
        partner = PartnerFactory.build(name=b'partner')

        instance = PartnerStaffFactory.build(first_name=b'xyz', partner=partner)
        self.assertTrue(str(instance).startswith(b'xyz'))
        self.assertTrue(unicode(instance).startswith(u'xyz'))

        instance = PartnerStaffFactory.build(first_name=u'R\xe4dda Barnen', partner=partner)
        self.assertTrue(str(instance).startswith(b'R\xc3\xa4dda Barnen'))
        self.assertTrue(unicode(instance).startswith(u'R\xe4dda Barnen'))

    def test_agreement(self):
        partner = PartnerFactory.build(name=b'xyz')
        instance = AgreementFactory.build(partner=partner)
        self.assertIn(b'xyz', str(instance))
        self.assertIn(u'xyz', unicode(instance))

        partner = PartnerFactory.build(name=u'R\xe4dda Barnen')
        instance = AgreementFactory.build(partner=partner)
        self.assertIn(b'R\xc3\xa4dda Barnen', str(instance))
        self.assertIn(u'R\xe4dda Barnen', unicode(instance))

    def test_intervention(self):
        instance = InterventionFactory.build(number=b'two')
        self.assertEqual(b'two', str(instance))
        self.assertEqual(u'two', unicode(instance))

        instance = InterventionFactory.build(number=u'tv\xe5')
        self.assertEqual(b'tv\xc3\xa5', str(instance))
        self.assertEqual(u'tv\xe5', unicode(instance))

    def test_intervention_amendment(self):
        instance = InterventionAmendmentFactory.build()
        # This model's __str__() method operates on a limited range of text, so it's not possible to challenge it
        # with non-ASCII text. As long as str() and unicode() succeed, that's all the testing we can do.
        str(instance)
        unicode(instance)

    def test_intervention_result_link(self):
        intervention = InterventionFactory.build(number=b'two')
        instance = InterventionResultLinkFactory.build(intervention=intervention)
        self.assertTrue(str(instance).startswith(b'two'))
        self.assertTrue(unicode(instance).startswith(u'two'))

        intervention = InterventionFactory.build(number=u'tv\xe5')
        instance = InterventionResultLinkFactory.build(intervention=intervention)
        self.assertTrue(str(instance).startswith(b'tv\xc3\xa5'))
        self.assertTrue(unicode(instance).startswith(u'tv\xe5'))

    def test_intervention_budget(self):
        intervention = InterventionFactory.build(number=b'two')
        instance = InterventionBudgetFactory.build(intervention=intervention)
        self.assertTrue(str(instance).startswith(b'two'))
        self.assertTrue(unicode(instance).startswith(u'two'))

        intervention = InterventionFactory.build(number=u'tv\xe5')
        instance = InterventionBudgetFactory.build(intervention=intervention)
        self.assertTrue(str(instance).startswith(b'tv\xc3\xa5'))
        self.assertTrue(unicode(instance).startswith(u'tv\xe5'))

    def test_file_type(self):
        instance = FileTypeFactory.build()
        # This model's __str__() method returns model constants, so it's not possible to challenge it
        # with non-ASCII text. As long as str() and unicode() succeed, that's all the testing we can do.
        str(instance)
        unicode(instance)

    def test_intervention_attachment(self):
        attachment = SimpleUploadedFile(b'two.txt', u'hello world!'.encode('utf-8'))
        instance = InterventionAttachmentFactory.build(attachment=attachment)
        self.assertEqual(str(instance), b'two.txt')
        self.assertEqual(unicode(instance), u'two.txt')

        attachment = SimpleUploadedFile(u'tv\xe5.txt', u'hello world!'.encode('utf-8'))
        instance = InterventionAttachmentFactory.build(attachment=attachment)
        self.assertEqual(str(instance), b'tv\xc3\xa5.txt')
        self.assertEqual(unicode(instance), u'tv\xe5.txt')

    def test_intervention_reporting_period(self):
        intervention = InterventionFactory.build(number=b'two')
        instance = InterventionReportingPeriodFactory.build(intervention=intervention)
        self.assertTrue(str(instance).startswith(b'two'))
        self.assertTrue(unicode(instance).startswith(b'two'))

        intervention = InterventionFactory.build(number=u'tv\xe5')
        instance = InterventionReportingPeriodFactory.build(intervention=intervention)
        self.assertTrue(str(instance).startswith(b'tv\xc3\xa5'))
        self.assertTrue(unicode(instance).startswith(u'tv\xe5'))


class TestPlannedEngagement(EToolsTenantTestCase):
    @classmethod
    def setUpTestData(cls):
        cls.user = UserFactory()

        cls.engagement = PlannedEngagementFactory(
            spot_check_mr='q1',
            spot_check_follow_up_q1=2,
            spot_check_follow_up_q2=1,
            spot_check_follow_up_q3=0,
            spot_check_follow_up_q4=0,
            scheduled_audit=True,
            special_audit=False
        )

    def test_properties(self):
        self.assertEquals(self.engagement.total_spot_check_follow_up_required, 3)
        self.assertEquals(self.engagement.spot_check_required, 4)
        self.assertEquals(self.engagement.required_audit, 1)<|MERGE_RESOLUTION|>--- conflicted
+++ resolved
@@ -34,6 +34,7 @@
     InterventionSectorLocationLinkFactory,
     PartnerFactory,
     PartnerStaffFactory,
+    PlannedEngagementFactory,
     WorkspaceFileTypeFactory,
 )
 from reports.tests.factories import (
@@ -42,20 +43,6 @@
     LowerResultFactory,
     ResultFactory,
     SectorFactory,
-<<<<<<< HEAD
-=======
-    TravelFactory,
-    TravelActivityFactory,
-    UserFactory,
-    PlannedEngagementFactory
-)
-from EquiTrack.tests.cases import EToolsTenantTestCase
-from audit.models import Engagement
-from audit.tests.factories import SpotCheckFactory, AuditFactory, SpecialAuditFactory
-from partners import models
-from partners.tests.factories import (
-    WorkspaceFileTypeFactory,
->>>>>>> 1b94cedb
 )
 from t2f.models import Travel, TravelType
 from t2f.tests.factories import TravelActivityFactory, TravelFactory
