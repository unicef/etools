import copy
import datetime
import sys
from unittest import skipIf, TestCase

from django.core.files.uploadedfile import SimpleUploadedFile
from django.utils import timezone
from freezegun import freeze_time

from mock import patch, Mock

from EquiTrack.factories import (
    AgreementAmendmentFactory,
    AgreementFactory,
    AppliedIndicatorFactory,
    AssessmentFactory,
    CountryProgrammeFactory,
    CurrencyFactory,
    DonorFactory,
    FileTypeFactory,
    FundsReservationHeaderFactory,
    GrantFactory,
    InterventionAmendmentFactory,
    InterventionAttachmentFactory,
    InterventionBudgetFactory,
    InterventionFactory,
    InterventionPlannedVisitsFactory,
    InterventionReportingPeriodFactory,
    InterventionResultLinkFactory,
    InterventionSectorLocationLinkFactory,
    LocationFactory,
    LowerResultFactory,
    PartnerFactory,
    PartnerStaffFactory,
    ResultFactory,
    SectorFactory,
    TravelFactory,
    TravelActivityFactory,
    UserFactory,
)
<<<<<<< HEAD
from EquiTrack.tests.mixins import FastTenantTestCase as TenantTestCase
from partners import models
from partners.tests.factories import (
    WorkspaceFileTypeFactory,
    )
=======
from audit.models import Engagement
from audit.tests.factories import SpotCheckFactory, AuditFactory, SpecialAuditFactory

from funds.models import Donor, Grant
from reports.models import (
    CountryProgramme,
)
from partners.models import (
    Agreement,
    FundingCommitment,
    PartnerOrganization,
    Intervention,
    InterventionBudget,
    PartnerType,
)
>>>>>>> f5f9c1db
from t2f.models import Travel, TravelType


def get_date_from_prior_year():
    '''Return a date for which year < the current year'''
    return datetime.date.today() - datetime.timedelta(days=700)


class TestGetCurrencyNameOrDefault(TenantTestCase):
    def test_none(self):
        self.assertIsNone(models._get_currency_name_or_default(False))

    def test_no_currency(self):
        budget = InterventionBudgetFactory(
            currency=None
        )
        self.assertIsNone(models._get_currency_name_or_default(budget))

    def test_currency(self):
        currency = CurrencyFactory(code="USD")
        budget = InterventionBudgetFactory(
            currency=currency
        )
        self.assertEqual(models._get_currency_name_or_default(budget), "USD")


class TestAgreementNumberGeneration(TenantTestCase):
    '''Test that agreements have the expected base and reference numbers for all types of agreements'''

    fixtures = ['initial_data.json']

    def setUp(self):
        self.date = datetime.date.today()
        self.tenant.country_short_code = 'LEBA'
        self.tenant.save()

    def test_reference_number_pca(self):
        '''Thoroughly exercise agreement reference numbers for PCA'''
        # All of the agreements created here are PCAs, so id is the only part of the reference number that varies
        # for this test.
        reference_number_template = 'LEBA/PCA' + str(self.date.year) + '{id}'

        # test basic sequence
        agreement1 = AgreementFactory()
        expected_reference_number = reference_number_template.format(id=agreement1.id)
        self.assertEqual(agreement1.reference_number, expected_reference_number)

        # create amendment
        AgreementAmendmentFactory(agreement=agreement1)
        # reference number should be unchanged.
        self.assertEqual(agreement1.reference_number, expected_reference_number)

        # add another agreement
        agreement2 = AgreementFactory()
        expected_reference_number = reference_number_template.format(id=agreement2.id)
        self.assertEqual(agreement2.reference_number, expected_reference_number)

        # agreement numbering remains the same even if previous agreement is deleted
        agreement3 = AgreementFactory()
        expected_reference_number = reference_number_template.format(id=agreement3.id)
        agreement1.delete()
        self.assertEqual(agreement3.reference_number, expected_reference_number)

        # verify that the 'signed_by' date doesn't change the reference number.
        # set signed_by date to a year that is not the current year.
        expected_reference_number = reference_number_template.format(id=agreement2.id)
        agreement2.signed_by_unicef_date = get_date_from_prior_year()
        agreement2.save()
        self.assertEqual(agreement2.reference_number, expected_reference_number)

        # Verify that reference_number is accessible (if a little strange) prior to the first save.
        agreement4 = AgreementFactory.build()
        self.assertEqual(agreement4.reference_number, reference_number_template.format(id=None))

    def test_reference_number_other(self):
        '''Verify simple agreement reference # generation for all agreement types'''
        reference_number_template = 'LEBA/{agreement_type}' + str(self.date.year) + '{id}'
        agreement_types = [agreement_type[0] for agreement_type in models.Agreement.AGREEMENT_TYPES]
        for agreement_type in agreement_types:
            agreement = AgreementFactory(agreement_type=agreement_type)
            expected_reference_number = reference_number_template.format(agreement_type=agreement_type, id=agreement.id)
            self.assertEqual(agreement.reference_number, expected_reference_number)

    def test_base_number_generation(self):
        '''Verify correct values in the .base_number attribute'''
        base_number_template = 'LEBA/PCA' + str(self.date.year) + '{id}'
        agreement = AgreementFactory()

        expected_base_number = base_number_template.format(id=agreement.id)
        self.assertEqual(agreement.base_number, expected_base_number)

        # Ensure that changing the agreement number doesn't change the base number.
        agreement.update_reference_number(amendment_number=42)
        self.assertEqual(agreement.agreement_number, expected_base_number + '-42')
        self.assertEqual(agreement.base_number, expected_base_number)

        # Ensure base_number is OK to access even when the field it depends on is blank.
        agreement.agreement_number = ''
        self.assertEqual(agreement.base_number, '')

    def test_update_reference_number(self):
        '''Exercise Agreement.update_reference_number()'''
        reference_number_template = 'LEBA/PCA' + str(self.date.year) + '{id}'

        agreement = AgreementFactory.build()

        # Prior to saving, base_number and agreement_number are blank.
        self.assertEqual(agreement.base_number, '')
        self.assertEqual(agreement.agreement_number, '')
        self.assertEqual(agreement.reference_number, reference_number_template.format(id=None))

        # Calling save should call update_reference_number(). Before calling save, I have to save the objects with
        # which this agreement has a FK relationship.
        agreement.partner.save()
        agreement.partner_id = agreement.partner.id
        agreement.country_programme.save()
        agreement.country_programme_id = agreement.country_programme.id
        agreement.save()

        # Ensure base_number, agreement_number, and reference_number are what I expect
        expected_reference_number = reference_number_template.format(id=agreement.id)
        self.assertEqual(agreement.base_number, expected_reference_number)
        self.assertEqual(agreement.agreement_number, expected_reference_number)
        self.assertEqual(agreement.reference_number, expected_reference_number)

        # Update ref number and ensure base_number, agreement_number, and reference_number are what I expect
        agreement.update_reference_number(amendment_number=42)
        self.assertEqual(agreement.base_number, expected_reference_number)
        self.assertEqual(agreement.agreement_number, expected_reference_number + '-42')
        self.assertEqual(agreement.reference_number, expected_reference_number)


class TestHACTCalculations(TenantTestCase):
    fixtures = ['initial_data.json']

    def setUp(self):
        year = datetime.date.today().year
        self.intervention = InterventionFactory(
            status=u'active'
        )
        current_cp = CountryProgrammeFactory(
            name='Current Country Programme',
            from_date=datetime.date(year, 1, 1),
            to_date=datetime.date(year + 1, 12, 31)
        )
        grant = GrantFactory(
            donor=DonorFactory(name='Test Donor'),
            name='SM12345678'
        )
        InterventionBudgetFactory(
            intervention=self.intervention,
            partner_contribution=10000,
            unicef_cash=60000,
            in_kind_amount=5000
        )

        tz = timezone.get_default_timezone()

        start = datetime.datetime.combine(current_cp.from_date, datetime.time(0, 0, 1, tzinfo=tz))
        end = current_cp.from_date + datetime.timedelta(days=200)
        end = datetime.datetime.combine(end, datetime.time(23, 59, 59, tzinfo=tz))
        models.FundingCommitment.objects.create(
            start=start,
            end=end,
            grant=grant,
            fr_number='0123456789',
            wbs='Test',
            fc_type='PCA',
            expenditure_amount=40000.00
        )

        start = current_cp.from_date + datetime.timedelta(days=200)
        start = datetime.datetime.combine(start, datetime.time(0, 0, 1, tzinfo=tz))
        end = datetime.datetime.combine(current_cp.to_date, datetime.time(23, 59, 59, tzinfo=tz))
        models.FundingCommitment.objects.create(
            start=start,
            end=end,
            grant=grant,
            fr_number='0123456789',
            wbs='Test',
            fc_type='PCA',
            expenditure_amount=40000.00
        )


class TestPartnerOrganizationModel(TenantTestCase):
    fixtures = ['initial_data.json']

    def setUp(self):
        self.partner_organization = PartnerFactory(
            name="Partner Org 1",
            total_ct_cy=PartnerOrganization.CT_CP_AUDIT_TRIGGER_LEVEL + 1,
            last_assessment_date=datetime.date(2000, 5, 14),
        )
        year = datetime.date.today().year
        self.cp = CountryProgrammeFactory(
            name="CP 1",
            wbs="0001/A0/01",
            from_date=datetime.date(year - 1, 1, 1),
            to_date=datetime.date(year + 1, 1, 1),
        )
        self.pca_signed1 = AgreementFactory(
            agreement_type=models.Agreement.PCA,
            partner=self.partner_organization,
            signed_by_unicef_date=datetime.date(year - 1, 1, 1),
            signed_by_partner_date=datetime.date(year - 1, 1, 1),
            country_programme=self.cp,
            status=models.Agreement.DRAFT
        )
        AgreementFactory(
            agreement_type=models.Agreement.PCA,
            partner=self.partner_organization,
            signed_by_unicef_date=datetime.date(year - 2, 1, 1),
            signed_by_partner_date=datetime.date(year - 2, 1, 1),
            country_programme=self.cp,
            status=models.Agreement.DRAFT
        )
        AgreementFactory(
            agreement_type=models.Agreement.PCA,
            partner=self.partner_organization,
            country_programme=self.cp,
            signed_by_unicef_date=None,
            signed_by_partner_date=None,
            status=models.Agreement.DRAFT
        )

    def test_latest_assessment(self):
        date = datetime.date(2001, 1, 1)
        assessment_type = "Micro Assessment"
        AssessmentFactory(
            partner=self.partner_organization,
            type=assessment_type,
            completed_date=date + datetime.timedelta(days=1)
        )
        AssessmentFactory(
            partner=self.partner_organization,
            type=assessment_type,
            completed_date=date + datetime.timedelta(days=2)
        )
        assessment = AssessmentFactory(
            partner=self.partner_organization,
            type=assessment_type,
            completed_date=date + datetime.timedelta(days=3)
        )
        self.assertEqual(
            self.partner_organization.latest_assessment(assessment_type),
            assessment
        )

    def assert_min_requirements(self, programmatic_visit, spot_check):
        """common assert for minimum requirement calculation"""
        hact_min_req = self.partner_organization.hact_min_requirements
        data = {
            "programme_visits": programmatic_visit,
            "spot_checks": spot_check,
        }
        self.assertEqual(hact_min_req, data)

    def test_get_last_pca(self):
        pca = self.partner_organization.get_last_pca
        self.assertEqual(pca, self.pca_signed1)

    @freeze_time('2013-08-13')
    def test_expiring_assessment_flag_true(self):
        self.assertTrue(self.partner_organization.expiring_assessment_flag)

    @freeze_time('2000-05-14')
    def test_expiring_assessment_flag_false(self):
        self.assertFalse(self.partner_organization.expiring_assessment_flag)

    def test_approaching_threshold_flag_true(self):
        self.partner_organization.rating = PartnerOrganization.RATING_NON_ASSESSED
        self.assertTrue(self.partner_organization.approaching_threshold_flag)

    def test_approaching_threshold_flag_false(self):
        self.partner_organization.rating = PartnerOrganization.RATING_NON_ASSESSED
        self.partner_organization.total_ct_cy = PartnerOrganization.CT_CP_AUDIT_TRIGGER_LEVEL - 1
        self.assertFalse(self.partner_organization.approaching_threshold_flag)

    def test_approaching_threshold_flag_false_moderate(self):
        self.partner_organization.rating = PartnerOrganization.RATING_MODERATE
        self.assertFalse(self.partner_organization.approaching_threshold_flag)

    def test_hact_min_requirements_ct_under_25k(self):
        self.partner_organization.total_ct_cy = 0
        hact_min_req = self.partner_organization.hact_min_requirements
        data = {
            "programme_visits": 0,
            "spot_checks": 0,
        }
        self.assertEqual(hact_min_req, data)

    def test_hact_min_requirements_ct_between_25k_and_50k(self):
        self.partner_organization.total_ct_cy = 44000.00
        self.assert_min_requirements(1, 0)

    def test_hact_min_requirements_ct_between_25k_and_100k(self):
        self.partner_organization.total_ct_cy = 99000.00
        self.assert_min_requirements(1, 1)

    def test_hact_min_requirements_ct_between_100k_and_500k_high(self):
        self.partner_organization.total_ct_cy = 490000.00
        self.partner_organization.rating = models.PartnerOrganization.RATING_HIGH
        self.assert_min_requirements(3, 1)

    def test_hact_min_requirements_ct_between_100k_and_500k_significant(self):
        self.partner_organization.total_ct_cy = 490000.00
        self.partner_organization.rating = models.PartnerOrganization.RATING_SIGNIFICANT
        self.assert_min_requirements(3, 1)

    def test_hact_min_requirements_ct_between_100k_and_500k_moderate(self):
        self.partner_organization.total_ct_cy = 490000.00
        self.partner_organization.rating = models.PartnerOrganization.RATING_MODERATE
        self.assert_min_requirements(2, 1)

    def test_hact_min_requirements_ct_between_100k_and_500k_low(self):
        self.partner_organization.total_ct_cy = 490000.00
        self.partner_organization.rating = models.PartnerOrganization.RATING_LOW
        self.assert_min_requirements(1, 1)

    def test_hact_min_requirements_ct_over_500k_high(self):
        self.partner_organization.total_ct_cy = 510000.00
        self.partner_organization.rating = models.PartnerOrganization.RATING_HIGH
        self.assert_min_requirements(4, 1)

    def test_hact_min_requirements_ct_over_500k_significant(self):
        self.partner_organization.total_ct_cy = 510000.00
        self.partner_organization.rating = models.PartnerOrganization.RATING_SIGNIFICANT
        self.assert_min_requirements(4, 1)

    def test_hact_min_requirements_ct_over_500k_moderate(self):
        self.partner_organization.total_ct_cy = 510000.00
        self.partner_organization.rating = models.PartnerOrganization.RATING_MODERATE
        self.assert_min_requirements(3, 1)

    def test_hact_min_requirements_ct_over_500k_low(self):
        self.partner_organization.total_ct_cy = 510000.00
        self.partner_organization.rating = models.PartnerOrganization.RATING_LOW
        self.assert_min_requirements(2, 1)

    def test_planned_visits_gov(self):
        self.partner_organization.partner_type = models.PartnerType.GOVERNMENT
        self.partner_organization.save()
        intervention = InterventionFactory(
            agreement=self.pca_signed1,
            status=models.Intervention.ACTIVE
        )
        year = datetime.date.today().year
        InterventionPlannedVisitsFactory(
            intervention=intervention,
            year=year,
            programmatic=3
        )
        InterventionPlannedVisitsFactory(
            intervention=intervention,
            year=year - 1,
            programmatic=2
        )
        self.assertEqual(self.partner_organization.hact_values['programmatic_visits']['planned']['total'], 0)

    def test_planned_visits_non_gov(self):
        self.partner_organization.partner_type = models.PartnerType.UN_AGENCY
        self.partner_organization.save()
        intervention = InterventionFactory(
            agreement=self.pca_signed1,
            status=models.Intervention.ACTIVE
        )
        year = datetime.date.today().year
        InterventionPlannedVisitsFactory(
            intervention=intervention,
            year=year,
            programmatic=3
        )
        InterventionPlannedVisitsFactory(
            intervention=intervention,
            year=year - 1,
            programmatic=2
        )
        PartnerOrganization.planned_visits(
            self.partner_organization
        )
        self.assertEqual(self.partner_organization.hact_values['programmatic_visits']['planned']['total'], 3)

    def test_planned_visits_non_gov_no_pv_intervention(self):
        self.partner_organization.partner_type = models.PartnerType.UN_AGENCY
        self.partner_organization.save()
        intervention1 = InterventionFactory(
            agreement=self.pca_signed1,
            status=models.Intervention.ACTIVE
        )
        intervention2 = InterventionFactory(
            agreement=self.pca_signed1,
            status=models.Intervention.ACTIVE
        )
        year = datetime.date.today().year
        InterventionPlannedVisitsFactory(
            intervention=intervention1,
            year=year,
            programmatic=3
        )
        InterventionPlannedVisitsFactory(
            intervention=intervention2,
            year=year - 1,
            programmatic=2
        )
        models.PartnerOrganization.planned_visits(
            self.partner_organization
        )
        self.assertEqual(
            self.partner_organization.hact_values['programmatic_visits']['planned']['total'],
            3
        )

<<<<<<< HEAD
    def test_planned_visits_non_gov_with_pv_intervention(self):
        self.partner_organization.partner_type = models.PartnerType.UN_AGENCY
        self.partner_organization.save()
        intervention1 = InterventionFactory(
            agreement=self.pca_signed1,
            status=models.Intervention.ACTIVE
        )
        intervention2 = InterventionFactory(
            agreement=self.pca_signed1,
            status=models.Intervention.ACTIVE
        )
        year = datetime.date.today().year
        pv = InterventionPlannedVisitsFactory(
            intervention=intervention1,
            year=year,
            programmatic=3
        )
        InterventionPlannedVisitsFactory(
            intervention=intervention2,
            year=year - 1,
            programmatic=2
        )
        models.PartnerOrganization.planned_visits(
            self.partner_organization,
            pv
        )
        self.assertEqual(
            self.partner_organization.hact_values['programmatic_visits']['planned']['total'],
            3
        )

    def test_programmatic_visits_update_one(self):
        self.assertEqual(
            self.partner_organization.hact_values['programmatic_visits']['completed']['total'],
            0
        )
        models.PartnerOrganization.programmatic_visits(
=======
    @freeze_time("2013-05-26")
    def test_programmatic_visits_update_one(self):
        self.assertEqual(self.partner_organization.hact_values['programmatic_visits']['completed']['total'], 0)
        PartnerOrganization.programmatic_visits(
>>>>>>> f5f9c1db
            self.partner_organization,
            update_one=True
        )
        self.assertEqual(self.partner_organization.hact_values['programmatic_visits']['completed']['total'], 1)
        self.assertEqual(self.partner_organization.hact_values['programmatic_visits']['completed']['q1'], 0)
        self.assertEqual(self.partner_organization.hact_values['programmatic_visits']['completed']['q2'], 1)
        self.assertEqual(self.partner_organization.hact_values['programmatic_visits']['completed']['q3'], 0)
        self.assertEqual(self.partner_organization.hact_values['programmatic_visits']['completed']['q4'], 0)

    def test_programmatic_visits_update_travel_activity(self):
        self.assertEqual(self.partner_organization.hact_values['programmatic_visits']['completed']['total'], 0)
        traveller = UserFactory()
        travel = TravelFactory(
            traveler=traveller,
            status=Travel.COMPLETED,
            completed_at=datetime.datetime(datetime.datetime.today().year, 9, 1)
        )
        TravelActivityFactory(
            travels=[travel],
            primary_traveler=traveller,
            travel_type=TravelType.PROGRAMME_MONITORING,
            partner=self.partner_organization,
        )
<<<<<<< HEAD
        models.PartnerOrganization.programmatic_visits(
            self.partner_organization,
        )
        self.assertEqual(
            self.partner_organization.hact_values['programmatic_visits']['completed']['total'],
            1
        )
=======
        PartnerOrganization.programmatic_visits(self.partner_organization)
        self.assertEqual(self.partner_organization.hact_values['programmatic_visits']['completed']['total'], 1)
        self.assertEqual(self.partner_organization.hact_values['programmatic_visits']['completed']['q1'], 0)
        self.assertEqual(self.partner_organization.hact_values['programmatic_visits']['completed']['q2'], 0)
        self.assertEqual(self.partner_organization.hact_values['programmatic_visits']['completed']['q3'], 1)
        self.assertEqual(self.partner_organization.hact_values['programmatic_visits']['completed']['q4'], 0)
>>>>>>> f5f9c1db

    @freeze_time("2013-12-26")
    def test_spot_checks_update_one(self):
<<<<<<< HEAD
        self.assertEqual(
            self.partner_organization.hact_values['spot_checks']['completed']['total'],
            0
        )
        models.PartnerOrganization.spot_checks(
=======
        self.assertEqual(self.partner_organization.hact_values['spot_checks']['completed']['total'], 0)
        PartnerOrganization.spot_checks(
>>>>>>> f5f9c1db
            self.partner_organization,
            update_one=True,
        )
        self.assertEqual(self.partner_organization.hact_values['spot_checks']['completed']['total'], 1)
        self.assertEqual(self.partner_organization.hact_values['spot_checks']['completed']['q1'], 0)
        self.assertEqual(self.partner_organization.hact_values['spot_checks']['completed']['q2'], 0)
        self.assertEqual(self.partner_organization.hact_values['spot_checks']['completed']['q3'], 0)
        self.assertEqual(self.partner_organization.hact_values['spot_checks']['completed']['q4'], 1)

    @freeze_time("2013-12-26")
    def test_spot_checks_update_one_with_date(self):
        self.assertEqual(self.partner_organization.hact_values['spot_checks']['completed']['total'], 0)
        PartnerOrganization.spot_checks(
            self.partner_organization,
            update_one=True,
            event_date=datetime.datetime(2013, 05, 12)
        )
        self.assertEqual(self.partner_organization.hact_values['spot_checks']['completed']['total'], 1)
        self.assertEqual(self.partner_organization.hact_values['spot_checks']['completed']['q1'], 0)
        self.assertEqual(self.partner_organization.hact_values['spot_checks']['completed']['q2'], 1)
        self.assertEqual(self.partner_organization.hact_values['spot_checks']['completed']['q3'], 0)
        self.assertEqual(self.partner_organization.hact_values['spot_checks']['completed']['q4'], 0)

    def test_spot_checks_update_travel_activity(self):
        self.assertEqual(self.partner_organization.hact_values['spot_checks']['completed']['total'], 0)
        traveller = UserFactory()
        travel = TravelFactory(
            traveler=traveller,
            status=Travel.COMPLETED,
            completed_at=datetime.datetime(datetime.datetime.today().year, 9, 1)
        )
        TravelActivityFactory(
            travels=[travel],
            primary_traveler=traveller,
            travel_type=TravelType.SPOT_CHECK,
            partner=self.partner_organization,
        )
<<<<<<< HEAD
        models.PartnerOrganization.spot_checks(
=======

        SpotCheckFactory(
            partner=self.partner_organization,
            status=Engagement.FINAL,
            date_of_draft_report_to_unicef=datetime.datetime(datetime.datetime.today().year, 4, 1)
        )
        PartnerOrganization.spot_checks(self.partner_organization)
        self.assertEqual(self.partner_organization.hact_values['spot_checks']['completed']['total'], 2)
        self.assertEqual(self.partner_organization.hact_values['spot_checks']['completed']['q1'], 0)
        self.assertEqual(self.partner_organization.hact_values['spot_checks']['completed']['q2'], 1)
        self.assertEqual(self.partner_organization.hact_values['spot_checks']['completed']['q3'], 1)
        self.assertEqual(self.partner_organization.hact_values['spot_checks']['completed']['q4'], 0)

    @freeze_time("2013-12-26")
    def test_audits_completed_update_one(self):
        self.assertEqual(self.partner_organization.hact_values['audits']['completed'], 0)
        PartnerOrganization.audits_completed(
>>>>>>> f5f9c1db
            self.partner_organization,
            update_one=True,
        )
        self.assertEqual(self.partner_organization.hact_values['audits']['completed'], 1)

    def test_audits_completed_update_travel_activity(self):
        self.assertEqual(self.partner_organization.hact_values['audits']['completed'], 0)
        AuditFactory(
            partner=self.partner_organization,
            status=Engagement.FINAL,
            date_of_draft_report_to_unicef=datetime.datetime(datetime.datetime.today().year, 4, 1)
        )
        SpecialAuditFactory(
            partner=self.partner_organization,
            status=Engagement.FINAL,
            date_of_draft_report_to_unicef=datetime.datetime(datetime.datetime.today().year, 8, 1)
        )
        PartnerOrganization.audits_completed(self.partner_organization)
        self.assertEqual(self.partner_organization.hact_values['audits']['completed'], 2)


class TestAgreementModel(TenantTestCase):
    fixtures = ['initial_data.json']

    def setUp(self):
        self.partner_organization = models.PartnerOrganization.objects.create(
            name="Partner Org 1",
        )
        cp = CountryProgrammeFactory(
            name="CP 1",
            wbs="0001/A0/01",
            from_date=datetime.date(datetime.date.today().year - 1, 1, 1),
            to_date=datetime.date(datetime.date.today().year + 1, 1, 1),
        )
        self.agreement = models.Agreement.objects.create(
            agreement_type=models.Agreement.PCA,
            partner=self.partner_organization,
            country_programme=cp
        )

    def test_reference_number(self):
        self.assertIn("PCA", self.agreement.reference_number)


class TestInterventionModel(TenantTestCase):
    fixtures = ['initial_data.json']

    def setUp(self):
        self.partner_organization = PartnerFactory(name="Partner Org 1")
        cp = CountryProgrammeFactory(
            name="CP 1",
            wbs="0001/A0/01",
            from_date=datetime.date(datetime.date.today().year - 1, 1, 1),
            to_date=datetime.date(datetime.date.today().year + 1, 1, 1),
        )
        self.agreement = AgreementFactory(
            agreement_type=models.Agreement.PCA,
            partner=self.partner_organization,
            country_programme=cp,
        )
        self.intervention = InterventionFactory(
            title="Intervention 1",
            agreement=self.agreement,
            submission_date=datetime.date(datetime.date.today().year, 1, 1),
        )

    def test_str(self):
        number = self.intervention.number
        self.assertEqual(str(self.intervention), number)

    def test_permission_structure(self):
        permissions = models.Intervention.permission_structure()
        self.assertTrue(isinstance(permissions, dict))
        self.assertEqual(permissions["amendments"], {
            'edit': {
                'true': [
                    {'status': 'draft', 'group': 'Partnership Manager', 'condition': ''},
                    {'status': 'signed', 'group': 'Partnership Manager', 'condition': ''},
                    {'status': 'active', 'group': 'Partnership Manager', 'condition': ''},
                    {'status': 'draft', 'group': 'Partnership Manager', 'condition': ''},
                    {'status': 'signed', 'group': 'Partnership Manager', 'condition': ''},
                    {'status': 'active', 'group': 'Partnership Manager', 'condition': ''}
                ]
            }
        })

    def test_days_from_submission_to_signed(self):
        intervention = InterventionFactory(
            submission_date=datetime.date(2001, 1, 1),
            signed_by_partner_date=datetime.date(2001, 1, 3),
            signed_by_unicef_date=datetime.date(2001, 1, 3),
        )
        self.assertEqual(intervention.days_from_submission_to_signed, 2)

    def test_days_from_submission_to_signed_no_submission_date(self):
        intervention = InterventionFactory(
            agreement=self.agreement,
            submission_date=None
        )
        self.assertIsNone(intervention.submission_date)
        res = intervention.days_from_submission_to_signed
        self.assertEqual(res, "Not Submitted")

    def test_days_from_submission_to_signed_not_signed_by_unicef(self):
        self.assertIsNotNone(self.intervention.submission_date)
        self.assertIsNone(self.intervention.signed_by_unicef_date)
        res = self.intervention.days_from_submission_to_signed
        self.assertEqual(res, "Not fully signed")

    def test_days_from_submission_to_signed_not_signed_by_partner(self):
        self.intervention.signed_by_unicef_date = datetime.date.today()
        self.intervention.save()
        self.assertIsNotNone(self.intervention.submission_date)
        self.assertIsNotNone(self.intervention.signed_by_unicef_date)
        self.assertIsNone(self.intervention.signed_by_partner_date)
        res = self.intervention.days_from_submission_to_signed
        self.assertEqual(res, "Not fully signed")

    def test_submitted_to_prc_submission_date_prc(self):
        self.intervention.submission_date_prc = datetime.date.today()
        self.intervention.save()
        self.assertTrue(self.intervention.submitted_to_prc)

    def test_submitted_to_prc_review_date_prc(self):
        self.intervention.review_date_prc = datetime.date.today()
        self.intervention.save()
        self.assertTrue(self.intervention.submitted_to_prc)

    def test_submitted_to_prc_review_document(self):
        self.intervention.prc_review_document = "test.pdf"
        self.intervention.save()
        self.assertTrue(self.intervention.submitted_to_prc)

    def test_submitted_to_prc_false(self):
        self.intervention.submission_date_prc = None
        self.intervention.save()
        self.assertIsNone(self.intervention.submission_date_prc)
        self.assertFalse(self.intervention.submitted_to_prc)

    def test_days_from_review_to_signed(self):
        intervention = InterventionFactory(
            review_date_prc=datetime.date(2001, 1, 1),
            signed_by_partner_date=datetime.date(2001, 1, 3),
            signed_by_unicef_date=datetime.date(2001, 1, 3),
        )
        self.assertEqual(intervention.days_from_review_to_signed, 2)

    def test_days_from_review_to_signed_no_review_date_prc(self):
        self.assertIsNone(self.intervention.review_date_prc)
        res = self.intervention.days_from_review_to_signed
        self.assertEqual(res, "Not Reviewed")

    def test_days_from_review_to_signed_not_signed_by_unicef(self):
        self.intervention.review_date_prc = datetime.date.today()
        self.intervention.save()
        self.assertIsNotNone(self.intervention.review_date_prc)
        self.assertIsNone(self.intervention.signed_by_unicef_date)
        res = self.intervention.days_from_review_to_signed
        self.assertEqual(res, "Not fully signed")

    def test_days_from_review_to_signed_not_signed_by_partner(self):
        self.intervention.review_date_prc = datetime.date.today()
        self.intervention.signed_by_unicef_date = datetime.date.today()
        self.intervention.save()
        self.assertIsNotNone(self.intervention.review_date_prc)
        self.assertIsNotNone(self.intervention.signed_by_unicef_date)
        self.assertIsNone(self.intervention.signed_by_partner_date)
        res = self.intervention.days_from_review_to_signed
        self.assertEqual(res, "Not fully signed")

    def test_sector_names(self):
        sector_1 = SectorFactory(name="ABC")
        sector_2 = SectorFactory(name="CBA")
        intervention = InterventionFactory()
        InterventionSectorLocationLinkFactory(
            intervention=intervention,
            sector=sector_1,
        )
        InterventionSectorLocationLinkFactory(
            intervention=intervention,
            sector=sector_2,
        )
        self.assertEqual(intervention.sector_names, "ABC, CBA")

    def test_sector_names_empty(self):
        self.assertEqual(self.intervention.sector_names, "")

    def test_default_budget_currency(self):
        currency = CurrencyFactory(code="USD")
        intervention = InterventionFactory()
        InterventionBudgetFactory(
            currency=currency,
            intervention=intervention
        )
        self.assertEqual(intervention.default_budget_currency, "USD")

    def test_fr_currency_empty(self):
        self.assertIsNone(self.intervention.fr_currency)

    def test_fr_currency(self):
        intervention = InterventionFactory()
        FundsReservationHeaderFactory(
            currency="USD",
            intervention=intervention,
        )
        self.assertEqual(intervention.fr_currency, "USD")

    def test_duration(self):
        self.intervention.start_date = datetime.date(datetime.date.today().year - 1, 1, 1)
        self.intervention.end_date = datetime.date(datetime.date.today().year + 1, 1, 1)
        # self.assertEqual(self.intervention.duration, 24)

    def test_total_no_intervention(self):
        self.assertEqual(int(self.intervention.total_unicef_cash), 0)
        self.assertEqual(int(self.intervention.total_partner_contribution), 0)
        self.assertEqual(int(self.intervention.total_budget), 0)
        self.assertEqual(int(self.intervention.total_unicef_budget), 0)
        self.assertEqual(int(self.intervention.total_partner_contribution_local), 0)
        self.assertEqual(int(self.intervention.total_unicef_cash_local), 0)
        self.assertEqual(int(self.intervention.total_budget_local), 0)

    def test_total_unicef_cash(self):
        InterventionBudgetFactory(
            intervention=self.intervention,
            unicef_cash=100000,
            unicef_cash_local=10,
            partner_contribution=200,
            partner_contribution_local=20,
            in_kind_amount_local=10,
        )
        self.assertEqual(int(self.intervention.total_unicef_cash), 100000)

    def test_total_partner_contribution(self):
        InterventionBudgetFactory(
            intervention=self.intervention,
            unicef_cash=100000,
            unicef_cash_local=10,
            partner_contribution=200,
            partner_contribution_local=20,
            in_kind_amount_local=10,
        )
        self.assertEqual(int(self.intervention.total_partner_contribution), 200)

    def test_total_budget(self):
        InterventionBudgetFactory(
            intervention=self.intervention,
            unicef_cash=100000,
            unicef_cash_local=10,
            partner_contribution=200,
            partner_contribution_local=20,
            in_kind_amount_local=10,
        )
        self.assertEqual(int(self.intervention.total_budget), 100210)

    def test_total_in_kind_amount(self):
        InterventionBudgetFactory(
            intervention=self.intervention,
            unicef_cash=100000,
            unicef_cash_local=10,
            partner_contribution=200,
            in_kind_amount=3300,
            in_kind_amount_local=10,
        )
        self.assertEqual(int(self.intervention.total_in_kind_amount), 3300)

    def test_total_unicef_budget(self):
        InterventionBudgetFactory(
            intervention=self.intervention,
            unicef_cash=100000,
            unicef_cash_local=10,
            partner_contribution=200,
            in_kind_amount=2000,
            in_kind_amount_local=10,
        )
        self.assertEqual(int(self.intervention.total_unicef_budget), 102000)

    def test_total_partner_contribution_local(self):
        InterventionBudgetFactory(
            intervention=self.intervention,
            unicef_cash=100000,
            unicef_cash_local=10,
            partner_contribution_local=7000,
            in_kind_amount=2000,
            in_kind_amount_local=10,
        )
        self.assertEqual(int(self.intervention.total_partner_contribution_local), 7000)

    def test_total_unicef_cash_local(self):
        InterventionBudgetFactory(
            intervention=self.intervention,
            unicef_cash=100000,
            unicef_cash_local=10,
            partner_contribution_local=7000,
            in_kind_amount=2000,
            in_kind_amount_local=10,
        )
        self.assertEqual(int(self.intervention.total_unicef_cash_local), 10)

    def test_total_budget_local(self):
        InterventionBudgetFactory(
            intervention=self.intervention,
            unicef_cash=100000,
            unicef_cash_local=10,
            partner_contribution_local=7000,
            in_kind_amount=2000,
            in_kind_amount_local=3000,
        )
        self.assertEqual(int(self.intervention.total_budget_local), 3000)

    def test_year(self):
        '''Exercise the year property'''
        self.assertIsNone(self.intervention.signed_by_unicef_date)
        self.assertEqual(self.intervention.year, self.intervention.created.year)
        self.intervention.signed_by_unicef_date = get_date_from_prior_year()
        self.assertEqual(self.intervention.year, self.intervention.signed_by_unicef_date.year)

    def test_year_no_pk(self):
        i = models.Intervention()
        self.assertEqual(i.year, datetime.date.today().year)

    def test_reference_number(self):
        '''Exercise the reference number property'''
        expected_reference_number = self.intervention.agreement.base_number + '/' + self.intervention.document_type
        expected_reference_number += str(self.intervention.created.year) + str(self.intervention.id)
        self.assertEqual(self.intervention.reference_number, expected_reference_number)

        self.intervention.signed_by_unicef_date = get_date_from_prior_year()

        expected_reference_number = self.intervention.agreement.base_number + '/' + self.intervention.document_type
        expected_reference_number += str(self.intervention.signed_by_unicef_date.year) + str(self.intervention.id)
        self.assertEqual(self.intervention.reference_number, expected_reference_number)

    def test_all_lower_results_empty(self):
        self.assertEqual(self.intervention.all_lower_results, [])

    def test_all_lower_results(self):
        intervention = InterventionFactory()
        link = InterventionResultLinkFactory(
            intervention=intervention,
        )
        lower_result_1 = LowerResultFactory(result_link=link)
        lower_result_2 = LowerResultFactory(result_link=link)
        self.assertItemsEqual(intervention.all_lower_results, [
            lower_result_1,
            lower_result_2,
        ])

    def test_intervention_locations_empty(self):
        self.assertFalse(self.intervention.intervention_locations)

    def test_intervention_locations(self):
        intervention = InterventionFactory()
        link = InterventionResultLinkFactory(
            intervention=intervention,
        )
        lower_result_1 = LowerResultFactory(result_link=link)
        location_1 = LocationFactory()
        applied_indicator_1 = AppliedIndicatorFactory(
            lower_result=lower_result_1
        )
        applied_indicator_1.locations.add(location_1)
        lower_result_2 = LowerResultFactory(result_link=link)
        location_2 = LocationFactory()
        applied_indicator_2 = AppliedIndicatorFactory(
            lower_result=lower_result_2
        )
        applied_indicator_2.locations.add(location_2)
        self.assertItemsEqual(intervention.intervention_locations, [
            location_1,
            location_2,
        ])

    def test_intervention_clusters_empty(self):
        self.assertFalse(self.intervention.intervention_clusters)

    def test_intervention_clusters(self):
        intervention = InterventionFactory()
        link = InterventionResultLinkFactory(
            intervention=intervention,
        )
        lower_result_1 = LowerResultFactory(result_link=link)
        AppliedIndicatorFactory(
            lower_result=lower_result_1,
            cluster_name="Title 1",
        )
        lower_result_2 = LowerResultFactory(result_link=link)
        AppliedIndicatorFactory(
            lower_result=lower_result_2,
            cluster_name="Title 2",
        )
        AppliedIndicatorFactory(
            lower_result=lower_result_2,
            cluster_name=None,
        )
        AppliedIndicatorFactory(lower_result=lower_result_2)
        self.assertItemsEqual(intervention.intervention_clusters, [
            "Title 1",
            "Title 2",
        ])

    def validate_total_frs(
            self,
            frs,
            frs_amt=0,
            ot_amt=0,
            int_amt=0,
            amt=0,
            start=None,
            end=None,
    ):
        self.assertEqual(frs['total_frs_amt'], frs_amt)
        self.assertEqual(frs['total_outstanding_amt'], ot_amt)
        self.assertEqual(frs['total_intervention_amt'], int_amt)
        self.assertEqual(frs['total_actual_amt'], amt)
        self.assertEqual(frs['earliest_start_date'], start)
        self.assertEqual(frs['latest_end_date'], end)

    def test_total_frs_empty(self):
        """Ensure that we handle an empty queryset"""
        self.validate_total_frs(self.intervention.total_frs)

    def test_total_frs_single(self):
        """Ensure that values are set correctly"""
        intervention = InterventionFactory()
        FundsReservationHeaderFactory(
            intervention=intervention,
            total_amt=10.00,
            outstanding_amt=20.00,
            intervention_amt=30.00,
            actual_amt=40.00,
            start_date=datetime.date(2001, 1, 1),
            end_date=datetime.date(2002, 1, 1),
        )
        self.validate_total_frs(
            intervention.total_frs,
            10.00,
            20.00,
            30.00,
            40.00,
            datetime.date(2001, 1, 1),
            datetime.date(2002, 1, 1),
        )

    def test_total_frs_earliest_latest(self):
        """Ensure values are updated correctly

        - amounts are added up
        - start date is the earliest
        - end date is the latest
        """
        intervention = InterventionFactory()
        FundsReservationHeaderFactory(
            intervention=intervention,
            total_amt=10.00,
            outstanding_amt=20.00,
            intervention_amt=30.00,
            actual_amt=40.00,
            start_date=datetime.date(2010, 1, 1),
            end_date=datetime.date(2002, 1, 1),
        )
        FundsReservationHeaderFactory(
            intervention=intervention,
            total_amt=10.00,
            outstanding_amt=20.00,
            intervention_amt=30.00,
            actual_amt=40.00,
            start_date=datetime.date(2001, 1, 1),
            end_date=datetime.date(2020, 1, 1),
        )
        FundsReservationHeaderFactory(
            intervention=intervention,
            total_amt=10.00,
            outstanding_amt=20.00,
            intervention_amt=30.00,
            actual_amt=40.00,
            start_date=datetime.date(2005, 1, 1),
            end_date=datetime.date(2010, 1, 1),
        )
        self.validate_total_frs(
            intervention.total_frs,
            10.00*3,
            20.00*3,
            30.00*3,
            40.00*3,
            datetime.date(2001, 1, 1),
            datetime.date(2020, 1, 1),
        )

    def test_update_ssfa_properties_dates_differ(self):
        """If document type is SSFA and start/end date do not match
        agreement start/end date then update agreement start/end
        and save
        """
        agreement = AgreementFactory(
            agreement_type=models.Agreement.MOU,
            start=datetime.date(2001, 1, 6),
            end=datetime.date(2001, 2, 7),
        )
        self.assertEqual(agreement.start, datetime.date(2001, 1, 6))
        self.assertEqual(agreement.end, datetime.date(2001, 2, 7))
        intervention = InterventionFactory(
            document_type=models.Intervention.SSFA,
            agreement=agreement,
            start=datetime.date(2001, 1, 1),
            end=datetime.date(2001, 2, 1),
        )
        self.assertEqual(intervention.start, agreement.start)
        self.assertEqual(intervention.end, agreement.end)

    def test_update_ssfa_properties_signed(self):
        """If status is signed and agreement status is not signed
        update agreement status to signed and save
        """
        for status in [models.Intervention.SIGNED, models.Intervention.ACTIVE]:
            agreement = AgreementFactory(
                status=models.Agreement.DRAFT,
            )
            self.assertEqual(agreement.status, models.Agreement.DRAFT)
            intervention = InterventionFactory(
                document_type=models.Intervention.SSFA,
                agreement=agreement,
                start=datetime.date(2001, 1, 1),
                end=datetime.date(2001, 2, 1),
                status=status
            )
            self.assertEqual(intervention.status, status)
            self.assertEqual(agreement.status, models.Agreement.SIGNED)

    def test_update_ssfa_properties_active(self):
        """If status is active and agreement status is not signed
        update agreement status to signed and save
        """
        agreement = AgreementFactory(
            status=models.Agreement.DRAFT,
        )
        self.assertEqual(agreement.status, models.Agreement.DRAFT)
        intervention = InterventionFactory(
            document_type=models.Intervention.SSFA,
            agreement=agreement,
            start=datetime.date(2001, 1, 1),
            end=datetime.date(2001, 2, 1),
            status=models.Intervention.ACTIVE
        )
        self.assertEqual(intervention.status, models.Intervention.ACTIVE)
        intervention.update_ssfa_properties()
        agreement_update = models.Agreement.objects.get(pk=agreement.pk)
        self.assertEqual(agreement_update.status, models.Agreement.SIGNED)

    def test_update_ssfa_properties_complete(self):
        """If status is in completed status and agreement status is not
        update agreement status to match and save
        """
        for status in [
                models.Intervention.ENDED,
                models.Intervention.SUSPENDED,
                models.Intervention.TERMINATED
        ]:
            agreement = AgreementFactory(
                status=models.Agreement.DRAFT,
            )
            self.assertEqual(agreement.status, models.Agreement.DRAFT)
            intervention = InterventionFactory(
                document_type=models.Intervention.SSFA,
                agreement=agreement,
                start=datetime.date(2001, 1, 1),
                end=datetime.date(2001, 2, 1),
                status=status
            )
            self.assertEqual(intervention.status, status)
            self.assertEqual(agreement.status, status)

    def test_update_ssfa_properties_closed(self):
        """If status is close and agreement status is not ended
        update agreement status and save
        """
        agreement = AgreementFactory(
            status=models.Agreement.DRAFT,
        )
        self.assertEqual(agreement.status, models.Agreement.DRAFT)
        intervention = InterventionFactory(
            document_type=models.Intervention.SSFA,
            agreement=agreement,
            start=datetime.date(2001, 1, 1),
            end=datetime.date(2001, 2, 1),
            status=models.Intervention.CLOSED
        )
        self.assertEqual(intervention.status, models.Intervention.CLOSED)
        self.assertEqual(agreement.status, models.Agreement.ENDED)


class TestGetFilePaths(TenantTestCase):
    def test_get_agreement_path(self):
        partner = PartnerFactory()
        agreement = models.Agreement(
            agreement_number="123",
            partner=partner,
        )
        p = models.get_agreement_path(agreement, "test.pdf")
        self.assertTrue(p.endswith("/agreements/123/test.pdf"))

    def test_get_assessment_path(self):
        partner = PartnerFactory()
        assessment = AssessmentFactory(
            partner=partner,
        )
        p = models.get_assesment_path(assessment, "test.pdf")
        self.assertTrue(
            p.endswith("/assesments/{}/test.pdf".format(assessment.pk))
        )

    def test_get_intervention_path(self):
        agreement = AgreementFactory()
        intervention = InterventionFactory(
            agreement=agreement
        )
        p = models.get_intervention_file_path(intervention, "test.pdf")
        self.assertTrue(
            p.endswith("/agreements/{}/interventions/{}/test.pdf".format(
                agreement.pk,
                intervention.pk
            ))
        )

    def test_get_prc_intervention_path(self):
        agreement = AgreementFactory()
        intervention = InterventionFactory(
            agreement=agreement
        )
        p = models.get_prc_intervention_file_path(intervention, "test.pdf")
        self.assertTrue(
            p.endswith(
                "/agreements/{}/interventions/{}/prc/test.pdf".format(
                    agreement.pk,
                    intervention.pk
                )
            )
        )

    def test_get_intervention_amendment_file_path(self):
        agreement = AgreementFactory()
        intervention = InterventionFactory(
            agreement=agreement
        )
        amendment = InterventionAmendmentFactory(
            intervention=intervention
        )
        p = models.get_intervention_amendment_file_path(amendment, "test.pdf")
        self.assertTrue(
            p.endswith("/agreements/{}/interventions/{}/amendments/{}/test.pdf".format(
                agreement.pk,
                intervention.pk,
                amendment.pk
            ))
        )

    def test_get_intervention_attachments_file_path(self):
        agreement = AgreementFactory()
        intervention = InterventionFactory(
            agreement=agreement
        )
        attachment = InterventionAttachmentFactory(
            intervention=intervention
        )
        p = models.get_intervention_attachments_file_path(
            attachment,
            "test.pdf"
        )
        self.assertTrue(
            p.endswith("/agreements/{}/interventions/{}/attachments/{}/test.pdf".format(
                agreement.pk,
                intervention.pk,
                attachment.pk
            ))
        )

    def test_get_agreement_amd_file_path(self):
        agreement = AgreementFactory()
        amendment = AgreementAmendmentFactory(
            agreement=agreement,
        )
        p = models.get_agreement_amd_file_path(amendment, "test.pdf")
        self.assertTrue(
            p.endswith("/agreements/{}/amendments/{}/test.pdf".format(
                agreement.base_number,
                amendment.number,
            ))
        )


class TestWorkspaceFileType(TenantTestCase):
    def test_str(self):
        w = models.WorkspaceFileType(name="Test")
        self.assertEqual(str(w), "Test")


class TestPartnerOrganization(TenantTestCase):
    def test_str(self):
        p = models.PartnerOrganization(name="Test Partner Org")
        self.assertEqual(str(p), "Test Partner Org")

    def test_save_exception(self):
        p = models.PartnerOrganization(name="Test", hact_values="wrong")
        with self.assertRaises(ValueError):
            p.save()

    def test_save(self):
        p = models.PartnerOrganization(
            name="Test",
            hact_values={'all': 'good'}
        )
        p.save()
        self.assertIsNotNone(p.pk)

    def test_save_hact_is_string(self):
        p = models.PartnerOrganization(
            name="Test",
            hact_values='{"all": "good"}'
        )
        self.assertTrue(isinstance(p.hact_values, str))
        p.save()
        self.assertIsNotNone(p.pk)
        self.assertTrue(isinstance(p.hact_values, str))
        self.assertEqual(p.hact_values, '{"all": "good"}')


class TestPartnerStaffMember(TenantTestCase):
    def test_str(self):
        partner = models.PartnerOrganization(name="Partner")
        staff = models.PartnerStaffMember(
            first_name="First",
            last_name="Last",
            partner=partner
        )
        self.assertEqual(str(staff), "First Last (Partner)")

    def test_save_update_deactivate(self):
        partner = PartnerFactory()
        staff = PartnerStaffFactory(
            partner=partner,
        )
        self.assertTrue(staff.active)
        mock_send = Mock()
        with patch("partners.models.pre_delete.send", mock_send):
            staff.active = False
            staff.save()
        self.assertEqual(mock_send.call_count, 1)

    def test_save_update_reactivate(self):
        partner = PartnerFactory()
        staff = PartnerStaffFactory(
            partner=partner,
            active=False,
        )
        self.assertFalse(staff.active)
        mock_send = Mock()
        with patch("partners.models.post_save.send", mock_send):
            staff.active = True
            staff.save()
        self.assertEqual(mock_send.call_count, 2)


class TestAssessment(TenantTestCase):
    def test_str_not_completed(self):
        partner = models.PartnerOrganization(name="Partner")
        a = models.Assessment(
            partner=partner,
            type="Type",
            rating="Rating",
        )
        self.assertEqual(str(a), "Type: Partner Rating NOT COMPLETED")

    def test_str_completed(self):
        partner = models.PartnerOrganization(name="Partner")
        a = models.Assessment(
            partner=partner,
            type="Type",
            rating="Rating",
            completed_date=datetime.date(2001, 1, 1)
        )
        self.assertEqual(str(a), "Type: Partner Rating 01-01-2001")


class TestAgreement(TenantTestCase):
    def test_str(self):
        partner = models.PartnerOrganization(name="Partner")
        agreement = models.Agreement(
            partner=partner,
            agreement_type=models.Agreement.DRAFT,
        )
        self.assertEqual(str(agreement), "draft for Partner ( - )")

    def test_str_dates(self):
        partner = models.PartnerOrganization(name="Partner")
        agreement = models.Agreement(
            partner=partner,
            agreement_type=models.Agreement.DRAFT,
            start=datetime.date(2001, 1, 1),
            end=datetime.date(2002, 1, 1),
        )
        self.assertEqual(
            str(agreement),
            "draft for Partner (01-01-2001 - 01-01-2002)"
        )

    def test_permission_structure(self):
        permissions = models.Agreement.permission_structure()
        self.assertTrue(isinstance(permissions, dict))
        self.assertEqual(permissions["amendments"], {
            'edit': {
                'true': [{
                        'status': 'signed',
                        'group': 'Partnership Manager',
                        'condition': 'is type PCA or MOU'
                    }]
            }
        })

    def test_year_signed_by_unicef_date(self):
        agreement = AgreementFactory()
        self.assertIsNotNone(agreement.signed_by_unicef_date)
        self.assertEqual(agreement.year, agreement.signed_by_unicef_date.year)

    def test_year_created(self):
        agreement = AgreementFactory(
            signed_by_unicef_date=None
        )
        self.assertIsNone(agreement.signed_by_unicef_date)
        self.assertEqual(agreement.year, agreement.created.year)

    def test_year_not_saved(self):
        partner = models.PartnerOrganization(name="Partner")
        agreement = models.Agreement(partner=partner)
        self.assertEqual(agreement.year, datetime.date.today().year)

    def test_update_related_interventions(self):
        agreement = AgreementFactory(
            status=models.Agreement.DRAFT,
        )
        intervention = InterventionFactory(
            agreement=agreement,
            document_type=models.Intervention.PD,
            status=models.Intervention.SIGNED,
        )
        agreement_old = copy.deepcopy(agreement)
        agreement.status = models.Agreement.TERMINATED
        agreement.update_related_interventions(agreement_old)
        self.assertNotEqual(intervention.status, agreement.status)
        intervention_updated = models.Intervention.objects.get(
            pk=intervention.pk
        )
        self.assertEqual(intervention_updated.status, agreement.status)


class TestAgreementAmendment(TenantTestCase):
    def test_str(self):
        agreement = AgreementFactory()
        amendment = AgreementAmendmentFactory(
            agreement=agreement
        )
        self.assertEqual(
            str(amendment),
            "{} {}".format(agreement.reference_number, amendment.number)
        )


class TestInterventionAmendment(TenantTestCase):
    def test_str(self):
        ia = models.InterventionAmendment(
            amendment_number="123",
            signed_date=None
        )
        self.assertEqual(str(ia), "123:- None")
        ia.signed_date = datetime.date(2001, 1, 1)
        self.assertEqual(str(ia), "123:- 2001-01-01")

    def test_compute_reference_number_no_amendments(self):
        intervention = InterventionFactory()
        ia = models.InterventionAmendment(intervention=intervention)
        self.assertEqual(ia.compute_reference_number(), 1)

    def test_compute_reference_number(self):
        intervention = InterventionFactory()
        InterventionAmendmentFactory(
            intervention=intervention,
            signed_date=datetime.date.today()
        )
        ia = models.InterventionAmendment(intervention=intervention)
        self.assertEqual(ia.compute_reference_number(), 2)


class TestInterventionResultLink(TenantTestCase):
    def test_str(self):
        intervention = InterventionFactory()
        result = ResultFactory(
            name="Name",
            code="Code"
        )
        link = InterventionResultLinkFactory(
            intervention=intervention,
            cp_output=result,
        )
        intervention_str = str(intervention)
        result_str = str(result)
        self.assertEqual(
            str(link),
            "{} {}".format(intervention_str, result_str)
        )


class TestInterventionBudget(TenantTestCase):
    def test_str(self):
        intervention = InterventionFactory()
        intervention_str = str(intervention)
        budget = InterventionBudgetFactory(
            intervention=intervention,
            unicef_cash=10.00,
            in_kind_amount=5.00,
            partner_contribution=20.00,
        )
        self.assertEqual(str(budget), "{}: 35.00".format(intervention_str))


class TestFileType(TenantTestCase):
    def test_str(self):
        f = models.FileType(name="FileType")
        self.assertEqual(str(f), "FileType")


class TestInterventionAttachment(TenantTestCase):
    def test_str(self):
        a = models.InterventionAttachment(attachment="test.pdf")
        self.assertEqual(str(a), "test.pdf")


class TestInterventionReportingPeriod(TenantTestCase):
    def test_str(self):
        intervention = InterventionFactory()
        intervention_str = str(intervention)
        period = InterventionReportingPeriodFactory(
            intervention=intervention,
            start_date=datetime.date(2001, 1, 1),
            end_date=datetime.date(2002, 2, 2),
            due_date=datetime.date(2003, 3, 3),
        )
        self.assertEqual(
            str(period),
            "{} (2001-01-01 - 2002-02-02) due on 2003-03-03".format(
                intervention_str
            )
        )


@skipIf(sys.version_info.major == 3, "This test can be deleted under Python 3")
class TestStrUnicodeSlow(TenantTestCase):
    '''Ensure calling str() on model instances returns UTF8-encoded text and unicode() returns unicode.

    This is the same as TestStrUnicode below, except that it tests objects that need to be saved to the database
    so it's based on FastTenantTestCase instead of TestCase.
    '''
    def test_assessment(self):
        partner = PartnerFactory(name=b'xyz')
        instance = AssessmentFactory(partner=partner)
        self.assertIn(b'xyz', str(instance))
        self.assertIn(u'xyz', unicode(instance))

        partner = PartnerFactory(name=u'R\xe4dda Barnen')
        instance = AssessmentFactory(partner=partner)
        self.assertIn(b'R\xc3\xa4dda Barnen', str(instance))
        self.assertIn(u'R\xe4dda Barnen', unicode(instance))

    def test_agreement_amendment(self):
        partner = PartnerFactory(name=b'xyz')
        agreement = AgreementFactory(partner=partner)
        instance = AgreementAmendmentFactory(number=b'xyz', agreement=agreement)
        # This model's __str__() method operates on a limited range of text, so it's not possible to challenge it
        # with non-ASCII text. As long as str() and unicode() succeed, that's all the testing we can do.
        str(instance)
        unicode(instance)


@skipIf(sys.version_info.major == 3, "This test can be deleted under Python 3")
class TestStrUnicode(TestCase):
    '''Ensure calling str() on model instances returns UTF8-encoded text and unicode() returns unicode.'''
    def test_workspace_file_type(self):
        instance = WorkspaceFileTypeFactory.build(name=b'xyz')
        self.assertEqual(str(instance), b'xyz')
        self.assertEqual(unicode(instance), u'xyz')

        instance = WorkspaceFileTypeFactory.build(name=u'R\xe4dda Barnen')
        self.assertEqual(str(instance), b'R\xc3\xa4dda Barnen')
        self.assertEqual(unicode(instance), u'R\xe4dda Barnen')

    def test_partner_organization(self):
        instance = PartnerFactory.build(name=b'xyz')
        self.assertEqual(str(instance), b'xyz')
        self.assertEqual(unicode(instance), u'xyz')

        instance = PartnerFactory.build(name=u'R\xe4dda Barnen')
        self.assertEqual(str(instance), b'R\xc3\xa4dda Barnen')
        self.assertEqual(unicode(instance), u'R\xe4dda Barnen')

    def test_partner_staff_member(self):
        partner = PartnerFactory.build(name=b'partner')

        instance = PartnerStaffFactory.build(first_name=b'xyz', partner=partner)
        self.assertTrue(str(instance).startswith(b'xyz'))
        self.assertTrue(unicode(instance).startswith(u'xyz'))

        instance = PartnerStaffFactory.build(first_name=u'R\xe4dda Barnen', partner=partner)
        self.assertTrue(str(instance).startswith(b'R\xc3\xa4dda Barnen'))
        self.assertTrue(unicode(instance).startswith(u'R\xe4dda Barnen'))

    def test_agreement(self):
        partner = PartnerFactory.build(name=b'xyz')
        instance = AgreementFactory.build(partner=partner)
        self.assertIn(b'xyz', str(instance))
        self.assertIn(u'xyz', unicode(instance))

        partner = PartnerFactory.build(name=u'R\xe4dda Barnen')
        instance = AgreementFactory.build(partner=partner)
        self.assertIn(b'R\xc3\xa4dda Barnen', str(instance))
        self.assertIn(u'R\xe4dda Barnen', unicode(instance))

    def test_intervention(self):
        instance = InterventionFactory.build(number=b'two')
        self.assertEqual(b'two', str(instance))
        self.assertEqual(u'two', unicode(instance))

        instance = InterventionFactory.build(number=u'tv\xe5')
        self.assertEqual(b'tv\xc3\xa5', str(instance))
        self.assertEqual(u'tv\xe5', unicode(instance))

    def test_intervention_amendment(self):
        instance = InterventionAmendmentFactory.build()
        # This model's __str__() method operates on a limited range of text, so it's not possible to challenge it
        # with non-ASCII text. As long as str() and unicode() succeed, that's all the testing we can do.
        str(instance)
        unicode(instance)

    def test_intervention_result_link(self):
        intervention = InterventionFactory.build(number=b'two')
        instance = InterventionResultLinkFactory.build(intervention=intervention)
        self.assertTrue(str(instance).startswith(b'two'))
        self.assertTrue(unicode(instance).startswith(u'two'))

        intervention = InterventionFactory.build(number=u'tv\xe5')
        instance = InterventionResultLinkFactory.build(intervention=intervention)
        self.assertTrue(str(instance).startswith(b'tv\xc3\xa5'))
        self.assertTrue(unicode(instance).startswith(u'tv\xe5'))

    def test_intervention_budget(self):
        intervention = InterventionFactory.build(number=b'two')
        instance = InterventionBudgetFactory.build(intervention=intervention)
        self.assertTrue(str(instance).startswith(b'two'))
        self.assertTrue(unicode(instance).startswith(u'two'))

        intervention = InterventionFactory.build(number=u'tv\xe5')
        instance = InterventionBudgetFactory.build(intervention=intervention)
        self.assertTrue(str(instance).startswith(b'tv\xc3\xa5'))
        self.assertTrue(unicode(instance).startswith(u'tv\xe5'))

    def test_file_type(self):
        instance = FileTypeFactory.build()
        # This model's __str__() method returns model constants, so it's not possible to challenge it
        # with non-ASCII text. As long as str() and unicode() succeed, that's all the testing we can do.
        str(instance)
        unicode(instance)

    def test_intervention_attachment(self):
        attachment = SimpleUploadedFile(b'two.txt', u'hello world!'.encode('utf-8'))
        instance = InterventionAttachmentFactory.build(attachment=attachment)
        self.assertEqual(str(instance), b'two.txt')
        self.assertEqual(unicode(instance), u'two.txt')

        attachment = SimpleUploadedFile(u'tv\xe5.txt', u'hello world!'.encode('utf-8'))
        instance = InterventionAttachmentFactory.build(attachment=attachment)
        self.assertEqual(str(instance), b'tv\xc3\xa5.txt')
        self.assertEqual(unicode(instance), u'tv\xe5.txt')

    def test_intervention_reporting_period(self):
        intervention = InterventionFactory.build(number=b'two')
        instance = InterventionReportingPeriodFactory.build(intervention=intervention)
        self.assertTrue(str(instance).startswith(b'two'))
        self.assertTrue(unicode(instance).startswith(b'two'))

        intervention = InterventionFactory.build(number=u'tv\xe5')
        instance = InterventionReportingPeriodFactory.build(intervention=intervention)
        self.assertTrue(str(instance).startswith(b'tv\xc3\xa5'))
        self.assertTrue(unicode(instance).startswith(u'tv\xe5'))<|MERGE_RESOLUTION|>--- conflicted
+++ resolved
@@ -38,29 +38,17 @@
     TravelActivityFactory,
     UserFactory,
 )
-<<<<<<< HEAD
 from EquiTrack.tests.mixins import FastTenantTestCase as TenantTestCase
 from partners import models
 from partners.tests.factories import (
     WorkspaceFileTypeFactory,
     )
-=======
 from audit.models import Engagement
 from audit.tests.factories import SpotCheckFactory, AuditFactory, SpecialAuditFactory
 
-from funds.models import Donor, Grant
-from reports.models import (
-    CountryProgramme,
+from partners.models import (
+    PartnerOrganization,
 )
-from partners.models import (
-    Agreement,
-    FundingCommitment,
-    PartnerOrganization,
-    Intervention,
-    InterventionBudget,
-    PartnerType,
-)
->>>>>>> f5f9c1db
 from t2f.models import Travel, TravelType
 
 
@@ -474,50 +462,10 @@
             3
         )
 
-<<<<<<< HEAD
-    def test_planned_visits_non_gov_with_pv_intervention(self):
-        self.partner_organization.partner_type = models.PartnerType.UN_AGENCY
-        self.partner_organization.save()
-        intervention1 = InterventionFactory(
-            agreement=self.pca_signed1,
-            status=models.Intervention.ACTIVE
-        )
-        intervention2 = InterventionFactory(
-            agreement=self.pca_signed1,
-            status=models.Intervention.ACTIVE
-        )
-        year = datetime.date.today().year
-        pv = InterventionPlannedVisitsFactory(
-            intervention=intervention1,
-            year=year,
-            programmatic=3
-        )
-        InterventionPlannedVisitsFactory(
-            intervention=intervention2,
-            year=year - 1,
-            programmatic=2
-        )
-        models.PartnerOrganization.planned_visits(
-            self.partner_organization,
-            pv
-        )
-        self.assertEqual(
-            self.partner_organization.hact_values['programmatic_visits']['planned']['total'],
-            3
-        )
-
-    def test_programmatic_visits_update_one(self):
-        self.assertEqual(
-            self.partner_organization.hact_values['programmatic_visits']['completed']['total'],
-            0
-        )
-        models.PartnerOrganization.programmatic_visits(
-=======
     @freeze_time("2013-05-26")
     def test_programmatic_visits_update_one(self):
         self.assertEqual(self.partner_organization.hact_values['programmatic_visits']['completed']['total'], 0)
         PartnerOrganization.programmatic_visits(
->>>>>>> f5f9c1db
             self.partner_organization,
             update_one=True
         )
@@ -541,35 +489,17 @@
             travel_type=TravelType.PROGRAMME_MONITORING,
             partner=self.partner_organization,
         )
-<<<<<<< HEAD
-        models.PartnerOrganization.programmatic_visits(
-            self.partner_organization,
-        )
-        self.assertEqual(
-            self.partner_organization.hact_values['programmatic_visits']['completed']['total'],
-            1
-        )
-=======
         PartnerOrganization.programmatic_visits(self.partner_organization)
         self.assertEqual(self.partner_organization.hact_values['programmatic_visits']['completed']['total'], 1)
         self.assertEqual(self.partner_organization.hact_values['programmatic_visits']['completed']['q1'], 0)
         self.assertEqual(self.partner_organization.hact_values['programmatic_visits']['completed']['q2'], 0)
         self.assertEqual(self.partner_organization.hact_values['programmatic_visits']['completed']['q3'], 1)
         self.assertEqual(self.partner_organization.hact_values['programmatic_visits']['completed']['q4'], 0)
->>>>>>> f5f9c1db
 
     @freeze_time("2013-12-26")
     def test_spot_checks_update_one(self):
-<<<<<<< HEAD
-        self.assertEqual(
-            self.partner_organization.hact_values['spot_checks']['completed']['total'],
-            0
-        )
-        models.PartnerOrganization.spot_checks(
-=======
         self.assertEqual(self.partner_organization.hact_values['spot_checks']['completed']['total'], 0)
         PartnerOrganization.spot_checks(
->>>>>>> f5f9c1db
             self.partner_organization,
             update_one=True,
         )
@@ -607,9 +537,6 @@
             travel_type=TravelType.SPOT_CHECK,
             partner=self.partner_organization,
         )
-<<<<<<< HEAD
-        models.PartnerOrganization.spot_checks(
-=======
 
         SpotCheckFactory(
             partner=self.partner_organization,
@@ -627,7 +554,6 @@
     def test_audits_completed_update_one(self):
         self.assertEqual(self.partner_organization.hact_values['audits']['completed'], 0)
         PartnerOrganization.audits_completed(
->>>>>>> f5f9c1db
             self.partner_organization,
             update_one=True,
         )
