--- conflicted
+++ resolved
@@ -1,20 +1,11 @@
 import copy
 import datetime
 import json
-<<<<<<< HEAD
-
-from actstream.models import model_stream
+
+from unittest import skip
 from mock import patch, Mock
-=======
->>>>>>> 0277e22d
-from unittest import skip
-
 from django.utils import timezone
 
-<<<<<<< HEAD
-=======
-from EquiTrack.tests.mixins import FastTenantTestCase as TenantTestCase
->>>>>>> 0277e22d
 from EquiTrack.factories import (
     AgreementAmendmentFactory,
     AgreementFactory,
@@ -44,8 +35,6 @@
     TravelActivityFactory,
     UserFactory,
 )
-
-from EquiTrack.stream_feed.actions import create_snapshot_activity_stream
 from EquiTrack.tests.mixins import FastTenantTestCase as TenantTestCase
 
 from reports.models import ResultType
@@ -768,36 +757,6 @@
     def test_reference_number(self):
         self.assertIn("PCA", self.agreement.reference_number)
 
-<<<<<<< HEAD
-    def test_snapshot_activity_stream(self):
-        self.agreement.start = datetime.date.today()
-        self.agreement.signed_by_unicef_date = datetime.date.today()
-
-        create_snapshot_activity_stream(
-            self.partner_organization, self.agreement)
-        self.agreement.save()
-
-        # Check if new activity action has been created
-        self.assertEqual(model_stream(models.Agreement).count(), 2)
-
-        # Check the previous content
-        previous = model_stream(models.Agreement).first().data['previous']
-        self.assertNotEqual(previous, {})
-
-        # Check the changes content
-        changes = model_stream(models.Agreement).first().data['changes']
-        self.assertNotEqual(changes, {})
-
-        # Check if the previous had the empty date fields
-        self.assertEqual(previous['start'], 'None')
-        self.assertEqual(previous['signed_by_unicef_date'], 'None')
-
-        # Check if the changes had the updated date fields
-        self.assertEqual(changes['start'], str(self.agreement.start))
-        self.assertEqual(changes['signed_by_unicef_date'], str(self.agreement.signed_by_unicef_date))
-
-=======
->>>>>>> 0277e22d
 
 class TestInterventionModel(TenantTestCase):
     fixtures = ['initial_data.json']
