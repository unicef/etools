--- conflicted
+++ resolved
@@ -308,16 +308,12 @@
         self.assertTrue(transition_to_active(intervention))
 
 
-<<<<<<< HEAD
-class TestStateDateSignedValid(FastTenantTestCase):
+class TestStateDateSignedValid(EToolsTenantTestCase):
     @classmethod
     def setUpTestData(cls):
         cls.signed_pd_code = "partners_intervention_signed_pd"
         cls.signed_pd_file_type = FileTypeFactory(code=cls.signed_pd_code)
 
-=======
-class TestStateDateSignedValid(EToolsTenantTestCase):
->>>>>>> 657e7458
     def test_start_date_before_signed_date(self):
         """Start date before max signed date is invalid"""
         intervention = InterventionFactory(
@@ -351,16 +347,12 @@
         self.assertTrue(start_date_signed_valid(intervention))
 
 
-<<<<<<< HEAD
-class TestStateDateRelatedAgreementValid(FastTenantTestCase):
+class TestStateDateRelatedAgreementValid(EToolsTenantTestCase):
     @classmethod
     def setUpTestData(cls):
         cls.signed_pd_code = "partners_intervention_signed_pd"
         cls.signed_pd_file_type = FileTypeFactory(code=cls.signed_pd_code)
 
-=======
-class TestStateDateRelatedAgreementValid(EToolsTenantTestCase):
->>>>>>> 657e7458
     def test_start_date_before_agreement_start(self):
         """Start date before agreement start date is invalid
         If not contingency_pd, and certain document_type
