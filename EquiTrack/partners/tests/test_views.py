--- conflicted
+++ resolved
@@ -462,15 +462,9 @@
             data=params
         )
 
-<<<<<<< HEAD
-        self.assertEquals(response.status_code, status.HTTP_200_OK)
-        self.assertEquals(len(response.data), 2)
+        self.assertEqual(response.status_code, status.HTTP_200_OK)
+        self.assertEqual(len(response.data), 2)
         self.assertIn(self.partner.id, [i["id"] for i in response.data])
-=======
-        self.assertEqual(response.status_code, status.HTTP_200_OK)
-        self.assertEqual(len(response.data), 2)
-        self.assertEqual(response.data[0]["id"], self.partner.id)
->>>>>>> cb366f5b
 
     def test_api_partners_short_name(self):
         # make some other type to filter against
@@ -1097,11 +1091,7 @@
             type="CP extension"
         )
 
-<<<<<<< HEAD
-        self.assertEquals(amendment_type.cp_cycle_end, CountryProgramme.main_active().to_date)
-=======
-        self.assertEqual(amendment_type.cp_cycle_end, CountryProgramme.current().to_date)
->>>>>>> cb366f5b
+        self.assertEqual(amendment_type.cp_cycle_end, CountryProgramme.main_active().to_date)
 
     @skip("signed amendment is now mandatory so we cannot delete?")
     def test_agreement_amendment_delete_valid(self):
@@ -1705,31 +1695,6 @@
         self.assertEqual(response.status_code, status.HTTP_200_OK)
         self.assertEqual(len(response.data), 1)
 
-<<<<<<< HEAD
-=======
-    def test_intervention_planned_budget_delete(self):
-        response = self.forced_auth_req(
-            'delete',
-            '/api/v2/interventions/budgets/{}/'.format(self.intervention_data["planned_budget"][0]["id"]),
-            user=self.unicef_staff,
-        )
-
-        self.assertEqual(response.status_code, status.HTTP_204_NO_CONTENT)
-
-    def test_intervention_planned_budget_delete_invalid(self):
-        intervention = Intervention.objects.get(id=self.intervention_data["id"])
-        intervention.status = "active"
-        intervention.save()
-        response = self.forced_auth_req(
-            'delete',
-            '/api/v2/interventions/budgets/{}/'.format(self.intervention_data["planned_budget"][0]["id"]),
-            user=self.unicef_staff,
-        )
-
-        self.assertEqual(response.status_code, status.HTTP_400_BAD_REQUEST)
-        self.assertEqual(response.data, ["You do not have permissions to delete a planned budget"])
-
->>>>>>> cb366f5b
     def test_intervention_planned_visits_delete(self):
         response = self.forced_auth_req(
             'delete',
