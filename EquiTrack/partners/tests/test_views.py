--- conflicted
+++ resolved
@@ -4,7 +4,6 @@
 
 from rest_framework import status
 
-<<<<<<< HEAD
 from EquiTrack.factories import (
     PartnershipFactory,
     PartnerFactory,
@@ -12,10 +11,8 @@
     ResultFactory,
     ResultStructureFactory,
     LocationFactory,
+    AgreementFactory,
 )
-=======
-from EquiTrack.factories import PartnershipFactory, PartnerFactory, UserFactory, AgreementFactory
->>>>>>> 45637234
 from EquiTrack.tests.mixins import APITenantTestCase
 from reports.models import ResultType, Sector
 from funds.models import Grant, Donor
@@ -37,7 +34,10 @@
     def setUp(self):
         self.unicef_staff = UserFactory(is_staff=True)
         self.partner = PartnerFactory()
-<<<<<<< HEAD
+        agreement = AgreementFactory(partner=self.partner)
+        self.intervention = PartnershipFactory(partner=self.partner, agreement=agreement)
+        assert self.partner == self.intervention.partner
+
         self.result_type = ResultType.objects.get(id=1)
         self.result = ResultFactory(result_type=self.result_type, result_structure=ResultStructureFactory())
         self.resultchain = ResultChain.objects.create(
@@ -72,19 +72,13 @@
             pca=self.intervention,
             location=LocationFactory()
         )
-=======
-        agreement = AgreementFactory(partner=self.partner)
-        self.intervention = PartnershipFactory(partner=self.partner, agreement=agreement)
-
-        assert self.partner == self.intervention.partner
->>>>>>> 45637234
 
 
     def test_api_partners_list(self):
         response = self.forced_auth_req('get', '/api/partners/', user=self.unicef_staff)
 
         self.assertEquals(response.status_code, status.HTTP_200_OK)
-        self.assertEquals(len(response.data), 3)
+        self.assertEquals(len(response.data), 1)
         self.assertIn("Partner", response.data[0]["name"])
 
     def test_api_agreements_create(self):
@@ -143,7 +137,7 @@
                                         user=self.unicef_staff)
 
         self.assertEquals(response.status_code, status.HTTP_200_OK)
-        self.assertEquals(len(response.data), 3)
+        self.assertEquals(len(response.data), 1)
         self.assertIn("Jedi Master", response.data[0]["title"])
         self.assertIn("Mace", response.data[0]["first_name"])
         self.assertIn("Windu", response.data[0]["last_name"])
