__author__ = 'unicef-leb-inn'

import json
import datetime
from datetime import date

from rest_framework import status

from EquiTrack.factories import (
    PartnershipFactory,
    PartnerFactory,
    UserFactory,
    ResultFactory,
    ResultStructureFactory,
    LocationFactory,
    AgreementFactory,
    PartnerStaffFactory,
    CountryProgrammeFactory,
    GroupFactory,
)
from EquiTrack.tests.mixins import APITenantTestCase
from reports.models import ResultType, Sector
from funds.models import Grant, Donor
from partners.models import (
    PCA,
    Agreement,
    PartnerOrganization,
    PartnerType,
    ResultChain,
    PCASector,
    PartnershipBudget,
    PCAGrant,
    AmendmentLog,
    GwPCALocation,
)


class TestPartnershipViews(APITenantTestCase):
    fixtures = ['initial_data.json']
    def setUp(self):
        self.unicef_staff = UserFactory(is_staff=True)
        self.partner = PartnerFactory()
        agreement = AgreementFactory(partner=self.partner, signed_by_unicef_date=datetime.date.today())
        self.intervention = PartnershipFactory(partner=self.partner, agreement=agreement)
        assert self.partner == self.intervention.partner

        self.result_type = ResultType.objects.get(id=1)
        self.result = ResultFactory(result_type=self.result_type, result_structure=ResultStructureFactory())
        self.resultchain = ResultChain.objects.create(
            result=self.result,
            result_type=self.result_type,
            partnership=self.intervention,
        )
        self.pcasector = PCASector.objects.create(
            pca=self.intervention,
            sector=Sector.objects.create(name="Sector 1")
        )
        self.partnership_budget = PartnershipBudget.objects.create(
            partnership=self.intervention,
            unicef_cash=100
        )
        self.grant = Grant.objects.create(
            donor=Donor.objects.create(
                name="Donor 1"
            ),
            name="Grant 1"
        )
        self.pcagrant = PCAGrant.objects.create(
            partnership=self.intervention,
            grant=self.grant,
            funds=100
        )
        self.amendment = AmendmentLog.objects.create(
            partnership=self.intervention,
            type="Cost",
        )
        self.location = GwPCALocation.objects.create(
            pca=self.intervention,
            location=LocationFactory()
        )


    def test_api_partners_list(self):
        response = self.forced_auth_req('get', '/api/partners/', user=self.unicef_staff)

        self.assertEquals(response.status_code, status.HTTP_200_OK)
        self.assertEquals(len(response.data), 1)
        self.assertIn("Partner", response.data[0]["name"])

    def test_api_agreements_create(self):

        data = {
            "agreement_type": "PCA",
            "partner": self.intervention.partner.id,
            "status": "active"
        }
        response = self.forced_auth_req(
            'post',
            '/api/partners/'+str(self.intervention.partner.id)+'/agreements/',
            user=self.unicef_staff,
            data=data
        )

        self.assertEquals(response.status_code, status.HTTP_201_CREATED)

    def test_api_agreements_list(self):

        response = self.forced_auth_req('get', '/api/partners/'+str(self.intervention.partner.id)+'/agreements/', user=self.unicef_staff)

        self.assertEquals(response.status_code, status.HTTP_200_OK)
        self.assertEquals(len(response.data), 1)
        self.assertIn("PCA", response.data[0]["agreement_type"])

    def test_api_interventions_list(self):

        response = self.forced_auth_req('get', '/api/partners/'+str(self.intervention.partner.id)+'/interventions/', user=self.unicef_staff)

        self.assertEquals(response.status_code, status.HTTP_200_OK)
        self.assertEquals(len(response.data), 1)
        self.assertIn("galaxy", response.data[0]["pca_title"])
        self.assertIn("galaxy", response.data[0]["title"])
        self.assertIn("in_process", response.data[0]["status"])
        self.assertIn("PD", response.data[0]["partnership_type"])

    def test_api_agreement_interventions_list(self):

        response = self.forced_auth_req('get',
                                        '/'.join([
                                            '/api/partners',
                                            str(self.intervention.partner.id),
                                            'agreements',
                                            str(self.intervention.agreement.id),
                                            'interventions/'
                                        ]), user=self.unicef_staff)

        self.assertEquals(response.status_code, status.HTTP_200_OK)
        self.assertEquals(len(response.data), 1)
        self.assertIn("galaxy", response.data[0]["title"])
        self.assertIn("in_process", response.data[0]["status"])

    def test_api_staffmembers_list(self):
        response = self.forced_auth_req('get',
                                        '/'.join(['/api/partners', str(self.partner.id), 'staff-members/']),
                                        user=self.unicef_staff)

        self.assertEquals(response.status_code, status.HTTP_200_OK)
        self.assertEquals(len(response.data), 1)
        self.assertIn("Jedi Master", response.data[0]["title"])
        self.assertIn("Mace", response.data[0]["first_name"])
        self.assertIn("Windu", response.data[0]["last_name"])
        self.assertEqual(True, response.data[0]["active"])

    def test_api_interventions_results_list(self):

        response = self.forced_auth_req('get',
                                        '/'.join([
                                            '/api/partners',
                                            str(self.intervention.partner.id),
                                            'interventions',
                                            str(self.intervention.id),
                                            'results/'
                                        ]), user=self.unicef_staff)

        self.assertEquals(response.status_code, status.HTTP_200_OK)
        self.assertEquals(len(response.data), 1)
        self.assertIn("Result", response.data[0]["result"]["name"])

    def test_api_interventions_sectors_list(self):

        response = self.forced_auth_req('get',
                                        '/'.join([
                                            '/api/partners',
                                            str(self.intervention.partner.id),
                                            'interventions',
                                            str(self.intervention.id),
                                            'sectors/'
                                        ]), user=self.unicef_staff)

        self.assertEquals(response.status_code, status.HTTP_200_OK)
        self.assertEquals(len(response.data), 1)
        self.assertIn("Sector", response.data[0]["sector_name"])

    def test_api_interventions_budgets_list(self):

        response = self.forced_auth_req('get',
                                        '/'.join([
                                            '/api/partners',
                                            str(self.intervention.partner.id),
                                            'interventions',
                                            str(self.intervention.id),
                                            'budgets/'
                                        ]), user=self.unicef_staff)

        self.assertEquals(response.status_code, status.HTTP_200_OK)
        self.assertEquals(len(response.data), 1)
        self.assertEquals(response.data[0]["unicef_cash"], 100)
        self.assertEquals(response.data[0]["total"], 100)

    def test_api_interventions_files_list(self):

        response = self.forced_auth_req('get',
                                        '/'.join([
                                            '/api/partners',
                                            str(self.intervention.partner.id),
                                            'interventions',
                                            str(self.intervention.id),
                                            'files/'
                                        ]), user=self.unicef_staff)

        self.assertEquals(response.status_code, status.HTTP_200_OK)

    def test_api_interventions_grants_list(self):

        response = self.forced_auth_req('get',
                                        '/'.join([
                                            '/api/partners',
                                            str(self.intervention.partner.id),
                                            'interventions',
                                            str(self.intervention.id),
                                            'grants/'
                                        ]), user=self.unicef_staff)

        self.assertEquals(response.status_code, status.HTTP_200_OK)
        self.assertEquals(len(response.data), 1)
        self.assertEquals(response.data[0]["grant"], self.grant.id)
        self.assertEquals(response.data[0]["funds"], 100)

    def test_api_interventions_amendments_list(self):

        response = self.forced_auth_req('get',
                                        '/'.join([
                                            '/api/partners',
                                            str(self.intervention.partner.id),
                                            'interventions',
                                            str(self.intervention.id),
                                            'amendments/'
                                        ]), user=self.unicef_staff)

        self.assertEquals(response.status_code, status.HTTP_200_OK)
        self.assertEquals(len(response.data), 1)
        self.assertEquals(response.data[0]["type"], "Cost")

    def test_api_interventions_locations_list(self):

        response = self.forced_auth_req('get',
                                        '/'.join([
                                            '/api/partners',
                                            str(self.intervention.partner.id),
                                            'interventions',
                                            str(self.intervention.id),
                                            'locations/'
                                        ]), user=self.unicef_staff)

        self.assertEquals(response.status_code, status.HTTP_200_OK)
        self.assertEquals(len(response.data), 1)
        self.assertIn("Location", response.data[0]["location_name"])


class TestPartnerOrganizationViews(APITenantTestCase):

    def setUp(self):
        self.unicef_staff = UserFactory(is_staff=True)
        self.partner = PartnerFactory(
                            partner_type=PartnerType.CIVIL_SOCIETY_ORGANIZATION,
                            cso_type="International",
                            hidden=False,
                            vendor_number="DDD",
                            short_name="Short name",
                        )

    def test_api_partners_list_restricted(self):
        response = self.forced_auth_req('get', '/api/v2/partners/', user=self.unicef_staff)

        self.assertEquals(response.status_code, status.HTTP_200_OK)
        self.assertEquals(len(response.data), 1)
        self.assertIn("vendor_number", response.data[0].keys())
        self.assertNotIn("address", response.data[0].keys())

    def test_api_partners_create(self):
        data = {
            "name": "PO 1",
            "partner_type": "Government",
            "vendor_number": "AAA",
        }
        response = self.forced_auth_req(
            'post',
            '/api/v2/partners/',
            user=self.unicef_staff,
            data=data
        )

        self.assertEquals(response.status_code, status.HTTP_201_CREATED)

<<<<<<< HEAD
    def test_api_partners_retrieve(self):
        response = self.forced_auth_req(
            'get',
            '/api/v2/partners/{}/'.format(self.partner.id),
            user=self.unicef_staff,
        )

        self.assertEquals(response.status_code, status.HTTP_200_OK)
        self.assertIn("vendor_number", response.data.keys())
        self.assertIn("address", response.data.keys())
        self.assertIn("Partner", response.data["name"])

    def test_api_partners_update(self):
        data = {
            "name": "Updated name",
        }
        response = self.forced_auth_req(
            'patch',
            '/api/v2/partners/{}/'.format(self.partner.id),
            user=self.unicef_staff,
            data=data,
        )

        self.assertEquals(response.status_code, status.HTTP_200_OK)
        self.assertIn("Updated", response.data["name"])

    def test_api_partners_filter_partner_type(self):
        # make some other type to filter against
        PartnerFactory(partner_type=PartnerType.GOVERNMENT)
        params = {"partner_type": PartnerType.CIVIL_SOCIETY_ORGANIZATION}
        response = self.forced_auth_req(
            'get',
            '/api/v2/partners/',
            user=self.unicef_staff,
            data=params
        )

        self.assertEquals(response.status_code, status.HTTP_200_OK)
        self.assertEquals(len(response.data), 1)
        self.assertEquals(response.data[0]["id"], self.partner.id)
        self.assertEquals(response.data[0]["partner_type"], PartnerType.CIVIL_SOCIETY_ORGANIZATION)

    def test_api_partners_filter_cso_type(self):
        # make some other type to filter against
        PartnerFactory(cso_type="National")
        params = {"cso_type": "International"}
        response = self.forced_auth_req(
            'get',
            '/api/v2/partners/',
=======

class TestAgreementAPIView(APITenantTestCase):

    def setUp(self):
        self.unicef_staff = UserFactory(is_staff=True)
        self.partner = PartnerFactory(partner_type="Civil Society Organization")
        self.partner_staff = PartnerStaffFactory(partner=self.partner)
        self.partner_staff2 = PartnerStaffFactory(partner=self.partner)

        self.partner_staff_user = UserFactory(is_staff=True)
        self.partner_staff_user.profile.partner_staff_member = self.partner_staff.id
        self.partner_staff_user.save()

        self.partnership_manager_user = UserFactory(is_staff=True)
        self.partnership_manager_user.groups.add(GroupFactory())
        self.partnership_manager_user.profile.partner_staff_member = self.partner_staff.id
        self.partnership_manager_user.save()

        self.agreement = AgreementFactory(
                            partner=self.partner,
                            partner_manager=self.partner_staff,
                            signed_by_unicef_date=datetime.date.today()
                        )
        self.agreement.authorized_officers.add(self.partner_staff)
        self.agreement.save()
        self.agreement2 = AgreementFactory(
                                partner=self.partner,
                                agreement_type="MOU",
                                status="draft"
                            )
        self.intervention = PartnershipFactory(partner=self.partner, agreement=self.agreement)
        today = datetime.date.today()
        self.country_programme = CountryProgrammeFactory(
                                        wbs='/A0/',
                                        from_date=date(today.year-1, 1, 1),
                                        to_date=date(today.year+1, 1, 1))

    def test_partner_agreements_list(self):
        response = self.forced_auth_req(
            'get',
            '/api/v2/partners/{}/agreements/'.format(self.partner.id),
            user=self.unicef_staff
        )

        self.assertEquals(response.status_code, status.HTTP_200_OK)
        self.assertEquals(len(response.data), 2)
        self.assertIn("Partner", response.data[0]["partner_name"])

    def test_agreements_create(self):
        data = {
            "agreement_type":"PCA",
            "partner": self.partner.id,
            "status": "draft"
        }
        response = self.forced_auth_req(
            'post',
            '/api/v2/agreements/'.format(self.partner.id),
            user=self.partner_staff_user,
            data=data
        )

        self.assertEquals(response.status_code, status.HTTP_201_CREATED)

    def test_agreements_list(self):
        response = self.forced_auth_req(
            'get',
            '/api/v2/agreements/',
            user=self.unicef_staff
        )

        self.assertEquals(response.status_code, status.HTTP_200_OK)
        self.assertEquals(len(response.data), 2)
        self.assertIn("Partner", response.data[0]["partner_name"])

    def test_agreements_update_noperm(self):
        data = {
            "status":"active",
        }
        response = self.forced_auth_req(
            'patch',
            '/api/v2/agreements/{}/'.format(self.agreement.id),
            user=self.partner_staff_user,
            data=data
        )

        self.assertEquals(response.status_code, status.HTTP_403_FORBIDDEN)

    def test_agreements_update(self):
        data = {
            "status":"active",
        }
        response = self.forced_auth_req(
            'patch',
            '/api/v2/agreements/{}/'.format(self.agreement.id),
            user=self.partnership_manager_user,
            data=data
        )

        self.assertEquals(response.status_code, status.HTTP_200_OK)
        self.assertEquals(response.data["status"], "active")

    def test_agreements_retrieve(self):
        response = self.forced_auth_req(
            'get',
            '/api/v2/agreements/{}/'.format(self.agreement.id),
            user=self.unicef_staff
        )

        self.assertEquals(response.status_code, status.HTTP_200_OK)
        self.assertEquals(response.data["reference_number"], "/PCA{}01".format(datetime.date.today().year))

    def test_agreements_retrieve_staff_members(self):
        response = self.forced_auth_req(
            'get',
            '/api/v2/agreements/{}/'.format(self.agreement.id),
            user=self.unicef_staff
        )

        self.assertEquals(response.status_code, status.HTTP_200_OK)
        self.assertEquals(response.data["authorized_officers"][0]["first_name"], self.partner_staff.first_name)

    def test_agreements_update_partner_staff(self):
        data = {
            "authorized_officers": [
                self.partner_staff.id,
                self.partner_staff2.id
            ],
        }
        response = self.forced_auth_req(
            'patch',
            '/api/v2/agreements/{}/'.format(self.agreement.id),
            user=self.partnership_manager_user,
            data=data
        )

        self.assertEquals(response.status_code, status.HTTP_200_OK)
        self.assertEquals(response.data["authorized_officers"], [self.partner_staff.id, self.partner_staff2.id])

    def test_agreements_delete(self):
        response = self.forced_auth_req(
            'delete',
            '/api/v2/agreements/{}/'.format(self.agreement.id),
            user=self.partnership_manager_user
        )

        self.assertEquals(response.status_code, status.HTTP_204_NO_CONTENT)

    def test_agreements_delete_noperm(self):
        response = self.forced_auth_req(
            'delete',
            '/api/v2/agreements/{}/'.format(self.agreement.id),
            user=self.partner_staff_user
        )

        self.assertEquals(response.status_code, status.HTTP_403_FORBIDDEN)

    def test_agreements_create_cp_todate(self):
        data = {
            "agreement_type":"PCA",
            "partner": self.partner.id,
            "status": "draft"
        }
        response = self.forced_auth_req(
            'post',
            '/api/v2/agreements/',
            user=self.partnership_manager_user,
            data=data
        )

        self.assertEquals(response.status_code, status.HTTP_201_CREATED)
        self.assertEquals(response.data["end"], str(self.country_programme.to_date))

    def test_agreements_list_filter_type(self):
        params = {"agreement_type": "PCA"}
        response = self.forced_auth_req(
            'get',
            '/api/v2/partners/{}/agreements/'.format(self.partner.id),
>>>>>>> db2141fd
            user=self.unicef_staff,
            data=params
        )

        self.assertEquals(response.status_code, status.HTTP_200_OK)
        self.assertEquals(len(response.data), 1)
<<<<<<< HEAD
        self.assertEquals(response.data[0]["id"], self.partner.id)

    def test_api_partners_filter_hidden(self):
        # make some other type to filter against
        PartnerFactory(hidden=True)
        params = {"hidden": False}
        response = self.forced_auth_req(
            'get',
            '/api/v2/partners/',
=======
        self.assertEquals(response.data[0]["id"], self.agreement.id)
        self.assertEquals(response.data[0]["agreement_type"], "PCA")

    def test_agreements_list_filter_status(self):
        params = {"status": "active"}
        response = self.forced_auth_req(
            'get',
            '/api/v2/partners/{}/agreements/'.format(self.partner.id),
>>>>>>> db2141fd
            user=self.unicef_staff,
            data=params
        )

        self.assertEquals(response.status_code, status.HTTP_200_OK)
        self.assertEquals(len(response.data), 1)
<<<<<<< HEAD
        self.assertEquals(response.data[0]["id"], self.partner.id)

    def test_api_partners_filter_multiple(self):
        # make some other type to filter against
        PartnerFactory(cso_type="National")
        params = {
            "cso_type": "National",
            "partner_type": PartnerType.CIVIL_SOCIETY_ORGANIZATION,
        }
        response = self.forced_auth_req(
            'get',
            '/api/v2/partners/',
=======
        self.assertEquals(response.data[0]["id"], self.agreement.id)
        self.assertEquals(response.data[0]["status"], "active")

    def test_agreements_list_filter_partner_name(self):
        params = {"partner_name": self.partner.name}
        response = self.forced_auth_req(
            'get',
            '/api/v2/partners/{}/agreements/'.format(self.partner.id),
>>>>>>> db2141fd
            user=self.unicef_staff,
            data=params
        )

        self.assertEquals(response.status_code, status.HTTP_200_OK)
<<<<<<< HEAD
        self.assertEquals(len(response.data), 0)

    def test_api_partners_search_name(self):
        # make some other type to filter against
        PartnerFactory(name="Somethingelse")
        params = {"search": "Partner"}
        response = self.forced_auth_req(
            'get',
            '/api/v2/partners/',
=======
        self.assertEquals(len(response.data), 2)
        self.assertEquals(self.partner.name, response.data[0]["partner_name"])

    def test_agreements_list_filter_search(self):
        params = {"search": "Partner"}
        response = self.forced_auth_req(
            'get',
            '/api/v2/partners/{}/agreements/'.format(self.partner.id),
>>>>>>> db2141fd
            user=self.unicef_staff,
            data=params
        )

        self.assertEquals(response.status_code, status.HTTP_200_OK)
<<<<<<< HEAD
        self.assertEquals(len(response.data), 1)
        self.assertEquals(response.data[0]["id"], self.partner.id)

    def test_api_partners_short_name(self):
        # make some other type to filter against
        PartnerFactory(short_name="foo")
        params = {"search": "Short"}
        response = self.forced_auth_req(
            'get',
            '/api/v2/partners/',
=======
        self.assertEquals(len(response.data), 2)
        self.assertIn("Partner", response.data[0]["partner_name"])

    def test_agreements_list_filter_search_refno(self):
        params = {"search": datetime.date.today().year}
        response = self.forced_auth_req(
            'get',
            '/api/v2/partners/{}/agreements/'.format(self.partner.id),
>>>>>>> db2141fd
            user=self.unicef_staff,
            data=params
        )

        self.assertEquals(response.status_code, status.HTTP_200_OK)
        self.assertEquals(len(response.data), 1)
<<<<<<< HEAD
        self.assertEquals(response.data[0]["id"], self.partner.id)

    def test_api_partners_update_blocked(self):
        data = {
            "blocked": True,
        }
        response = self.forced_auth_req(
            'patch',
            '/api/v2/partners/{}/'.format(self.partner.id),
            user=self.unicef_staff,
            data=data,
        )

        self.assertEquals(response.status_code, status.HTTP_200_OK)
        self.assertEquals(response.data["hidden"], True)

    def test_api_partners_update_deleted_flag(self):
        data = {
            "deleted_flag": True,
        }
        response = self.forced_auth_req(
            'patch',
            '/api/v2/partners/{}/'.format(self.partner.id),
            user=self.unicef_staff,
            data=data,
        )

        self.assertEquals(response.status_code, status.HTTP_200_OK)
        self.assertEquals(response.data["hidden"], True)
=======
        self.assertEquals(response.data[0]["reference_number"], "/PCA{}01".format(datetime.date.today().year))

    def test_api_agreement_partner_nterventions_list(self):

        response = self.forced_auth_req('get',
                                        '/'.join([
                                            '/api/v2/partners',
                                            str(self.intervention.partner.id),
                                            'agreements',
                                            str(self.intervention.agreement.id),
                                            'interventions/'
                                        ]), user=self.unicef_staff)

        self.assertEquals(response.status_code, status.HTTP_200_OK)
        self.assertEquals(len(response.data), 1)
        self.assertIn("galaxy", response.data[0]["pca_title"])

    def test_api_agreement_interventions_list(self):

        response = self.forced_auth_req('get',
                                        '/'.join([
                                            '/api/v2/agreements',
                                            str(self.intervention.agreement.id),
                                            'interventions/'
                                        ]), user=self.unicef_staff)

        self.assertEquals(response.status_code, status.HTTP_200_OK)
        self.assertEquals(len(response.data), 1)
        self.assertIn("galaxy", response.data[0]["pca_title"])

    def test_agreements_update_validation_signed_by(self):
        data = {
            "end": datetime.date.today(),
            "signed_by_partner_date": datetime.date.today(),
            "signed_by_unicef_date": datetime.date.today(),
        }
        response = self.forced_auth_req(
            'patch',
            '/api/v2/agreements/{}/'.format(self.agreement.id),
            user=self.partnership_manager_user,
            data=data
        )

        self.assertEquals(response.status_code, status.HTTP_400_BAD_REQUEST)
        self.assertEquals(response.data["signed_by_partner_date"], ["signed_by_partner_date and partner_manager must be provided."])
        self.assertEquals(response.data["partner_manager"], ["partner_manager and signed_by_partner_date must be provided."])
        self.assertEquals(response.data["signed_by_unicef_date"], ["signed_by_unicef_date and signed_by must be provided."])
        self.assertEquals(response.data["signed_by"], ["signed_by and signed_by_unicef_date must be provided."])
        self.assertEquals(response.data["start"], ["Start date must be provided along with end date.", "Start date must equal to the most recent signoff date (either signed_by_unicef_date or signed_by_partner_date)."])

    def test_agreements_update_validation_signed_date(self):
        data = {
            "signed_by": self.unicef_staff.id,
            "partner_manager": self.partner_staff.id,
        }
        response = self.forced_auth_req(
            'patch',
            '/api/v2/agreements/{}/'.format(self.agreement.id),
            user=self.partnership_manager_user,
            data=data
        )

        self.assertEquals(response.status_code, status.HTTP_400_BAD_REQUEST)
        self.assertEquals(response.data["signed_by_partner_date"], ["signed_by_partner_date and partner_manager must be provided."])
        self.assertEquals(response.data["partner_manager"], ["partner_manager and signed_by_partner_date must be provided."])
        self.assertEquals(response.data["signed_by_unicef_date"], ["signed_by_unicef_date and signed_by must be provided."])
        self.assertEquals(response.data["signed_by"], ["signed_by and signed_by_unicef_date must be provided."])

    def test_agreements_update_validation_end_date_pca(self):
        data = {
            "signed_by": self.unicef_staff.id,
            "partner_manager": self.partner_staff.id,
            "signed_by_partner_date": datetime.date.today(),
            "signed_by_unicef_date": datetime.date.today(),
            "start": datetime.date.today(),
        }
        response = self.forced_auth_req(
            'patch',
            '/api/v2/agreements/{}/'.format(self.agreement.id),
            user=self.partnership_manager_user,
            data=data
        )

        self.assertEquals(response.status_code, status.HTTP_200_OK)
        self.assertEquals(response.data["end"], str(self.country_programme.to_date))

    def test_agreements_update_start_set_to_max_signed(self):
        today = datetime.date.today()
        data = {
            "start": date(today.year, 1, 1),
            "end": date(today.year, 6, 1),
            "signed_by": self.unicef_staff.id,
            "partner_manager": self.partner_staff.id,
            "signed_by_partner_date": date(today.year, 2, 1),
            "signed_by_unicef_date": date(today.year, 3, 1),
        }
        response = self.forced_auth_req(
            'patch',
            '/api/v2/agreements/{}/'.format(self.agreement.id),
            user=self.partnership_manager_user,
            data=data
        )

        self.assertEquals(response.status_code, status.HTTP_400_BAD_REQUEST)
        self.assertEquals(response.data["start"], ["Start date must equal to the most recent signoff date (either signed_by_unicef_date or signed_by_partner_date)."])

    def test_agreements_create_PCA_must_be_CSO(self):
        self.partner.partner_type = "Government"
        self.partner.save()
        data = {
            "agreement_type":"PCA",
            "partner": self.partner.id,
            "status": "draft"
        }
        response = self.forced_auth_req(
            'post',
            '/api/v2/agreements/',
            user=self.partnership_manager_user,
            data=data
        )

        self.assertEquals(response.status_code, status.HTTP_400_BAD_REQUEST)
        self.assertEquals(response.data["partner"], ["Partner type must be CSO for PCA or SSFA agreement types."])

    def test_agreements_update_set_to_active_on_save(self):
        today = datetime.date.today()
        data = {
            "start": date(today.year, 3, 1),
            "end": date(today.year, 6, 1),
            "signed_by": self.unicef_staff.id,
            "partner_manager": self.partner_staff.id,
            "signed_by_partner_date": date(today.year, 2, 1),
            "signed_by_unicef_date": date(today.year, 3, 1),
        }
        response = self.forced_auth_req(
            'patch',
            '/api/v2/agreements/{}/'.format(self.agreement.id),
            user=self.partnership_manager_user,
            data=data
        )

        self.assertEquals(response.status_code, status.HTTP_200_OK)
        self.assertEquals(response.data["status"], Agreement.ACTIVE)

    def test_partner_agreements_update_suspend(self):
        data = {
            "status":"suspended",
        }
        response = self.forced_auth_req(
            'patch',
            '/api/v2/agreements/{}/'.format(self.agreement.id),
            user=self.partnership_manager_user,
            data=data
        )

        self.assertEquals(response.status_code, status.HTTP_200_OK)
        self.assertEquals(response.data["status"], "suspended")
        self.assertEquals(PCA.objects.get(id=self.intervention.id).status, "suspended")


class TestPartnerStaffMemberAPIView(APITenantTestCase):

    def setUp(self):
        self.unicef_staff = UserFactory(is_staff=True)
        self.partner = PartnerFactory(partner_type="Civil Society Organization")
        self.partner_staff = PartnerStaffFactory(partner=self.partner)
        self.partner_staff_user = UserFactory(is_staff=True)
        self.partner_staff_user.profile.partner_staff_member = self.partner_staff.id
        self.partner_staff_user.profile.save()

    def test_partner_partner_staffmember_list(self):
        response = self.forced_auth_req(
            'get',
            '/api/v2/partners/{}/staff-members/'.format(self.partner.id),
            user=self.partner_staff_user
        )

        self.assertEquals(response.status_code, status.HTTP_200_OK)
        self.assertEquals(len(response.data), 2)
        self.assertEquals(response.data[0]["first_name"], "Mace")

    def test_partner_retrieve_embedded_staffmembers(self):
        response = self.forced_auth_req(
            'get',
            '/api/partners/{}/'.format(self.partner.id),
            user=self.unicef_staff
        )

        self.assertEquals(response.status_code, status.HTTP_200_OK)
        self.assertIn("Partner", response.data["name"])
        self.assertEquals("Mace", response.data["staff_members"][0]["first_name"])

    def test_partner_staffmember_create_non_active(self):
        data = {
            "email": "a@aaa.com",
            "partner": self.partner.id,
            "first_name": "John",
            "last_name": "Doe",
            "title": "foobar"
        }
        response = self.forced_auth_req(
            'post',
            '/api/v2/staff-members/',
            user=self.partner_staff_user,
            data=data
        )

        self.assertEquals(response.status_code, status.HTTP_400_BAD_REQUEST)
        self.assertEquals(response.data["non_field_errors"], ["New Staff Member needs to be active at the moment of creation"])

    def test_partner_staffmember_create_already_partner(self):
        partner = PartnerFactory(partner_type="Civil Society Organization")
        partner_staff = PartnerStaffFactory(partner=partner)
        partner_staff_user = UserFactory(is_staff=True)
        partner_staff_user.profile.partner_staff_member = partner_staff.id
        partner_staff_user.profile.save()
        data = {
            "email": partner_staff_user.email,
            "partner": self.partner.id,
            "first_name": "John",
            "last_name": "Doe",
            "title": "foobar",
            "active": True
        }
        response = self.forced_auth_req(
            'post',
            '/api/v2/staff-members/',
            user=partner_staff_user,
            data=data
        )

        self.assertEquals(response.status_code, status.HTTP_400_BAD_REQUEST)
        self.assertIn("This user already exists under a different partnership", response.data["non_field_errors"][0])


    def test_partner_staffmember_create(self):
        data = {
            "email": "a@aaa.com",
            "partner": self.partner.id,
            "first_name": "John",
            "last_name": "Doe",
            "title": "foobar",
            "active": True,
        }
        response = self.forced_auth_req(
            'post',
            '/api/v2/staff-members/',
            user=self.partner_staff_user,
            data=data
        )

        self.assertEquals(response.status_code, status.HTTP_201_CREATED)


    def test_partner_staffmember_retrieve(self):
        response = self.forced_auth_req(
            'get',
            '/api/v2/staff-members/{}/'.format(self.partner_staff.id),
            user=self.partner_staff_user
        )

        self.assertEquals(response.status_code, status.HTTP_200_OK)
        self.assertEquals(response.data["first_name"], "Mace")

    def test_partner_staffmember_update(self):
        data = {
            "email": self.partner_staff.email,
            "partner": self.partner.id,
            "first_name": "John",
            "last_name": "Doe",
            "title": "foobar updated",
            "active": True,
        }
        response = self.forced_auth_req(
            'put',
            '/api/v2/staff-members/{}/'.format(self.partner_staff.id),
            user=self.partner_staff_user,
            data=data
        )

        self.assertEquals(response.status_code, status.HTTP_200_OK)
        self.assertEquals(response.data["title"], "foobar updated")

    def test_partner_staffmember_update_email(self):
        data = {
            "email": "a@a.com",
            "partner": self.partner.id,
            "first_name": "John",
            "last_name": "Doe",
            "title": "foobar updated",
            "active": True,
        }
        response = self.forced_auth_req(
            'put',
            '/api/v2/staff-members/{}/'.format(self.partner_staff.id),
            user=self.partner_staff_user,
            data=data
        )

        self.assertEquals(response.status_code, status.HTTP_400_BAD_REQUEST)
        self.assertIn("User emails cannot be changed, please remove the user and add another one", response.data["non_field_errors"][0])

    def test_partner_staffmember_delete(self):
        response = self.forced_auth_req(
            'delete',
            '/api/v2/staff-members/{}/'.format(self.partner_staff.id),
            user=self.partner_staff_user
        )

        self.assertEquals(response.status_code, status.HTTP_204_NO_CONTENT)

    def test_partner_staffmember_retrieve_properties(self):
        response = self.forced_auth_req(
            'get',
            '/api/v2/staff-members/{}/properties/'.format(self.partner_staff.id),
            user=self.partner_staff_user
        )

        self.assertEquals(response.status_code, status.HTTP_200_OK)
        self.assertIn("agreement_set", response.data)
>>>>>>> db2141fd
<|MERGE_RESOLUTION|>--- conflicted
+++ resolved
@@ -35,227 +35,6 @@
 )
 
 
-class TestPartnershipViews(APITenantTestCase):
-    fixtures = ['initial_data.json']
-    def setUp(self):
-        self.unicef_staff = UserFactory(is_staff=True)
-        self.partner = PartnerFactory()
-        agreement = AgreementFactory(partner=self.partner, signed_by_unicef_date=datetime.date.today())
-        self.intervention = PartnershipFactory(partner=self.partner, agreement=agreement)
-        assert self.partner == self.intervention.partner
-
-        self.result_type = ResultType.objects.get(id=1)
-        self.result = ResultFactory(result_type=self.result_type, result_structure=ResultStructureFactory())
-        self.resultchain = ResultChain.objects.create(
-            result=self.result,
-            result_type=self.result_type,
-            partnership=self.intervention,
-        )
-        self.pcasector = PCASector.objects.create(
-            pca=self.intervention,
-            sector=Sector.objects.create(name="Sector 1")
-        )
-        self.partnership_budget = PartnershipBudget.objects.create(
-            partnership=self.intervention,
-            unicef_cash=100
-        )
-        self.grant = Grant.objects.create(
-            donor=Donor.objects.create(
-                name="Donor 1"
-            ),
-            name="Grant 1"
-        )
-        self.pcagrant = PCAGrant.objects.create(
-            partnership=self.intervention,
-            grant=self.grant,
-            funds=100
-        )
-        self.amendment = AmendmentLog.objects.create(
-            partnership=self.intervention,
-            type="Cost",
-        )
-        self.location = GwPCALocation.objects.create(
-            pca=self.intervention,
-            location=LocationFactory()
-        )
-
-
-    def test_api_partners_list(self):
-        response = self.forced_auth_req('get', '/api/partners/', user=self.unicef_staff)
-
-        self.assertEquals(response.status_code, status.HTTP_200_OK)
-        self.assertEquals(len(response.data), 1)
-        self.assertIn("Partner", response.data[0]["name"])
-
-    def test_api_agreements_create(self):
-
-        data = {
-            "agreement_type": "PCA",
-            "partner": self.intervention.partner.id,
-            "status": "active"
-        }
-        response = self.forced_auth_req(
-            'post',
-            '/api/partners/'+str(self.intervention.partner.id)+'/agreements/',
-            user=self.unicef_staff,
-            data=data
-        )
-
-        self.assertEquals(response.status_code, status.HTTP_201_CREATED)
-
-    def test_api_agreements_list(self):
-
-        response = self.forced_auth_req('get', '/api/partners/'+str(self.intervention.partner.id)+'/agreements/', user=self.unicef_staff)
-
-        self.assertEquals(response.status_code, status.HTTP_200_OK)
-        self.assertEquals(len(response.data), 1)
-        self.assertIn("PCA", response.data[0]["agreement_type"])
-
-    def test_api_interventions_list(self):
-
-        response = self.forced_auth_req('get', '/api/partners/'+str(self.intervention.partner.id)+'/interventions/', user=self.unicef_staff)
-
-        self.assertEquals(response.status_code, status.HTTP_200_OK)
-        self.assertEquals(len(response.data), 1)
-        self.assertIn("galaxy", response.data[0]["pca_title"])
-        self.assertIn("galaxy", response.data[0]["title"])
-        self.assertIn("in_process", response.data[0]["status"])
-        self.assertIn("PD", response.data[0]["partnership_type"])
-
-    def test_api_agreement_interventions_list(self):
-
-        response = self.forced_auth_req('get',
-                                        '/'.join([
-                                            '/api/partners',
-                                            str(self.intervention.partner.id),
-                                            'agreements',
-                                            str(self.intervention.agreement.id),
-                                            'interventions/'
-                                        ]), user=self.unicef_staff)
-
-        self.assertEquals(response.status_code, status.HTTP_200_OK)
-        self.assertEquals(len(response.data), 1)
-        self.assertIn("galaxy", response.data[0]["title"])
-        self.assertIn("in_process", response.data[0]["status"])
-
-    def test_api_staffmembers_list(self):
-        response = self.forced_auth_req('get',
-                                        '/'.join(['/api/partners', str(self.partner.id), 'staff-members/']),
-                                        user=self.unicef_staff)
-
-        self.assertEquals(response.status_code, status.HTTP_200_OK)
-        self.assertEquals(len(response.data), 1)
-        self.assertIn("Jedi Master", response.data[0]["title"])
-        self.assertIn("Mace", response.data[0]["first_name"])
-        self.assertIn("Windu", response.data[0]["last_name"])
-        self.assertEqual(True, response.data[0]["active"])
-
-    def test_api_interventions_results_list(self):
-
-        response = self.forced_auth_req('get',
-                                        '/'.join([
-                                            '/api/partners',
-                                            str(self.intervention.partner.id),
-                                            'interventions',
-                                            str(self.intervention.id),
-                                            'results/'
-                                        ]), user=self.unicef_staff)
-
-        self.assertEquals(response.status_code, status.HTTP_200_OK)
-        self.assertEquals(len(response.data), 1)
-        self.assertIn("Result", response.data[0]["result"]["name"])
-
-    def test_api_interventions_sectors_list(self):
-
-        response = self.forced_auth_req('get',
-                                        '/'.join([
-                                            '/api/partners',
-                                            str(self.intervention.partner.id),
-                                            'interventions',
-                                            str(self.intervention.id),
-                                            'sectors/'
-                                        ]), user=self.unicef_staff)
-
-        self.assertEquals(response.status_code, status.HTTP_200_OK)
-        self.assertEquals(len(response.data), 1)
-        self.assertIn("Sector", response.data[0]["sector_name"])
-
-    def test_api_interventions_budgets_list(self):
-
-        response = self.forced_auth_req('get',
-                                        '/'.join([
-                                            '/api/partners',
-                                            str(self.intervention.partner.id),
-                                            'interventions',
-                                            str(self.intervention.id),
-                                            'budgets/'
-                                        ]), user=self.unicef_staff)
-
-        self.assertEquals(response.status_code, status.HTTP_200_OK)
-        self.assertEquals(len(response.data), 1)
-        self.assertEquals(response.data[0]["unicef_cash"], 100)
-        self.assertEquals(response.data[0]["total"], 100)
-
-    def test_api_interventions_files_list(self):
-
-        response = self.forced_auth_req('get',
-                                        '/'.join([
-                                            '/api/partners',
-                                            str(self.intervention.partner.id),
-                                            'interventions',
-                                            str(self.intervention.id),
-                                            'files/'
-                                        ]), user=self.unicef_staff)
-
-        self.assertEquals(response.status_code, status.HTTP_200_OK)
-
-    def test_api_interventions_grants_list(self):
-
-        response = self.forced_auth_req('get',
-                                        '/'.join([
-                                            '/api/partners',
-                                            str(self.intervention.partner.id),
-                                            'interventions',
-                                            str(self.intervention.id),
-                                            'grants/'
-                                        ]), user=self.unicef_staff)
-
-        self.assertEquals(response.status_code, status.HTTP_200_OK)
-        self.assertEquals(len(response.data), 1)
-        self.assertEquals(response.data[0]["grant"], self.grant.id)
-        self.assertEquals(response.data[0]["funds"], 100)
-
-    def test_api_interventions_amendments_list(self):
-
-        response = self.forced_auth_req('get',
-                                        '/'.join([
-                                            '/api/partners',
-                                            str(self.intervention.partner.id),
-                                            'interventions',
-                                            str(self.intervention.id),
-                                            'amendments/'
-                                        ]), user=self.unicef_staff)
-
-        self.assertEquals(response.status_code, status.HTTP_200_OK)
-        self.assertEquals(len(response.data), 1)
-        self.assertEquals(response.data[0]["type"], "Cost")
-
-    def test_api_interventions_locations_list(self):
-
-        response = self.forced_auth_req('get',
-                                        '/'.join([
-                                            '/api/partners',
-                                            str(self.intervention.partner.id),
-                                            'interventions',
-                                            str(self.intervention.id),
-                                            'locations/'
-                                        ]), user=self.unicef_staff)
-
-        self.assertEquals(response.status_code, status.HTTP_200_OK)
-        self.assertEquals(len(response.data), 1)
-        self.assertIn("Location", response.data[0]["location_name"])
-
-
 class TestPartnerOrganizationViews(APITenantTestCase):
 
     def setUp(self):
@@ -291,7 +70,6 @@
 
         self.assertEquals(response.status_code, status.HTTP_201_CREATED)
 
-<<<<<<< HEAD
     def test_api_partners_retrieve(self):
         response = self.forced_auth_req(
             'get',
@@ -341,7 +119,334 @@
         response = self.forced_auth_req(
             'get',
             '/api/v2/partners/',
-=======
+            user=self.unicef_staff,
+            data=params
+        )
+
+        self.assertEquals(response.status_code, status.HTTP_200_OK)
+        self.assertEquals(len(response.data), 1)
+        self.assertEquals(response.data[0]["id"], self.partner.id)
+
+    def test_api_partners_filter_hidden(self):
+        # make some other type to filter against
+        PartnerFactory(hidden=True)
+        params = {"hidden": False}
+        response = self.forced_auth_req(
+            'get',
+            '/api/v2/partners/',
+            user=self.unicef_staff,
+            data=params
+        )
+
+        self.assertEquals(response.status_code, status.HTTP_200_OK)
+        self.assertEquals(len(response.data), 1)
+        self.assertEquals(response.data[0]["id"], self.partner.id)
+
+    def test_api_partners_filter_multiple(self):
+        # make some other type to filter against
+        PartnerFactory(cso_type="National")
+        params = {
+            "cso_type": "National",
+            "partner_type": PartnerType.CIVIL_SOCIETY_ORGANIZATION,
+        }
+        response = self.forced_auth_req(
+            'get',
+            '/api/v2/partners/',
+            user=self.unicef_staff,
+            data=params
+        )
+
+        self.assertEquals(response.status_code, status.HTTP_200_OK)
+        self.assertEquals(len(response.data), 0)
+
+    def test_api_partners_search_name(self):
+        # make some other type to filter against
+        PartnerFactory(name="Somethingelse")
+        params = {"search": "Partner"}
+        response = self.forced_auth_req(
+            'get',
+            '/api/v2/partners/',
+            user=self.unicef_staff,
+            data=params
+        )
+
+        self.assertEquals(response.status_code, status.HTTP_200_OK)
+        self.assertEquals(len(response.data), 1)
+        self.assertEquals(response.data[0]["id"], self.partner.id)
+
+    def test_api_partners_short_name(self):
+        # make some other type to filter against
+        PartnerFactory(short_name="foo")
+        params = {"search": "Short"}
+        response = self.forced_auth_req(
+            'get',
+            '/api/v2/partners/',
+            user=self.unicef_staff,
+            data=params
+        )
+
+        self.assertEquals(response.status_code, status.HTTP_200_OK)
+        self.assertEquals(len(response.data), 1)
+        self.assertEquals(response.data[0]["id"], self.partner.id)
+
+    def test_api_partners_update_blocked(self):
+        data = {
+            "blocked": True,
+        }
+        response = self.forced_auth_req(
+            'patch',
+            '/api/v2/partners/{}/'.format(self.partner.id),
+            user=self.unicef_staff,
+            data=data,
+        )
+
+        self.assertEquals(response.status_code, status.HTTP_200_OK)
+        self.assertEquals(response.data["hidden"], True)
+
+    def test_api_partners_update_deleted_flag(self):
+        data = {
+            "deleted_flag": True,
+        }
+        response = self.forced_auth_req(
+            'patch',
+            '/api/v2/partners/{}/'.format(self.partner.id),
+            user=self.unicef_staff,
+            data=data,
+        )
+
+        self.assertEquals(response.status_code, status.HTTP_200_OK)
+        self.assertEquals(response.data["hidden"], True)
+
+
+
+
+
+
+
+
+
+
+
+class TestPartnershipViews(APITenantTestCase):
+    fixtures = ['initial_data.json']
+    def setUp(self):
+        self.unicef_staff = UserFactory(is_staff=True)
+        self.partner = PartnerFactory()
+        agreement = AgreementFactory(partner=self.partner, signed_by_unicef_date=datetime.date.today())
+        self.intervention = PartnershipFactory(partner=self.partner, agreement=agreement)
+        assert self.partner == self.intervention.partner
+
+        self.result_type = ResultType.objects.get(id=1)
+        self.result = ResultFactory(result_type=self.result_type, result_structure=ResultStructureFactory())
+        self.resultchain = ResultChain.objects.create(
+            result=self.result,
+            result_type=self.result_type,
+            partnership=self.intervention,
+        )
+        self.pcasector = PCASector.objects.create(
+            pca=self.intervention,
+            sector=Sector.objects.create(name="Sector 1")
+        )
+        self.partnership_budget = PartnershipBudget.objects.create(
+            partnership=self.intervention,
+            unicef_cash=100
+        )
+        self.grant = Grant.objects.create(
+            donor=Donor.objects.create(
+                name="Donor 1"
+            ),
+            name="Grant 1"
+        )
+        self.pcagrant = PCAGrant.objects.create(
+            partnership=self.intervention,
+            grant=self.grant,
+            funds=100
+        )
+        self.amendment = AmendmentLog.objects.create(
+            partnership=self.intervention,
+            type="Cost",
+        )
+        self.location = GwPCALocation.objects.create(
+            pca=self.intervention,
+            location=LocationFactory()
+        )
+
+
+    def test_api_partners_list(self):
+        response = self.forced_auth_req('get', '/api/partners/', user=self.unicef_staff)
+
+        self.assertEquals(response.status_code, status.HTTP_200_OK)
+        self.assertEquals(len(response.data), 1)
+        self.assertIn("Partner", response.data[0]["name"])
+
+    def test_api_agreements_create(self):
+
+        data = {
+            "agreement_type": "PCA",
+            "partner": self.intervention.partner.id,
+            "status": "active"
+        }
+        response = self.forced_auth_req(
+            'post',
+            '/api/partners/'+str(self.intervention.partner.id)+'/agreements/',
+            user=self.unicef_staff,
+            data=data
+        )
+
+        self.assertEquals(response.status_code, status.HTTP_201_CREATED)
+
+    def test_api_agreements_list(self):
+
+        response = self.forced_auth_req('get', '/api/partners/'+str(self.intervention.partner.id)+'/agreements/', user=self.unicef_staff)
+
+        self.assertEquals(response.status_code, status.HTTP_200_OK)
+        self.assertEquals(len(response.data), 1)
+        self.assertIn("PCA", response.data[0]["agreement_type"])
+
+    def test_api_interventions_list(self):
+
+        response = self.forced_auth_req('get', '/api/partners/'+str(self.intervention.partner.id)+'/interventions/', user=self.unicef_staff)
+
+        self.assertEquals(response.status_code, status.HTTP_200_OK)
+        self.assertEquals(len(response.data), 1)
+        self.assertIn("galaxy", response.data[0]["pca_title"])
+        self.assertIn("galaxy", response.data[0]["title"])
+        self.assertIn("in_process", response.data[0]["status"])
+        self.assertIn("PD", response.data[0]["partnership_type"])
+
+    def test_api_agreement_interventions_list(self):
+
+        response = self.forced_auth_req('get',
+                                        '/'.join([
+                                            '/api/partners',
+                                            str(self.intervention.partner.id),
+                                            'agreements',
+                                            str(self.intervention.agreement.id),
+                                            'interventions/'
+                                        ]), user=self.unicef_staff)
+
+        self.assertEquals(response.status_code, status.HTTP_200_OK)
+        self.assertEquals(len(response.data), 1)
+        self.assertIn("galaxy", response.data[0]["title"])
+        self.assertIn("in_process", response.data[0]["status"])
+
+    def test_api_staffmembers_list(self):
+        response = self.forced_auth_req('get',
+                                        '/'.join(['/api/partners', str(self.partner.id), 'staff-members/']),
+                                        user=self.unicef_staff)
+
+        self.assertEquals(response.status_code, status.HTTP_200_OK)
+        self.assertEquals(len(response.data), 1)
+        self.assertIn("Jedi Master", response.data[0]["title"])
+        self.assertIn("Mace", response.data[0]["first_name"])
+        self.assertIn("Windu", response.data[0]["last_name"])
+        self.assertEqual(True, response.data[0]["active"])
+
+    def test_api_interventions_results_list(self):
+
+        response = self.forced_auth_req('get',
+                                        '/'.join([
+                                            '/api/partners',
+                                            str(self.intervention.partner.id),
+                                            'interventions',
+                                            str(self.intervention.id),
+                                            'results/'
+                                        ]), user=self.unicef_staff)
+
+        self.assertEquals(response.status_code, status.HTTP_200_OK)
+        self.assertEquals(len(response.data), 1)
+        self.assertIn("Result", response.data[0]["result"]["name"])
+
+    def test_api_interventions_sectors_list(self):
+
+        response = self.forced_auth_req('get',
+                                        '/'.join([
+                                            '/api/partners',
+                                            str(self.intervention.partner.id),
+                                            'interventions',
+                                            str(self.intervention.id),
+                                            'sectors/'
+                                        ]), user=self.unicef_staff)
+
+        self.assertEquals(response.status_code, status.HTTP_200_OK)
+        self.assertEquals(len(response.data), 1)
+        self.assertIn("Sector", response.data[0]["sector_name"])
+
+    def test_api_interventions_budgets_list(self):
+
+        response = self.forced_auth_req('get',
+                                        '/'.join([
+                                            '/api/partners',
+                                            str(self.intervention.partner.id),
+                                            'interventions',
+                                            str(self.intervention.id),
+                                            'budgets/'
+                                        ]), user=self.unicef_staff)
+
+        self.assertEquals(response.status_code, status.HTTP_200_OK)
+        self.assertEquals(len(response.data), 1)
+        self.assertEquals(response.data[0]["unicef_cash"], 100)
+        self.assertEquals(response.data[0]["total"], 100)
+
+    def test_api_interventions_files_list(self):
+
+        response = self.forced_auth_req('get',
+                                        '/'.join([
+                                            '/api/partners',
+                                            str(self.intervention.partner.id),
+                                            'interventions',
+                                            str(self.intervention.id),
+                                            'files/'
+                                        ]), user=self.unicef_staff)
+
+        self.assertEquals(response.status_code, status.HTTP_200_OK)
+
+    def test_api_interventions_grants_list(self):
+
+        response = self.forced_auth_req('get',
+                                        '/'.join([
+                                            '/api/partners',
+                                            str(self.intervention.partner.id),
+                                            'interventions',
+                                            str(self.intervention.id),
+                                            'grants/'
+                                        ]), user=self.unicef_staff)
+
+        self.assertEquals(response.status_code, status.HTTP_200_OK)
+        self.assertEquals(len(response.data), 1)
+        self.assertEquals(response.data[0]["grant"], self.grant.id)
+        self.assertEquals(response.data[0]["funds"], 100)
+
+    def test_api_interventions_amendments_list(self):
+
+        response = self.forced_auth_req('get',
+                                        '/'.join([
+                                            '/api/partners',
+                                            str(self.intervention.partner.id),
+                                            'interventions',
+                                            str(self.intervention.id),
+                                            'amendments/'
+                                        ]), user=self.unicef_staff)
+
+        self.assertEquals(response.status_code, status.HTTP_200_OK)
+        self.assertEquals(len(response.data), 1)
+        self.assertEquals(response.data[0]["type"], "Cost")
+
+    def test_api_interventions_locations_list(self):
+
+        response = self.forced_auth_req('get',
+                                        '/'.join([
+                                            '/api/partners',
+                                            str(self.intervention.partner.id),
+                                            'interventions',
+                                            str(self.intervention.id),
+                                            'locations/'
+                                        ]), user=self.unicef_staff)
+
+        self.assertEquals(response.status_code, status.HTTP_200_OK)
+        self.assertEquals(len(response.data), 1)
+        self.assertIn("Location", response.data[0]["location_name"])
+
 
 class TestAgreementAPIView(APITenantTestCase):
 
@@ -519,24 +624,12 @@
         response = self.forced_auth_req(
             'get',
             '/api/v2/partners/{}/agreements/'.format(self.partner.id),
->>>>>>> db2141fd
             user=self.unicef_staff,
             data=params
         )
 
         self.assertEquals(response.status_code, status.HTTP_200_OK)
         self.assertEquals(len(response.data), 1)
-<<<<<<< HEAD
-        self.assertEquals(response.data[0]["id"], self.partner.id)
-
-    def test_api_partners_filter_hidden(self):
-        # make some other type to filter against
-        PartnerFactory(hidden=True)
-        params = {"hidden": False}
-        response = self.forced_auth_req(
-            'get',
-            '/api/v2/partners/',
-=======
         self.assertEquals(response.data[0]["id"], self.agreement.id)
         self.assertEquals(response.data[0]["agreement_type"], "PCA")
 
@@ -545,27 +638,12 @@
         response = self.forced_auth_req(
             'get',
             '/api/v2/partners/{}/agreements/'.format(self.partner.id),
->>>>>>> db2141fd
             user=self.unicef_staff,
             data=params
         )
 
         self.assertEquals(response.status_code, status.HTTP_200_OK)
         self.assertEquals(len(response.data), 1)
-<<<<<<< HEAD
-        self.assertEquals(response.data[0]["id"], self.partner.id)
-
-    def test_api_partners_filter_multiple(self):
-        # make some other type to filter against
-        PartnerFactory(cso_type="National")
-        params = {
-            "cso_type": "National",
-            "partner_type": PartnerType.CIVIL_SOCIETY_ORGANIZATION,
-        }
-        response = self.forced_auth_req(
-            'get',
-            '/api/v2/partners/',
-=======
         self.assertEquals(response.data[0]["id"], self.agreement.id)
         self.assertEquals(response.data[0]["status"], "active")
 
@@ -574,23 +652,11 @@
         response = self.forced_auth_req(
             'get',
             '/api/v2/partners/{}/agreements/'.format(self.partner.id),
->>>>>>> db2141fd
             user=self.unicef_staff,
             data=params
         )
 
         self.assertEquals(response.status_code, status.HTTP_200_OK)
-<<<<<<< HEAD
-        self.assertEquals(len(response.data), 0)
-
-    def test_api_partners_search_name(self):
-        # make some other type to filter against
-        PartnerFactory(name="Somethingelse")
-        params = {"search": "Partner"}
-        response = self.forced_auth_req(
-            'get',
-            '/api/v2/partners/',
-=======
         self.assertEquals(len(response.data), 2)
         self.assertEquals(self.partner.name, response.data[0]["partner_name"])
 
@@ -599,24 +665,11 @@
         response = self.forced_auth_req(
             'get',
             '/api/v2/partners/{}/agreements/'.format(self.partner.id),
->>>>>>> db2141fd
             user=self.unicef_staff,
             data=params
         )
 
         self.assertEquals(response.status_code, status.HTTP_200_OK)
-<<<<<<< HEAD
-        self.assertEquals(len(response.data), 1)
-        self.assertEquals(response.data[0]["id"], self.partner.id)
-
-    def test_api_partners_short_name(self):
-        # make some other type to filter against
-        PartnerFactory(short_name="foo")
-        params = {"search": "Short"}
-        response = self.forced_auth_req(
-            'get',
-            '/api/v2/partners/',
-=======
         self.assertEquals(len(response.data), 2)
         self.assertIn("Partner", response.data[0]["partner_name"])
 
@@ -625,44 +678,12 @@
         response = self.forced_auth_req(
             'get',
             '/api/v2/partners/{}/agreements/'.format(self.partner.id),
->>>>>>> db2141fd
             user=self.unicef_staff,
             data=params
         )
 
         self.assertEquals(response.status_code, status.HTTP_200_OK)
         self.assertEquals(len(response.data), 1)
-<<<<<<< HEAD
-        self.assertEquals(response.data[0]["id"], self.partner.id)
-
-    def test_api_partners_update_blocked(self):
-        data = {
-            "blocked": True,
-        }
-        response = self.forced_auth_req(
-            'patch',
-            '/api/v2/partners/{}/'.format(self.partner.id),
-            user=self.unicef_staff,
-            data=data,
-        )
-
-        self.assertEquals(response.status_code, status.HTTP_200_OK)
-        self.assertEquals(response.data["hidden"], True)
-
-    def test_api_partners_update_deleted_flag(self):
-        data = {
-            "deleted_flag": True,
-        }
-        response = self.forced_auth_req(
-            'patch',
-            '/api/v2/partners/{}/'.format(self.partner.id),
-            user=self.unicef_staff,
-            data=data,
-        )
-
-        self.assertEquals(response.status_code, status.HTTP_200_OK)
-        self.assertEquals(response.data["hidden"], True)
-=======
         self.assertEquals(response.data[0]["reference_number"], "/PCA{}01".format(datetime.date.today().year))
 
     def test_api_agreement_partner_nterventions_list(self):
@@ -982,5 +1003,4 @@
         )
 
         self.assertEquals(response.status_code, status.HTTP_200_OK)
-        self.assertIn("agreement_set", response.data)
->>>>>>> db2141fd
+        self.assertIn("agreement_set", response.data)