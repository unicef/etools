--- conflicted
+++ resolved
@@ -18,29 +18,8 @@
 from rest_framework import status
 from rest_framework.test import APIRequestFactory
 
-<<<<<<< HEAD
-from EquiTrack.factories import (
-    AgreementFactory,
-    AgreementAmendmentFactory,
-    CountryProgrammeFactory,
-    FundsReservationHeaderFactory,
-    GroupFactory,
-    InterventionFactory,
-    InterventionReportingPeriodFactory,
-    InterventionResultLinkFactory,
-    OfficeFactory,
-    PartnerFactory,
-    PartnerStaffFactory,
-    ResultFactory,
-    SectorFactory,
-    UserFactory,
-    PlannedEngagementFactory)
 from EquiTrack.tests.cases import APITenantTestCase
 from EquiTrack.tests.mixins import URLAssertionMixin
-from reports.models import ResultType
-=======
-from EquiTrack.tests.mixins import APITenantTestCase, URLAssertionMixin
->>>>>>> fc29c693
 from funds.models import FundsCommitmentItem, FundsCommitmentHeader
 from funds.tests.factories import FundsReservationHeaderFactory
 from partners.models import (
