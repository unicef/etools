--- conflicted
+++ resolved
@@ -18,25 +18,6 @@
 from rest_framework import status
 from rest_framework.test import APIRequestFactory
 
-<<<<<<< HEAD
-=======
-from EquiTrack.factories import (
-    AgreementFactory,
-    AgreementAmendmentFactory,
-    CountryProgrammeFactory,
-    FundsReservationHeaderFactory,
-    GroupFactory,
-    InterventionFactory,
-    InterventionReportingPeriodFactory,
-    InterventionResultLinkFactory,
-    OfficeFactory,
-    PartnerFactory,
-    PartnerStaffFactory,
-    ResultFactory,
-    SectorFactory,
-    UserFactory,
-    PlannedEngagementFactory)
->>>>>>> 1b94cedb
 from EquiTrack.tests.mixins import APITenantTestCase, URLAssertionMixin
 from funds.models import FundsCommitmentItem, FundsCommitmentHeader
 from funds.tests.factories import FundsReservationHeaderFactory
@@ -65,6 +46,7 @@
     InterventionResultLinkFactory,
     PartnerFactory,
     PartnerStaffFactory,
+    PlannedEngagementFactory,
 )
 from partners.views import v2
 import partners.views.partner_organization_v2
