from __future__ import unicode_literals

import csv
import datetime
from decimal import Decimal
import json
from unittest import skip, TestCase
from urlparse import urlparse

from django.conf import settings
from django.contrib.auth.models import Group
from django.core.files.uploadedfile import SimpleUploadedFile
from django.core.urlresolvers import reverse, resolve
from django.db import connection
from django.utils import timezone

from model_utils import Choices
from rest_framework import status
from rest_framework.test import APIRequestFactory

from EquiTrack.tests.mixins import APITenantTestCase, URLAssertionMixin
from funds.models import FundsCommitmentItem, FundsCommitmentHeader
from funds.tests.factories import FundsReservationHeaderFactory
from partners.models import (
    Agreement,
    AgreementAmendment,
    Assessment,
    FileType,
    Intervention,
    InterventionAmendment,
    InterventionAttachment,
    InterventionBudget,
    InterventionPlannedVisits,
    InterventionReportingPeriod,
    InterventionSectorLocationLink,
    PartnerOrganization,
    PartnerType,
)
from partners.permissions import READ_ONLY_API_GROUP_NAME
from partners.serializers.exports.partner_organization import PartnerOrganizationExportSerializer
from partners.tests.factories import (
    AgreementAmendmentFactory,
    AgreementFactory,
    InterventionFactory,
    InterventionReportingPeriodFactory,
    InterventionResultLinkFactory,
    PartnerFactory,
    PartnerStaffFactory,
)
from partners.views import v2
import partners.views.partner_organization_v2
from reports.models import ResultType
from reports.tests.factories import (
    CountryProgrammeFactory,
    ResultFactory,
    ResultTypeFactory,
    SectorFactory,
)
from snapshot.models import Activity
from users.tests.factories import (
    GroupFactory,
    OfficeFactory,
    UserFactory,
)


class URLsTestCase(URLAssertionMixin, TestCase):
    '''Simple test case to verify URL reversal'''
    def test_urls(self):
        '''Verify URL pattern names generate the URLs we expect them to.'''
        names_and_paths = (
            ('partner-list', '', {}),
            ('partner-hact', 'hact/', {}),
            ('partner-detail', '1/', {'pk': 1}),
            ('partner-delete', 'delete/1/', {'pk': 1}),
            ('partner-assessment-del', 'assessments/1/', {'pk': 1}),
            ('partner-add', 'add/', {}),
            ('partner-staff-members-list', '1/staff-members/', {'partner_pk': 1}),
        )
        self.assertReversal(names_and_paths, 'partners_api:', '/api/v2/partners/')
        self.assertIntParamRegexes(names_and_paths, 'partners_api:')


class TestChoicesToJSONReady(APITenantTestCase):
    def test_tuple(self):
        """Make tuple JSON ready"""
        ready = v2.choices_to_json_ready(((1, "One"), (2, "Two")))
        self.assertEqual(ready, [
            {"label": "One", "value": 1},
            {"label": "Two", "value": 2}
        ])

    def test_list(self):
        """Make simple list JSON ready"""
        ready = v2.choices_to_json_ready([1, 2, 3])
        self.assertEqual(ready, [
            {"label": 1, "value": 1},
            {"label": 2, "value": 2},
            {"label": 3, "value": 3},
        ])

    def test_list_of_tuples(self):
        """Make list of tuples JSON ready"""
        ready = v2.choices_to_json_ready([(1, "One"), (2, "Two")])
        self.assertEqual(ready, [
            {"label": "One", "value": 1},
            {"label": "Two", "value": 2}
        ])

    def test_dict(self):
        """Make dict JSON ready"""
        ready = v2.choices_to_json_ready({"k": "v"})
        self.assertEqual(ready, [{"label": "v", "value": "k"}])

    def test_choices(self):
        """Make model_utils.Choices JSON ready"""
        ready = v2.choices_to_json_ready(Choices("one", "two"))
        self.assertEqual(ready, [
            {"label": "one", "value": "one"},
            {"label": "two", "value": "two"},
        ])


class TestAPIPartnerOrganizationListView(APITenantTestCase):
    '''Exercise the list view for PartnerOrganization'''
    @classmethod
    def setUpTestData(cls):
        cls.user = UserFactory(is_staff=True)

        cls.partner = PartnerFactory(
            name='List View Test Partner',
            short_name='List View Test Partner Short Name',
            partner_type=PartnerType.UN_AGENCY,
            cso_type='International',
        )

        cls.url = reverse('partners_api:partner-list')

    def setUp(self):
        # self.normal_field_names is the list of field names present in responses that don't use an out-of-the-ordinary
        # serializer.
        self.normal_field_names = sorted(
            (
                'blocked', 'cso_type', 'deleted_flag', 'email', 'hidden', 'id', 'name',
                'partner_type', 'phone_number', 'rating', 'shared_partner', 'shared_with',
                'short_name', 'total_ct_cp', 'total_ct_cy', 'vendor_number'
            )
        )

    def assertResponseFundamentals(self, response, expected_keys=None):
        '''Assert common fundamentals about the response. If expected_keys is None (the default), the keys in the
        response dict are compared to self.normal_field_names. Otherwise, they're compared to whatever is passed in
        expected_keys.
        '''
        if expected_keys is None:
            expected_keys = self.normal_field_names

        self.assertEqual(response.status_code, status.HTTP_200_OK)
        response_json = json.loads(response.rendered_content)
        self.assertIsInstance(response_json, list)
        self.assertEqual(len(response_json), 1)
        self.assertIsInstance(response_json[0], dict)
        if expected_keys:
            self.assertEqual(sorted(response_json[0].keys()), expected_keys)
        self.assertIn('id', response_json[0].keys())
        self.assertEqual(response_json[0]['id'], self.partner.id)

    def test_simple(self):
        '''exercise simple fetch'''
        response = self.forced_auth_req('get', self.url)
        self.assertResponseFundamentals(response)

    def test_no_permission_user_forbidden(self):
        '''Ensure a non-staff user gets the 403 smackdown'''
        response = self.forced_auth_req('get', self.url, user=UserFactory())
        self.assertEquals(response.status_code, status.HTTP_403_FORBIDDEN)

    def test_unauthenticated_user_forbidden(self):
        '''Ensure an unauthenticated user gets the 403 smackdown'''
        factory = APIRequestFactory()
        view_info = resolve(self.url)
        request = factory.get(self.url)
        response = view_info.func(request)
        self.assertEquals(response.status_code, status.HTTP_403_FORBIDDEN)

    def test_group_permission(self):
        '''Ensure a non-staff user in the correct group has access'''
        user = UserFactory()
        user.groups.add(Group.objects.get(name=READ_ONLY_API_GROUP_NAME))
        response = self.forced_auth_req('get', self.url, user=user)
        self.assertResponseFundamentals(response)

    def test_staff_access(self):
        '''Ensure a staff user has access'''
        response = self.forced_auth_req('get', self.url, user=self.user)
        self.assertResponseFundamentals(response)

    def test_verbosity_minimal(self):
        '''Exercise behavior when verbosity=minimal'''
        response = self.forced_auth_req('get', self.url, data={"verbosity": "minimal"})
        self.assertResponseFundamentals(response, sorted(("id", "name")))

    def test_verbosity_other(self):
        '''Exercise behavior when verbosity != minimal. ('minimal' is the only accepted value for verbosity;
        other values are ignored.)
        '''
        response = self.forced_auth_req('get', self.url, data={"verbosity": "banana"})
        self.assertResponseFundamentals(response)

    def test_filter_partner_type(self):
        '''Ensure filtering by partner type works as expected'''
        # Make another partner that should be excluded from the search results.
        PartnerFactory(partner_type=PartnerType.GOVERNMENT)
        response = self.forced_auth_req('get', self.url, data={"partner_type": PartnerType.UN_AGENCY})
        self.assertResponseFundamentals(response)

    def test_filter_cso_type(self):
        '''Ensure filtering by CSO type works as expected'''
        # Make another partner that should be excluded from the search results.
        PartnerFactory(cso_type="National")
        response = self.forced_auth_req('get', self.url, data={"cso_type": "International"})
        self.assertResponseFundamentals(response)

    def test_filter_hidden(self):
        '''Ensure filtering by the hidden flag works as expected'''
        # Make another partner that should be excluded from the search results.
        PartnerFactory(hidden=True)
        response = self.forced_auth_req('get', self.url, data={"hidden": False})
        self.assertResponseFundamentals(response)

    def test_filter_multiple(self):
        '''Test that when supplying multiple filter terms, they're ANDed together'''
        # Make another partner that should be excluded from the search results.
        PartnerFactory(cso_type="National")
        params = {
            "cso_type": "National",
            "partner_type": PartnerType.CIVIL_SOCIETY_ORGANIZATION,
        }
        response = self.forced_auth_req('get', self.url, data=params)

        self.assertEqual(response.status_code, status.HTTP_200_OK)
        response_json = json.loads(response.rendered_content)
        self.assertIsInstance(response_json, list)
        self.assertEqual(len(response_json), 0)

    def test_search_name(self):
        '''Test that name search matches substrings and is case-independent'''
        # Make another partner that should be excluded from the search results.
        PartnerFactory(name="Somethingelse")
        response = self.forced_auth_req('get', self.url, data={"search": "PARTNER"})
        self.assertResponseFundamentals(response)

    def test_search_short_name(self):
        '''Test that short name search matches substrings and is case-independent'''
        # Make another partner that should be excluded from the search results.
        PartnerFactory(short_name="foo")
        response = self.forced_auth_req('get', self.url, data={"search": "SHORT"})
        self.assertResponseFundamentals(response)

    def test_values_positive(self):
        '''Ensure that passing the values param w/partner ids returns only data for those partners'''
        # In contrast to the other tests, this test uses the two partners I create here and filters out self.partner.
        p1 = PartnerFactory()
        p2 = PartnerFactory()
        # I also pass the id of a non-existent partner to ensure that doesn't make the view choke.
        unused_id = 9999
        while PartnerOrganization.objects.filter(pk=unused_id).exists():
            unused_id += 1

        response = self.forced_auth_req('get', self.url, data={"values": "{},{},{}".format(p1.id, p2.id, unused_id)})

        self.assertEqual(response.status_code, status.HTTP_200_OK)
        response_json = json.loads(response.rendered_content)
        self.assertIsInstance(response_json, list)
        self.assertEqual(len(response_json), 2)
        ids_in_response = []
        for list_element in response_json:
            self.assertIsInstance(list_element, dict)
            ids_in_response.append(list_element.get('id'))

        self.assertItemsEqual(ids_in_response, (p1.id, p2.id))

    def test_values_negative(self):
        '''Ensure that garbage values are handled properly'''
        response = self.forced_auth_req('get', self.url, data={"values": "banana"})
        self.assertEqual(response.status_code, status.HTTP_400_BAD_REQUEST)


class TestPartnerOrganizationListViewForCSV(APITenantTestCase):
    '''Exercise the CSV-generating portion of the list view for PartnerOrganization.

    This is a separate test case from TestPartnerOrganizationListView because it does some monkey patching in
    setUp() that I want to do as infrequently as necessary.
    '''
    @classmethod
    def setUpTestData(cls):
        cls.user = UserFactory(is_staff=True)
        cls.partner = PartnerFactory()
        cls.url = reverse('partners_api:partner-list')

    def setUp(self):
        # Monkey patch the serializer that I expect to be called. I monkey patch with a wrapper that will set a
        # flag here on my test case class before passing control to the normal serializer. I do this so that I can
        # see whether or not the serializer was called. It allows me to perform the equivalent of
        # assertSerializerUsed().
        class Wrapper(PartnerOrganizationExportSerializer):
            def __init__(self, *args, **kwargs):
                TestPartnerOrganizationListViewForCSV.wrapper_called = True
                super(PartnerOrganizationExportSerializer, self).__init__(*args, **kwargs)

        partners.views.partner_organization_v2.PartnerOrganizationExportSerializer = Wrapper

        TestPartnerOrganizationListViewForCSV.wrapper_called = False

    def tearDown(self):
        # Undo the monkey patch.
        partners.views.partner_organization_v2.PartnerOrganizationExportSerializer = PartnerOrganizationExportSerializer

    def test_format_csv(self):
        '''Exercise the view-specific aspects of passing query param format=csv. This does not test the serializer
        function, it only tests that the expected serializer is invoked and returns something CSV-like.
        '''
        self.assertFalse(self.wrapper_called)
        response = self.forced_auth_req('get', self.url, data={"format": "csv"})
        self.assertEqual(response.status_code, status.HTTP_200_OK)
        # Ensure my wrapper was called, which tells me that the proper serializer was invoked.
        self.assertTrue(self.wrapper_called)

        # The response should be a CSV. I'm explicitly not looking for certain headers (that's for a serializer test)
        # but I want to make sure the response looks CSV-ish.
        self.assertEqual(response.get('Content-Disposition'), 'attachment;filename=partner.csv')

        self.assertIsInstance(response.rendered_content, basestring)

        # The response should *not* look like JSON.
        with self.assertRaises(ValueError):
            json.loads(response.rendered_content)

        lines = response.rendered_content.replace('\r\n', '\n').split('\n')
        # Try to read it with Python's CSV reader.
        reader = csv.DictReader(lines)

        # I'm not looking for explicit field names in this test, but it's safe to assume there should be a few.
        self.assertGreaterEqual(len(reader.fieldnames), 5)

        self.assertGreaterEqual(len([row for row in reader]), 1)

    def test_format_other(self):
        '''Exercise passing an unrecognized format.'''
        # This returns 404, it should probably return 400 but anything in the 4xx series gets the point across.
        response = self.forced_auth_req('get', self.url, data={"format": "banana"})
        self.assertEqual(response.status_code, status.HTTP_404_NOT_FOUND)


class TestPartnerOrganizationCreateView(APITenantTestCase):
    '''Exercise the create view for PartnerOrganization'''
    @classmethod
    def setUpTestData(cls):
        cls.user = UserFactory(is_staff=True)
        cls.url = reverse('partners_api:partner-list')

    def setUp(self):
        self.data = {"name": "PO 1",
                     "partner_type": PartnerType.GOVERNMENT,
                     "vendor_number": "AAA",
                     "staff_members": [],
                     }

    def assertResponseFundamentals(self, response):
        '''Assert common fundamentals about the response. Return the id of the new object.'''
        self.assertEqual(response.status_code, status.HTTP_201_CREATED)
        response_json = json.loads(response.rendered_content)
        self.assertIsInstance(response_json, dict)
        self.assertIn('id', response_json.keys())

        return response_json['id']


class TestPartnerOrganizationRetrieveUpdateDeleteViews(APITenantTestCase):
    '''Exercise the retrieve, update, and delete views for PartnerOrganization'''
    @classmethod
    def setUpTestData(cls):
        cls.unicef_staff = UserFactory(is_staff=True)
        cls.partner = PartnerFactory(
            partner_type=PartnerType.CIVIL_SOCIETY_ORGANIZATION,
            cso_type="International",
            hidden=False,
            vendor_number="DDD",
            short_name="Short name",
        )

        report = "report.pdf"
        cls.assessment1 = Assessment.objects.create(
            partner=cls.partner,
            type="Micro Assessment"
        )
        cls.assessment2 = Assessment.objects.create(
            partner=cls.partner,
            type="Micro Assessment",
            report=report,
            completed_date=datetime.date.today()
        )

        cls.partner_gov = PartnerFactory(partner_type=PartnerType.GOVERNMENT)

        agreement = AgreementFactory(
            partner=cls.partner,
            signed_by_unicef_date=datetime.date.today())

        cls.intervention = InterventionFactory(agreement=agreement)
        cls.output_res_type = ResultTypeFactory(name=ResultType.OUTPUT)

        cls.result = ResultFactory(
            result_type=cls.output_res_type,)

        cls.partnership_budget = InterventionBudget.objects.create(
            intervention=cls.intervention,
            unicef_cash=100,
            unicef_cash_local=10,
            partner_contribution=200,
            partner_contribution_local=20,
            in_kind_amount_local=10,
        )
        cls.amendment = InterventionAmendment.objects.create(
            intervention=cls.intervention,
            types=[InterventionAmendment.RESULTS]
        )

        cls.cp = CountryProgrammeFactory(__sequence=10)
        cls.cp_output = ResultFactory(result_type=cls.output_res_type)

    def test_api_partners_delete_asssessment_valid(self):
        response = self.forced_auth_req(
            'delete',
            reverse(
                'partners_api:partner-assessment-del',
                args=[self.assessment1.pk]
            ),
            user=self.unicef_staff,
        )

        self.assertEqual(response.status_code, status.HTTP_204_NO_CONTENT)

    def test_api_partners_delete_asssessment_error(self):
        response = self.forced_auth_req(
            'delete',
            reverse(
                'partners_api:partner-assessment-del',
                args=[self.assessment2.pk]
            ),
            user=self.unicef_staff,
        )

        self.assertEqual(response.status_code, status.HTTP_400_BAD_REQUEST)
        self.assertEqual(response.data, ["Cannot delete a completed assessment"])

    def test_api_partners_delete_asssessment_not_found(self):
        response = self.forced_auth_req(
            'delete',
            reverse(
                'partners_api:partner-assessment-del',
                args=[404]
            ),
            user=self.unicef_staff,
        )

        self.assertEqual(response.status_code, status.HTTP_404_NOT_FOUND)

    def test_api_partners_update_with_members(self):
        self.assertFalse(Activity.objects.exists())
        response = self.forced_auth_req(
            'get',
            reverse('partners_api:partner-detail', args=[self.partner.pk]),
            user=self.unicef_staff,
        )
        self.assertEqual(response.status_code, status.HTTP_200_OK)
        self.assertEqual(len(response.data["staff_members"]), 1)
        self.assertEqual(response.data["staff_members"][0]["first_name"], "Mace")

        staff_members = [{
            "title": "Some title",
            "first_name": "John",
            "last_name": "Doe",
            "email": "a@a.com",
            "active": True,
        }]
        data = {
            "name": self.partner.name + ' Updated',
            "partner_type": self.partner.partner_type,
            "vendor_number": self.partner.vendor_number,
            "staff_members": staff_members,
        }
        response = self.forced_auth_req(
            'patch',
            reverse('partners_api:partner-detail', args=[self.partner.pk]),
            user=self.unicef_staff,
            data=data,
        )

        self.assertEqual(response.status_code, status.HTTP_200_OK)
        self.assertEqual(len(response.data["staff_members"]), 2)

        self.assertEqual(
            Activity.objects.filter(action=Activity.UPDATE).count(),
            1
        )

    def test_api_partners_update_assessments_invalid(self):
        self.assertFalse(Activity.objects.exists())
        today = datetime.date.today()
        assessments = [{
            "id": self.assessment2.id,
            "completed_date": datetime.date(today.year + 1, 1, 1),
        }]
        data = {
            "assessments": assessments,
        }
        response = self.forced_auth_req(
            'patch',
            reverse('partners_api:partner-detail', args=[self.partner.pk]),
            user=self.unicef_staff,
            data=data,
        )

        self.assertEqual(response.status_code, status.HTTP_400_BAD_REQUEST)
        self.assertEqual(response.data, {"assessments":
                                         {"completed_date": ["The Date of Report cannot be in the future"]}})
        self.assertEqual(
            Activity.objects.filter(action=Activity.UPDATE).count(),
            0
        )

    def test_api_partners_update_assessments_longago(self):
        self.assertFalse(Activity.objects.exists())
        today = datetime.date.today()
        assessments = [{
            "id": self.assessment2.id,
            "completed_date": datetime.date(today.year - 3, 1, 1),
        }]
        data = {
            "assessments": assessments,
        }
        response = self.forced_auth_req(
            'patch',
            reverse('partners_api:partner-detail', args=[self.partner.pk]),
            user=self.unicef_staff,
            data=data,
        )

        self.assertEqual(response.status_code, status.HTTP_200_OK)
        self.assertEqual(
            Activity.objects.filter(action=Activity.UPDATE).count(),
            1
        )

    def test_api_partners_update_assessments_today(self):
        self.assertFalse(Activity.objects.exists())
        completed_date = datetime.date.today()
        assessments = [{
            "id": self.assessment2.id,
            "completed_date": completed_date,
        }]
        data = {
            "assessments": assessments,
        }
        response = self.forced_auth_req(
            'patch',
            reverse('partners_api:partner-detail', args=[self.partner.pk]),
            user=self.unicef_staff,
            data=data,
        )

        self.assertEqual(response.status_code, status.HTTP_200_OK)
        self.assertEqual(
            Activity.objects.filter(action=Activity.UPDATE).count(),
            1
        )

    def test_api_partners_update_assessments_yesterday(self):
        self.assertFalse(Activity.objects.exists())
        completed_date = datetime.date.today() - datetime.timedelta(days=1)
        assessments = [{
            "id": self.assessment2.id,
            "completed_date": completed_date,
        }]
        data = {
            "assessments": assessments,
        }
        response = self.forced_auth_req(
            'patch',
            reverse('partners_api:partner-detail', args=[self.partner.pk]),
            user=self.unicef_staff,
            data=data,
        )

        self.assertEqual(response.status_code, status.HTTP_200_OK)
        self.assertEqual(
            Activity.objects.filter(action=Activity.UPDATE).count(),
            1
        )

    def test_api_partners_update_with_members_null_phone(self):
        self.assertFalse(Activity.objects.exists())
        response = self.forced_auth_req(
            'get',
            reverse('partners_api:partner-detail', args=[self.partner.pk]),
            user=self.unicef_staff,
        )
        self.assertEqual(response.status_code, status.HTTP_200_OK)
        self.assertEqual(len(response.data["staff_members"]), 1)
        self.assertEqual(response.data["staff_members"][0]["first_name"], "Mace")

        staff_members = [{
            "title": "Some title",
            "first_name": "John",
            "last_name": "Doe",
            "email": "a1@a.com",
            "active": True,
            "phone": None
        }]
        data = {
            "staff_members": staff_members,
        }
        response = self.forced_auth_req(
            'patch',
            reverse('partners_api:partner-detail', args=[self.partner.pk]),
            user=self.unicef_staff,
            data=data,
        )

        self.assertEqual(response.status_code, status.HTTP_200_OK)
        self.assertEqual(response.data["staff_members"][1]["phone"], None)
        self.assertEqual(
            Activity.objects.filter(action=Activity.UPDATE).count(),
            1
        )

    def test_api_partners_update_assessments_tomorrow(self):
        self.assertFalse(Activity.objects.exists())
        completed_date = datetime.date.today() + datetime.timedelta(days=1)
        assessments = [{
            "id": self.assessment2.id,
            "completed_date": completed_date,
        }]
        data = {
            "assessments": assessments,
        }
        response = self.forced_auth_req(
            'patch',
            reverse('partners_api:partner-detail', args=[self.partner.pk]),
            user=self.unicef_staff,
            data=data,
        )

        self.assertEqual(response.status_code, status.HTTP_400_BAD_REQUEST)
        self.assertEqual(response.data, {"assessments":
                                         {"completed_date": ["The Date of Report cannot be in the future"]}})
        self.assertEqual(
            Activity.objects.filter(action=Activity.UPDATE).count(),
            0
        )

    def test_api_partners_retrieve(self):
        response = self.forced_auth_req(
            'get',
            reverse('partners_api:partner-detail', args=[self.partner.pk]),
            user=self.unicef_staff,
        )

        self.assertEqual(response.status_code, status.HTTP_200_OK)
        self.assertIn("vendor_number", response.data.keys())
        self.assertIn("address", response.data.keys())
        self.assertIn("Partner", response.data["name"])
        self.assertEqual(['programme_visits', 'spot_checks'], response.data['hact_min_requirements'].keys())
        self.assertEqual(['audits', 'programmatic_visits', 'spot_checks'], response.data['hact_values'].keys())
        self.assertItemsEqual(
            ['completed', 'minimum_requirements'],
            response.data['hact_values']['audits'].keys()
        )
        self.assertEqual(['audits', 'programmatic_visits', 'spot_checks'], response.data['hact_values'].keys())
        self.assertEqual(response.data['interventions'], [])

    def test_api_partners_retreive_actual_fr_amounts(self):
        self.intervention.status = Intervention.ACTIVE
        self.intervention.save()
        fr_header_1 = FundsReservationHeaderFactory(intervention=self.intervention)
        fr_header_2 = FundsReservationHeaderFactory(intervention=self.intervention)

        response = self.forced_auth_req(
            'get',
            reverse('partners_api:partner-detail', args=[self.partner.pk]),
            user=self.unicef_staff,
        )
        self.assertEqual(response.status_code, status.HTTP_200_OK)
        self.assertEqual(Decimal(response.data["interventions"][0]["actual_amount"]),
                         Decimal(fr_header_1.actual_amt + fr_header_2.actual_amt))

    def test_api_partners_retrieve_staff_members(self):
        response = self.forced_auth_req(
            'get',
            reverse('partners_api:partner-detail', args=[self.partner.pk]),
            user=self.unicef_staff,
        )

        self.assertEqual(response.status_code, status.HTTP_200_OK)
        self.assertIn("staff_members", response.data.keys())
        self.assertEqual(len(response.data["staff_members"]), 1)

    def test_api_partners_update(self):
        self.assertFalse(Activity.objects.exists())
        data = {
            "name": "Updated name again",
        }
        response = self.forced_auth_req(
            'patch',
            reverse('partners_api:partner-detail', args=[self.partner.pk]),
            user=self.unicef_staff,
            data=data,
        )

        self.assertEqual(response.status_code, status.HTTP_200_OK)
        self.assertIn("Updated", response.data["name"])
        self.assertEqual(
            Activity.objects.filter(action=Activity.UPDATE).count(),
            1
        )

    def test_api_partners_update_hidden(self):
        # make some other type to filter against
        self.assertFalse(Activity.objects.exists())
        data = {
            "hidden": True
        }
        response = self.forced_auth_req(
            'patch',
            reverse('partners_api:partner-detail', args=[self.partner.pk]),
            user=self.unicef_staff,
            data=data
        )
        self.assertEqual(response.status_code, status.HTTP_200_OK)
        self.assertEqual(response.data["hidden"], False)
        self.assertEqual(
            Activity.objects.filter(action=Activity.UPDATE).count(),
            1
        )


class TestPartnershipViews(APITenantTestCase):
    @classmethod
    def setUpTestData(cls):
        cls.unicef_staff = UserFactory(is_staff=True)
        cls.partner = PartnerFactory()
        cls.partner_staff_member = PartnerStaffFactory(partner=cls.partner)

        agreement = AgreementFactory(partner=cls.partner,
                                     signed_by_unicef_date=datetime.date.today(),
                                     signed_by_partner_date=datetime.date.today(),
                                     signed_by=cls.unicef_staff,
                                     partner_manager=cls.partner_staff_member)
        cls.intervention = InterventionFactory(agreement=agreement)

        cls.result = ResultFactory()
        cls.partnership_budget = InterventionBudget.objects.create(
            intervention=cls.intervention,
            unicef_cash=100,
            unicef_cash_local=10,
            partner_contribution=200,
            partner_contribution_local=20,
            in_kind_amount_local=10,
        )
        cls.amendment = InterventionAmendment.objects.create(
            intervention=cls.intervention,
            types=[InterventionAmendment.RESULTS],
        )

    def test_api_partners_list(self):
        response = self.forced_auth_req('get', '/api/v2/partners/', user=self.unicef_staff)

        self.assertEqual(response.status_code, status.HTTP_200_OK)
        self.assertEqual(len(response.data), 1)
        self.assertIn("Partner", response.data[0]["name"])

    def test_api_partners_list_specify_workspace(self):
        # specifying current tenant works
        response = self.forced_auth_req('get', '/api/v2/partners/', user=self.unicef_staff,
                                        data={'workspace': self.tenant.business_area_code})
        self.assertEqual(response.status_code, status.HTTP_200_OK)
        self.assertEqual(len(response.data), 1)

        # specifying invalid tenant fails
        response = self.forced_auth_req('get', '/api/v2/partners/', user=self.unicef_staff,
                                        data={'workspace': ':('})
        self.assertEqual(response.status_code, status.HTTP_400_BAD_REQUEST)

    @skip("different endpoint")
    def test_api_agreements_list(self):

        response = self.forced_auth_req('get', '/api/partners/' + str(self.partner.id) +
                                        '/agreements/', user=self.unicef_staff)

        self.assertEqual(response.status_code, status.HTTP_200_OK)
        self.assertEqual(len(response.data), 1)
        self.assertIn("PCA", response.data[0]["agreement_type"])


class TestAgreementCreateAPIView(APITenantTestCase):
    '''Exercise the create portion of the API.'''
    @classmethod
    def setUpTestData(cls):
        cls.partner = PartnerFactory(partner_type=PartnerType.CIVIL_SOCIETY_ORGANIZATION)
        partner_staff = PartnerStaffFactory(partner=cls.partner)

        cls.partnership_manager_user = UserFactory(is_staff=True)
        cls.partnership_manager_user.groups.add(GroupFactory())
        cls.partnership_manager_user.profile.partner_staff_member = partner_staff.id
        cls.partnership_manager_user.save()

    def test_minimal_create(self):
        '''Test passing as few fields as possible to create'''
        self.assertFalse(Activity.objects.exists())
        data = {
            "agreement_type": Agreement.MOU,
            "partner": self.partner.id,
        }
        response = self.forced_auth_req(
            'post',
            reverse("partners_api:agreement-list"),
            user=self.partnership_manager_user,
            data=data
        )
        self.assertEqual(response.status_code, status.HTTP_201_CREATED)

        # Check snapshot creation
        self.assertTrue(Activity.objects.exists())
        activity = Activity.objects.first()
        self.assertEqual(activity.action, Activity.CREATE)
        self.assertEqual(activity.change, {})
        self.assertEqual(activity.by_user, self.partnership_manager_user)

    def test_create_simple_fail(self):
        '''Verify that failing gives appropriate feedback'''
        data = {
            "agreement_type": Agreement.PCA,
            "partner": self.partner.id,
        }
        response = self.forced_auth_req(
            'post',
            reverse('partners_api:agreement-list'),
            user=self.partnership_manager_user,
            data=data
        )
        self.assertEqual(response.status_code, status.HTTP_400_BAD_REQUEST)

        self.assertIsInstance(response.data, dict)
        self.assertEqual(response.data.keys(), ['country_programme'])
        self.assertIsInstance(response.data['country_programme'], list)
        self.assertEqual(response.data['country_programme'][0], 'Country Programme is required for PCAs!')

        # Check that no snapshot was created
        self.assertFalse(Activity.objects.exists())


class TestAgreementAPIFileAttachments(APITenantTestCase):
    '''Test retrieving attachments to agreements and agreement amendments. The file-specific fields are read-only
    on the relevant serializers, so they can't be edited through the API.
    '''
    @classmethod
    def setUpTestData(cls):
        cls.partner = PartnerFactory(partner_type=PartnerType.CIVIL_SOCIETY_ORGANIZATION)
        cls.partnership_manager_user = UserFactory(is_staff=True)
        cls.agreement = AgreementFactory(
            agreement_type=Agreement.MOU,
            partner=cls.partner,
            attached_agreement=None,
        )

    def _get_and_assert_response(self):
        '''Helper method to get the agreement and verify some basic about the response JSON (which it returns).'''
        response = self.forced_auth_req(
            'get',
            reverse('partners_api:agreement-detail', kwargs={'pk': self.agreement.id}),
            user=self.partnership_manager_user,
        )

        self.assertEqual(response.status_code, status.HTTP_200_OK)
        response_json = json.loads(response.rendered_content)
        self.assertIsInstance(response_json, dict)

        return response_json

    def test_retrieve_attachment(self):
        '''Exercise getting agreement attachment and agreement amendment attachments both when they're present
        and absent.
        '''
        # The agreement starts with no attachment.
        response_json = self._get_and_assert_response()
        self.assertIsNone(response_json['attached_agreement_file'])

        # Now add an attachment. Note that in Python 2, the content must be str, in Python 3 the content must be
        # bytes. I think the existing code is compatible with both.
        self.agreement.attached_agreement = SimpleUploadedFile('hello_world.txt', u'hello world!'.encode('utf-8'))
        self.agreement.save()

        response_json = self._get_and_assert_response()
        self.assertIn('attached_agreement_file', response_json)

        url = response_json['attached_agreement_file']

        # url is a URL like this one --
        # http://testserver/media/test/file_attachments/partner_organization/934/agreements/PCA2017841/foo.txt

        url = urlparse(url)
        self.assertIn(url.scheme, ('http', 'https'))
        self.assertEqual(url.netloc, 'testserver')

        # The filename is probably 'hello_world.txt', but Django doesn't guarantee that so I don't test it.
        expected_path_components = ['',
                                    settings.MEDIA_URL.strip('/'),
                                    connection.schema_name,
                                    'file_attachments',
                                    'partner_organization',
                                    str(self.agreement.partner.id),
                                    'agreements',
                                    # Note that slashes have to be stripped from the agreement number to match the
                                    # normalized path.
                                    self.agreement.agreement_number.strip('/'),
                                    ]
        self.assertEqual(expected_path_components, url.path.split('/')[:-1])

        # Confirm that there are no amendments as of yet.
        self.assertIn('amendments', response_json)
        self.assertEqual(response_json['amendments'], [])

        # Now add an amendment.
        amendment = AgreementAmendmentFactory(agreement=self.agreement, signed_amendment=None)
        amendment.signed_amendment = SimpleUploadedFile('goodbye_world.txt', u'goodbye world!'.encode('utf-8'))
        amendment.save()

        response_json = self._get_and_assert_response()
        self.assertIn('amendments', response_json)
        self.assertEqual(len(response_json['amendments']), 1)
        response_amendment = response_json['amendments'][0]

        self.assertIsInstance(response_amendment, dict)

        self.assertIn('signed_amendment_file', response_amendment)

        url = response_amendment['signed_amendment_file']

        # url looks something like this --
        # http://testserver/media/test/file_attachments/partner_org/1658/agreements/MOU20171421/amendments/tmp02/goodbye_world.txt

        url = urlparse(url)
        self.assertIn(url.scheme, ('http', 'https'))
        self.assertEqual(url.netloc, 'testserver')

        # The filename is probably 'goodbye_world.txt', but Django doesn't guarantee that so I don't test it.
        expected_path_components = ['',
                                    settings.MEDIA_URL.strip('/'),
                                    connection.schema_name,
                                    'file_attachments',
                                    'partner_org',
                                    str(self.agreement.partner.id),
                                    'agreements',
                                    self.agreement.base_number.strip('/'),
                                    'amendments',
                                    amendment.number.strip('/'),
                                    ]
        self.assertEqual(expected_path_components, url.path.split('/')[:-1])


class TestAgreementAPIView(APITenantTestCase):
    @classmethod
    def setUpTestData(cls):
        cls.unicef_staff = UserFactory(is_staff=True)
        cls.partner = PartnerFactory(partner_type=PartnerType.CIVIL_SOCIETY_ORGANIZATION)
        cls.partner_staff = PartnerStaffFactory(partner=cls.partner)
        cls.partner_staff2 = PartnerStaffFactory(partner=cls.partner)

        cls.partner_staff_user = UserFactory(is_staff=True)
        cls.partner_staff_user.profile.partner_staff_member = cls.partner_staff.id
        cls.partner_staff_user.save()

        cls.partnership_manager_user = UserFactory(is_staff=True)
        cls.partnership_manager_user.groups.add(GroupFactory())
        cls.partnership_manager_user.profile.partner_staff_member = cls.partner_staff.id
        cls.partnership_manager_user.save()

        today = datetime.date.today()
        cls.country_programme = CountryProgrammeFactory(
            from_date=datetime.date(today.year - 1, 1, 1),
            to_date=datetime.date(today.year + 1, 1, 1))

        attached_agreement = "agreement.pdf"
        cls.agreement = AgreementFactory(
            partner=cls.partner,
            partner_manager=cls.partner_staff,
            country_programme=cls.country_programme,
            start=datetime.date.today(),
            end=cls.country_programme.to_date,
            signed_by_unicef_date=datetime.date.today(),
            signed_by_partner_date=datetime.date.today(),
            signed_by=cls.unicef_staff,
            attached_agreement=attached_agreement,
        )
        cls.agreement.authorized_officers.add(cls.partner_staff)
        cls.agreement.save()

        cls.amendment1 = AgreementAmendment.objects.create(
            number="001",
            agreement=cls.agreement,
            signed_amendment="application/pdf",
            signed_date=datetime.date.today(),
            types=[AgreementAmendment.IP_NAME]
        )
        cls.amendment2 = AgreementAmendment.objects.create(
            number="002",
            agreement=cls.agreement,
            signed_amendment="application/pdf",
            signed_date=datetime.date.today(),
            types=[AgreementAmendment.BANKING_INFO]
        )
        cls.agreement2 = AgreementFactory(
            partner=cls.partner,
            agreement_type=Agreement.MOU,
            status=Agreement.DRAFT,
        )
        cls.intervention = InterventionFactory(
            agreement=cls.agreement,
            document_type=Intervention.PD)

    def test_cp_end_date_update(self):
        data = {
            'agreement_type': Agreement.PCA,
        }
        response = self.forced_auth_req(
            'get',
            reverse('partners_api:agreement-list'),
            user=self.partner_staff_user,
            data=data
        )
        response_json = json.loads(response.rendered_content)
        self.assertEqual(response.status_code, status.HTTP_200_OK)
        for r in response_json:
            self.assertEqual(r['end'], self.country_programme.to_date.isoformat())

        self.country_programme.to_date = self.country_programme.to_date + datetime.timedelta(days=1)
        self.country_programme.save()
        response = self.forced_auth_req(
            'get',
            reverse('partners_api:agreement-list'),
            user=self.partner_staff_user,
            data=data
        )
        response_json = json.loads(response.rendered_content)
        self.assertEqual(response.status_code, status.HTTP_200_OK)
        for r in response_json:
            self.assertEqual(r['end'], self.country_programme.to_date.isoformat())

    def test_agreements_list(self):
        response = self.forced_auth_req(
            'get',
            reverse('partners_api:agreement-list'),
            user=self.unicef_staff
        )

        self.assertEqual(response.status_code, status.HTTP_200_OK)
        self.assertEqual(len(response.data), 2)
        self.assertIn("Partner", response.data[0]["partner_name"])

    def test_null_update_generates_no_activity_stream(self):
        '''Verify that a do-nothing update doesn't create anything in the model's activity stream'''
        data = {
            "agreement_number": self.agreement.agreement_number
        }
        response = self.forced_auth_req(
            'patch',
            reverse('partners_api:agreement-detail', args=[self.agreement.pk]),
            user=self.partnership_manager_user,
            data=data
        )
        self.assertEqual(response.status_code, status.HTTP_200_OK)

    def test_agreements_retrieve(self):
        response = self.forced_auth_req(
            'get',
            reverse('partners_api:agreement-detail', args=[self.agreement.pk]),
            user=self.unicef_staff
        )

        self.assertEqual(response.status_code, status.HTTP_200_OK)
        self.assertEqual(response.data["agreement_number"], self.agreement.agreement_number)

    def test_agreements_retrieve_staff_members(self):
        response = self.forced_auth_req(
            'get',
            reverse('partners_api:agreement-detail', args=[self.agreement.pk]),
            user=self.unicef_staff
        )

        self.assertEqual(response.status_code, status.HTTP_200_OK)
        self.assertEqual(response.data["authorized_officers"][0]["first_name"], self.partner_staff.first_name)

    def test_agreements_update_partner_staff(self):
        data = {
            "authorized_officers": [
                self.partner_staff.id,
                self.partner_staff2.id
            ],
        }
        response = self.forced_auth_req(
            'patch',
            reverse('partners_api:agreement-detail', args=[self.agreement.pk]),
            user=self.partnership_manager_user,
            data=data
        )

        self.assertEqual(response.status_code, status.HTTP_200_OK)
        self.assertEqual(len(response.data["authorized_officers"]), 2)

        # Check for activity action created
        self.assertTrue(Activity.objects.exists())
        self.assertEqual(
            Activity.objects.filter(action=Activity.UPDATE).count(),
            1
        )

    def test_agreements_delete(self):
        response = self.forced_auth_req(
            'delete',
            reverse('partners_api:agreement-detail', args=[self.agreement.pk]),
            user=self.partnership_manager_user
        )

        self.assertEqual(response.status_code, status.HTTP_204_NO_CONTENT)

    def test_agreements_list_filter_type(self):
        params = {"agreement_type": Agreement.PCA}
        response = self.forced_auth_req(
            'get',
            reverse('partners_api:agreement-list'),
            user=self.unicef_staff,
            data=params
        )

        self.assertEqual(response.status_code, status.HTTP_200_OK)
        self.assertEqual(len(response.data), 1)
        self.assertEqual(response.data[0]["id"], self.agreement.id)
        self.assertEqual(response.data[0]["agreement_type"], Agreement.PCA)

    def test_agreements_list_filter_status(self):
        params = {"status": "signed"}
        response = self.forced_auth_req(
            'get',
            reverse('partners_api:agreement-list'),
            user=self.unicef_staff,
            data=params
        )

        self.assertEqual(response.status_code, status.HTTP_200_OK)
        self.assertEqual(len(response.data), 1)
        self.assertEqual(response.data[0]["id"], self.agreement.id)
        self.assertEqual(response.data[0]["status"], Agreement.SIGNED)

    def test_agreements_list_filter_partner_name(self):
        params = {"partner_name": self.partner.name}
        response = self.forced_auth_req(
            'get',
            reverse('partners_api:agreement-list'),
            user=self.unicef_staff,
            data=params
        )

        self.assertEqual(response.status_code, status.HTTP_200_OK)
        self.assertEqual(len(response.data), 2)
        self.assertEqual(self.partner.name, response.data[0]["partner_name"])

    def test_agreements_list_filter_search(self):
        params = {"search": "Partner"}
        response = self.forced_auth_req(
            'get',
            reverse('partners_api:agreement-list'),
            user=self.unicef_staff,
            data=params
        )

        self.assertEqual(response.status_code, status.HTTP_200_OK)
        self.assertEqual(len(response.data), 2)
        self.assertIn("Partner", response.data[0]["partner_name"])

    def test_agreements_list_filter_search_refno(self):
        params = {"search": datetime.date.today().year}
        response = self.forced_auth_req(
            'get',
            reverse('partners_api:agreement-list'),
            user=self.unicef_staff,
            data=params
        )

        self.assertEqual(response.status_code, status.HTTP_200_OK)
        self.assertEqual(len(response.data), 2)
        # self.assertEqual(response.data[1]["agreement_number"], self.agreement.agreement_number)

    def test_agreements_update_set_to_active_on_save(self):
        '''Ensure that a draft agreement auto-transitions to signed when saved with signing info'''
        agreement = AgreementFactory(
            agreement_type=Agreement.MOU,
            status=Agreement.DRAFT,
            partner=self.partner,
            partner_manager=self.partner_staff,
            start=datetime.date.today(),
            end=self.country_programme.to_date,
            signed_by=None,
        )
        # In order to auto-transition to signed, this agreement needs authorized officers
        agreement.authorized_officers.add(self.partner_staff)
        agreement.save()

        today = datetime.date.today()
        data = {
            "start": today - datetime.timedelta(days=5),
            "end": today + datetime.timedelta(days=5),
            "signed_by": self.unicef_staff.id,
            "signed_by_unicef_date": datetime.date.today(),
        }
        response = self.forced_auth_req(
            'patch',
            reverse('partners_api:agreement-detail', args=[agreement.pk]),
            user=self.partnership_manager_user,
            data=data
        )
        self.assertEqual(response.status_code, status.HTTP_200_OK)
        self.assertEqual(response.data["status"], Agreement.SIGNED)

    def test_partner_agreements_update_suspend(self):
        '''Ensure that interventions related to an agreement are suspended when the agreement is suspended'''
        # There's a limited number of statuses that the intervention can have in order to transition to suspended;
        # signed is one of them.
        self.intervention.status = Intervention.SIGNED
        self.intervention.save()

        data = {
            "status": Agreement.SUSPENDED,
        }
        response = self.forced_auth_req(
            'patch',
            reverse('partners_api:agreement-detail', args=[self.agreement.pk]),
            user=self.partnership_manager_user,
            data=data
        )
        self.assertEqual(response.status_code, status.HTTP_200_OK)
        self.assertEqual(response.data["status"], Agreement.SUSPENDED)
        self.assertEqual(Intervention.objects.get(agreement=self.agreement).status, Intervention.SUSPENDED)

    def test_agreement_amendment_delete_error(self):
        response = self.forced_auth_req(
            'delete',
            reverse(
                'partners_api:agreement-amendment-del',
                args=[self.agreement.amendments.first().pk]
            ),
            user=self.partnership_manager_user,
        )

        self.assertEqual(response.status_code, status.HTTP_400_BAD_REQUEST)
        self.assertEqual(response.data, ["Cannot delete a signed amendment"])

    def test_agreement_generate_pdf_default(self):
        response = self.forced_auth_req(
            'get',
            reverse('partners_api:pca_pdf', args=[self.agreement.pk]),
            user=self.unicef_staff
        )

        self.assertEqual(response.status_code, status.HTTP_200_OK)

    def test_agreement_generate_pdf_lang(self):
        params = {
            "lang": "spanish",
        }
        response = self.forced_auth_req(
            'get',
            reverse('partners_api:pca_pdf', args=[self.agreement.pk]),
            user=self.unicef_staff,
            data=params
        )
        self.assertEqual(response.status_code, status.HTTP_200_OK)

    def test_agreement_add_amendment_type(self):
        amd_types = self.amendment1.types
        amd_types.append(AgreementAmendment.AUTHORIZED_OFFICER)
        data = {
            "amendments": [
                {
                    "id": self.amendment1.id,
                    "types": amd_types
                }
            ]
        }
        response = self.forced_auth_req(
            'patch',
            reverse('partners_api:agreement-detail', args=[self.agreement.pk]),
            user=self.partnership_manager_user,
            data=data
        )
        self.assertEqual(response.status_code, status.HTTP_200_OK)
        self.assertEqual(len(response.data["amendments"][1]["types"]), 2)


class TestPartnerStaffMemberAPIView(APITenantTestCase):
    @classmethod
    def setUpTestData(cls):
        cls.unicef_staff = UserFactory(is_staff=True)
        cls.partner = PartnerFactory(partner_type=PartnerType.CIVIL_SOCIETY_ORGANIZATION)
        cls.partner_staff = PartnerStaffFactory(partner=cls.partner)
        cls.partner_staff_user = UserFactory(is_staff=True)
        cls.partner_staff_user.groups.add(GroupFactory())
        cls.partner_staff_user.profile.partner_staff_member = cls.partner_staff.id
        cls.partner_staff_user.profile.save()
        cls.url = reverse(
            "partners_api:partner-staff-members-list",
            args=[cls.partner.pk]
        )

    def test_get(self):
        response = self.forced_auth_req(
            'get',
            self.url,
            user=self.unicef_staff
        )

        self.assertEqual(response.status_code, status.HTTP_200_OK)
        data = json.loads(response.rendered_content)
        self.assertIn(data[0]["first_name"], self.partner_staff.first_name)
        self.assertIn(data[0]["last_name"], self.partner_staff.last_name)


class TestInterventionViews(APITenantTestCase):
    @classmethod
    def setUpTestData(cls):
        cls.unicef_staff = UserFactory(is_staff=True)
        cls.partnership_manager_user = UserFactory(is_staff=True)
        cls.partnership_manager_user.groups.add(GroupFactory())
        cls.agreement = AgreementFactory()
        cls.agreement2 = AgreementFactory(status="draft")
        cls.partnerstaff = PartnerStaffFactory(partner=cls.agreement.partner)

    def setUp(self):
<<<<<<< HEAD
        super(TestInterventionViews, self).setUp()
=======
>>>>>>> 6156f791
        data = {
            "document_type": Intervention.SHPD,
            "status": Intervention.DRAFT,
            "title": "2009 EFY AWP",
            "start": (timezone.now().date()).isoformat(),
            "end": (timezone.now().date() + datetime.timedelta(days=31)).isoformat(),
            "unicef_budget": 0,
            "agreement": self.agreement.id,
        }
        response = self.forced_auth_req(
            'post',
            reverse('partners_api:intervention-list'),
            user=self.partnership_manager_user,
            data=data
        )

        self.intervention = response.data
        self.section = SectorFactory()

        self.fund_commitment_header = FundsCommitmentHeader.objects.create(
            vendor_code="test1",
            fc_number="3454354",
        )

        self.funding_commitment1 = FundsCommitmentItem.objects.create(
            fund_commitment=self.fund_commitment_header,
            line_item="1",
            grant_number="grant 1",
            fr_number="12345",
            wbs="some_wbs",
            fc_ref_number="some_fc_ref",
            commitment_amount=200,
        )

        self.funding_commitment2 = FundsCommitmentItem.objects.create(
            fund_commitment=self.fund_commitment_header,
            line_item="2",
            grant_number="grant 1",
            fr_number="45678",
            wbs="some_wbs",
            fc_ref_number="some_fc_ref",
            commitment_amount=300,
        )

        self.fr_header_1 = FundsReservationHeaderFactory(fr_number=self.funding_commitment1.fr_number)
        self.fr_header_2 = FundsReservationHeaderFactory(fr_number=self.funding_commitment2.fr_number)

        # Basic data to adjust in tests
        self.intervention_data = {
            "agreement": self.agreement2.id,
            "partner_id": self.agreement2.partner.id,
            "document_type": Intervention.SHPD,
            "title": "2009 EFY AWP Updated",
            "status": Intervention.DRAFT,
            "start": (timezone.now().date()).isoformat(),
            "end": (timezone.now().date() + datetime.timedelta(days=31)).isoformat(),
            "submission_date_prc": "2016-10-31",
            "review_date_prc": "2016-10-28",
            "submission_date": "2016-10-28",
            "prc_review_document": None,
            "signed_by_unicef_date": "2016-10-28",
            "signed_by_partner_date": "2016-10-20",
            "unicef_signatory": self.unicef_staff.id,
            "unicef_focal_points": [],
            "partner_focal_points": [],
            "partner_authorized_officer_signatory": self.partnerstaff.id,
            "offices": [],
            "population_focus": "Some focus",
            "planned_visits": [
                {
                    "year": 2016,
                    "programmatic": 2,
                    "spot_checks": 1,
                    "audit": 1
                },
            ],
            "planned_budget": {
                "partner_contribution": "2.00",
                "unicef_cash": "3.00",
                "in_kind_amount": "1.00",
                "partner_contribution_local": "3.00",
                "unicef_cash_local": "3.00",
                "in_kind_amount_local": "0.00",
                "total": "6.00"
            },
            "sections": [self.section.id],
            "result_links": [
                {
                    "cp_output": ResultFactory().id,
                    "ram_indicators": []
                }
            ],
            "amendments": [],
            "attachments": [],
        }

        response = self.forced_auth_req(
            'post',
            reverse('partners_api:intervention-list'),
            user=self.partnership_manager_user,
            data=self.intervention_data
        )

        self.intervention_data = response.data
        self.intervention_obj = Intervention.objects.get(id=self.intervention_data["id"])
        self.planned_visit = InterventionPlannedVisits.objects.create(
            intervention=self.intervention_obj
        )
        attachment = "attachment.pdf"
        self.attachment = InterventionAttachment.objects.create(
            intervention=self.intervention_obj,
            attachment=attachment,
            type=FileType.objects.create(name="pdf")
        )
        self.result = InterventionResultLinkFactory(intervention=self.intervention_obj)
        amendment = "amendment.pdf"
        self.amendment = InterventionAmendment.objects.create(
            intervention=self.intervention_obj,
            types=[InterventionAmendment.RESULTS],
            signed_date=datetime.date.today(),
            signed_amendment=amendment
        )

        self.intervention_obj.status = Intervention.DRAFT
        self.intervention_obj.save()

    def test_intervention_list(self):
        response = self.forced_auth_req(
            'get',
            reverse('partners_api:intervention-list'),
            user=self.unicef_staff,
        )

        self.assertEqual(response.status_code, status.HTTP_200_OK)
        self.assertEqual(len(response.data), 4)

    def test_intervention_list_minimal(self):
        params = {"verbosity": "minimal"}
        response = self.forced_auth_req(
            'get',
            reverse('partners_api:intervention-list'),
            user=self.unicef_staff,
            data=params
        )

        self.assertEqual(response.status_code, status.HTTP_200_OK)
        self.assertEqual(response.data[0].keys(), ["id", "title"])

    def test_intervention_create(self):
        data = {
            "document_type": Intervention.SHPD,
            "status": Intervention.DRAFT,
            "title": "2009 EFY AWP Updated",
            "start": (timezone.now().date()).isoformat(),
            "end": (timezone.now().date() + datetime.timedelta(days=31)).isoformat(),
            "unicef_budget": 0,
            "agreement": self.agreement.id,
        }
        response = self.forced_auth_req(
            'post',
            reverse('partners_api:intervention-list'),
            user=self.partnership_manager_user,
            data=data
        )
        self.assertEqual(response.status_code, status.HTTP_201_CREATED)

    def test_intervention_create_unicef_user_fail(self):
        data = {
            "document_type": Intervention.SHPD,
            "status": Intervention.DRAFT,
            "title": "2009 EFY AWP Updated fail",
            "start": (timezone.now().date()).isoformat(),
            "end": (timezone.now().date() + datetime.timedelta(days=31)).isoformat(),
            "unicef_budget": 0,
            "agreement": self.agreement.id,
        }
        response = self.forced_auth_req(
            'post',
            reverse('partners_api:intervention-list'),
            user=self.unicef_staff,
            data=data
        )
        self.assertEqual(response.status_code, status.HTTP_403_FORBIDDEN)
        self.assertEqual(response.data['detail'], u'Accessing this item is not allowed.')

    def test_intervention_retrieve_fr_numbers(self):
        self.fr_header_1.intervention = self.intervention_obj
        self.fr_header_2.intervention = self.intervention_obj
        self.fr_header_1.save()
        self.fr_header_2.save()

        response = self.forced_auth_req(
            'get',
            reverse(
                'partners_api:intervention-detail',
                args=[self.intervention_data.get("id")]
            ),
            user=self.unicef_staff,
        )
        r_data = json.loads(response.rendered_content)
        self.assertEqual(response.status_code, status.HTTP_200_OK)
        self.assertEqual(len(r_data["frs_details"]['frs']), 2)
        self.assertItemsEqual(r_data["frs"], [self.fr_header_2.id, self.fr_header_1.id])

    def test_intervention_active_update_population_focus(self):
        intervention_obj = Intervention.objects.get(id=self.intervention_data["id"])
        intervention_obj.status = Intervention.DRAFT
        intervention_obj.save()
        self.intervention_data.update(population_focus=None)
        self.intervention_data.update(status="active")
        response = self.forced_auth_req(
            'patch',
            reverse(
                'partners_api:intervention-detail',
                args=[self.intervention_data.get("id")]
            ),
            user=self.partnership_manager_user,
            data=self.intervention_data
        )
        self.assertEqual(response.status_code, status.HTTP_400_BAD_REQUEST)

    @skip('TODO: update test when new validation requirement is built')
    def test_intervention_active_update_planned_budget(self):
        InterventionBudget.objects.filter(intervention=self.intervention_data.get("id")).delete()
        intervention_obj = Intervention.objects.get(id=self.intervention_data["id"])
        intervention_obj.status = Intervention.DRAFT
        intervention_obj.save()
        self.intervention_data.update(status='active')
        self.intervention_data.update(planned_budget=[])
        response = self.forced_auth_req(
            'patch',
            reverse(
                'partners_api:intervention-detail',
                args=[self.intervention_data.get("id")]
            ),
            user=self.unicef_staff,
            data=self.intervention_data
        )

        self.assertEqual(response.status_code, status.HTTP_400_BAD_REQUEST)
        self.assertEqual(
            response.data,
            ["Planned budget is required if Intervention status is ACTIVE or IMPLEMENTED."])

    @skip('Add test back after reintroducing active validations')
    def test_intervention_active_update_planned_budget_rigid(self):
        intervention_obj = Intervention.objects.get(id=self.intervention_data["id"])
        intervention_obj.status = Intervention.ACTIVE
        intervention_obj.save()
        self.intervention_data["planned_budget"][0].update(unicef_cash=0)
        self.intervention_data["planned_budget"][1].update(unicef_cash=0)
        self.intervention_data.update(status="active")

        response = self.forced_auth_req(
            'patch',
            reverse(
                'partners_api:intervention-detail',
                args=[self.intervention_data.get("id")]
            ),
            user=self.unicef_staff,
            data=self.intervention_data
        )

        self.assertEqual(response.status_code, status.HTTP_400_BAD_REQUEST)
        self.assertEqual(response.data, ["Cannot change fields while intervention is active: unicef_cash"])

    @skip('TODO: update test when new validation requirement is built')
    def test_intervention_active_update_sector_locations(self):
        intervention_obj = Intervention.objects.get(id=self.intervention_data["id"])
        intervention_obj.status = Intervention.DRAFT
        intervention_obj.save()
        InterventionSectorLocationLink.objects.filter(intervention=self.intervention_data.get("id")).delete()
        self.intervention_data.update(sector_locations=[])
        self.intervention_data.update(status="active")
        response = self.forced_auth_req(
            'patch',
            reverse(
                'partners_api:intervention-detail',
                args=[self.intervention_data.get("id")]
            ),
            user=self.unicef_staff,
            data=self.intervention_data
        )

        self.assertEqual(response.status_code, status.HTTP_400_BAD_REQUEST)
        self.assertEqual(
            response.data,
            ["Sector locations are required if Intervention status is ACTIVE or IMPLEMENTED."])

    def test_intervention_validation(self):
        response = self.forced_auth_req(
            'post',
            reverse("partners_api:intervention-list"),
            user=self.partnership_manager_user,
            data={}
        )

        self.assertEqual(response.status_code, status.HTTP_400_BAD_REQUEST)
        self.assertEqual(response.data,
                         {"document_type": ["This field is required."],
                          "agreement": ["This field is required."],
                          "title": ["This field is required."]})

    def test_intervention_validation_doctype_pca(self):
        data = {
            "document_type": Intervention.SSFA,
        }
        response = self.forced_auth_req(
            'patch',
            reverse(
                "partners_api:intervention-detail",
                args=[self.intervention["id"]]
            ),
            user=self.partnership_manager_user,
            data=data,
        )

        self.assertEqual(response.status_code, status.HTTP_400_BAD_REQUEST)
        self.assertIn(u'Agreement selected is not of type SSFA', response.data)

    def test_intervention_validation_doctype_ssfa(self):
        self.agreement.agreement_type = Agreement.SSFA
        self.agreement.save()
        data = {
            "document_type": Intervention.PD,
        }
        response = self.forced_auth_req(
            'patch',
            reverse(
                "partners_api:intervention-detail",
                args=[self.intervention["id"]]
            ),
            user=self.partnership_manager_user,
            data=data,
        )

        self.assertEqual(response.status_code, status.HTTP_400_BAD_REQUEST)
        self.assertIn('Document type PD or SHPD can only be associated with a PCA agreement.', response.data)

    def test_intervention_validation_dates(self):
        today = datetime.date.today()
        data = {
            "start": datetime.date(today.year + 1, 1, 1),
            "end": today,
        }
        response = self.forced_auth_req(
            'patch',
            reverse(
                "partners_api:intervention-detail",
                args=[self.intervention["id"]]
            ),
            user=self.partnership_manager_user,
            data=data,
        )

        self.assertEqual(response.status_code, status.HTTP_400_BAD_REQUEST)
        self.assertEqual(response.data, ['Start date must precede end date'])

    def test_intervention_update_planned_visits(self):
        import copy
        a = copy.deepcopy(self.intervention_data["planned_visits"])
        a.append({
            "year": 2015,
            "programmatic": 2,
            "spot_checks": 1,
            "audit": 1
        })
        data = {
            "planned_visits": a,
        }

        response = self.forced_auth_req(
            'patch',
            reverse(
                "partners_api:intervention-detail",
                args=[self.intervention["id"]]
            ),
            user=self.partnership_manager_user,
            data=data,
        )

        self.assertEqual(response.status_code, status.HTTP_200_OK)

    def test_intervention_filter(self):
        country_programme = CountryProgrammeFactory()
        office = OfficeFactory()
        user = UserFactory()
        # Test filter
        params = {
            "partnership_type": Intervention.PD,
            "status": Intervention.DRAFT,
            "start": "2016-10-28",
            "end": "2016-10-28",
            "location": "Location",
            "cluster": "Cluster",
            "section": self.section.id,
            "search": "2009",
            "document_type": Intervention.PD,
            "country_programme": country_programme.pk,
            "unicef_focal_points": user.pk,
            "office": office.pk
        }
        response = self.forced_auth_req(
            'get',
            reverse("partners_api:intervention-list"),
            user=self.unicef_staff,
            data=params
        )

        self.assertEqual(response.status_code, status.HTTP_200_OK)

    def test_intervention_filter_my_partnerships(self):
        # Test filter
        params = {
            "my_partnerships": True,
        }
        response = self.forced_auth_req(
            'get',
            reverse("partners_api:intervention-list"),
            user=self.unicef_staff,
            data=params
        )

        self.assertEqual(response.status_code, status.HTTP_200_OK)
        self.assertEqual(len(response.data), 1)

    def test_api_interventions_values(self):
        params = {"values": "{}".format(self.intervention["id"])}
        response = self.forced_auth_req(
            'get',
            reverse("partners_api:intervention-list"),
            user=self.unicef_staff,
            data=params
        )

        self.assertEqual(response.status_code, status.HTTP_200_OK)
        self.assertEqual(len(response.data), 1)
        self.assertEqual(response.data[0]["id"], self.intervention["id"])


class TestInterventionReportingPeriodViews(APITenantTestCase):

    @classmethod
    def setUpTestData(cls):
        # create a staff user in the Partnership Manager group
        cls.user = UserFactory(is_staff=True)
        cls.user.groups.add(GroupFactory())
        cls.intervention = InterventionFactory()
        cls.list_url = reverse('partners_api:intervention-reporting-periods-list', args=[cls.intervention.pk])
        cls.num_periods = 3
        InterventionReportingPeriodFactory.create_batch(cls.num_periods, intervention=cls.intervention)
        cls.reporting_period = InterventionReportingPeriod.objects.first()
        cls.detail_url = reverse('partners_api:intervention-reporting-periods-detail',
                                 args=[cls.reporting_period.pk])

    def setUp(self):
        self.params = {
            'start_date': datetime.date.today(),
            'end_date': datetime.date.today() + datetime.timedelta(days=1),
            'due_date': datetime.date.today() + datetime.timedelta(days=20),
            'intervention': self.intervention.pk,
        }
        self.one_day = datetime.timedelta(days=1)

    # List

    def test_list(self):
        response = self.forced_auth_req('get', self.list_url)
        self.assertEqual(response.status_code, status.HTTP_200_OK)
        data = json.loads(response.content)
        self.assertEqual(len(data), self.num_periods)
        # check that our keys match our expectation
        self.assertEqual(set(data[0]), {'id', 'start_date', 'end_date', 'due_date', 'intervention'})
        self.assertEqual(data[0]['intervention'], self.intervention.pk)

    def test_list_empty(self):
        InterventionReportingPeriod.objects.all().delete()
        response = self.forced_auth_req('get', self.list_url)
        self.assertEqual(response.status_code, status.HTTP_200_OK)
        data = json.loads(response.content)
        self.assertEqual(data, [])

    def test_list_only_our_intervention_periods(self):
        other_intervention = InterventionReportingPeriodFactory()
        response = self.forced_auth_req('get', self.list_url)
        self.assertEqual(response.status_code, status.HTTP_200_OK)
        data = json.loads(response.content)
        # only ``num_periods`` items are retrieved ...
        self.assertEqual(len(data), self.num_periods)
        for period in data:
            # ... and other_intervention isn't in there
            self.assertNotEqual(period['intervention'], other_intervention.pk)

    # Create

    def test_create(self):
        # delete existing factory-created objects
        InterventionReportingPeriod.objects.all().delete()
        response = self.forced_auth_req('post', self.list_url, data=self.params)
        self.assertEqual(response.status_code, status.HTTP_201_CREATED)
        data = json.loads(response.content)
        for key in ['start_date', 'end_date', 'due_date', 'intervention']:
            self.assertEqual(str(data[key]), str(self.params[key]))

    def test_create_required_fields(self):
        params = {}
        response = self.forced_auth_req('post', self.list_url, data=params)
        self.assertEqual(response.status_code, status.HTTP_400_BAD_REQUEST)
        data = json.loads(response.content)
        for key in ['start_date', 'end_date', 'due_date', 'intervention']:
            self.assertEqual(data[key], ["This field is required."])

    def test_create_start_must_be_on_or_before_end(self):
        self.params['end_date'] = self.params['start_date'] - self.one_day
        response = self.forced_auth_req('post', self.list_url, data=self.params)
        self.assertContains(response, 'end_date must be on or after start_date',
                            status_code=status.HTTP_400_BAD_REQUEST)

    def test_create_end_must_be_on_or_before_due(self):
        self.params['due_date'] = self.params['end_date'] - self.one_day
        response = self.forced_auth_req('post', self.list_url, data=self.params)
        self.assertContains(response, 'due_date must be on or after end_date',
                            status_code=status.HTTP_400_BAD_REQUEST)

    def test_create_start_must_be_on_or_before_due(self):
        self.params['due_date'] = self.params['start_date'] - self.one_day
        response = self.forced_auth_req('post', self.list_url, data=self.params)
        self.assertContains(response, 'due_date must be on or after end_date',
                            status_code=status.HTTP_400_BAD_REQUEST)

    def set_date_order_and_create(self, old_start_order, old_end_order, new_start_order, new_end_order,
                                  expected_status):
        """
        Helper method to test combinations of start & end date, making sure that
        the view returns the ``expected_status``.
        """
        # delete existing objects which might interfere with this test
        InterventionReportingPeriod.objects.all().delete()
        day_0 = datetime.date.today()
        days = [
            day_0,
            day_0 + 1 * self.one_day,
            day_0 + 2 * self.one_day,
            day_0 + 3 * self.one_day,
        ]
        old_start = days[old_start_order]
        old_end = days[old_end_order]
        new_start = days[new_start_order]
        new_end = days[new_end_order]

        # create the existing instance (old)
        due_date = day_0 + 20 * self.one_day  # <- not important for this test
        InterventionReportingPeriodFactory(
            intervention=self.intervention, due_date=due_date,
            start_date=old_start, end_date=old_end,
        )
        # Now try to create a new instance via the API
        new = self.params.copy()
        new.update({
            'start_date': new_start,
            'end_date': new_end,
        })
        response = self.forced_auth_req('post', self.list_url, data=new)
        self.assertEqual(response.status_code, expected_status)

    def test_create_periods_dont_overlap(self):
        """
        Test various combinations of start and end dates when creating a new
        InterventionReportingPeriod instance. "Old" dates are dates for an
        instance that already exists. "New" dates are dates for an instance
        that we are trying to create.
        """
        # testcases
        # ---------
        # new_start < new_end < old_start < old_end: OK
        # new_start < new_end = old_start < old_end: OK
        # old_start < old_end < new_start < new_end: OK
        # old_start < old_end = new_start < new_end: OK
        # new_start < old_start < new_end < old_end: FAIL
        # new_start < old_start < old_end < new_end: FAIL
        # old_start < new_start < new_end < old_end: FAIL
        # old_start < new_start < old_end < new_end: FAIL
        first, second, third, fourth = range(4)
        OK, FAIL = (status.HTTP_201_CREATED, status.HTTP_400_BAD_REQUEST)

        # arguments: (old_start_order, old_end_order, new_start_order, new_end_order, expected_status)
        self.set_date_order_and_create(third, fourth, first, second, OK)
        self.set_date_order_and_create(third, fourth, first, third, OK)
        self.set_date_order_and_create(first, second, third, fourth, OK)
        self.set_date_order_and_create(first, second, second, fourth, OK)

        self.set_date_order_and_create(second, fourth, first, third, FAIL)
        self.set_date_order_and_create(second, third, first, fourth, FAIL)
        self.set_date_order_and_create(first, fourth, second, third, FAIL)
        self.set_date_order_and_create(first, third, second, fourth, FAIL)

    # Get

    def test_get(self):
        response = self.forced_auth_req('get', self.detail_url)
        self.assertEqual(response.status_code, status.HTTP_200_OK)
        data = json.loads(response.content)
        self.assertEqual(set(data.keys()),
                         {'id', 'intervention', 'start_date', 'end_date', 'due_date'})

    def test_get_404(self):
        nonexistent_pk = 0
        url = reverse('partners_api:intervention-reporting-periods-detail',
                      args=[nonexistent_pk])
        response = self.forced_auth_req('get', url)
        self.assertEqual(response.status_code, status.HTTP_404_NOT_FOUND)

    # Patch

    def test_patch(self):
        params = {
            'due_date': self.reporting_period.due_date + datetime.timedelta(days=1)
        }
        response = self.forced_auth_req('patch', self.detail_url, data=params)
        self.assertEqual(response.status_code, status.HTTP_200_OK)
        data = json.loads(response.content)
        self.assertEqual(data['due_date'], str(params['due_date']))

    def test_patch_change_multiple_fields(self):
        params = {
            'end_date': self.reporting_period.end_date + datetime.timedelta(days=1),
            'due_date': self.reporting_period.due_date + datetime.timedelta(days=1),
        }
        response = self.forced_auth_req('patch', self.detail_url, data=params)
        self.assertEqual(response.status_code, status.HTTP_200_OK)
        data = json.loads(response.content)
        self.assertEqual(data['end_date'], str(params['end_date']))
        self.assertEqual(data['due_date'], str(params['due_date']))

    def test_patch_order_must_still_be_valid(self):
        params = {
            'end_date': self.reporting_period.start_date - self.one_day
        }
        response = self.forced_auth_req('patch', self.detail_url, data=params)
        self.assertContains(response, 'end_date must be on or after start_date',
                            status_code=status.HTTP_400_BAD_REQUEST)

    def test_patch_cannot_change_intervention(self):
        new_intervention = InterventionFactory()
        params = {
            'intervention': new_intervention.pk
        }
        response = self.forced_auth_req('patch', self.detail_url, data=params)
        self.assertContains(response, 'Cannot change the intervention',
                            status_code=status.HTTP_400_BAD_REQUEST)

    # Delete

    def test_delete(self):
        response = self.forced_auth_req('delete', self.detail_url)
        self.assertEqual(response.status_code, status.HTTP_204_NO_CONTENT)


class TestPartnershipDashboardView(APITenantTestCase):

    def setUp(self):
        self.unicef_staff = UserFactory(is_staff=True)
        self.agreement = AgreementFactory()
        self.agreement2 = AgreementFactory(status=Agreement.DRAFT)
        self.partnerstaff = PartnerStaffFactory(partner=self.agreement.partner)
        data = {
            "document_type": Intervention.SHPD,
            "status": Intervention.DRAFT,
            "title": "2009 EFY AWP",
            "start": "2016-10-28",
            "end": "2016-10-28",
            "unicef_budget": 0,
            "agreement": self.agreement.id,
        }
        response = self.forced_auth_req(
            'post',
            reverse("partners_api:intervention-list"),
            user=self.unicef_staff,
            data=data
        )
        self.intervention = response.data

        self.section = SectorFactory()

        # Basic data to adjust in tests
        self.intervention_data = {
            "agreement": self.agreement2.id,
            "partner_id": self.agreement2.partner.id,
            "document_type": Intervention.SHPD,
            "title": "2009 EFY AWP Updated",
            "status": Intervention.DRAFT,
            "start": "2017-01-28",
            "end": "2019-01-28",
            "submission_date_prc": "2017-01-31",
            "review_date_prc": "2017-01-28",
            "submission_date": "2017-01-28",
            "prc_review_document": None,
            "signed_by_unicef_date": "2017-01-28",
            "signed_by_partner_date": "2017-01-20",
            "unicef_signatory": self.unicef_staff.id,
            "unicef_focal_points": [],
            "partner_focal_points": [],
            "partner_authorized_officer_signatory": self.partnerstaff.id,
            "offices": [],
            "fr_numbers": None,
            "population_focus": "Some focus",
            "planned_budget": {
                "partner_contribution": "2.00",
                "unicef_cash": "3.00",
                "in_kind_amount": "1.00",
                "partner_contribution_local": "3.00",
                "unicef_cash_local": "3.00",
                "in_kind_amount_local": "0.00",
                "total": "6.00"
            },
            "sections": [self.section.id],
            "result_links": [
                {
                    "cp_output": ResultFactory().id,
                    "ram_indicators": []
                },
            ],
            "amendments": [],
            "attachments": [],
        }
        response = self.forced_auth_req(
            'post',
            reverse("partners_api:intervention-list"),
            user=self.unicef_staff,
            data=self.intervention_data
        )
        self.intervention_data = response.data<|MERGE_RESOLUTION|>--- conflicted
+++ resolved
@@ -1346,10 +1346,6 @@
         cls.partnerstaff = PartnerStaffFactory(partner=cls.agreement.partner)
 
     def setUp(self):
-<<<<<<< HEAD
-        super(TestInterventionViews, self).setUp()
-=======
->>>>>>> 6156f791
         data = {
             "document_type": Intervention.SHPD,
             "status": Intervention.DRAFT,
