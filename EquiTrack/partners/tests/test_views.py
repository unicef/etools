from __future__ import unicode_literals

import csv
import datetime
from decimal import Decimal
import json
from unittest import skip, TestCase
from urlparse import urlparse

from django.conf import settings
from django.contrib.auth.models import Group
from django.core.files.uploadedfile import SimpleUploadedFile
from django.core.urlresolvers import reverse, resolve
from django.db import connection
from django.utils import six, timezone

from model_utils import Choices
from rest_framework import status
from rest_framework.test import APIRequestFactory

from EquiTrack.tests.cases import BaseTenantTestCase
from EquiTrack.tests.mixins import URLAssertionMixin
from funds.models import FundsCommitmentItem, FundsCommitmentHeader
from funds.tests.factories import FundsReservationHeaderFactory
from partners.models import (
    Agreement,
    AgreementAmendment,
    Assessment,
    FileType,
    Intervention,
    InterventionAmendment,
    InterventionAttachment,
    InterventionBudget,
    InterventionPlannedVisits,
    InterventionReportingPeriod,
    InterventionSectorLocationLink,
    PartnerOrganization,
    PartnerType,
)
from partners.permissions import READ_ONLY_API_GROUP_NAME
from partners.serializers.exports.partner_organization import PartnerOrganizationExportSerializer
from partners.tests.factories import (
    AgreementAmendmentFactory,
    AgreementFactory,
    InterventionFactory,
    InterventionReportingPeriodFactory,
    InterventionResultLinkFactory,
    PartnerFactory,
    PartnerStaffFactory,
    PlannedEngagementFactory,
)
from partners.views import v2
import partners.views.partner_organization_v2
from reports.models import ResultType
from reports.tests.factories import (
    CountryProgrammeFactory,
    ResultFactory,
    ResultTypeFactory,
    SectorFactory,
)
from snapshot.models import Activity
from users.tests.factories import (
    GroupFactory,
    OfficeFactory,
    UserFactory,
)


class URLsTestCase(URLAssertionMixin, TestCase):
    '''Simple test case to verify URL reversal'''
    def test_urls(self):
        '''Verify URL pattern names generate the URLs we expect them to.'''
        names_and_paths = (
            ('partner-list', '', {}),
            ('partner-hact', 'hact/', {}),
            ('partner-engagements', 'engagements/', {}),
            ('partner-detail', '1/', {'pk': 1}),
            ('partner-delete', 'delete/1/', {'pk': 1}),
            ('partner-assessment-del', 'assessments/1/', {'pk': 1}),
            ('partner-add', 'add/', {}),
            ('partner-staff-members-list', '1/staff-members/', {'partner_pk': 1}),
        )
        self.assertReversal(names_and_paths, 'partners_api:', '/api/v2/partners/')
        self.assertIntParamRegexes(names_and_paths, 'partners_api:')


class TestChoicesToJSONReady(BaseTenantTestCase):
    def test_tuple(self):
        """Make tuple JSON ready"""
        ready = v2.choices_to_json_ready(((1, "One"), (2, "Two")))
        self.assertEqual(ready, [
            {"label": "One", "value": 1},
            {"label": "Two", "value": 2}
        ])

    def test_list(self):
        """Make simple list JSON ready"""
        ready = v2.choices_to_json_ready([1, 2, 3])
        self.assertEqual(ready, [
            {"label": 1, "value": 1},
            {"label": 2, "value": 2},
            {"label": 3, "value": 3},
        ])

    def test_list_of_tuples(self):
        """Make list of tuples JSON ready"""
        ready = v2.choices_to_json_ready([(1, "One"), (2, "Two")])
        self.assertEqual(ready, [
            {"label": "One", "value": 1},
            {"label": "Two", "value": 2}
        ])

    def test_dict(self):
        """Make dict JSON ready"""
        ready = v2.choices_to_json_ready({"k": "v"})
        self.assertEqual(ready, [{"label": "v", "value": "k"}])

    def test_choices(self):
        """Make model_utils.Choices JSON ready"""
        ready = v2.choices_to_json_ready(Choices("one", "two"))
        self.assertEqual(ready, [
            {"label": "one", "value": "one"},
            {"label": "two", "value": "two"},
        ])


class TestAPIPartnerOrganizationListView(BaseTenantTestCase):
    '''Exercise the list view for PartnerOrganization'''
    @classmethod
    def setUpTestData(cls):
        cls.user = UserFactory(is_staff=True)

        cls.partner = PartnerFactory(
            name='List View Test Partner',
            short_name='List View Test Partner Short Name',
            partner_type=PartnerType.UN_AGENCY,
            cso_type='International',
        )

        cls.url = reverse('partners_api:partner-list')

    def setUp(self):
        # self.normal_field_names is the list of field names present in responses that don't use an out-of-the-ordinary
        # serializer.
        self.normal_field_names = sorted((
            'address', 'blocked', 'basis_for_risk_rating', 'city', 'country', 'cso_type', 'deleted_flag', 'email',
            'hidden', 'id', 'last_assessment_date', 'name', 'net_ct_cy', 'partner_type', 'phone_number', 'postal_code',
            'rating', 'reported_cy', 'shared_with', 'short_name', 'street_address', 'total_ct_cp', 'total_ct_cy',
            'total_ct_ytd', 'vendor_number',
        ))

    def assertResponseFundamentals(self, response, expected_keys=None):
        '''Assert common fundamentals about the response. If expected_keys is None (the default), the keys in the
        response dict are compared to self.normal_field_names. Otherwise, they're compared to whatever is passed in
        expected_keys.
        '''
        if expected_keys is None:
            expected_keys = self.normal_field_names

        self.assertEqual(response.status_code, status.HTTP_200_OK)
        response_json = json.loads(response.rendered_content)
        self.assertIsInstance(response_json, list)
        self.assertEqual(len(response_json), 1)
        self.assertIsInstance(response_json[0], dict)
        if expected_keys:
            self.assertEqual(sorted(response_json[0].keys()), expected_keys)
        self.assertIn('id', response_json[0].keys())
        self.assertEqual(response_json[0]['id'], self.partner.id)

    def test_simple(self):
        '''exercise simple fetch'''
        response = self.forced_auth_req('get', self.url)
        self.assertResponseFundamentals(response)

    def test_no_permission_user_forbidden(self):
        '''Ensure a non-staff user gets the 403 smackdown'''
        response = self.forced_auth_req('get', self.url, user=UserFactory())
        self.assertEquals(response.status_code, status.HTTP_403_FORBIDDEN)

    def test_unauthenticated_user_forbidden(self):
        '''Ensure an unauthenticated user gets the 403 smackdown'''
        factory = APIRequestFactory()
        view_info = resolve(self.url)
        request = factory.get(self.url)
        response = view_info.func(request)
        self.assertEquals(response.status_code, status.HTTP_403_FORBIDDEN)

    def test_group_permission(self):
        '''Ensure a non-staff user in the correct group has access'''
        user = UserFactory()
        user.groups.add(Group.objects.get(name=READ_ONLY_API_GROUP_NAME))
        response = self.forced_auth_req('get', self.url, user=user)
        self.assertResponseFundamentals(response)

    def test_staff_access(self):
        '''Ensure a staff user has access'''
        response = self.forced_auth_req('get', self.url, user=self.user)
        self.assertResponseFundamentals(response)

    def test_verbosity_minimal(self):
        '''Exercise behavior when verbosity=minimal'''
        response = self.forced_auth_req('get', self.url, data={"verbosity": "minimal"})
        self.assertResponseFundamentals(response, sorted(("id", "name")))

    def test_verbosity_other(self):
        '''Exercise behavior when verbosity != minimal. ('minimal' is the only accepted value for verbosity;
        other values are ignored.)
        '''
        response = self.forced_auth_req('get', self.url, data={"verbosity": "banana"})
        self.assertResponseFundamentals(response)

    def test_filter_partner_type(self):
        '''Ensure filtering by partner type works as expected'''
        # Make another partner that should be excluded from the search results.
        PartnerFactory(partner_type=PartnerType.GOVERNMENT)
        response = self.forced_auth_req('get', self.url, data={"partner_type": PartnerType.UN_AGENCY})
        self.assertResponseFundamentals(response)

    def test_filter_cso_type(self):
        '''Ensure filtering by CSO type works as expected'''
        # Make another partner that should be excluded from the search results.
        PartnerFactory(cso_type="National")
        response = self.forced_auth_req('get', self.url, data={"cso_type": "International"})
        self.assertResponseFundamentals(response)

    def test_filter_hidden(self):
        '''Ensure filtering by the hidden flag works as expected'''
        # Make another partner that should be excluded from the search results.
        PartnerFactory(hidden=True)
        response = self.forced_auth_req('get', self.url, data={"hidden": False})
        self.assertResponseFundamentals(response)

    def test_filter_multiple(self):
        '''Test that when supplying multiple filter terms, they're ANDed together'''
        # Make another partner that should be excluded from the search results.
        PartnerFactory(cso_type="National")
        params = {
            "cso_type": "National",
            "partner_type": PartnerType.CIVIL_SOCIETY_ORGANIZATION,
        }
        response = self.forced_auth_req('get', self.url, data=params)

        self.assertEqual(response.status_code, status.HTTP_200_OK)
        response_json = json.loads(response.rendered_content)
        self.assertIsInstance(response_json, list)
        self.assertEqual(len(response_json), 0)

    def test_search_name(self):
        '''Test that name search matches substrings and is case-independent'''
        # Make another partner that should be excluded from the search results.
        PartnerFactory(name="Somethingelse")
        response = self.forced_auth_req('get', self.url, data={"search": "PARTNER"})
        self.assertResponseFundamentals(response)

    def test_search_short_name(self):
        '''Test that short name search matches substrings and is case-independent'''
        # Make another partner that should be excluded from the search results.
        PartnerFactory(short_name="foo")
        response = self.forced_auth_req('get', self.url, data={"search": "SHORT"})
        self.assertResponseFundamentals(response)

    def test_values_positive(self):
        '''Ensure that passing the values param w/partner ids returns only data for those partners'''
        # In contrast to the other tests, this test uses the two partners I create here and filters out self.partner.
        p1 = PartnerFactory()
        p2 = PartnerFactory()
        # I also pass the id of a non-existent partner to ensure that doesn't make the view choke.
        unused_id = 9999
        while PartnerOrganization.objects.filter(pk=unused_id).exists():
            unused_id += 1

        response = self.forced_auth_req('get', self.url, data={"values": "{},{},{}".format(p1.id, p2.id, unused_id)})

        self.assertEqual(response.status_code, status.HTTP_200_OK)
        response_json = json.loads(response.rendered_content)
        self.assertIsInstance(response_json, list)
        self.assertEqual(len(response_json), 2)
        ids_in_response = []
        for list_element in response_json:
            self.assertIsInstance(list_element, dict)
            ids_in_response.append(list_element.get('id'))

        six.assertCountEqual(self, ids_in_response, (p1.id, p2.id))

    def test_values_negative(self):
        '''Ensure that garbage values are handled properly'''
        response = self.forced_auth_req('get', self.url, data={"values": "banana"})
        self.assertEqual(response.status_code, status.HTTP_400_BAD_REQUEST)


class TestPartnerOrganizationListViewForCSV(BaseTenantTestCase):
    '''Exercise the CSV-generating portion of the list view for PartnerOrganization.

    This is a separate test case from TestPartnerOrganizationListView because it does some monkey patching in
    setUp() that I want to do as infrequently as necessary.
    '''
    @classmethod
    def setUpTestData(cls):
        cls.user = UserFactory(is_staff=True)
        cls.partner = PartnerFactory()
        cls.url = reverse('partners_api:partner-list')

    def setUp(self):
        # Monkey patch the serializer that I expect to be called. I monkey patch with a wrapper that will set a
        # flag here on my test case class before passing control to the normal serializer. I do this so that I can
        # see whether or not the serializer was called. It allows me to perform the equivalent of
        # assertSerializerUsed().
        class Wrapper(PartnerOrganizationExportSerializer):
            def __init__(self, *args, **kwargs):
                TestPartnerOrganizationListViewForCSV.wrapper_called = True
                super(PartnerOrganizationExportSerializer, self).__init__(*args, **kwargs)

        partners.views.partner_organization_v2.PartnerOrganizationExportSerializer = Wrapper

        TestPartnerOrganizationListViewForCSV.wrapper_called = False

    def tearDown(self):
        # Undo the monkey patch.
        partners.views.partner_organization_v2.PartnerOrganizationExportSerializer = PartnerOrganizationExportSerializer

    def test_format_csv(self):
        '''Exercise the view-specific aspects of passing query param format=csv. This does not test the serializer
        function, it only tests that the expected serializer is invoked and returns something CSV-like.
        '''
        self.assertFalse(self.wrapper_called)
        response = self.forced_auth_req('get', self.url, data={"format": "csv"})
        self.assertEqual(response.status_code, status.HTTP_200_OK)
        # Ensure my wrapper was called, which tells me that the proper serializer was invoked.
        self.assertTrue(self.wrapper_called)

        # The response should be a CSV. I'm explicitly not looking for certain headers (that's for a serializer test)
        # but I want to make sure the response looks CSV-ish.
        self.assertEqual(response.get('Content-Disposition'), 'attachment;filename=partner.csv')

        self.assertIsInstance(response.rendered_content, basestring)

        # The response should *not* look like JSON.
        with self.assertRaises(ValueError):
            json.loads(response.rendered_content)

        lines = response.rendered_content.replace('\r\n', '\n').split('\n')
        # Try to read it with Python's CSV reader.
        reader = csv.DictReader(lines)

        # I'm not looking for explicit field names in this test, but it's safe to assume there should be a few.
        self.assertGreaterEqual(len(reader.fieldnames), 5)

        self.assertGreaterEqual(len([row for row in reader]), 1)

    def test_format_other(self):
        '''Exercise passing an unrecognized format.'''
        # This returns 404, it should probably return 400 but anything in the 4xx series gets the point across.
        response = self.forced_auth_req('get', self.url, data={"format": "banana"})
        self.assertEqual(response.status_code, status.HTTP_404_NOT_FOUND)


class TestPartnerOrganizationCreateView(BaseTenantTestCase):
    '''Exercise the create view for PartnerOrganization'''
    @classmethod
    def setUpTestData(cls):
        cls.user = UserFactory(is_staff=True)
        cls.url = reverse('partners_api:partner-list')

    def setUp(self):
        self.data = {"name": "PO 1",
                     "partner_type": PartnerType.GOVERNMENT,
                     "vendor_number": "AAA",
                     "staff_members": [],
                     }

    def assertResponseFundamentals(self, response):
        '''Assert common fundamentals about the response. Return the id of the new object.'''
        self.assertEqual(response.status_code, status.HTTP_201_CREATED)
        response_json = json.loads(response.rendered_content)
        self.assertIsInstance(response_json, dict)
        self.assertIn('id', response_json.keys())

        return response_json['id']


class TestPartnerOrganizationRetrieveUpdateDeleteViews(BaseTenantTestCase):
    '''Exercise the retrieve, update, and delete views for PartnerOrganization'''
    @classmethod
    def setUpTestData(cls):
        cls.unicef_staff = UserFactory(is_staff=True)
        cls.partner = PartnerFactory(
            partner_type=PartnerType.CIVIL_SOCIETY_ORGANIZATION,
            cso_type="International",
            hidden=False,
            vendor_number="DDD",
            short_name="Short name",
        )

        report = "report.pdf"
        cls.assessment1 = Assessment.objects.create(
            partner=cls.partner,
            type="Micro Assessment"
        )
        cls.assessment2 = Assessment.objects.create(
            partner=cls.partner,
            type="Micro Assessment",
            report=report,
            completed_date=datetime.date.today()
        )

        cls.partner_gov = PartnerFactory(partner_type=PartnerType.GOVERNMENT)

        agreement = AgreementFactory(
            partner=cls.partner,
            signed_by_unicef_date=datetime.date.today())

        cls.intervention = InterventionFactory(agreement=agreement)
        cls.output_res_type = ResultTypeFactory(name=ResultType.OUTPUT)

        cls.result = ResultFactory(
            result_type=cls.output_res_type,)

        cls.partnership_budget = InterventionBudget.objects.create(
            intervention=cls.intervention,
            unicef_cash=100,
            unicef_cash_local=10,
            partner_contribution=200,
            partner_contribution_local=20,
            in_kind_amount_local=10,
        )
        cls.amendment = InterventionAmendment.objects.create(
            intervention=cls.intervention,
            types=[InterventionAmendment.RESULTS]
        )

        cls.cp = CountryProgrammeFactory(__sequence=10)
        cls.cp_output = ResultFactory(result_type=cls.output_res_type)

    def test_api_partners_delete_asssessment_valid(self):
        response = self.forced_auth_req(
            'delete',
            reverse(
                'partners_api:partner-assessment-del',
                args=[self.assessment1.pk]
            ),
            user=self.unicef_staff,
        )

        self.assertEqual(response.status_code, status.HTTP_204_NO_CONTENT)

    def test_api_partners_delete_asssessment_error(self):
        response = self.forced_auth_req(
            'delete',
            reverse(
                'partners_api:partner-assessment-del',
                args=[self.assessment2.pk]
            ),
            user=self.unicef_staff,
        )

        self.assertEqual(response.status_code, status.HTTP_400_BAD_REQUEST)
        self.assertEqual(response.data, ["Cannot delete a completed assessment"])

    def test_api_partners_delete_asssessment_not_found(self):
        response = self.forced_auth_req(
            'delete',
            reverse(
                'partners_api:partner-assessment-del',
                args=[404]
            ),
            user=self.unicef_staff,
        )

        self.assertEqual(response.status_code, status.HTTP_404_NOT_FOUND)

    def test_api_partners_update_with_members(self):
        self.assertFalse(Activity.objects.exists())
        response = self.forced_auth_req(
            'get',
            reverse('partners_api:partner-detail', args=[self.partner.pk]),
            user=self.unicef_staff,
        )
        self.assertEqual(response.status_code, status.HTTP_200_OK)
        self.assertEqual(len(response.data["staff_members"]), 1)
        self.assertEqual(response.data["staff_members"][0]["first_name"], "Mace")

        staff_members = [{
            "title": "Some title",
            "first_name": "John",
            "last_name": "Doe",
            "email": "a@a.com",
            "active": True,
        }]
        data = {
            "name": self.partner.name + ' Updated',
            "partner_type": self.partner.partner_type,
            "vendor_number": self.partner.vendor_number,
            "staff_members": staff_members,
        }
        response = self.forced_auth_req(
            'patch',
            reverse('partners_api:partner-detail', args=[self.partner.pk]),
            user=self.unicef_staff,
            data=data,
        )

        self.assertEqual(response.status_code, status.HTTP_200_OK)
        self.assertEqual(len(response.data["staff_members"]), 2)

        self.assertEqual(
            Activity.objects.filter(action=Activity.UPDATE).count(),
            1
        )

    def test_api_partners_update_assessments_invalid(self):
        self.assertFalse(Activity.objects.exists())
        today = datetime.date.today()
        assessments = [{
            "id": self.assessment2.id,
            "completed_date": datetime.date(today.year + 1, 1, 1),
        }]
        data = {
            "assessments": assessments,
        }
        response = self.forced_auth_req(
            'patch',
            reverse('partners_api:partner-detail', args=[self.partner.pk]),
            user=self.unicef_staff,
            data=data,
        )

        self.assertEqual(response.status_code, status.HTTP_400_BAD_REQUEST)
        self.assertEqual(response.data, {"assessments":
                                         {"completed_date": ["The Date of Report cannot be in the future"]}})
        self.assertEqual(
            Activity.objects.filter(action=Activity.UPDATE).count(),
            0
        )

    def test_api_partners_update_assessments_longago(self):
        self.assertFalse(Activity.objects.exists())
        today = datetime.date.today()
        assessments = [{
            "id": self.assessment2.id,
            "completed_date": datetime.date(today.year - 3, 1, 1),
        }]
        data = {
            "assessments": assessments,
        }
        response = self.forced_auth_req(
            'patch',
            reverse('partners_api:partner-detail', args=[self.partner.pk]),
            user=self.unicef_staff,
            data=data,
        )

        self.assertEqual(response.status_code, status.HTTP_200_OK)
        self.assertEqual(
            Activity.objects.filter(action=Activity.UPDATE).count(),
            1
        )

    def test_api_partners_update_assessments_today(self):
        self.assertFalse(Activity.objects.exists())
        completed_date = datetime.date.today()
        assessments = [{
            "id": self.assessment2.id,
            "completed_date": completed_date,
        }]
        data = {
            "assessments": assessments,
        }
        response = self.forced_auth_req(
            'patch',
            reverse('partners_api:partner-detail', args=[self.partner.pk]),
            user=self.unicef_staff,
            data=data,
        )

        self.assertEqual(response.status_code, status.HTTP_200_OK)
        self.assertEqual(
            Activity.objects.filter(action=Activity.UPDATE).count(),
            1
        )

    def test_api_partners_update_assessments_yesterday(self):
        self.assertFalse(Activity.objects.exists())
        completed_date = datetime.date.today() - datetime.timedelta(days=1)
        assessments = [{
            "id": self.assessment2.id,
            "completed_date": completed_date,
        }]
        data = {
            "assessments": assessments,
        }
        response = self.forced_auth_req(
            'patch',
            reverse('partners_api:partner-detail', args=[self.partner.pk]),
            user=self.unicef_staff,
            data=data,
        )

        self.assertEqual(response.status_code, status.HTTP_200_OK)
        self.assertEqual(
            Activity.objects.filter(action=Activity.UPDATE).count(),
            1
        )

    def test_api_partners_update_with_members_null_phone(self):
        self.assertFalse(Activity.objects.exists())
        response = self.forced_auth_req(
            'get',
            reverse('partners_api:partner-detail', args=[self.partner.pk]),
            user=self.unicef_staff,
        )
        self.assertEqual(response.status_code, status.HTTP_200_OK)
        self.assertEqual(len(response.data["staff_members"]), 1)
        self.assertEqual(response.data["staff_members"][0]["first_name"], "Mace")

        staff_members = [{
            "title": "Some title",
            "first_name": "John",
            "last_name": "Doe",
            "email": "a1@a.com",
            "active": True,
            "phone": None
        }]
        data = {
            "staff_members": staff_members,
        }
        response = self.forced_auth_req(
            'patch',
            reverse('partners_api:partner-detail', args=[self.partner.pk]),
            user=self.unicef_staff,
            data=data,
        )

        self.assertEqual(response.status_code, status.HTTP_200_OK)
        self.assertEqual(response.data["staff_members"][1]["phone"], None)
        self.assertEqual(
            Activity.objects.filter(action=Activity.UPDATE).count(),
            1
        )

    def test_api_partners_update_assessments_tomorrow(self):
        self.assertFalse(Activity.objects.exists())
        completed_date = datetime.date.today() + datetime.timedelta(days=1)
        assessments = [{
            "id": self.assessment2.id,
            "completed_date": completed_date,
        }]
        data = {
            "assessments": assessments,
        }
        response = self.forced_auth_req(
            'patch',
            reverse('partners_api:partner-detail', args=[self.partner.pk]),
            user=self.unicef_staff,
            data=data,
        )

        self.assertEqual(response.status_code, status.HTTP_400_BAD_REQUEST)
        self.assertEqual(response.data, {"assessments":
                                         {"completed_date": ["The Date of Report cannot be in the future"]}})
        self.assertEqual(
            Activity.objects.filter(action=Activity.UPDATE).count(),
            0
        )

    def test_api_partners_retrieve(self):
        response = self.forced_auth_req(
            'get',
            reverse('partners_api:partner-detail', args=[self.partner.pk]),
            user=self.unicef_staff,
        )

        self.assertEqual(response.status_code, status.HTTP_200_OK)
        self.assertIn("vendor_number", response.data.keys())
        self.assertIn("address", response.data.keys())
        self.assertIn("Partner", response.data["name"])
<<<<<<< HEAD
        self.assertEqual(['programme_visits', 'spot_checks'],
                         sorted(response.data['hact_min_requirements'].keys()))
        self.assertEqual(['audits', 'outstanding_findings', 'programmatic_visits', 'spot_checks'],
                         sorted(response.data['hact_values'].keys()))
        self.assertItemsEqual(
=======
        self.assertEqual(['programme_visits', 'spot_checks'], response.data['hact_min_requirements'].keys())
        self.assertEqual(['outstanding_findings', 'audits', 'programmatic_visits', 'spot_checks'],
                         response.data['hact_values'].keys())
        six.assertCountEqual(
            self,
>>>>>>> b108d670
            ['completed', 'minimum_requirements'],
            response.data['hact_values']['audits'].keys()
        )
        self.assertEqual(['audits', 'outstanding_findings', 'programmatic_visits', 'spot_checks'],
                         sorted(response.data['hact_values'].keys()))
        self.assertEqual(response.data['interventions'], [])

    def test_api_partners_retreive_actual_fr_amounts(self):
        self.intervention.status = Intervention.ACTIVE
        self.intervention.save()
        fr_header_1 = FundsReservationHeaderFactory(intervention=self.intervention)
        fr_header_2 = FundsReservationHeaderFactory(intervention=self.intervention)

        response = self.forced_auth_req(
            'get',
            reverse('partners_api:partner-detail', args=[self.partner.pk]),
            user=self.unicef_staff,
        )
        self.assertEqual(response.status_code, status.HTTP_200_OK)
        self.assertEqual(Decimal(response.data["interventions"][0]["actual_amount"]),
                         Decimal(fr_header_1.actual_amt_local + fr_header_2.actual_amt_local))

    def test_api_partners_retrieve_staff_members(self):
        response = self.forced_auth_req(
            'get',
            reverse('partners_api:partner-detail', args=[self.partner.pk]),
            user=self.unicef_staff,
        )

        self.assertEqual(response.status_code, status.HTTP_200_OK)
        self.assertIn("staff_members", response.data.keys())
        self.assertEqual(len(response.data["staff_members"]), 1)

    def test_api_partners_update(self):
        self.assertFalse(Activity.objects.exists())
        data = {
            "name": "Updated name again",
        }
        response = self.forced_auth_req(
            'patch',
            reverse('partners_api:partner-detail', args=[self.partner.pk]),
            user=self.unicef_staff,
            data=data,
        )

        self.assertEqual(response.status_code, status.HTTP_200_OK)
        self.assertIn("Updated", response.data["name"])
        self.assertEqual(
            Activity.objects.filter(action=Activity.UPDATE).count(),
            1
        )

    def test_api_partners_update_hidden(self):
        # make some other type to filter against
        self.assertFalse(Activity.objects.exists())
        data = {
            "hidden": True
        }
        response = self.forced_auth_req(
            'patch',
            reverse('partners_api:partner-detail', args=[self.partner.pk]),
            user=self.unicef_staff,
            data=data
        )
        self.assertEqual(response.status_code, status.HTTP_200_OK)
        self.assertEqual(response.data["hidden"], False)
        self.assertEqual(
            Activity.objects.filter(action=Activity.UPDATE).count(),
            1
        )


class TestPartnershipViews(BaseTenantTestCase):
    @classmethod
    def setUpTestData(cls):
        cls.unicef_staff = UserFactory(is_staff=True)
        cls.partner = PartnerFactory()
        cls.partner_staff_member = PartnerStaffFactory(partner=cls.partner)

        agreement = AgreementFactory(partner=cls.partner,
                                     signed_by_unicef_date=datetime.date.today(),
                                     signed_by_partner_date=datetime.date.today(),
                                     signed_by=cls.unicef_staff,
                                     partner_manager=cls.partner_staff_member)
        cls.intervention = InterventionFactory(agreement=agreement)

        cls.result_type = ResultTypeFactory()
        cls.result = ResultFactory(result_type=cls.result_type)
        cls.partnership_budget = InterventionBudget.objects.create(
            intervention=cls.intervention,
            unicef_cash=100,
            unicef_cash_local=10,
            partner_contribution=200,
            partner_contribution_local=20,
            in_kind_amount_local=10,
        )
        cls.amendment = InterventionAmendment.objects.create(
            intervention=cls.intervention,
            types=[InterventionAmendment.RESULTS],
        )

    def test_api_partners_list(self):
        response = self.forced_auth_req('get', '/api/v2/partners/', user=self.unicef_staff)

        self.assertEqual(response.status_code, status.HTTP_200_OK)
        self.assertEqual(len(response.data), 1)
        self.assertIn("Partner", response.data[0]["name"])

    def test_api_partners_list_specify_workspace(self):
        # specifying current tenant works
        response = self.forced_auth_req('get', '/api/v2/partners/', user=self.unicef_staff,
                                        data={'workspace': self.tenant.business_area_code})
        self.assertEqual(response.status_code, status.HTTP_200_OK)
        self.assertEqual(len(response.data), 1)

        # specifying invalid tenant fails
        response = self.forced_auth_req('get', '/api/v2/partners/', user=self.unicef_staff,
                                        data={'workspace': ':('})
        self.assertEqual(response.status_code, status.HTTP_400_BAD_REQUEST)

    @skip("different endpoint")
    def test_api_agreements_list(self):

        response = self.forced_auth_req('get', '/api/partners/' + str(self.partner.id) +
                                        '/agreements/', user=self.unicef_staff)

        self.assertEqual(response.status_code, status.HTTP_200_OK)
        self.assertEqual(len(response.data), 1)
        self.assertIn("PCA", response.data[0]["agreement_type"])


class TestAgreementCreateAPIView(BaseTenantTestCase):
    '''Exercise the create portion of the API.'''
    @classmethod
    def setUpTestData(cls):
        cls.partner = PartnerFactory(partner_type=PartnerType.CIVIL_SOCIETY_ORGANIZATION)
        partner_staff = PartnerStaffFactory(partner=cls.partner)

        cls.partnership_manager_user = UserFactory(is_staff=True)
        cls.partnership_manager_user.groups.add(GroupFactory())
        cls.partnership_manager_user.profile.partner_staff_member = partner_staff.id
        cls.partnership_manager_user.save()

    def test_minimal_create(self):
        '''Test passing as few fields as possible to create'''
        self.assertFalse(Activity.objects.exists())
        data = {
            "agreement_type": Agreement.MOU,
            "partner": self.partner.id,
        }
        response = self.forced_auth_req(
            'post',
            reverse("partners_api:agreement-list"),
            user=self.partnership_manager_user,
            data=data
        )
        self.assertEqual(response.status_code, status.HTTP_201_CREATED)

        # Check snapshot creation
        self.assertTrue(Activity.objects.exists())
        activity = Activity.objects.first()
        self.assertEqual(activity.action, Activity.CREATE)
        self.assertEqual(activity.change, {})
        self.assertEqual(activity.by_user, self.partnership_manager_user)

    def test_create_simple_fail(self):
        '''Verify that failing gives appropriate feedback'''
        data = {
            "agreement_type": Agreement.PCA,
            "partner": self.partner.id,
        }
        response = self.forced_auth_req(
            'post',
            reverse('partners_api:agreement-list'),
            user=self.partnership_manager_user,
            data=data
        )
        self.assertEqual(response.status_code, status.HTTP_400_BAD_REQUEST)

        self.assertIsInstance(response.data, dict)
        self.assertEqual(list(response.data.keys()), ['country_programme'])
        self.assertIsInstance(response.data['country_programme'], list)
        self.assertEqual(response.data['country_programme'][0], 'Country Programme is required for PCAs!')

        # Check that no snapshot was created
        self.assertFalse(Activity.objects.exists())


class TestAgreementAPIFileAttachments(BaseTenantTestCase):
    '''Test retrieving attachments to agreements and agreement amendments. The file-specific fields are read-only
    on the relevant serializers, so they can't be edited through the API.
    '''
    @classmethod
    def setUpTestData(cls):
        cls.partner = PartnerFactory(partner_type=PartnerType.CIVIL_SOCIETY_ORGANIZATION)
        cls.partnership_manager_user = UserFactory(is_staff=True)
        cls.agreement = AgreementFactory(
            agreement_type=Agreement.MOU,
            partner=cls.partner,
            attached_agreement=None,
        )

    def _get_and_assert_response(self):
        '''Helper method to get the agreement and verify some basic about the response JSON (which it returns).'''
        response = self.forced_auth_req(
            'get',
            reverse('partners_api:agreement-detail', kwargs={'pk': self.agreement.id}),
            user=self.partnership_manager_user,
        )

        self.assertEqual(response.status_code, status.HTTP_200_OK)
        response_json = json.loads(response.rendered_content)
        self.assertIsInstance(response_json, dict)

        return response_json

    def test_retrieve_attachment(self):
        '''Exercise getting agreement attachment and agreement amendment attachments both when they're present
        and absent.
        '''
        # The agreement starts with no attachment.
        response_json = self._get_and_assert_response()
        self.assertIsNone(response_json['attached_agreement_file'])

        # Now add an attachment. Note that in Python 2, the content must be str, in Python 3 the content must be
        # bytes. I think the existing code is compatible with both.
        self.agreement.attached_agreement = SimpleUploadedFile('hello_world.txt', u'hello world!'.encode('utf-8'))
        self.agreement.save()

        response_json = self._get_and_assert_response()
        self.assertIn('attached_agreement_file', response_json)

        url = response_json['attached_agreement_file']

        # url is a URL like this one --
        # http://testserver/media/test/file_attachments/partner_organization/934/agreements/PCA2017841/foo.txt

        url = urlparse(url)
        self.assertIn(url.scheme, ('http', 'https'))
        self.assertEqual(url.netloc, 'testserver')

        # The filename is probably 'hello_world.txt', but Django doesn't guarantee that so I don't test it.
        expected_path_components = ['',
                                    settings.MEDIA_URL.strip('/'),
                                    connection.schema_name,
                                    'file_attachments',
                                    'partner_organization',
                                    str(self.agreement.partner.id),
                                    'agreements',
                                    # Note that slashes have to be stripped from the agreement number to match the
                                    # normalized path.
                                    self.agreement.agreement_number.strip('/'),
                                    ]
        self.assertEqual(expected_path_components, url.path.split('/')[:-1])

        # Confirm that there are no amendments as of yet.
        self.assertIn('amendments', response_json)
        self.assertEqual(response_json['amendments'], [])

        # Now add an amendment.
        amendment = AgreementAmendmentFactory(agreement=self.agreement, signed_amendment=None)
        amendment.signed_amendment = SimpleUploadedFile('goodbye_world.txt', u'goodbye world!'.encode('utf-8'))
        amendment.save()

        response_json = self._get_and_assert_response()
        self.assertIn('amendments', response_json)
        self.assertEqual(len(response_json['amendments']), 1)
        response_amendment = response_json['amendments'][0]

        self.assertIsInstance(response_amendment, dict)

        self.assertIn('signed_amendment_file', response_amendment)

        url = response_amendment['signed_amendment_file']

        # url looks something like this --
        # http://testserver/media/test/file_attachments/partner_org/1658/agreements/MOU20171421/amendments/tmp02/goodbye_world.txt

        url = urlparse(url)
        self.assertIn(url.scheme, ('http', 'https'))
        self.assertEqual(url.netloc, 'testserver')

        # The filename is probably 'goodbye_world.txt', but Django doesn't guarantee that so I don't test it.
        expected_path_components = ['',
                                    settings.MEDIA_URL.strip('/'),
                                    connection.schema_name,
                                    'file_attachments',
                                    'partner_org',
                                    str(self.agreement.partner.id),
                                    'agreements',
                                    self.agreement.base_number.strip('/'),
                                    'amendments',
                                    amendment.number.strip('/'),
                                    ]
        self.assertEqual(expected_path_components, url.path.split('/')[:-1])


class TestAgreementAPIView(BaseTenantTestCase):
    @classmethod
    def setUpTestData(cls):
        cls.unicef_staff = UserFactory(is_staff=True)
        cls.partner = PartnerFactory(partner_type=PartnerType.CIVIL_SOCIETY_ORGANIZATION)
        cls.partner_staff = PartnerStaffFactory(partner=cls.partner)
        cls.partner_staff2 = PartnerStaffFactory(partner=cls.partner)

        cls.partner_staff_user = UserFactory(is_staff=True)
        cls.partner_staff_user.profile.partner_staff_member = cls.partner_staff.id
        cls.partner_staff_user.save()

        cls.partnership_manager_user = UserFactory(is_staff=True)
        cls.partnership_manager_user.groups.add(GroupFactory())
        cls.partnership_manager_user.profile.partner_staff_member = cls.partner_staff.id
        cls.partnership_manager_user.save()

        today = datetime.date.today()
        cls.country_programme = CountryProgrammeFactory(
            from_date=datetime.date(today.year - 1, 1, 1),
            to_date=datetime.date(today.year + 1, 1, 1))

        attached_agreement = "agreement.pdf"
        cls.agreement = AgreementFactory(
            partner=cls.partner,
            partner_manager=cls.partner_staff,
            country_programme=cls.country_programme,
            start=datetime.date.today(),
            end=cls.country_programme.to_date,
            signed_by_unicef_date=datetime.date.today(),
            signed_by_partner_date=datetime.date.today(),
            signed_by=cls.unicef_staff,
            attached_agreement=attached_agreement,
        )
        cls.agreement.authorized_officers.add(cls.partner_staff)
        cls.agreement.save()

        cls.amendment1 = AgreementAmendment.objects.create(
            number="001",
            agreement=cls.agreement,
            signed_amendment="application/pdf",
            signed_date=datetime.date.today(),
            types=[AgreementAmendment.IP_NAME]
        )
        cls.amendment2 = AgreementAmendment.objects.create(
            number="002",
            agreement=cls.agreement,
            signed_amendment="application/pdf",
            signed_date=datetime.date.today(),
            types=[AgreementAmendment.BANKING_INFO]
        )
        cls.agreement2 = AgreementFactory(
            partner=cls.partner,
            agreement_type=Agreement.MOU,
            status=Agreement.DRAFT,
        )
        cls.intervention = InterventionFactory(
            agreement=cls.agreement,
            document_type=Intervention.PD)

    def test_cp_end_date_update(self):
        data = {
            'agreement_type': Agreement.PCA,
        }
        response = self.forced_auth_req(
            'get',
            reverse('partners_api:agreement-list'),
            user=self.partner_staff_user,
            data=data
        )
        response_json = json.loads(response.rendered_content)
        self.assertEqual(response.status_code, status.HTTP_200_OK)
        for r in response_json:
            self.assertEqual(r['end'], self.country_programme.to_date.isoformat())

        self.country_programme.to_date = self.country_programme.to_date + datetime.timedelta(days=1)
        self.country_programme.save()
        response = self.forced_auth_req(
            'get',
            reverse('partners_api:agreement-list'),
            user=self.partner_staff_user,
            data=data
        )
        response_json = json.loads(response.rendered_content)
        self.assertEqual(response.status_code, status.HTTP_200_OK)
        for r in response_json:
            self.assertEqual(r['end'], self.country_programme.to_date.isoformat())

    def test_agreements_list(self):
        response = self.forced_auth_req(
            'get',
            reverse('partners_api:agreement-list'),
            user=self.unicef_staff
        )

        self.assertEqual(response.status_code, status.HTTP_200_OK)
        self.assertEqual(len(response.data), 2)
        self.assertIn("Partner", response.data[0]["partner_name"])

    def test_null_update_generates_no_activity_stream(self):
        '''Verify that a do-nothing update doesn't create anything in the model's activity stream'''
        data = {
            "agreement_number": self.agreement.agreement_number
        }
        response = self.forced_auth_req(
            'patch',
            reverse('partners_api:agreement-detail', args=[self.agreement.pk]),
            user=self.partnership_manager_user,
            data=data
        )
        self.assertEqual(response.status_code, status.HTTP_200_OK)

    def test_agreements_retrieve(self):
        response = self.forced_auth_req(
            'get',
            reverse('partners_api:agreement-detail', args=[self.agreement.pk]),
            user=self.unicef_staff
        )

        self.assertEqual(response.status_code, status.HTTP_200_OK)
        self.assertEqual(response.data["agreement_number"], self.agreement.agreement_number)

    def test_agreements_retrieve_staff_members(self):
        response = self.forced_auth_req(
            'get',
            reverse('partners_api:agreement-detail', args=[self.agreement.pk]),
            user=self.unicef_staff
        )

        self.assertEqual(response.status_code, status.HTTP_200_OK)
        self.assertEqual(response.data["authorized_officers"][0]["first_name"], self.partner_staff.first_name)

    def test_agreements_update_partner_staff(self):
        data = {
            "authorized_officers": [
                self.partner_staff.id,
                self.partner_staff2.id
            ],
        }
        response = self.forced_auth_req(
            'patch',
            reverse('partners_api:agreement-detail', args=[self.agreement.pk]),
            user=self.partnership_manager_user,
            data=data
        )

        self.assertEqual(response.status_code, status.HTTP_200_OK)
        self.assertEqual(len(response.data["authorized_officers"]), 2)

        # Check for activity action created
        self.assertTrue(Activity.objects.exists())
        self.assertEqual(
            Activity.objects.filter(action=Activity.UPDATE).count(),
            1
        )

    def test_agreements_delete(self):
        response = self.forced_auth_req(
            'delete',
            reverse('partners_api:agreement-detail', args=[self.agreement.pk]),
            user=self.partnership_manager_user
        )

        self.assertEqual(response.status_code, status.HTTP_204_NO_CONTENT)

    def test_agreements_list_filter_type(self):
        params = {"agreement_type": Agreement.PCA}
        response = self.forced_auth_req(
            'get',
            reverse('partners_api:agreement-list'),
            user=self.unicef_staff,
            data=params
        )

        self.assertEqual(response.status_code, status.HTTP_200_OK)
        self.assertEqual(len(response.data), 1)
        self.assertEqual(response.data[0]["id"], self.agreement.id)
        self.assertEqual(response.data[0]["agreement_type"], Agreement.PCA)

    def test_agreements_list_filter_status(self):
        params = {"status": "signed"}
        response = self.forced_auth_req(
            'get',
            reverse('partners_api:agreement-list'),
            user=self.unicef_staff,
            data=params
        )

        self.assertEqual(response.status_code, status.HTTP_200_OK)
        self.assertEqual(len(response.data), 1)
        self.assertEqual(response.data[0]["id"], self.agreement.id)
        self.assertEqual(response.data[0]["status"], Agreement.SIGNED)

    def test_agreements_list_filter_partner_name(self):
        params = {"partner_name": self.partner.name}
        response = self.forced_auth_req(
            'get',
            reverse('partners_api:agreement-list'),
            user=self.unicef_staff,
            data=params
        )

        self.assertEqual(response.status_code, status.HTTP_200_OK)
        self.assertEqual(len(response.data), 2)
        self.assertEqual(self.partner.name, response.data[0]["partner_name"])

    def test_agreements_list_filter_search(self):
        params = {"search": "Partner"}
        response = self.forced_auth_req(
            'get',
            reverse('partners_api:agreement-list'),
            user=self.unicef_staff,
            data=params
        )

        self.assertEqual(response.status_code, status.HTTP_200_OK)
        self.assertEqual(len(response.data), 2)
        self.assertIn("Partner", response.data[0]["partner_name"])

    def test_agreements_list_filter_search_refno(self):
        params = {"search": datetime.date.today().year}
        response = self.forced_auth_req(
            'get',
            reverse('partners_api:agreement-list'),
            user=self.unicef_staff,
            data=params
        )

        self.assertEqual(response.status_code, status.HTTP_200_OK)
        self.assertEqual(len(response.data), 2)
        # self.assertEqual(response.data[1]["agreement_number"], self.agreement.agreement_number)

    def test_agreements_update_set_to_active_on_save(self):
        '''Ensure that a draft agreement auto-transitions to signed when saved with signing info'''
        agreement = AgreementFactory(
            agreement_type=Agreement.MOU,
            status=Agreement.DRAFT,
            partner=self.partner,
            partner_manager=self.partner_staff,
            start=datetime.date.today(),
            end=self.country_programme.to_date,
            signed_by=None,
        )
        # In order to auto-transition to signed, this agreement needs authorized officers
        agreement.authorized_officers.add(self.partner_staff)
        agreement.save()

        today = datetime.date.today()
        data = {
            "start": today - datetime.timedelta(days=5),
            "end": today + datetime.timedelta(days=5),
            "signed_by": self.unicef_staff.id,
            "signed_by_unicef_date": datetime.date.today(),
        }
        response = self.forced_auth_req(
            'patch',
            reverse('partners_api:agreement-detail', args=[agreement.pk]),
            user=self.partnership_manager_user,
            data=data
        )
        self.assertEqual(response.status_code, status.HTTP_200_OK)
        self.assertEqual(response.data["status"], Agreement.SIGNED)

    def test_partner_agreements_update_suspend(self):
        '''Ensure that interventions related to an agreement are suspended when the agreement is suspended'''
        # There's a limited number of statuses that the intervention can have in order to transition to suspended;
        # signed is one of them.
        self.intervention.status = Intervention.SIGNED
        self.intervention.save()

        data = {
            "status": Agreement.SUSPENDED,
        }
        response = self.forced_auth_req(
            'patch',
            reverse('partners_api:agreement-detail', args=[self.agreement.pk]),
            user=self.partnership_manager_user,
            data=data
        )
        self.assertEqual(response.status_code, status.HTTP_200_OK)
        self.assertEqual(response.data["status"], Agreement.SUSPENDED)
        self.assertEqual(Intervention.objects.get(agreement=self.agreement).status, Intervention.SUSPENDED)

    def test_agreement_amendment_delete_error(self):
        response = self.forced_auth_req(
            'delete',
            reverse(
                'partners_api:agreement-amendment-del',
                args=[self.agreement.amendments.first().pk]
            ),
            user=self.partnership_manager_user,
        )

        self.assertEqual(response.status_code, status.HTTP_400_BAD_REQUEST)
        self.assertEqual(response.data, ["Cannot delete a signed amendment"])

    def test_agreement_generate_pdf_default(self):
        response = self.forced_auth_req(
            'get',
            reverse('partners_api:pca_pdf', args=[self.agreement.pk]),
            user=self.unicef_staff
        )

        self.assertEqual(response.status_code, status.HTTP_200_OK)

    @skip('figure out why this is failing with a random vendor number')
    def test_agreement_generate_pdf_lang(self):
        params = {
            "lang": "spanish",
        }
        response = self.forced_auth_req(
            'get',
            reverse('partners_api:pca_pdf', args=[self.agreement.pk]),
            user=self.unicef_staff,
            data=params
        )
        self.assertEqual(response.status_code, status.HTTP_200_OK)

    def test_agreement_add_amendment_type(self):
        amd_types = self.amendment1.types
        amd_types.append(AgreementAmendment.AUTHORIZED_OFFICER)
        data = {
            "amendments": [
                {
                    "id": self.amendment1.id,
                    "types": amd_types
                }
            ]
        }
        response = self.forced_auth_req(
            'patch',
            reverse('partners_api:agreement-detail', args=[self.agreement.pk]),
            user=self.partnership_manager_user,
            data=data
        )
        self.assertEqual(response.status_code, status.HTTP_200_OK)
        self.assertEqual(len(response.data["amendments"][1]["types"]), 2)


class TestPartnerStaffMemberAPIView(BaseTenantTestCase):
    @classmethod
    def setUpTestData(cls):
        cls.unicef_staff = UserFactory(is_staff=True)
        cls.partner = PartnerFactory(partner_type=PartnerType.CIVIL_SOCIETY_ORGANIZATION)
        cls.partner_staff = PartnerStaffFactory(partner=cls.partner)
        cls.partner_staff_user = UserFactory(is_staff=True)
        cls.partner_staff_user.groups.add(GroupFactory())
        cls.partner_staff_user.profile.partner_staff_member = cls.partner_staff.id
        cls.partner_staff_user.profile.save()
        cls.url = reverse(
            "partners_api:partner-staff-members-list",
            args=[cls.partner.pk]
        )

    def test_get(self):
        response = self.forced_auth_req(
            'get',
            self.url,
            user=self.unicef_staff
        )

        self.assertEqual(response.status_code, status.HTTP_200_OK)
        data = json.loads(response.rendered_content)
        self.assertIn(data[0]["first_name"], self.partner_staff.first_name)
        self.assertIn(data[0]["last_name"], self.partner_staff.last_name)


class TestInterventionViews(BaseTenantTestCase):
    @classmethod
    def setUpTestData(cls):
        cls.unicef_staff = UserFactory(is_staff=True)
        cls.partnership_manager_user = UserFactory(is_staff=True)
        cls.partnership_manager_user.groups.add(GroupFactory())
        cls.agreement = AgreementFactory()
        cls.agreement2 = AgreementFactory(status="draft")
        cls.partnerstaff = PartnerStaffFactory(partner=cls.agreement.partner)
        cls.planned_engagement = PlannedEngagementFactory(partner=cls.agreement.partner)

    def setUp(self):
        data = {
            "document_type": Intervention.SHPD,
            "status": Intervention.DRAFT,
            "title": "2009 EFY AWP",
            "start": (timezone.now().date()).isoformat(),
            "end": (timezone.now().date() + datetime.timedelta(days=31)).isoformat(),
            "unicef_budget": 0,
            "agreement": self.agreement.id,
        }
        response = self.forced_auth_req(
            'post',
            reverse('partners_api:intervention-list'),
            user=self.partnership_manager_user,
            data=data
        )

        self.intervention = response.data
        self.section = SectorFactory()

        self.fund_commitment_header = FundsCommitmentHeader.objects.create(
            vendor_code="test1",
            fc_number="3454354",
        )

        self.funding_commitment1 = FundsCommitmentItem.objects.create(
            fund_commitment=self.fund_commitment_header,
            line_item="1",
            grant_number="grant 1",
            fr_number="12345",
            wbs="some_wbs",
            fc_ref_number="some_fc_ref",
            commitment_amount=200,
        )

        self.funding_commitment2 = FundsCommitmentItem.objects.create(
            fund_commitment=self.fund_commitment_header,
            line_item="2",
            grant_number="grant 1",
            fr_number="45678",
            wbs="some_wbs",
            fc_ref_number="some_fc_ref",
            commitment_amount=300,
        )

        self.fr_header_1 = FundsReservationHeaderFactory(fr_number=self.funding_commitment1.fr_number)
        self.fr_header_2 = FundsReservationHeaderFactory(fr_number=self.funding_commitment2.fr_number)

        # Basic data to adjust in tests
        self.intervention_data = {
            "agreement": self.agreement2.id,
            "partner_id": self.agreement2.partner.id,
            "document_type": Intervention.SHPD,
            "title": "2009 EFY AWP Updated",
            "status": Intervention.DRAFT,
            "start": (timezone.now().date()).isoformat(),
            "end": (timezone.now().date() + datetime.timedelta(days=31)).isoformat(),
            "submission_date_prc": "2016-10-31",
            "review_date_prc": "2016-10-28",
            "submission_date": "2016-10-28",
            "prc_review_document": None,
            "signed_by_unicef_date": "2016-10-28",
            "signed_by_partner_date": "2016-10-20",
            "unicef_signatory": self.unicef_staff.id,
            "unicef_focal_points": [],
            "partner_focal_points": [],
            "partner_authorized_officer_signatory": self.partnerstaff.id,
            "offices": [],
            "population_focus": "Some focus",
            "planned_visits": [
                {
                    "year": 2016,
                    "programmatic": 2,
                    "spot_checks": 1,
                    "audit": 1,
                    "quarter": 'q1'
                },
            ],
            "planned_budget": {
                "partner_contribution": "2.00",
                "unicef_cash": "3.00",
                "in_kind_amount": "1.00",
                "partner_contribution_local": "3.00",
                "unicef_cash_local": "3.00",
                "in_kind_amount_local": "0.00",
                "total": "6.00"
            },
            "sections": [self.section.id],
            "result_links": [
                {
                    "cp_output": ResultFactory().id,
                    "ram_indicators": []
                }
            ],
            "amendments": [],
            "attachments": [],
        }

        response = self.forced_auth_req(
            'post',
            reverse('partners_api:intervention-list'),
            user=self.partnership_manager_user,
            data=self.intervention_data
        )

        self.intervention_data = response.data
        self.intervention_obj = Intervention.objects.get(id=self.intervention_data["id"])
        self.planned_visit = InterventionPlannedVisits.objects.create(
            intervention=self.intervention_obj
        )
        attachment = "attachment.pdf"
        self.attachment = InterventionAttachment.objects.create(
            intervention=self.intervention_obj,
            attachment=attachment,
            type=FileType.objects.create(name="pdf")
        )
        self.result = InterventionResultLinkFactory(intervention=self.intervention_obj)
        amendment = "amendment.pdf"
        self.amendment = InterventionAmendment.objects.create(
            intervention=self.intervention_obj,
            types=[InterventionAmendment.RESULTS],
            signed_date=datetime.date.today(),
            signed_amendment=amendment
        )

        self.intervention_obj.status = Intervention.DRAFT
        self.intervention_obj.save()

    def test_intervention_list(self):
        response = self.forced_auth_req(
            'get',
            reverse('partners_api:intervention-list'),
            user=self.unicef_staff,
        )

        self.assertEqual(response.status_code, status.HTTP_200_OK)
        self.assertEqual(len(response.data), 4)

    def test_intervention_list_minimal(self):
        params = {"verbosity": "minimal"}
        response = self.forced_auth_req(
            'get',
            reverse('partners_api:intervention-list'),
            user=self.unicef_staff,
            data=params
        )

        self.assertEqual(response.status_code, status.HTTP_200_OK)
        self.assertEqual(list(response.data[0].keys()), ["id", "title"])

    def test_intervention_create(self):
        data = {
            "document_type": Intervention.SHPD,
            "status": Intervention.DRAFT,
            "title": "2009 EFY AWP Updated",
            "start": (timezone.now().date()).isoformat(),
            "end": (timezone.now().date() + datetime.timedelta(days=31)).isoformat(),
            "unicef_budget": 0,
            "agreement": self.agreement.id,
        }
        response = self.forced_auth_req(
            'post',
            reverse('partners_api:intervention-list'),
            user=self.partnership_manager_user,
            data=data
        )
        self.assertEqual(response.status_code, status.HTTP_201_CREATED)

    def test_intervention_create_unicef_user_fail(self):
        data = {
            "document_type": Intervention.SHPD,
            "status": Intervention.DRAFT,
            "title": "2009 EFY AWP Updated fail",
            "start": (timezone.now().date()).isoformat(),
            "end": (timezone.now().date() + datetime.timedelta(days=31)).isoformat(),
            "unicef_budget": 0,
            "agreement": self.agreement.id,
        }
        response = self.forced_auth_req(
            'post',
            reverse('partners_api:intervention-list'),
            user=self.unicef_staff,
            data=data
        )
        self.assertEqual(response.status_code, status.HTTP_403_FORBIDDEN)
        self.assertEqual(response.data['detail'], u'Accessing this item is not allowed.')

    def test_intervention_retrieve_fr_numbers(self):
        self.fr_header_1.intervention = self.intervention_obj
        self.fr_header_2.intervention = self.intervention_obj
        self.fr_header_1.save()
        self.fr_header_2.save()

        response = self.forced_auth_req(
            'get',
            reverse(
                'partners_api:intervention-detail',
                args=[self.intervention_data.get("id")]
            ),
            user=self.unicef_staff,
        )
        r_data = json.loads(response.rendered_content)
        self.assertEqual(response.status_code, status.HTTP_200_OK)
        self.assertEqual(len(r_data["frs_details"]['frs']), 2)
        six.assertCountEqual(self, r_data["frs"], [self.fr_header_2.id, self.fr_header_1.id])

    def test_intervention_active_update_population_focus(self):
        intervention_obj = Intervention.objects.get(id=self.intervention_data["id"])
        intervention_obj.status = Intervention.DRAFT
        intervention_obj.save()
        self.intervention_data.update(population_focus=None)
        self.intervention_data.update(status="active")
        response = self.forced_auth_req(
            'patch',
            reverse(
                'partners_api:intervention-detail',
                args=[self.intervention_data.get("id")]
            ),
            user=self.partnership_manager_user,
            data=self.intervention_data
        )
        self.assertEqual(response.status_code, status.HTTP_400_BAD_REQUEST)

    @skip('TODO: update test when new validation requirement is built')
    def test_intervention_active_update_planned_budget(self):
        InterventionBudget.objects.filter(intervention=self.intervention_data.get("id")).delete()
        intervention_obj = Intervention.objects.get(id=self.intervention_data["id"])
        intervention_obj.status = Intervention.DRAFT
        intervention_obj.save()
        self.intervention_data.update(status='active')
        self.intervention_data.update(planned_budget=[])
        response = self.forced_auth_req(
            'patch',
            reverse(
                'partners_api:intervention-detail',
                args=[self.intervention_data.get("id")]
            ),
            user=self.unicef_staff,
            data=self.intervention_data
        )

        self.assertEqual(response.status_code, status.HTTP_400_BAD_REQUEST)
        self.assertEqual(
            response.data,
            ["Planned budget is required if Intervention status is ACTIVE or IMPLEMENTED."])

    @skip('Add test back after reintroducing active validations')
    def test_intervention_active_update_planned_budget_rigid(self):
        intervention_obj = Intervention.objects.get(id=self.intervention_data["id"])
        intervention_obj.status = Intervention.ACTIVE
        intervention_obj.save()
        self.intervention_data["planned_budget"][0].update(unicef_cash=0)
        self.intervention_data["planned_budget"][1].update(unicef_cash=0)
        self.intervention_data.update(status="active")

        response = self.forced_auth_req(
            'patch',
            reverse(
                'partners_api:intervention-detail',
                args=[self.intervention_data.get("id")]
            ),
            user=self.unicef_staff,
            data=self.intervention_data
        )

        self.assertEqual(response.status_code, status.HTTP_400_BAD_REQUEST)
        self.assertEqual(response.data, ["Cannot change fields while intervention is active: unicef_cash"])

    @skip('TODO: update test when new validation requirement is built')
    def test_intervention_active_update_sector_locations(self):
        intervention_obj = Intervention.objects.get(id=self.intervention_data["id"])
        intervention_obj.status = Intervention.DRAFT
        intervention_obj.save()
        InterventionSectorLocationLink.objects.filter(intervention=self.intervention_data.get("id")).delete()
        self.intervention_data.update(sector_locations=[])
        self.intervention_data.update(status="active")
        response = self.forced_auth_req(
            'patch',
            reverse(
                'partners_api:intervention-detail',
                args=[self.intervention_data.get("id")]
            ),
            user=self.unicef_staff,
            data=self.intervention_data
        )

        self.assertEqual(response.status_code, status.HTTP_400_BAD_REQUEST)
        self.assertEqual(
            response.data,
            ["Sector locations are required if Intervention status is ACTIVE or IMPLEMENTED."])

    def test_intervention_validation(self):
        response = self.forced_auth_req(
            'post',
            reverse("partners_api:intervention-list"),
            user=self.partnership_manager_user,
            data={}
        )

        self.assertEqual(response.status_code, status.HTTP_400_BAD_REQUEST)
        self.assertEqual(response.data,
                         {"document_type": ["This field is required."],
                          "agreement": ["This field is required."],
                          "title": ["This field is required."]})

    def test_intervention_validation_doctype_pca(self):
        data = {
            "document_type": Intervention.SSFA,
        }
        response = self.forced_auth_req(
            'patch',
            reverse(
                "partners_api:intervention-detail",
                args=[self.intervention["id"]]
            ),
            user=self.partnership_manager_user,
            data=data,
        )

        self.assertEqual(response.status_code, status.HTTP_400_BAD_REQUEST)
        self.assertIn(u'Agreement selected is not of type SSFA', response.data)

    def test_intervention_validation_doctype_ssfa(self):
        self.agreement.agreement_type = Agreement.SSFA
        self.agreement.save()
        data = {
            "document_type": Intervention.PD,
        }
        response = self.forced_auth_req(
            'patch',
            reverse(
                "partners_api:intervention-detail",
                args=[self.intervention["id"]]
            ),
            user=self.partnership_manager_user,
            data=data,
        )

        self.assertEqual(response.status_code, status.HTTP_400_BAD_REQUEST)
        self.assertIn('Document type PD or SHPD can only be associated with a PCA agreement.', response.data)

    def test_intervention_validation_dates(self):
        today = datetime.date.today()
        data = {
            "start": datetime.date(today.year + 1, 1, 1),
            "end": today,
        }
        response = self.forced_auth_req(
            'patch',
            reverse(
                "partners_api:intervention-detail",
                args=[self.intervention["id"]]
            ),
            user=self.partnership_manager_user,
            data=data,
        )

        self.assertEqual(response.status_code, status.HTTP_400_BAD_REQUEST)
        self.assertEqual(response.data, ['Start date must precede end date'])

    def test_intervention_update_planned_visits(self):
        import copy
        a = copy.deepcopy(self.intervention_data["planned_visits"])
        a.append({
            "year": 2015,
            "programmatic": 2,
            "spot_checks": 1,
            "audit": 1,
            "quarter": 'q3'
        })
        data = {
            "planned_visits": a,
        }

        response = self.forced_auth_req(
            'patch',
            reverse(
                "partners_api:intervention-detail",
                args=[self.intervention["id"]]
            ),
            user=self.partnership_manager_user,
            data=data,
        )

        self.assertEqual(response.status_code, status.HTTP_200_OK)

    def test_intervention_filter(self):
        country_programme = CountryProgrammeFactory()
        office = OfficeFactory()
        user = UserFactory()
        # Test filter
        params = {
            "partnership_type": Intervention.PD,
            "status": Intervention.DRAFT,
            "start": "2016-10-28",
            "end": "2016-10-28",
            "location": "Location",
            "cluster": "Cluster",
            "section": self.section.id,
            "search": "2009",
            "document_type": Intervention.PD,
            "country_programme": country_programme.pk,
            "unicef_focal_points": user.pk,
            "office": office.pk
        }
        response = self.forced_auth_req(
            'get',
            reverse("partners_api:intervention-list"),
            user=self.unicef_staff,
            data=params
        )

        self.assertEqual(response.status_code, status.HTTP_200_OK)

    def test_intervention_filter_my_partnerships(self):
        # Test filter
        params = {
            "my_partnerships": True,
        }
        response = self.forced_auth_req(
            'get',
            reverse("partners_api:intervention-list"),
            user=self.unicef_staff,
            data=params
        )

        self.assertEqual(response.status_code, status.HTTP_200_OK)
        self.assertEqual(len(response.data), 1)

    def test_api_interventions_values(self):
        params = {"values": "{}".format(self.intervention["id"])}
        response = self.forced_auth_req(
            'get',
            reverse("partners_api:intervention-list"),
            user=self.unicef_staff,
            data=params
        )

        self.assertEqual(response.status_code, status.HTTP_200_OK)
        self.assertEqual(len(response.data), 1)
        self.assertEqual(response.data[0]["id"], self.intervention["id"])


class TestInterventionReportingPeriodViews(BaseTenantTestCase):

    @classmethod
    def setUpTestData(cls):
        # create a staff user in the Partnership Manager group
        cls.user = UserFactory(is_staff=True)
        cls.user.groups.add(GroupFactory())
        cls.intervention = InterventionFactory()
        cls.list_url = reverse('partners_api:intervention-reporting-periods-list', args=[cls.intervention.pk])
        cls.num_periods = 3
        InterventionReportingPeriodFactory.create_batch(cls.num_periods, intervention=cls.intervention)
        cls.reporting_period = InterventionReportingPeriod.objects.first()
        cls.detail_url = reverse('partners_api:intervention-reporting-periods-detail',
                                 args=[cls.reporting_period.pk])

    def setUp(self):
        self.params = {
            'start_date': datetime.date.today(),
            'end_date': datetime.date.today() + datetime.timedelta(days=1),
            'due_date': datetime.date.today() + datetime.timedelta(days=20),
            'intervention': self.intervention.pk,
        }
        self.one_day = datetime.timedelta(days=1)

    # List

    def test_list(self):
        response = self.forced_auth_req('get', self.list_url)
        self.assertEqual(response.status_code, status.HTTP_200_OK)
        data = json.loads(response.content)
        self.assertEqual(len(data), self.num_periods)
        # check that our keys match our expectation
        self.assertEqual(set(data[0]), {'id', 'start_date', 'end_date', 'due_date', 'intervention'})
        self.assertEqual(data[0]['intervention'], self.intervention.pk)

    def test_list_empty(self):
        InterventionReportingPeriod.objects.all().delete()
        response = self.forced_auth_req('get', self.list_url)
        self.assertEqual(response.status_code, status.HTTP_200_OK)
        data = json.loads(response.content)
        self.assertEqual(data, [])

    def test_list_only_our_intervention_periods(self):
        other_intervention = InterventionReportingPeriodFactory()
        response = self.forced_auth_req('get', self.list_url)
        self.assertEqual(response.status_code, status.HTTP_200_OK)
        data = json.loads(response.content)
        # only ``num_periods`` items are retrieved ...
        self.assertEqual(len(data), self.num_periods)
        for period in data:
            # ... and other_intervention isn't in there
            self.assertNotEqual(period['intervention'], other_intervention.pk)

    # Create

    def test_create(self):
        # delete existing factory-created objects
        InterventionReportingPeriod.objects.all().delete()
        response = self.forced_auth_req('post', self.list_url, data=self.params)
        self.assertEqual(response.status_code, status.HTTP_201_CREATED)
        data = json.loads(response.content)
        for key in ['start_date', 'end_date', 'due_date', 'intervention']:
            self.assertEqual(str(data[key]), str(self.params[key]))

    def test_create_required_fields(self):
        params = {}
        response = self.forced_auth_req('post', self.list_url, data=params)
        self.assertEqual(response.status_code, status.HTTP_400_BAD_REQUEST)
        data = json.loads(response.content)
        for key in ['start_date', 'end_date', 'due_date', 'intervention']:
            self.assertEqual(data[key], ["This field is required."])

    def test_create_start_must_be_on_or_before_end(self):
        self.params['end_date'] = self.params['start_date'] - self.one_day
        response = self.forced_auth_req('post', self.list_url, data=self.params)
        self.assertContains(response, 'end_date must be on or after start_date',
                            status_code=status.HTTP_400_BAD_REQUEST)

    def test_create_end_must_be_on_or_before_due(self):
        self.params['due_date'] = self.params['end_date'] - self.one_day
        response = self.forced_auth_req('post', self.list_url, data=self.params)
        self.assertContains(response, 'due_date must be on or after end_date',
                            status_code=status.HTTP_400_BAD_REQUEST)

    def test_create_start_must_be_on_or_before_due(self):
        self.params['due_date'] = self.params['start_date'] - self.one_day
        response = self.forced_auth_req('post', self.list_url, data=self.params)
        self.assertContains(response, 'due_date must be on or after end_date',
                            status_code=status.HTTP_400_BAD_REQUEST)

    def set_date_order_and_create(self, old_start_order, old_end_order, new_start_order, new_end_order,
                                  expected_status):
        """
        Helper method to test combinations of start & end date, making sure that
        the view returns the ``expected_status``.
        """
        # delete existing objects which might interfere with this test
        InterventionReportingPeriod.objects.all().delete()
        day_0 = datetime.date.today()
        days = [
            day_0,
            day_0 + 1 * self.one_day,
            day_0 + 2 * self.one_day,
            day_0 + 3 * self.one_day,
        ]
        old_start = days[old_start_order]
        old_end = days[old_end_order]
        new_start = days[new_start_order]
        new_end = days[new_end_order]

        # create the existing instance (old)
        due_date = day_0 + 20 * self.one_day  # <- not important for this test
        InterventionReportingPeriodFactory(
            intervention=self.intervention, due_date=due_date,
            start_date=old_start, end_date=old_end,
        )
        # Now try to create a new instance via the API
        new = self.params.copy()
        new.update({
            'start_date': new_start,
            'end_date': new_end,
        })
        response = self.forced_auth_req('post', self.list_url, data=new)
        self.assertEqual(response.status_code, expected_status)

    def test_create_periods_dont_overlap(self):
        """
        Test various combinations of start and end dates when creating a new
        InterventionReportingPeriod instance. "Old" dates are dates for an
        instance that already exists. "New" dates are dates for an instance
        that we are trying to create.
        """
        # testcases
        # ---------
        # new_start < new_end < old_start < old_end: OK
        # new_start < new_end = old_start < old_end: OK
        # old_start < old_end < new_start < new_end: OK
        # old_start < old_end = new_start < new_end: OK
        # new_start < old_start < new_end < old_end: FAIL
        # new_start < old_start < old_end < new_end: FAIL
        # old_start < new_start < new_end < old_end: FAIL
        # old_start < new_start < old_end < new_end: FAIL
        first, second, third, fourth = range(4)
        OK, FAIL = (status.HTTP_201_CREATED, status.HTTP_400_BAD_REQUEST)

        # arguments: (old_start_order, old_end_order, new_start_order, new_end_order, expected_status)
        self.set_date_order_and_create(third, fourth, first, second, OK)
        self.set_date_order_and_create(third, fourth, first, third, OK)
        self.set_date_order_and_create(first, second, third, fourth, OK)
        self.set_date_order_and_create(first, second, second, fourth, OK)

        self.set_date_order_and_create(second, fourth, first, third, FAIL)
        self.set_date_order_and_create(second, third, first, fourth, FAIL)
        self.set_date_order_and_create(first, fourth, second, third, FAIL)
        self.set_date_order_and_create(first, third, second, fourth, FAIL)

    # Get

    def test_get(self):
        response = self.forced_auth_req('get', self.detail_url)
        self.assertEqual(response.status_code, status.HTTP_200_OK)
        data = json.loads(response.content)
        self.assertEqual(set(data.keys()),
                         {'id', 'intervention', 'start_date', 'end_date', 'due_date'})

    def test_get_404(self):
        nonexistent_pk = 0
        url = reverse('partners_api:intervention-reporting-periods-detail',
                      args=[nonexistent_pk])
        response = self.forced_auth_req('get', url)
        self.assertEqual(response.status_code, status.HTTP_404_NOT_FOUND)

    # Patch

    def test_patch(self):
        params = {
            'due_date': self.reporting_period.due_date + datetime.timedelta(days=1)
        }
        response = self.forced_auth_req('patch', self.detail_url, data=params)
        self.assertEqual(response.status_code, status.HTTP_200_OK)
        data = json.loads(response.content)
        self.assertEqual(data['due_date'], str(params['due_date']))

    def test_patch_change_multiple_fields(self):
        params = {
            'end_date': self.reporting_period.end_date + datetime.timedelta(days=1),
            'due_date': self.reporting_period.due_date + datetime.timedelta(days=1),
        }
        response = self.forced_auth_req('patch', self.detail_url, data=params)
        self.assertEqual(response.status_code, status.HTTP_200_OK)
        data = json.loads(response.content)
        self.assertEqual(data['end_date'], str(params['end_date']))
        self.assertEqual(data['due_date'], str(params['due_date']))

    def test_patch_order_must_still_be_valid(self):
        params = {
            'end_date': self.reporting_period.start_date - self.one_day
        }
        response = self.forced_auth_req('patch', self.detail_url, data=params)
        self.assertContains(response, 'end_date must be on or after start_date',
                            status_code=status.HTTP_400_BAD_REQUEST)

    def test_patch_cannot_change_intervention(self):
        new_intervention = InterventionFactory()
        params = {
            'intervention': new_intervention.pk
        }
        response = self.forced_auth_req('patch', self.detail_url, data=params)
        self.assertContains(response, 'Cannot change the intervention',
                            status_code=status.HTTP_400_BAD_REQUEST)

    # Delete

    def test_delete(self):
        response = self.forced_auth_req('delete', self.detail_url)
        self.assertEqual(response.status_code, status.HTTP_204_NO_CONTENT)


class TestPartnershipDashboardView(BaseTenantTestCase):

    def setUp(self):
        self.unicef_staff = UserFactory(is_staff=True)
        self.agreement = AgreementFactory()
        self.agreement2 = AgreementFactory(status=Agreement.DRAFT)
        self.partnerstaff = PartnerStaffFactory(partner=self.agreement.partner)
        data = {
            "document_type": Intervention.SHPD,
            "status": Intervention.DRAFT,
            "title": "2009 EFY AWP",
            "start": "2016-10-28",
            "end": "2016-10-28",
            "unicef_budget": 0,
            "agreement": self.agreement.id,
        }
        response = self.forced_auth_req(
            'post',
            reverse("partners_api:intervention-list"),
            user=self.unicef_staff,
            data=data
        )
        self.intervention = response.data

        self.section = SectorFactory()

        # Basic data to adjust in tests
        self.intervention_data = {
            "agreement": self.agreement2.id,
            "partner_id": self.agreement2.partner.id,
            "document_type": Intervention.SHPD,
            "title": "2009 EFY AWP Updated",
            "status": Intervention.DRAFT,
            "start": "2017-01-28",
            "end": "2019-01-28",
            "submission_date_prc": "2017-01-31",
            "review_date_prc": "2017-01-28",
            "submission_date": "2017-01-28",
            "prc_review_document": None,
            "signed_by_unicef_date": "2017-01-28",
            "signed_by_partner_date": "2017-01-20",
            "unicef_signatory": self.unicef_staff.id,
            "unicef_focal_points": [],
            "partner_focal_points": [],
            "partner_authorized_officer_signatory": self.partnerstaff.id,
            "offices": [],
            "fr_numbers": None,
            "population_focus": "Some focus",
            "planned_budget": {
                "partner_contribution": "2.00",
                "unicef_cash": "3.00",
                "in_kind_amount": "1.00",
                "partner_contribution_local": "3.00",
                "unicef_cash_local": "3.00",
                "in_kind_amount_local": "0.00",
                "total": "6.00"
            },
            "sections": [self.section.id],
            "result_links": [
                {
                    "cp_output": ResultFactory().id,
                    "ram_indicators": []
                },
            ],
            "amendments": [],
            "attachments": [],
        }
        response = self.forced_auth_req(
            'post',
            reverse("partners_api:intervention-list"),
            user=self.unicef_staff,
            data=self.intervention_data
        )
        self.intervention_data = response.data<|MERGE_RESOLUTION|>--- conflicted
+++ resolved
@@ -673,24 +673,14 @@
         self.assertIn("vendor_number", response.data.keys())
         self.assertIn("address", response.data.keys())
         self.assertIn("Partner", response.data["name"])
-<<<<<<< HEAD
         self.assertEqual(['programme_visits', 'spot_checks'],
                          sorted(response.data['hact_min_requirements'].keys()))
         self.assertEqual(['audits', 'outstanding_findings', 'programmatic_visits', 'spot_checks'],
                          sorted(response.data['hact_values'].keys()))
-        self.assertItemsEqual(
-=======
-        self.assertEqual(['programme_visits', 'spot_checks'], response.data['hact_min_requirements'].keys())
-        self.assertEqual(['outstanding_findings', 'audits', 'programmatic_visits', 'spot_checks'],
-                         response.data['hact_values'].keys())
         six.assertCountEqual(
             self,
->>>>>>> b108d670
             ['completed', 'minimum_requirements'],
-            response.data['hact_values']['audits'].keys()
-        )
-        self.assertEqual(['audits', 'outstanding_findings', 'programmatic_visits', 'spot_checks'],
-                         sorted(response.data['hact_values'].keys()))
+            response.data['hact_values']['audits'].keys())
         self.assertEqual(response.data['interventions'], [])
 
     def test_api_partners_retreive_actual_fr_amounts(self):
