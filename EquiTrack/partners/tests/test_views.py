from __future__ import unicode_literals

import csv
import datetime
from decimal import Decimal
import json
from unittest import skip, TestCase
from urlparse import urlparse

from django.conf import settings
from django.contrib.auth.models import Group
from django.core.files.uploadedfile import SimpleUploadedFile
from django.core.urlresolvers import reverse, resolve
from django.db import connection
from django.utils import timezone

from rest_framework import status
from rest_framework.test import APIRequestFactory

from EquiTrack.factories import (
    AgreementFactory,
    AgreementAmendmentFactory,
    CountryProgrammeFactory,
    FundsReservationHeaderFactory,
    GovernmentInterventionFactory,
    GroupFactory,
    InterventionFactory,
    InterventionReportingPeriodFactory,
    InterventionResultLinkFactory,
    PartnerFactory,
    PartnerStaffFactory,
    ResultFactory,
    SectorFactory,
    UserFactory,
)
from EquiTrack.tests.mixins import APITenantTestCase, URLAssertionMixin
from reports.models import ResultType
from funds.models import FundsCommitmentItem, FundsCommitmentHeader
from partners.models import (
    Agreement,
    AgreementAmendment,
    Assessment,
    FileType,
    GovernmentInterventionResult,
    Intervention,
    InterventionAmendment,
    InterventionAttachment,
    InterventionBudget,
    InterventionPlannedVisits,
    InterventionReportingPeriod,
    InterventionSectorLocationLink,
    PartnerOrganization,
    PartnerType,
)
from partners.permissions import READ_ONLY_API_GROUP_NAME
from partners.serializers.exports.partner_organization import PartnerOrganizationExportSerializer
import partners.views.partner_organization_v2
from snapshot.models import Activity


class URLsTestCase(URLAssertionMixin, TestCase):
    '''Simple test case to verify URL reversal'''
    def test_urls(self):
        '''Verify URL pattern names generate the URLs we expect them to.'''
        names_and_paths = (
            ('partner-list', '', {}),
            ('partner-hact', 'hact/', {}),
            ('partner-detail', '1/', {'pk': 1}),
            ('partner-delete', 'delete/1/', {'pk': 1}),
            ('partner-assessment-del', 'assessments/1/', {'pk': 1}),
            ('partner-add', 'add/', {}),
            ('partner-staff-members-list', '1/staff-members/', {'partner_pk': 1}),
            )
        self.assertReversal(names_and_paths, 'partners_api:', '/api/v2/partners/')
        self.assertIntParamRegexes(names_and_paths, 'partners_api:')


class TestAPIPartnerOrganizationListView(APITenantTestCase):
    '''Exercise the list view for PartnerOrganization'''
    def setUp(self):
        self.user = UserFactory(is_staff=True)

        self.partner = PartnerFactory(
            name='List View Test Partner',
            short_name='List View Test Partner Short Name',
            partner_type=PartnerType.UN_AGENCY,
            cso_type='International',
        )

        self.url = reverse('partners_api:partner-list')

        # self.normal_field_names is the list of field names present in responses that don't use an out-of-the-ordinary
        # serializer.
        self.normal_field_names = sorted(
            ('blocked', 'cso_type', 'deleted_flag', 'email', 'hidden', 'id', 'name',
             'partner_type', 'phone_number', 'rating', 'shared_partner', 'shared_with',
             'short_name', 'total_ct_cp', 'total_ct_cy', 'vendor_number', )
             )

    def assertResponseFundamentals(self, response, expected_keys=None):
        '''Assert common fundamentals about the response. If expected_keys is None (the default), the keys in the
        response dict are compared to self.normal_field_names. Otherwise, they're compared to whatever is passed in
        expected_keys.
        '''
        if expected_keys is None:
            expected_keys = self.normal_field_names

        self.assertEqual(response.status_code, status.HTTP_200_OK)
        response_json = json.loads(response.rendered_content)
        self.assertIsInstance(response_json, list)
        self.assertEqual(len(response_json), 1)
        self.assertIsInstance(response_json[0], dict)
        if expected_keys:
            self.assertEqual(sorted(response_json[0].keys()), expected_keys)
        self.assertIn('id', response_json[0].keys())
        self.assertEqual(response_json[0]['id'], self.partner.id)

    def test_simple(self):
        '''exercise simple fetch'''
        response = self.forced_auth_req('get', self.url)
        self.assertResponseFundamentals(response)

    def test_no_permission_user_forbidden(self):
        '''Ensure a non-staff user gets the 403 smackdown'''
        response = self.forced_auth_req('get', self.url, user=UserFactory())
        self.assertEquals(response.status_code, status.HTTP_403_FORBIDDEN)

    def test_unauthenticated_user_forbidden(self):
        '''Ensure an unauthenticated user gets the 403 smackdown'''
        factory = APIRequestFactory()
        view_info = resolve(self.url)
        request = factory.get(self.url)
        response = view_info.func(request)
        self.assertEquals(response.status_code, status.HTTP_403_FORBIDDEN)

    def test_group_permission(self):
        '''Ensure a non-staff user in the correct group has access'''
        user = UserFactory()
        user.groups.add(Group.objects.get(name=READ_ONLY_API_GROUP_NAME))
        response = self.forced_auth_req('get', self.url, user=user)
        self.assertResponseFundamentals(response)

    def test_staff_access(self):
        '''Ensure a staff user has access'''
        response = self.forced_auth_req('get', self.url, user=self.user)
        self.assertResponseFundamentals(response)

    def test_verbosity_minimal(self):
        '''Exercise behavior when verbosity=minimal'''
        response = self.forced_auth_req('get', self.url, data={"verbosity": "minimal"})
        self.assertResponseFundamentals(response, sorted(("id", "name")))

    def test_verbosity_other(self):
        '''Exercise behavior when verbosity != minimal. ('minimal' is the only accepted value for verbosity;
        other values are ignored.)
        '''
        response = self.forced_auth_req('get', self.url, data={"verbosity": "banana"})
        self.assertResponseFundamentals(response)

    def test_filter_partner_type(self):
        '''Ensure filtering by partner type works as expected'''
        # Make another partner that should be excluded from the search results.
        PartnerFactory(partner_type=PartnerType.GOVERNMENT)
        response = self.forced_auth_req('get', self.url, data={"partner_type": PartnerType.UN_AGENCY})
        self.assertResponseFundamentals(response)

    def test_filter_cso_type(self):
        '''Ensure filtering by CSO type works as expected'''
        # Make another partner that should be excluded from the search results.
        PartnerFactory(cso_type="National")
        response = self.forced_auth_req('get', self.url, data={"cso_type": "International"})
        self.assertResponseFundamentals(response)

    def test_filter_hidden(self):
        '''Ensure filtering by the hidden flag works as expected'''
        # Make another partner that should be excluded from the search results.
        PartnerFactory(hidden=True)
        response = self.forced_auth_req('get', self.url, data={"hidden": False})
        self.assertResponseFundamentals(response)

    def test_filter_multiple(self):
        '''Test that when supplying multiple filter terms, they're ANDed together'''
        # Make another partner that should be excluded from the search results.
        PartnerFactory(cso_type="National")
        params = {
            "cso_type": "National",
            "partner_type": PartnerType.CIVIL_SOCIETY_ORGANIZATION,
        }
        response = self.forced_auth_req('get', self.url, data=params)

        self.assertEqual(response.status_code, status.HTTP_200_OK)
        response_json = json.loads(response.rendered_content)
        self.assertIsInstance(response_json, list)
        self.assertEqual(len(response_json), 0)

    def test_search_name(self):
        '''Test that name search matches substrings and is case-independent'''
        # Make another partner that should be excluded from the search results.
        PartnerFactory(name="Somethingelse")
        response = self.forced_auth_req('get', self.url, data={"search": "PARTNER"})
        self.assertResponseFundamentals(response)

    def test_search_short_name(self):
        '''Test that short name search matches substrings and is case-independent'''
        # Make another partner that should be excluded from the search results.
        PartnerFactory(short_name="foo")
        response = self.forced_auth_req('get', self.url, data={"search": "SHORT"})
        self.assertResponseFundamentals(response)

    def test_values_positive(self):
        '''Ensure that passing the values param w/partner ids returns only data for those partners'''
        # In contrast to the other tests, this test uses the two partners I create here and filters out self.partner.
        p1 = PartnerFactory()
        p2 = PartnerFactory()
        # I also pass the id of a non-existent partner to ensure that doesn't make the view choke.
        unused_id = 9999
        while PartnerOrganization.objects.filter(pk=unused_id).exists():
            unused_id += 1

        response = self.forced_auth_req('get', self.url, data={"values": "{},{},{}".format(p1.id, p2.id, unused_id)})

        self.assertEqual(response.status_code, status.HTTP_200_OK)
        response_json = json.loads(response.rendered_content)
        self.assertIsInstance(response_json, list)
        self.assertEqual(len(response_json), 2)
        ids_in_response = []
        for list_element in response_json:
            self.assertIsInstance(list_element, dict)
            ids_in_response.append(list_element.get('id'))

        self.assertItemsEqual(ids_in_response, (p1.id, p2.id))

    def test_values_negative(self):
        '''Ensure that garbage values are handled properly'''
        response = self.forced_auth_req('get', self.url, data={"values": "banana"})
        self.assertEqual(response.status_code, status.HTTP_400_BAD_REQUEST)


class TestPartnerOrganizationListViewForCSV(APITenantTestCase):
    '''Exercise the CSV-generating portion of the list view for PartnerOrganization.

    This is a separate test case from TestPartnerOrganizationListView because it does some monkey patching in
    setUp() that I want to do as infrequently as necessary.
    '''
    def setUp(self):
        # Monkey patch the serializer that I expect to be called. I monkey patch with a wrapper that will set a
        # flag here on my test case class before passing control to the normal serializer. I do this so that I can
        # see whether or not the serializer was called. It allows me to perform the equivalent of
        # assertSerializerUsed().
        class Wrapper(PartnerOrganizationExportSerializer):
            def __init__(self, *args, **kwargs):
                TestPartnerOrganizationListViewForCSV.wrapper_called = True
                super(PartnerOrganizationExportSerializer, self).__init__(*args, **kwargs)

        partners.views.partner_organization_v2.PartnerOrganizationExportSerializer = Wrapper

        TestPartnerOrganizationListViewForCSV.wrapper_called = False

        self.user = UserFactory(is_staff=True)
        self.partner = PartnerFactory()
        self.url = reverse('partners_api:partner-list')

    def tearDown(self):
        # Undo the monkey patch.
        partners.views.partner_organization_v2.PartnerOrganizationExportSerializer = PartnerOrganizationExportSerializer

    def test_format_csv(self):
        '''Exercise the view-specific aspects of passing query param format=csv. This does not test the serializer
        function, it only tests that the expected serializer is invoked and returns something CSV-like.
        '''
        self.assertFalse(self.wrapper_called)
        response = self.forced_auth_req('get', self.url, data={"format": "csv"})
        self.assertEqual(response.status_code, status.HTTP_200_OK)
        # Ensure my wrapper was called, which tells me that the proper serializer was invoked.
        self.assertTrue(self.wrapper_called)

        # The response should be a CSV. I'm explicitly not looking for certain headers (that's for a serializer test)
        # but I want to make sure the response looks CSV-ish.
        self.assertEqual(response.get('Content-Disposition'), 'attachment;filename=partner.csv')

        self.assertIsInstance(response.rendered_content, basestring)

        # The response should *not* look like JSON.
        with self.assertRaises(ValueError):
            json.loads(response.rendered_content)

        lines = response.rendered_content.replace('\r\n', '\n').split('\n')
        # Try to read it with Python's CSV reader.
        reader = csv.DictReader(lines)

        # I'm not looking for explicit field names in this test, but it's safe to assume there should be a few.
        self.assertGreaterEqual(len(reader.fieldnames), 5)

        self.assertGreaterEqual(len([row for row in reader]), 1)

    def test_format_other(self):
        '''Exercise passing an unrecognized format.'''
        # This returns 404, it should probably return 400 but anything in the 4xx series gets the point across.
        response = self.forced_auth_req('get', self.url, data={"format": "banana"})
        self.assertEqual(response.status_code, status.HTTP_404_NOT_FOUND)


class TestPartnerOrganizationCreateView(APITenantTestCase):
    '''Exercise the create view for PartnerOrganization'''
    def setUp(self):
        self.user = UserFactory(is_staff=True)
        self.url = reverse('partners_api:partner-list')
        self.data = {"name": "PO 1",
                     "partner_type": PartnerType.GOVERNMENT,
                     "vendor_number": "AAA",
                     "staff_members": [],
                     }

    def assertResponseFundamentals(self, response):
        '''Assert common fundamentals about the response. Return the id of the new object.'''
        self.assertEqual(response.status_code, status.HTTP_201_CREATED)
        response_json = json.loads(response.rendered_content)
        self.assertIsInstance(response_json, dict)
        self.assertIn('id', response_json.keys())

        return response_json['id']

    def test_create_simple(self):
        '''Exercise simple create'''
        self.assertFalse(Activity.objects.exists())
        response = self.forced_auth_req('post', self.url, data=self.data)
        self.assertResponseFundamentals(response)

        # Check snapshot creation
        self.assertTrue(Activity.objects.exists())
        activity = Activity.objects.first()
        self.assertEqual(activity.action, Activity.CREATE)
        self.assertEqual(activity.change, {})
        self.assertEqual(activity.by_user, self.user)

    def test_no_permission_user_forbidden(self):
        '''Ensure a non-staff user gets the 403 smackdown'''
        response = self.forced_auth_req('post', self.url, data=self.data, user=UserFactory())
        self.assertEquals(response.status_code, status.HTTP_403_FORBIDDEN)

    def test_unauthenticated_user_forbidden(self):
        '''Ensure an unauthenticated user gets the 403 smackdown'''
        factory = APIRequestFactory()
        view_info = resolve(self.url)
        request = factory.post(self.url, data=self.data, format='json')
        response = view_info.func(request)
        self.assertEquals(response.status_code, status.HTTP_403_FORBIDDEN)

    def test_group_permission(self):
        '''Ensure a non-staff user in the 'special' group still gets 403 when attempting to create/POST'''
        user = UserFactory()
        user.groups.add(Group.objects.get(name=READ_ONLY_API_GROUP_NAME))
        response = self.forced_auth_req('post', self.url, data=self.data, user=user)
        self.assertEquals(response.status_code, status.HTTP_403_FORBIDDEN)

    def test_create_with_staff_members(self):
        '''Exercise create with staff members'''
        self.assertFalse(Activity.objects.exists())
        data = self.data.copy()
        data["staff_members"] = [{"title": "Some title",
                                  "first_name": "Jane",
                                  "last_name": "Doe",
                                  "email": "a@example.com",
                                  "active": True,
                                  }]

        response = self.forced_auth_req('post', self.url, data=data)
        new_id = self.assertResponseFundamentals(response)
        partner = PartnerOrganization.objects.get(pk=new_id)
        staff_members = partner.staff_members.all()
        self.assertEqual(len(staff_members), 1)
        self.assertEqual(staff_members[0].email, 'a@example.com')

        # Check snapshot creation
        self.assertTrue(Activity.objects.exists)
        activity = Activity.objects.first()
        self.assertEqual(activity.action, Activity.CREATE)
        self.assertEqual(activity.change, {})
        self.assertEqual(activity.by_user, self.user)


class TestPartnerOrganizationRetrieveUpdateDeleteViews(APITenantTestCase):
    '''Exercise the retrieve, update, and delete views for PartnerOrganization'''
    def setUp(self):
        self.unicef_staff = UserFactory(is_staff=True)
        self.partner = PartnerFactory(
            partner_type=PartnerType.CIVIL_SOCIETY_ORGANIZATION,
            cso_type="International",
            hidden=False,
            vendor_number="DDD",
            short_name="Short name",
        )

        report = "report.pdf"
        self.assessment1 = Assessment.objects.create(
            partner=self.partner,
            type="Micro Assessment"
        )
        self.assessment2 = Assessment.objects.create(
            partner=self.partner,
            type="Micro Assessment",
            report=report,
            completed_date=datetime.date.today()
        )

        self.partner_gov = PartnerFactory(partner_type=PartnerType.GOVERNMENT)

        agreement = AgreementFactory(
            partner=self.partner,
            signed_by_unicef_date=datetime.date.today())

        self.intervention = InterventionFactory(agreement=agreement)
        self.output_res_type, _ = ResultType.objects.get_or_create(name='Output')

        self.result = ResultFactory(
            result_type=self.output_res_type,)

        self.partnership_budget = InterventionBudget.objects.create(
            intervention=self.intervention,
            unicef_cash=100,
            unicef_cash_local=10,
            partner_contribution=200,
            partner_contribution_local=20,
            in_kind_amount_local=10,
        )
        self.amendment = InterventionAmendment.objects.create(
            intervention=self.intervention,
            types=[InterventionAmendment.RESULTS]
        )

        self.cp = CountryProgrammeFactory(__sequence=10)
        self.cp_output = ResultFactory(result_type=self.output_res_type)
        self.govint = GovernmentInterventionFactory(
            partner=self.partner_gov,
            country_programme=self.cp
        )
        self.result = ResultFactory()
        self.govint_result = GovernmentInterventionResult.objects.create(
            intervention=self.govint,
            result=self.result,
            year=datetime.date.today().year,
            planned_amount=100,
        )

    def test_api_partners_delete_asssessment_valid(self):
        response = self.forced_auth_req(
            'delete',
            reverse(
                'partners_api:partner-assessment-del',
                args=[self.assessment1.pk]
            ),
            user=self.unicef_staff,
        )

        self.assertEqual(response.status_code, status.HTTP_204_NO_CONTENT)

    def test_api_partners_delete_asssessment_error(self):
        response = self.forced_auth_req(
            'delete',
            reverse(
                'partners_api:partner-assessment-del',
                args=[self.assessment2.pk]
            ),
            user=self.unicef_staff,
        )

        self.assertEqual(response.status_code, status.HTTP_400_BAD_REQUEST)
        self.assertEqual(response.data, ["Cannot delete a completed assessment"])

    def test_api_partners_update_with_members(self):
        self.assertFalse(Activity.objects.exists())
        response = self.forced_auth_req(
            'get',
            reverse('partners_api:partner-detail', args=[self.partner.pk]),
            user=self.unicef_staff,
        )
        self.assertEqual(response.status_code, status.HTTP_200_OK)
        self.assertEqual(len(response.data["staff_members"]), 1)
        self.assertEqual(response.data["staff_members"][0]["first_name"], "Mace")

        staff_members = [{
            "title": "Some title",
            "first_name": "John",
            "last_name": "Doe",
            "email": "a@a.com",
            "active": True,
        }]
        data = {
            "name": self.partner.name + ' Updated',
            "partner_type": self.partner.partner_type,
            "vendor_number": self.partner.vendor_number,
            "staff_members": staff_members,
        }
        response = self.forced_auth_req(
            'patch',
            reverse('partners_api:partner-detail', args=[self.partner.pk]),
            user=self.unicef_staff,
            data=data,
        )

        self.assertEqual(response.status_code, status.HTTP_200_OK)
        self.assertEqual(len(response.data["staff_members"]), 2)

        self.assertEqual(
            Activity.objects.filter(action=Activity.UPDATE).count(),
            1
        )

    def test_api_partners_update_assessments_invalid(self):
        self.assertFalse(Activity.objects.exists())
        today = datetime.date.today()
        assessments = [{
                "id": self.assessment2.id,
                "completed_date": datetime.date(today.year + 1, 1, 1),
            }]
        data = {
            "assessments": assessments,
        }
        response = self.forced_auth_req(
            'patch',
            reverse('partners_api:partner-detail', args=[self.partner.pk]),
            user=self.unicef_staff,
            data=data,
        )

        self.assertEqual(response.status_code, status.HTTP_400_BAD_REQUEST)
        self.assertEqual(response.data, {"assessments":
                                         {"completed_date": ["The Date of Report cannot be in the future"]}})
        self.assertEqual(
            Activity.objects.filter(action=Activity.UPDATE).count(),
            0
        )

    def test_api_partners_update_assessments_longago(self):
        self.assertFalse(Activity.objects.exists())
        today = datetime.date.today()
        assessments = [{
                "id": self.assessment2.id,
                "completed_date": datetime.date(today.year - 3, 1, 1),
            }]
        data = {
            "assessments": assessments,
        }
        response = self.forced_auth_req(
            'patch',
            reverse('partners_api:partner-detail', args=[self.partner.pk]),
            user=self.unicef_staff,
            data=data,
        )

        self.assertEqual(response.status_code, status.HTTP_200_OK)
        self.assertEqual(
            Activity.objects.filter(action=Activity.UPDATE).count(),
            1
        )

    def test_api_partners_update_assessments_today(self):
        self.assertFalse(Activity.objects.exists())
        completed_date = datetime.date.today()
        assessments = [{
                "id": self.assessment2.id,
                "completed_date": completed_date,
            }]
        data = {
            "assessments": assessments,
        }
        response = self.forced_auth_req(
            'patch',
            reverse('partners_api:partner-detail', args=[self.partner.pk]),
            user=self.unicef_staff,
            data=data,
        )

        self.assertEqual(response.status_code, status.HTTP_200_OK)
        self.assertEqual(
            Activity.objects.filter(action=Activity.UPDATE).count(),
            1
        )

    def test_api_partners_update_assessments_yesterday(self):
        self.assertFalse(Activity.objects.exists())
        completed_date = datetime.date.today() - datetime.timedelta(days=1)
        assessments = [{
                "id": self.assessment2.id,
                "completed_date": completed_date,
            }]
        data = {
            "assessments": assessments,
        }
        response = self.forced_auth_req(
            'patch',
            reverse('partners_api:partner-detail', args=[self.partner.pk]),
            user=self.unicef_staff,
            data=data,
        )

        self.assertEqual(response.status_code, status.HTTP_200_OK)
        self.assertEqual(
            Activity.objects.filter(action=Activity.UPDATE).count(),
            1
        )

    def test_api_partners_update_with_members_null_phone(self):
        self.assertFalse(Activity.objects.exists())
        response = self.forced_auth_req(
            'get',
            reverse('partners_api:partner-detail', args=[self.partner.pk]),
            user=self.unicef_staff,
        )
        self.assertEqual(response.status_code, status.HTTP_200_OK)
        self.assertEqual(len(response.data["staff_members"]), 1)
        self.assertEqual(response.data["staff_members"][0]["first_name"], "Mace")

        staff_members = [{
            "title": "Some title",
            "first_name": "John",
            "last_name": "Doe",
            "email": "a1@a.com",
            "active": True,
            "phone": None
        }]
        data = {
            "staff_members": staff_members,
        }
        response = self.forced_auth_req(
            'patch',
            reverse('partners_api:partner-detail', args=[self.partner.pk]),
            user=self.unicef_staff,
            data=data,
        )

        self.assertEqual(response.status_code, status.HTTP_200_OK)
        self.assertEqual(response.data["staff_members"][1]["phone"], None)
        self.assertEqual(
            Activity.objects.filter(action=Activity.UPDATE).count(),
            1
        )

    def test_api_partners_update_assessments_tomorrow(self):
        self.assertFalse(Activity.objects.exists())
        completed_date = datetime.date.today() + datetime.timedelta(days=1)
        assessments = [{
                "id": self.assessment2.id,
                "completed_date": completed_date,
            }]
        data = {
            "assessments": assessments,
        }
        response = self.forced_auth_req(
            'patch',
            reverse('partners_api:partner-detail', args=[self.partner.pk]),
            user=self.unicef_staff,
            data=data,
        )

        self.assertEqual(response.status_code, status.HTTP_400_BAD_REQUEST)
        self.assertEqual(response.data, {"assessments":
                                         {"completed_date": ["The Date of Report cannot be in the future"]}})
        self.assertEqual(
            Activity.objects.filter(action=Activity.UPDATE).count(),
            0
        )

    def test_api_partners_retrieve(self):
        response = self.forced_auth_req(
            'get',
            reverse('partners_api:partner-detail', args=[self.partner.pk]),
            user=self.unicef_staff,
        )

        self.assertEqual(response.status_code, status.HTTP_200_OK)
        self.assertIn("vendor_number", response.data.keys())
        self.assertIn("address", response.data.keys())
        self.assertIn("Partner", response.data["name"])
        self.assertEqual(['programme_visits', 'spot_checks'], response.data["hact_min_requirements"].keys())
        self.assertEqual(['audits_done', 'planned_visits', 'spot_checks', 'programmatic_visits', 'follow_up_flags',
                          'planned_cash_transfer', 'micro_assessment_needed', 'audits_mr'],
                         response.data["hact_values"].keys())
        self.assertEqual(response.data['interventions'], [])

    def test_api_partners_retreive_actual_fr_amounts(self):
        self.intervention.status = Intervention.ACTIVE
        self.intervention.save()
        fr_header_1 = FundsReservationHeaderFactory(intervention=self.intervention)
        fr_header_2 = FundsReservationHeaderFactory(intervention=self.intervention)

        response = self.forced_auth_req(
            'get',
            reverse('partners_api:partner-detail', args=[self.partner.pk]),
            user=self.unicef_staff,
        )
        self.assertEqual(response.status_code, status.HTTP_200_OK)
        self.assertEqual(Decimal(response.data["interventions"][0]["actual_amount"]),
                         Decimal(fr_header_1.actual_amt + fr_header_2.actual_amt))

    def test_api_partners_retrieve_staff_members(self):
        response = self.forced_auth_req(
            'get',
            reverse('partners_api:partner-detail', args=[self.partner.pk]),
            user=self.unicef_staff,
        )

        self.assertEqual(response.status_code, status.HTTP_200_OK)
        self.assertIn("staff_members", response.data.keys())
        self.assertEqual(len(response.data["staff_members"]), 1)

    def test_api_partners_update(self):
        self.assertFalse(Activity.objects.exists())
        data = {
            "name": "Updated name again",
        }
        response = self.forced_auth_req(
            'patch',
            reverse('partners_api:partner-detail', args=[self.partner.pk]),
            user=self.unicef_staff,
            data=data,
        )

        self.assertEqual(response.status_code, status.HTTP_200_OK)
        self.assertIn("Updated", response.data["name"])
        self.assertEqual(
            Activity.objects.filter(action=Activity.UPDATE).count(),
            1
        )

    def test_api_partners_delete_with_signed_agreements(self):

        # create draft agreement with partner
        AgreementFactory(
            partner=self.partner,
            signed_by_unicef_date=None,
            signed_by_partner_date=None,
            attached_agreement=None,
            status='draft')

        # should have 1 signed and 1 draft agreement with self.partner
        self.assertEqual(self.partner.agreements.count(), 2)

        response = self.forced_auth_req(
            'delete',
            reverse('partners_api:partner-delete', args=[self.partner.pk]),
            user=self.unicef_staff,
        )
        self.assertEqual(response.status_code, status.HTTP_400_BAD_REQUEST)
        self.assertEqual(response.data[0], "There was a PCA/SSFA signed with this partner or a transaction "
                                           "was performed against this partner. The Partner record cannot be deleted")

    def test_api_partners_delete_with_draft_agreements(self):
        partner = PartnerFactory(
            partner_type=PartnerType.CIVIL_SOCIETY_ORGANIZATION,
            cso_type="International",
            hidden=False,
            vendor_number="EEE",
            short_name="Shorter name",
        )

        # create draft agreement with partner
        AgreementFactory(
            partner=partner,
            signed_by_unicef_date=None,
            signed_by_partner_date=None,
            attached_agreement=None,
            status='draft')

        self.assertEqual(partner.agreements.count(), 1)

        response = self.forced_auth_req(
            'delete',
            reverse('partners_api:partner-delete', args=[partner.pk]),
            user=self.unicef_staff,
        )
        self.assertEqual(response.status_code, status.HTTP_204_NO_CONTENT)

    def test_api_partners_delete(self):
        partner = PartnerFactory()
        response = self.forced_auth_req(
            'delete',
            reverse('partners_api:partner-delete', args=[partner.pk]),
            user=self.unicef_staff,
        )
        self.assertEqual(response.status_code, status.HTTP_204_NO_CONTENT)

    def test_api_partners_update_hidden(self):
        # make some other type to filter against
        self.assertFalse(Activity.objects.exists())
        data = {
            "hidden": True
        }
        response = self.forced_auth_req(
            'patch',
            reverse('partners_api:partner-detail', args=[self.partner.pk]),
            user=self.unicef_staff,
            data=data
        )
        self.assertEqual(response.status_code, status.HTTP_200_OK)
        self.assertEqual(response.data["hidden"], False)
        self.assertEqual(
            Activity.objects.filter(action=Activity.UPDATE).count(),
            1
        )


class TestPartnershipViews(APITenantTestCase):
    fixtures = ['initial_data.json']

    def setUp(self):
        self.unicef_staff = UserFactory(is_staff=True)
        self.partner = PartnerFactory()
        self.partner_staff_member = PartnerStaffFactory(partner=self.partner)

        agreement = AgreementFactory(partner=self.partner,
                                     signed_by_unicef_date=datetime.date.today(),
                                     signed_by_partner_date=datetime.date.today(),
                                     signed_by=self.unicef_staff,
                                     partner_manager=self.partner_staff_member)
        self.intervention = InterventionFactory(agreement=agreement)

        self.result_type = ResultType.objects.get(id=1)
        self.result = ResultFactory(result_type=self.result_type,)
        self.partnership_budget = InterventionBudget.objects.create(
            intervention=self.intervention,
            unicef_cash=100,
            unicef_cash_local=10,
            partner_contribution=200,
            partner_contribution_local=20,
            in_kind_amount_local=10,
        )
        self.amendment = InterventionAmendment.objects.create(
            intervention=self.intervention,
            types=[InterventionAmendment.RESULTS],
        )

    def test_api_partners_list(self):
        response = self.forced_auth_req('get', '/api/v2/partners/', user=self.unicef_staff)

        self.assertEqual(response.status_code, status.HTTP_200_OK)
        self.assertEqual(len(response.data), 1)
        self.assertIn("Partner", response.data[0]["name"])

    def test_api_partners_list_specify_workspace(self):
        # specifying current tenant works
        response = self.forced_auth_req('get', '/api/v2/partners/', user=self.unicef_staff,
                                        data={'workspace': self.tenant.business_area_code})
        self.assertEqual(response.status_code, status.HTTP_200_OK)
        self.assertEqual(len(response.data), 1)

        # specifying invalid tenant fails
        response = self.forced_auth_req('get', '/api/v2/partners/', user=self.unicef_staff,
                                        data={'workspace': ':('})
        self.assertEqual(response.status_code, status.HTTP_400_BAD_REQUEST)

    @skip("different endpoint")
    def test_api_agreements_list(self):

        response = self.forced_auth_req('get', '/api/partners/' + str(self.partner.id) +
                                        '/agreements/', user=self.unicef_staff)

        self.assertEqual(response.status_code, status.HTTP_200_OK)
        self.assertEqual(len(response.data), 1)
        self.assertIn("PCA", response.data[0]["agreement_type"])


class TestAgreementCreateAPIView(APITenantTestCase):
    '''Exercise the create portion of the API.'''
    def setUp(self):
        self.partner = PartnerFactory(partner_type=PartnerType.CIVIL_SOCIETY_ORGANIZATION)
        partner_staff = PartnerStaffFactory(partner=self.partner)

        self.partnership_manager_user = UserFactory(is_staff=True)
        self.partnership_manager_user.groups.add(GroupFactory())
        self.partnership_manager_user.profile.partner_staff_member = partner_staff.id
        self.partnership_manager_user.save()

    def test_minimal_create(self):
        '''Test passing as few fields as possible to create'''
        self.assertFalse(Activity.objects.exists())
        data = {
            "agreement_type": Agreement.MOU,
            "partner": self.partner.id,
        }
        response = self.forced_auth_req(
            'post',
<<<<<<< HEAD
            reverse("partners_api:agreement-list"),
=======
            reverse('partners_api:agreement-list'),
>>>>>>> b4074ac9
            user=self.partnership_manager_user,
            data=data
        )
        self.assertEqual(response.status_code, status.HTTP_201_CREATED)

        # Check snapshot creation
        self.assertTrue(Activity.objects.exists())
        activity = Activity.objects.first()
        self.assertEqual(activity.action, Activity.CREATE)
        self.assertEqual(activity.change, {})
        self.assertEqual(activity.by_user, self.partnership_manager_user)

    def test_create_simple_fail(self):
        '''Verify that failing gives appropriate feedback'''
        data = {
            "agreement_type": Agreement.PCA,
            "partner": self.partner.id,
        }
        response = self.forced_auth_req(
            'post',
            reverse('partners_api:agreement-list'),
            user=self.partnership_manager_user,
            data=data
        )
        self.assertEqual(response.status_code, status.HTTP_400_BAD_REQUEST)

        self.assertIsInstance(response.data, dict)
        self.assertEqual(response.data.keys(), ['country_programme'])
        self.assertIsInstance(response.data['country_programme'], list)
        self.assertEqual(response.data['country_programme'][0], 'Country Programme is required for PCAs!')

        # Check that no snapshot was created
        self.assertFalse(Activity.objects.exists())


class TestAgreementAPIFileAttachments(APITenantTestCase):
    '''Test retrieving attachments to agreements and agreement amendments. The file-specific fields are read-only
    on the relevant serializers, so they can't be edited through the API.
    '''
    def setUp(self):
        self.partner = PartnerFactory(partner_type=PartnerType.CIVIL_SOCIETY_ORGANIZATION)
        self.partnership_manager_user = UserFactory(is_staff=True)
        self.agreement = AgreementFactory(
            agreement_type=Agreement.MOU,
            partner=self.partner,
            attached_agreement=None,
        )

    def _get_and_assert_response(self):
        '''Helper method to get the agreement and verify some basic about the response JSON (which it returns).'''
        response = self.forced_auth_req(
            'get',
            reverse('partners_api:agreement-detail', kwargs={'pk': self.agreement.id}),
            user=self.partnership_manager_user,
        )

        self.assertEqual(response.status_code, status.HTTP_200_OK)
        response_json = json.loads(response.rendered_content)
        self.assertIsInstance(response_json, dict)

        return response_json

    def test_retrieve_attachment(self):
        '''Exercise getting agreement attachment and agreement amendment attachments both when they're present
        and absent.
        '''
        # The agreement starts with no attachment.
        response_json = self._get_and_assert_response()
        self.assertIsNone(response_json['attached_agreement_file'])

        # Now add an attachment. Note that in Python 2, the content must be str, in Python 3 the content must be
        # bytes. I think the existing code is compatible with both.
        self.agreement.attached_agreement = SimpleUploadedFile('hello_world.txt', u'hello world!'.encode('utf-8'))
        self.agreement.save()

        response_json = self._get_and_assert_response()
        self.assertIn('attached_agreement_file', response_json)

        url = response_json['attached_agreement_file']

        # url is a URL like this one --
        # http://testserver/media/test/file_attachments/partner_organization/934/agreements/PCA2017841/foo.txt

        url = urlparse(url)
        self.assertIn(url.scheme, ('http', 'https'))
        self.assertEqual(url.netloc, 'testserver')

        # The filename is probably 'hello_world.txt', but Django doesn't guarantee that so I don't test it.
        expected_path_components = ['',
                                    settings.MEDIA_URL.strip('/'),
                                    connection.schema_name,
                                    'file_attachments',
                                    'partner_organization',
                                    str(self.agreement.partner.id),
                                    'agreements',
                                    # Note that slashes have to be stripped from the agreement number to match the
                                    # normalized path.
                                    self.agreement.agreement_number.strip('/'),
                                    ]
        self.assertEqual(expected_path_components, url.path.split('/')[:-1])

        # Confirm that there are no amendments as of yet.
        self.assertIn('amendments', response_json)
        self.assertEqual(response_json['amendments'], [])

        # Now add an amendment.
        amendment = AgreementAmendmentFactory(agreement=self.agreement, signed_amendment=None)
        amendment.signed_amendment = SimpleUploadedFile('goodbye_world.txt', u'goodbye world!'.encode('utf-8'))
        amendment.save()

        response_json = self._get_and_assert_response()
        self.assertIn('amendments', response_json)
        self.assertEqual(len(response_json['amendments']), 1)
        response_amendment = response_json['amendments'][0]

        self.assertIsInstance(response_amendment, dict)

        self.assertIn('signed_amendment_file', response_amendment)

        url = response_amendment['signed_amendment_file']

        # url looks something like this --
        # http://testserver/media/test/file_attachments/partner_org/1658/agreements/MOU20171421/amendments/tmp02/goodbye_world.txt

        url = urlparse(url)
        self.assertIn(url.scheme, ('http', 'https'))
        self.assertEqual(url.netloc, 'testserver')

        # The filename is probably 'goodbye_world.txt', but Django doesn't guarantee that so I don't test it.
        expected_path_components = ['',
                                    settings.MEDIA_URL.strip('/'),
                                    connection.schema_name,
                                    'file_attachments',
                                    'partner_org',
                                    str(self.agreement.partner.id),
                                    'agreements',
                                    self.agreement.base_number.strip('/'),
                                    'amendments',
                                    amendment.number.strip('/'),
                                    ]
        self.assertEqual(expected_path_components, url.path.split('/')[:-1])


class TestAgreementAPIView(APITenantTestCase):

    def setUp(self):
        self.unicef_staff = UserFactory(is_staff=True)
        self.partner = PartnerFactory(partner_type=PartnerType.CIVIL_SOCIETY_ORGANIZATION)
        self.partner_staff = PartnerStaffFactory(partner=self.partner)
        self.partner_staff2 = PartnerStaffFactory(partner=self.partner)

        self.partner_staff_user = UserFactory(is_staff=True)
        self.partner_staff_user.profile.partner_staff_member = self.partner_staff.id
        self.partner_staff_user.save()

        self.partnership_manager_user = UserFactory(is_staff=True)
        self.partnership_manager_user.groups.add(GroupFactory())
        self.partnership_manager_user.profile.partner_staff_member = self.partner_staff.id
        self.partnership_manager_user.save()

        today = datetime.date.today()
        self.country_programme = CountryProgrammeFactory(
            from_date=datetime.date(today.year - 1, 1, 1),
            to_date=datetime.date(today.year + 1, 1, 1))

        attached_agreement = "agreement.pdf"
        self.agreement = AgreementFactory(
            partner=self.partner,
            partner_manager=self.partner_staff,
            country_programme=self.country_programme,
            start=datetime.date.today(),
            end=self.country_programme.to_date,
            signed_by_unicef_date=datetime.date.today(),
            signed_by_partner_date=datetime.date.today(),
            signed_by=self.unicef_staff,
            attached_agreement=attached_agreement,
        )
        self.agreement.authorized_officers.add(self.partner_staff)
        self.agreement.save()

        self.amendment1 = AgreementAmendment.objects.create(
            number="001",
            agreement=self.agreement,
            signed_amendment="application/pdf",
            signed_date=datetime.date.today(),
            types=[AgreementAmendment.IP_NAME]
        )
        self.amendment2 = AgreementAmendment.objects.create(
            number="002",
            agreement=self.agreement,
            signed_amendment="application/pdf",
            signed_date=datetime.date.today(),
            types=[AgreementAmendment.BANKING_INFO]
        )
        self.agreement2 = AgreementFactory(
            partner=self.partner,
            agreement_type=Agreement.MOU,
            status=Agreement.DRAFT,
        )
        self.intervention = InterventionFactory(
            agreement=self.agreement,
            document_type=Intervention.PD)

    def test_cp_end_date_update(self):
        data = {
            'agreement_type': Agreement.PCA,
        }
        response = self.forced_auth_req(
            'get',
            reverse('partners_api:agreement-list'),
            user=self.partner_staff_user,
            data=data
        )
        response_json = json.loads(response.rendered_content)
        self.assertEqual(response.status_code, status.HTTP_200_OK)
        for r in response_json:
            self.assertEqual(r['end'], self.country_programme.to_date.isoformat())

        self.country_programme.to_date = self.country_programme.to_date + datetime.timedelta(days=1)
        self.country_programme.save()
        response = self.forced_auth_req(
            'get',
            reverse('partners_api:agreement-list'),
            user=self.partner_staff_user,
            data=data
        )
        response_json = json.loads(response.rendered_content)
        self.assertEqual(response.status_code, status.HTTP_200_OK)
        for r in response_json:
            self.assertEqual(r['end'], self.country_programme.to_date.isoformat())

    def test_agreements_list(self):
        response = self.forced_auth_req(
            'get',
            reverse('partners_api:agreement-list'),
            user=self.unicef_staff
        )

        self.assertEqual(response.status_code, status.HTTP_200_OK)
        self.assertEqual(len(response.data), 2)
        self.assertIn("Partner", response.data[0]["partner_name"])

    def test_null_update_generates_no_activity_stream(self):
        '''Verify that a do-nothing update doesn't create anything in the model's activity stream'''
        data = {
            "agreement_number": self.agreement.agreement_number
        }
        response = self.forced_auth_req(
            'patch',
            reverse('partners_api:agreement-detail', args=[self.agreement.pk]),
            user=self.partnership_manager_user,
            data=data
        )
        self.assertEqual(response.status_code, status.HTTP_200_OK)

    def test_agreements_retrieve(self):
        response = self.forced_auth_req(
            'get',
            reverse('partners_api:agreement-detail', args=[self.agreement.pk]),
            user=self.unicef_staff
        )

        self.assertEqual(response.status_code, status.HTTP_200_OK)
        self.assertEqual(response.data["agreement_number"], self.agreement.agreement_number)

    def test_agreements_retrieve_staff_members(self):
        response = self.forced_auth_req(
            'get',
            reverse('partners_api:agreement-detail', args=[self.agreement.pk]),
            user=self.unicef_staff
        )

        self.assertEqual(response.status_code, status.HTTP_200_OK)
        self.assertEqual(response.data["authorized_officers"][0]["first_name"], self.partner_staff.first_name)

    def test_agreements_update_partner_staff(self):
        data = {
            "authorized_officers": [
                self.partner_staff.id,
                self.partner_staff2.id
            ],
        }
        response = self.forced_auth_req(
            'patch',
            reverse('partners_api:agreement-detail', args=[self.agreement.pk]),
            user=self.partnership_manager_user,
            data=data
        )

        self.assertEqual(response.status_code, status.HTTP_200_OK)
        self.assertEqual(len(response.data["authorized_officers"]), 2)

        # Check for activity action created
        self.assertTrue(Activity.objects.exists())
        self.assertEqual(
            Activity.objects.filter(action=Activity.UPDATE).count(),
            1
        )

    def test_agreements_delete(self):
        response = self.forced_auth_req(
            'delete',
            reverse('partners_api:agreement-detail', args=[self.agreement.pk]),
            user=self.partnership_manager_user
        )

        self.assertEqual(response.status_code, status.HTTP_204_NO_CONTENT)

    def test_agreements_list_filter_type(self):
        params = {"agreement_type": Agreement.PCA}
        response = self.forced_auth_req(
            'get',
            reverse('partners_api:agreement-list'),
            user=self.unicef_staff,
            data=params
        )

        self.assertEqual(response.status_code, status.HTTP_200_OK)
        self.assertEqual(len(response.data), 1)
        self.assertEqual(response.data[0]["id"], self.agreement.id)
        self.assertEqual(response.data[0]["agreement_type"], Agreement.PCA)

    def test_agreements_list_filter_status(self):
        params = {"status": "signed"}
        response = self.forced_auth_req(
            'get',
            reverse('partners_api:agreement-list'),
            user=self.unicef_staff,
            data=params
        )

        self.assertEqual(response.status_code, status.HTTP_200_OK)
        self.assertEqual(len(response.data), 1)
        self.assertEqual(response.data[0]["id"], self.agreement.id)
        self.assertEqual(response.data[0]["status"], Agreement.SIGNED)

    def test_agreements_list_filter_partner_name(self):
        params = {"partner_name": self.partner.name}
        response = self.forced_auth_req(
            'get',
            reverse('partners_api:agreement-list'),
            user=self.unicef_staff,
            data=params
        )

        self.assertEqual(response.status_code, status.HTTP_200_OK)
        self.assertEqual(len(response.data), 2)
        self.assertEqual(self.partner.name, response.data[0]["partner_name"])

    def test_agreements_list_filter_search(self):
        params = {"search": "Partner"}
        response = self.forced_auth_req(
            'get',
            reverse('partners_api:agreement-list'),
            user=self.unicef_staff,
            data=params
        )

        self.assertEqual(response.status_code, status.HTTP_200_OK)
        self.assertEqual(len(response.data), 2)
        self.assertIn("Partner", response.data[0]["partner_name"])

    def test_agreements_list_filter_search_refno(self):
        params = {"search": datetime.date.today().year}
        response = self.forced_auth_req(
            'get',
            reverse('partners_api:agreement-list'),
            user=self.unicef_staff,
            data=params
        )

        self.assertEqual(response.status_code, status.HTTP_200_OK)
        self.assertEqual(len(response.data), 2)
        # self.assertEqual(response.data[1]["agreement_number"], self.agreement.agreement_number)

    def test_agreements_update_set_to_active_on_save(self):
        '''Ensure that a draft agreement auto-transitions to signed when saved with signing info'''
        agreement = AgreementFactory(
            agreement_type=Agreement.MOU,
            status=Agreement.DRAFT,
            partner=self.partner,
            partner_manager=self.partner_staff,
            start=datetime.date.today(),
            end=self.country_programme.to_date,
            signed_by=None,
        )
        # In order to auto-transition to signed, this agreement needs authorized officers
        agreement.authorized_officers.add(self.partner_staff)
        agreement.save()

        today = datetime.date.today()
        data = {
            "start": today - datetime.timedelta(days=5),
            "end": today + datetime.timedelta(days=5),
            "signed_by": self.unicef_staff.id,
            "signed_by_unicef_date": datetime.date.today(),
        }
        response = self.forced_auth_req(
            'patch',
            reverse('partners_api:agreement-detail', args=[agreement.pk]),
            user=self.partnership_manager_user,
            data=data
        )
        self.assertEqual(response.status_code, status.HTTP_200_OK)
        self.assertEqual(response.data["status"], Agreement.SIGNED)

    def test_partner_agreements_update_suspend(self):
        '''Ensure that interventions related to an agreement are suspended when the agreement is suspended'''
        # There's a limited number of statuses that the intervention can have in order to transition to suspended;
        # signed is one of them.
        self.intervention.status = Intervention.SIGNED
        self.intervention.save()

        data = {
            "status": Agreement.SUSPENDED,
        }
        response = self.forced_auth_req(
            'patch',
            reverse('partners_api:agreement-detail', args=[self.agreement.pk]),
            user=self.partnership_manager_user,
            data=data
        )
        self.assertEqual(response.status_code, status.HTTP_200_OK)
        self.assertEqual(response.data["status"], Agreement.SUSPENDED)
        self.assertEqual(Intervention.objects.get(agreement=self.agreement).status, Intervention.SUSPENDED)

    def test_agreement_amendment_delete_error(self):
        response = self.forced_auth_req(
            'delete',
            reverse(
                'partners_api:agreement-amendment-del',
                args=[self.agreement.amendments.first().pk]
            ),
            user=self.partnership_manager_user,
        )

        self.assertEqual(response.status_code, status.HTTP_400_BAD_REQUEST)
        self.assertEqual(response.data, ["Cannot delete a signed amendment"])

    def test_agreement_generate_pdf_default(self):
        response = self.forced_auth_req(
            'get',
            reverse('partners_api:pca_pdf', args=[self.agreement.pk]),
            user=self.unicef_staff
        )

        self.assertEqual(response.status_code, status.HTTP_200_OK)

    def test_agreement_generate_pdf_lang(self):
        params = {
            "lang": "spanish",
        }
        response = self.forced_auth_req(
            'get',
            reverse('partners_api:pca_pdf', args=[self.agreement.pk]),
            user=self.unicef_staff,
            data=params
        )
        self.assertEqual(response.status_code, status.HTTP_200_OK)

    def test_agreement_add_amendment_type(self):
        amd_types = self.amendment1.types
        amd_types.append(AgreementAmendment.AUTHORIZED_OFFICER)
        data = {
            "amendments": [
                {
                    "id": self.amendment1.id,
                    "types": amd_types
                }
            ]
        }
        response = self.forced_auth_req(
            'patch',
            reverse('partners_api:agreement-detail', args=[self.agreement.pk]),
            user=self.partnership_manager_user,
            data=data
        )
        self.assertEqual(response.status_code, status.HTTP_200_OK)
        self.assertEqual(len(response.data["amendments"][1]["types"]), 2)


class TestPartnerStaffMemberAPIView(APITenantTestCase):

    def setUp(self):
        self.unicef_staff = UserFactory(is_staff=True)
        self.partner = PartnerFactory(partner_type=PartnerType.CIVIL_SOCIETY_ORGANIZATION)
        self.partner_staff = PartnerStaffFactory(partner=self.partner)
        self.partner_staff_user = UserFactory(is_staff=True)
        self.partner_staff_user.groups.add(GroupFactory())
        self.partner_staff_user.profile.partner_staff_member = self.partner_staff.id
        self.partner_staff_user.profile.save()

    @skip("different endpoint")
    def test_partner_retrieve_embedded_staffmembers(self):
        response = self.forced_auth_req(
            'get',
            '/api/partners/{}/'.format(self.partner.id),
            user=self.unicef_staff
        )

        self.assertEqual(response.status_code, status.HTTP_200_OK)
        self.assertIn("Partner", response.data["name"])
        self.assertEqual("Mace", response.data["staff_members"][0]["first_name"])

    @skip("Skip staffmembers for now")
    def test_partner_staffmember_create_non_active(self):
        data = {
            "email": "a@aaa.com",
            "partner": self.partner.id,
            "first_name": "John",
            "last_name": "Doe",
            "title": "foobar"
        }
        response = self.forced_auth_req(
            'post',
            '/api/v2/staff-members/',
            user=self.partner_staff_user,
            data=data
        )

        self.assertEqual(response.status_code, status.HTTP_400_BAD_REQUEST)
        self.assertEqual(response.data["non_field_errors"],
                         ["New Staff Member needs to be active at the moment of creation"])

    @skip("Skip staffmembers for now")
    def test_partner_staffmember_create_already_partner(self):
        partner = PartnerFactory(partner_type=PartnerType.CIVIL_SOCIETY_ORGANIZATION)
        partner_staff = PartnerStaffFactory(partner=partner)
        partner_staff_user = UserFactory(is_staff=True)
        partner_staff_user.profile.partner_staff_member = partner_staff.id
        partner_staff_user.profile.save()
        data = {
            "email": partner_staff_user.email,
            "partner": self.partner.id,
            "first_name": "John",
            "last_name": "Doe",
            "title": "foobar",
            "active": True
        }
        response = self.forced_auth_req(
            'post',
            '/api/v2/staff-members/',
            user=partner_staff_user,
            data=data
        )

        self.assertEqual(response.status_code, status.HTTP_400_BAD_REQUEST)
        self.assertIn(
            "The email for the partner contact is used by another partner contact. Email has to be unique to proceed",
            response.data["non_field_errors"][0])

    @skip("Skip staffmembers for now")
    def test_partner_staffmember_create(self):
        data = {
            "email": "a@aaa.com",
            "partner": self.partner.id,
            "first_name": "John",
            "last_name": "Doe",
            "title": "foobar",
            "active": True,
        }
        response = self.forced_auth_req(
            'post',
            '/api/v2/staff-members/',
            user=self.partner_staff_user,
            data=data
        )

        self.assertEqual(response.status_code, status.HTTP_201_CREATED)

    @skip("Skip staffmembers for now")
    def test_partner_staffmember_retrieve(self):
        response = self.forced_auth_req(
            'get',
            '/api/v2/staff-members/{}/'.format(self.partner_staff.id),
            user=self.partner_staff_user
        )

        self.assertEqual(response.status_code, status.HTTP_200_OK)
        self.assertEqual(response.data["first_name"], "Mace")

    @skip("Skip staffmembers for now")
    def test_partner_staffmember_update(self):
        data = {
            "email": self.partner_staff.email,
            "partner": self.partner.id,
            "first_name": "John",
            "last_name": "Doe",
            "title": "foobar updated",
            "active": True,
        }
        response = self.forced_auth_req(
            'put',
            '/api/v2/staff-members/{}/'.format(self.partner_staff.id),
            user=self.partner_staff_user,
            data=data
        )

        self.assertEqual(response.status_code, status.HTTP_200_OK)
        self.assertEqual(response.data["title"], "foobar updated")

    @skip("Skip staffmembers for now")
    def test_partner_staffmember_update_email(self):
        data = {
            "email": "a@a.com",
            "partner": self.partner.id,
            "first_name": "John",
            "last_name": "Doe",
            "title": "foobar updated",
            "active": True,
        }
        response = self.forced_auth_req(
            'put',
            '/api/v2/staff-members/{}/'.format(self.partner_staff.id),
            user=self.partner_staff_user,
            data=data
        )

        self.assertEqual(response.status_code, status.HTTP_400_BAD_REQUEST)
        self.assertIn("User emails cannot be changed, please remove the user and add another one",
                      response.data["non_field_errors"][0])

    @skip("Skip staffmembers for now")
    def test_partner_staffmember_delete(self):
        response = self.forced_auth_req(
            'delete',
            '/api/v2/staff-members/{}/'.format(self.partner_staff.id),
            user=self.partner_staff_user
        )

        self.assertEqual(response.status_code, status.HTTP_204_NO_CONTENT)

    @skip("Skip staffmembers for now")
    def test_partner_staffmember_retrieve_properties(self):
        response = self.forced_auth_req(
            'get',
            '/api/v2/staff-members/{}/properties/'.format(self.partner_staff.id),
            user=self.partner_staff_user
        )

        self.assertEqual(response.status_code, status.HTTP_200_OK)


class TestInterventionViews(APITenantTestCase):

    def setUp(self):
        self.unicef_staff = UserFactory(is_staff=True)
        self.partnership_manager_user = UserFactory(is_staff=True)
        self.partnership_manager_user.groups.add(GroupFactory())
        self.agreement = AgreementFactory()
        self.agreement2 = AgreementFactory(status="draft")
        self.partnerstaff = PartnerStaffFactory(partner=self.agreement.partner)
        data = {
            "document_type": Intervention.SHPD,
            "status": Intervention.DRAFT,
            "title": "2009 EFY AWP",
            "start": (timezone.now().date()).isoformat(),
            "end": (timezone.now().date() + datetime.timedelta(days=31)).isoformat(),
            "unicef_budget": 0,
            "agreement": self.agreement.id,
        }
        response = self.forced_auth_req(
            'post',
            reverse('partners_api:intervention-list'),
            user=self.partnership_manager_user,
            data=data
        )

        self.intervention = response.data
        self.section = SectorFactory()

        self.fund_commitment_header = FundsCommitmentHeader.objects.create(
            vendor_code="test1",
            fc_number="3454354",
        )

        self.funding_commitment1 = FundsCommitmentItem.objects.create(
            fund_commitment=self.fund_commitment_header,
            line_item="1",
            grant_number="grant 1",
            fr_number="12345",
            wbs="some_wbs",
            fc_ref_number="some_fc_ref",
            commitment_amount=200,
        )

        self.funding_commitment2 = FundsCommitmentItem.objects.create(
            fund_commitment=self.fund_commitment_header,
            line_item="2",
            grant_number="grant 1",
            fr_number="45678",
            wbs="some_wbs",
            fc_ref_number="some_fc_ref",
            commitment_amount=300,
        )

        self.fr_header_1 = FundsReservationHeaderFactory(fr_number=self.funding_commitment1.fr_number)
        self.fr_header_2 = FundsReservationHeaderFactory(fr_number=self.funding_commitment2.fr_number)

        # Basic data to adjust in tests
        self.intervention_data = {
            "agreement": self.agreement2.id,
            "partner_id": self.agreement2.partner.id,
            "document_type": Intervention.SHPD,
            "title": "2009 EFY AWP Updated",
            "status": Intervention.DRAFT,
            "start": (timezone.now().date()).isoformat(),
            "end": (timezone.now().date() + datetime.timedelta(days=31)).isoformat(),
            "submission_date_prc": "2016-10-31",
            "review_date_prc": "2016-10-28",
            "submission_date": "2016-10-28",
            "prc_review_document": None,
            "signed_by_unicef_date": "2016-10-28",
            "signed_by_partner_date": "2016-10-20",
            "unicef_signatory": self.unicef_staff.id,
            "unicef_focal_points": [],
            "partner_focal_points": [],
            "partner_authorized_officer_signatory": self.partnerstaff.id,
            "offices": [],
            "population_focus": "Some focus",
            "planned_visits": [
                {
                    "year": 2016,
                    "programmatic": 2,
                    "spot_checks": 1,
                    "audit": 1
                },
            ],
            "planned_budget":
                {
                    "partner_contribution": "2.00",
                    "unicef_cash": "3.00",
                    "in_kind_amount": "1.00",
                    "partner_contribution_local": "3.00",
                    "unicef_cash_local": "3.00",
                    "in_kind_amount_local": "0.00",
                    "total": "6.00"
                },
            "sections": [self.section.id],
            "result_links": [
                {
                    "cp_output": ResultFactory().id,
                    "ram_indicators": []
                }
            ],
            "amendments": [],
            "attachments": [],
        }

        response = self.forced_auth_req(
            'post',
            reverse('partners_api:intervention-list'),
            user=self.partnership_manager_user,
            data=self.intervention_data
        )

        self.intervention_data = response.data
        self.intervention_obj = Intervention.objects.get(id=self.intervention_data["id"])
        self.planned_visit = InterventionPlannedVisits.objects.create(
            intervention=self.intervention_obj
        )
        attachment = "attachment.pdf"
        self.attachment = InterventionAttachment.objects.create(
            intervention=self.intervention_obj,
            attachment=attachment,
            type=FileType.objects.create(name="pdf")
        )
        self.result = InterventionResultLinkFactory(intervention=self.intervention_obj)
        amendment = "amendment.pdf"
        self.amendment = InterventionAmendment.objects.create(
            intervention=self.intervention_obj,
            types=[InterventionAmendment.RESULTS],
            signed_date=datetime.date.today(),
            signed_amendment=amendment
        )

        self.intervention_obj.status = Intervention.DRAFT
        self.intervention_obj.save()

    def test_intervention_list(self):
        response = self.forced_auth_req(
            'get',
            reverse('partners_api:intervention-list'),
            user=self.unicef_staff,
        )

        self.assertEqual(response.status_code, status.HTTP_200_OK)
        self.assertEqual(len(response.data), 4)

    def test_intervention_list_minimal(self):
        params = {"verbosity": "minimal"}
        response = self.forced_auth_req(
            'get',
            reverse('partners_api:intervention-list'),
            user=self.unicef_staff,
            data=params
        )

        self.assertEqual(response.status_code, status.HTTP_200_OK)
        self.assertEqual(response.data[0].keys(), ["id", "title"])

    def test_intervention_create(self):
        data = {
            "document_type": Intervention.SHPD,
            "status": Intervention.DRAFT,
            "title": "2009 EFY AWP Updated",
            "start": (timezone.now().date()).isoformat(),
            "end": (timezone.now().date() + datetime.timedelta(days=31)).isoformat(),
            "unicef_budget": 0,
            "agreement": self.agreement.id,
        }
        response = self.forced_auth_req(
            'post',
            reverse('partners_api:intervention-list'),
            user=self.partnership_manager_user,
            data=data
        )
        self.assertEqual(response.status_code, status.HTTP_201_CREATED)

    def test_intervention_create_unicef_user_fail(self):
        data = {
            "document_type": Intervention.SHPD,
            "status": Intervention.DRAFT,
            "title": "2009 EFY AWP Updated fail",
            "start": (timezone.now().date()).isoformat(),
            "end": (timezone.now().date() + datetime.timedelta(days=31)).isoformat(),
            "unicef_budget": 0,
            "agreement": self.agreement.id,
        }
        response = self.forced_auth_req(
            'post',
            reverse('partners_api:intervention-list'),
            user=self.unicef_staff,
            data=data
        )
        self.assertEqual(response.status_code, status.HTTP_403_FORBIDDEN)
        self.assertEqual(response.data['detail'], u'Accessing this item is not allowed.')

    def test_intervention_retrieve_fr_numbers(self):
        self.fr_header_1.intervention = self.intervention_obj
        self.fr_header_2.intervention = self.intervention_obj
        self.fr_header_1.save()
        self.fr_header_2.save()

        response = self.forced_auth_req(
            'get',
            reverse(
                'partners_api:intervention-detail',
                args=[self.intervention_data.get("id")]
            ),
            user=self.unicef_staff,
        )
        r_data = json.loads(response.rendered_content)
        self.assertEqual(response.status_code, status.HTTP_200_OK)
        self.assertEqual(len(r_data["frs_details"]['frs']), 2)
        self.assertItemsEqual(r_data["frs"], [self.fr_header_2.id, self.fr_header_1.id])

    def test_intervention_active_update_population_focus(self):
        intervention_obj = Intervention.objects.get(id=self.intervention_data["id"])
        intervention_obj.status = Intervention.DRAFT
        intervention_obj.save()
        self.intervention_data.update(population_focus=None)
        self.intervention_data.update(status="active")
        response = self.forced_auth_req(
            'patch',
            reverse(
                'partners_api:intervention-detail',
                args=[self.intervention_data.get("id")]
            ),
            user=self.partnership_manager_user,
            data=self.intervention_data
        )
        self.assertEqual(response.status_code, status.HTTP_400_BAD_REQUEST)

    @skip('TODO: update test when new validation requirement is built')
    def test_intervention_active_update_planned_budget(self):
        InterventionBudget.objects.filter(intervention=self.intervention_data.get("id")).delete()
        intervention_obj = Intervention.objects.get(id=self.intervention_data["id"])
        intervention_obj.status = Intervention.DRAFT
        intervention_obj.save()
        self.intervention_data.update(status='active')
        self.intervention_data.update(planned_budget=[])
        response = self.forced_auth_req(
            'patch',
            reverse(
                'partners_api:intervention-detail',
                args=[self.intervention_data.get("id")]
            ),
            user=self.unicef_staff,
            data=self.intervention_data
        )

        self.assertEqual(response.status_code, status.HTTP_400_BAD_REQUEST)
        self.assertEqual(
            response.data,
            ["Planned budget is required if Intervention status is ACTIVE or IMPLEMENTED."])

    @skip('Add test back after reintroducing active validations')
    def test_intervention_active_update_planned_budget_rigid(self):
        intervention_obj = Intervention.objects.get(id=self.intervention_data["id"])
        intervention_obj.status = Intervention.ACTIVE
        intervention_obj.save()
        self.intervention_data["planned_budget"][0].update(unicef_cash=0)
        self.intervention_data["planned_budget"][1].update(unicef_cash=0)
        self.intervention_data.update(status="active")

        response = self.forced_auth_req(
            'patch',
            reverse(
                'partners_api:intervention-detail',
                args=[self.intervention_data.get("id")]
            ),
            user=self.unicef_staff,
            data=self.intervention_data
        )

        self.assertEqual(response.status_code, status.HTTP_400_BAD_REQUEST)
        self.assertEqual(response.data, ["Cannot change fields while intervention is active: unicef_cash"])

    @skip('TODO: update test when new validation requirement is built')
    def test_intervention_active_update_sector_locations(self):
        intervention_obj = Intervention.objects.get(id=self.intervention_data["id"])
        intervention_obj.status = Intervention.DRAFT
        intervention_obj.save()
        InterventionSectorLocationLink.objects.filter(intervention=self.intervention_data.get("id")).delete()
        self.intervention_data.update(sector_locations=[])
        self.intervention_data.update(status="active")
        response = self.forced_auth_req(
            'patch',
            reverse(
                'partners_api:intervention-detail',
                args=[self.intervention_data.get("id")]
            ),
            user=self.unicef_staff,
            data=self.intervention_data
        )

        self.assertEqual(response.status_code, status.HTTP_400_BAD_REQUEST)
        self.assertEqual(
            response.data,
            ["Sector locations are required if Intervention status is ACTIVE or IMPLEMENTED."])

    def test_intervention_validation(self):
        response = self.forced_auth_req(
            'post',
            reverse("partners_api:intervention-list"),
            user=self.partnership_manager_user,
            data={}
        )

        self.assertEqual(response.status_code, status.HTTP_400_BAD_REQUEST)
        self.assertEqual(response.data,
                         {"document_type": ["This field is required."],
                          "agreement": ["This field is required."],
                          "title": ["This field is required."]})

    def test_intervention_validation_doctype_pca(self):
        data = {
            "document_type": Intervention.SSFA,
        }
        response = self.forced_auth_req(
            'patch',
            reverse(
                "partners_api:intervention-detail",
                args=[self.intervention["id"]]
            ),
            user=self.partnership_manager_user,
            data=data,
        )

        self.assertEqual(response.status_code, status.HTTP_400_BAD_REQUEST)
        self.assertIn(u'Agreement selected is not of type SSFA', response.data)

    def test_intervention_validation_doctype_ssfa(self):
        self.agreement.agreement_type = Agreement.SSFA
        self.agreement.save()
        data = {
            "document_type": Intervention.PD,
        }
        response = self.forced_auth_req(
            'patch',
            reverse(
                "partners_api:intervention-detail",
                args=[self.intervention["id"]]
            ),
            user=self.partnership_manager_user,
            data=data,
        )

        self.assertEqual(response.status_code, status.HTTP_400_BAD_REQUEST)
        self.assertIn('Document type PD or SHPD can only be associated with a PCA agreement.', response.data)

    def test_intervention_validation_dates(self):
        today = datetime.date.today()
        data = {
            "start": datetime.date(today.year + 1, 1, 1),
            "end": today,
        }
        response = self.forced_auth_req(
            'patch',
            reverse(
                "partners_api:intervention-detail",
                args=[self.intervention["id"]]
            ),
            user=self.partnership_manager_user,
            data=data,
        )

        self.assertEqual(response.status_code, status.HTTP_400_BAD_REQUEST)
        self.assertEqual(response.data, ['Start date must precede end date'])

    def test_intervention_update_planned_visits(self):
        import copy
        a = copy.deepcopy(self.intervention_data["planned_visits"])
        a.append({
            "year": 2015,
            "programmatic": 2,
            "spot_checks": 1,
            "audit": 1
        })
        data = {
            "planned_visits": a,
        }

        response = self.forced_auth_req(
            'patch',
            reverse(
                "partners_api:intervention-detail",
                args=[self.intervention["id"]]
            ),
            user=self.partnership_manager_user,
            data=data,
        )

        self.assertEqual(response.status_code, status.HTTP_200_OK)

    def test_intervention_filter(self):
        # Test filter
        params = {
            "partnership_type": Intervention.PD,
            "status": Intervention.DRAFT,
            "start": "2016-10-28",
            "end": "2016-10-28",
            "location": "Location",
            "cluster": "Cluster",
            "section": self.section.id,
            "search": "2009",
        }
        response = self.forced_auth_req(
            'get',
            reverse("partners_api:intervention-list"),
            user=self.unicef_staff,
            data=params
        )

        self.assertEqual(response.status_code, status.HTTP_200_OK)

    def test_intervention_filter_my_partnerships(self):
        # Test filter
        params = {
            "my_partnerships": True,
        }
        response = self.forced_auth_req(
            'get',
            reverse("partners_api:intervention-list"),
            user=self.unicef_staff,
            data=params
        )

        self.assertEqual(response.status_code, status.HTTP_200_OK)
        self.assertEqual(len(response.data), 1)

    def test_intervention_planned_visits_delete(self):
        response = self.forced_auth_req(
            'delete',
            reverse(
                "partners_api:intervention-visits-del",
                args=[self.planned_visit.pk]
            ),
            user=self.unicef_staff,
        )

        self.assertEqual(response.status_code, status.HTTP_204_NO_CONTENT)

    def test_intervention_planned_visits_delete_invalid(self):
        intervention = Intervention.objects.get(id=self.intervention_data["id"])
        intervention.status = Intervention.ACTIVE
        intervention.save()
        response = self.forced_auth_req(
            'delete',
            reverse(
                "partners_api:intervention-visits-del",
                args=[self.planned_visit.pk]
            ),
            user=self.unicef_staff,
        )

        self.assertEqual(response.status_code, status.HTTP_400_BAD_REQUEST)
        self.assertEqual(response.data, ["You do not have permissions to delete a planned visit"])

    def test_intervention_attachments_delete(self):
        response = self.forced_auth_req(
            'delete',
            reverse(
                "partners_api:intervention-attachments-del",
                args=[self.attachment.pk]
            ),
            user=self.unicef_staff,
        )

        self.assertEqual(response.status_code, status.HTTP_204_NO_CONTENT)

    def test_intervention_attachments_delete_invalid(self):
        intervention = Intervention.objects.get(id=self.intervention_data["id"])
        intervention.status = "active"
        intervention.save()
        response = self.forced_auth_req(
            'delete',
            reverse(
                "partners_api:intervention-attachments-del",
                args=[self.attachment.pk]
            ),
            user=self.unicef_staff,
        )

        self.assertEqual(response.status_code, status.HTTP_400_BAD_REQUEST)
        self.assertEqual(response.data, ["You do not have permissions to delete an attachment"])

    def test_intervention_results_delete(self):
        response = self.forced_auth_req(
            'delete',
            reverse(
                "partners_api:intervention-results-del",
                args=[self.result.pk]
            ),
            user=self.unicef_staff,
        )

        self.assertEqual(response.status_code, status.HTTP_204_NO_CONTENT)

    def test_intervention_results_delete_invalid(self):
        intervention = Intervention.objects.get(id=self.intervention_data["id"])
        intervention.status = Intervention.ACTIVE
        intervention.save()
        response = self.forced_auth_req(
            'delete',
            reverse(
                "partners_api:intervention-results-del",
                args=[self.result.pk]
            ),
            user=self.unicef_staff,
        )

        self.assertEqual(response.status_code, status.HTTP_400_BAD_REQUEST)
        self.assertEqual(response.data, ["You do not have permissions to delete a result"])

    def test_intervention_amendments_delete(self):
        response = self.forced_auth_req(
            'delete',
            reverse(
                "partners_api:intervention-amendments-del",
                args=[self.amendment.pk]
            ),
            user=self.unicef_staff,
        )

        self.assertEqual(response.status_code, status.HTTP_204_NO_CONTENT)

    def test_intervention_amendments_delete_invalid(self):
        intervention = Intervention.objects.get(id=self.intervention_data["id"])
        intervention.status = Intervention.ACTIVE
        intervention.save()
        response = self.forced_auth_req(
            'delete',
            reverse(
                "partners_api:intervention-amendments-del",
                args=[self.amendment.pk]
            ),
            user=self.unicef_staff,
        )

        self.assertEqual(response.status_code, status.HTTP_400_BAD_REQUEST)
        self.assertEqual(response.data, ["You do not have permissions to delete an amendment"])

    def test_api_interventions_values(self):
        params = {"values": "{}".format(self.intervention["id"])}
        response = self.forced_auth_req(
            'get',
            reverse("partners_api:intervention-list"),
            user=self.unicef_staff,
            data=params
        )

        self.assertEqual(response.status_code, status.HTTP_200_OK)
        self.assertEqual(len(response.data), 1)
        self.assertEqual(response.data[0]["id"], self.intervention["id"])


class TestInterventionReportingPeriodViews(APITenantTestCase):

    @classmethod
    def setUpTestData(cls):
        # create a staff user in the Partnership Manager group
        cls.user = UserFactory(is_staff=True)
        cls.user.groups.add(GroupFactory())
        cls.intervention = InterventionFactory()
        cls.list_url = reverse('partners_api:intervention-reporting-periods-list', args=[cls.intervention.pk])
        cls.num_periods = 3
        InterventionReportingPeriodFactory.create_batch(cls.num_periods, intervention=cls.intervention)
        cls.reporting_period = InterventionReportingPeriod.objects.first()
        cls.detail_url = reverse('partners_api:intervention-reporting-periods-detail',
                                 args=[cls.reporting_period.pk])

    def setUp(self):
        self.params = {
            'start_date': datetime.date.today(),
            'end_date': datetime.date.today() + datetime.timedelta(days=1),
            'due_date': datetime.date.today() + datetime.timedelta(days=20),
            'intervention': self.intervention.pk,
        }
        self.one_day = datetime.timedelta(days=1)

    # List

    def test_list(self):
        response = self.forced_auth_req('get', self.list_url)
        self.assertEqual(response.status_code, status.HTTP_200_OK)
        data = json.loads(response.content)
        self.assertEqual(len(data), self.num_periods)
        # check that our keys match our expectation
        self.assertEqual(set(data[0]), {'id', 'start_date', 'end_date', 'due_date', 'intervention'})
        self.assertEqual(data[0]['intervention'], self.intervention.pk)

    def test_list_empty(self):
        InterventionReportingPeriod.objects.all().delete()
        response = self.forced_auth_req('get', self.list_url)
        self.assertEqual(response.status_code, status.HTTP_200_OK)
        data = json.loads(response.content)
        self.assertEqual(data, [])

    def test_list_only_our_intervention_periods(self):
        other_intervention = InterventionReportingPeriodFactory()
        response = self.forced_auth_req('get', self.list_url)
        self.assertEqual(response.status_code, status.HTTP_200_OK)
        data = json.loads(response.content)
        # only ``num_periods`` items are retrieved ...
        self.assertEqual(len(data), self.num_periods)
        for period in data:
            # ... and other_intervention isn't in there
            self.assertNotEqual(period['intervention'], other_intervention.pk)

    # Create

    def test_create(self):
        # delete existing factory-created objects
        InterventionReportingPeriod.objects.all().delete()
        response = self.forced_auth_req('post', self.list_url, data=self.params)
        self.assertEqual(response.status_code, status.HTTP_201_CREATED)
        data = json.loads(response.content)
        for key in ['start_date', 'end_date', 'due_date', 'intervention']:
            self.assertEqual(str(data[key]), str(self.params[key]))

    def test_create_required_fields(self):
        params = {}
        response = self.forced_auth_req('post', self.list_url, data=params)
        self.assertEqual(response.status_code, status.HTTP_400_BAD_REQUEST)
        data = json.loads(response.content)
        for key in ['start_date', 'end_date', 'due_date', 'intervention']:
            self.assertEqual(data[key], ["This field is required."])

    def test_create_start_must_be_on_or_before_end(self):
        self.params['end_date'] = self.params['start_date'] - self.one_day
        response = self.forced_auth_req('post', self.list_url, data=self.params)
        self.assertContains(response, 'end_date must be on or after start_date',
                            status_code=status.HTTP_400_BAD_REQUEST)

    def test_create_end_must_be_on_or_before_due(self):
        self.params['due_date'] = self.params['end_date'] - self.one_day
        response = self.forced_auth_req('post', self.list_url, data=self.params)
        self.assertContains(response, 'due_date must be on or after end_date',
                            status_code=status.HTTP_400_BAD_REQUEST)

    def test_create_start_must_be_on_or_before_due(self):
        self.params['due_date'] = self.params['start_date'] - self.one_day
        response = self.forced_auth_req('post', self.list_url, data=self.params)
        self.assertContains(response, 'due_date must be on or after end_date',
                            status_code=status.HTTP_400_BAD_REQUEST)

    def set_date_order_and_create(self, old_start_order, old_end_order, new_start_order, new_end_order,
                                  expected_status):
        """
        Helper method to test combinations of start & end date, making sure that
        the view returns the ``expected_status``.
        """
        # delete existing objects which might interfere with this test
        InterventionReportingPeriod.objects.all().delete()
        day_0 = datetime.date.today()
        days = [
            day_0,
            day_0 + 1 * self.one_day,
            day_0 + 2 * self.one_day,
            day_0 + 3 * self.one_day,
        ]
        old_start = days[old_start_order]
        old_end = days[old_end_order]
        new_start = days[new_start_order]
        new_end = days[new_end_order]

        # create the existing instance (old)
        due_date = day_0 + 20 * self.one_day  # <- not important for this test
        InterventionReportingPeriodFactory(
            intervention=self.intervention, due_date=due_date,
            start_date=old_start, end_date=old_end,
        )
        # Now try to create a new instance via the API
        new = self.params.copy()
        new.update({
            'start_date': new_start,
            'end_date': new_end,
        })
        response = self.forced_auth_req('post', self.list_url, data=new)
        self.assertEqual(response.status_code, expected_status)

    def test_create_periods_dont_overlap(self):
        """
        Test various combinations of start and end dates when creating a new
        InterventionReportingPeriod instance. "Old" dates are dates for an
        instance that already exists. "New" dates are dates for an instance
        that we are trying to create.
        """
        # testcases
        # ---------
        # new_start < new_end < old_start < old_end: OK
        # new_start < new_end = old_start < old_end: OK
        # old_start < old_end < new_start < new_end: OK
        # old_start < old_end = new_start < new_end: OK
        # new_start < old_start < new_end < old_end: FAIL
        # new_start < old_start < old_end < new_end: FAIL
        # old_start < new_start < new_end < old_end: FAIL
        # old_start < new_start < old_end < new_end: FAIL
        first, second, third, fourth = range(4)
        OK, FAIL = (status.HTTP_201_CREATED, status.HTTP_400_BAD_REQUEST)

        # arguments: (old_start_order, old_end_order, new_start_order, new_end_order, expected_status)
        self.set_date_order_and_create(third, fourth, first, second, OK)
        self.set_date_order_and_create(third, fourth, first, third, OK)
        self.set_date_order_and_create(first, second, third, fourth, OK)
        self.set_date_order_and_create(first, second, second, fourth, OK)

        self.set_date_order_and_create(second, fourth, first, third, FAIL)
        self.set_date_order_and_create(second, third, first, fourth, FAIL)
        self.set_date_order_and_create(first, fourth, second, third, FAIL)
        self.set_date_order_and_create(first, third, second, fourth, FAIL)

    # Get

    def test_get(self):
        response = self.forced_auth_req('get', self.detail_url)
        self.assertEqual(response.status_code, status.HTTP_200_OK)
        data = json.loads(response.content)
        self.assertEqual(set(data.keys()),
                         {'id', 'intervention', 'start_date', 'end_date', 'due_date'})

    def test_get_404(self):
        nonexistent_pk = 0
        url = reverse('partners_api:intervention-reporting-periods-detail',
                      args=[nonexistent_pk])
        response = self.forced_auth_req('get', url)
        self.assertEqual(response.status_code, status.HTTP_404_NOT_FOUND)

    # Patch

    def test_patch(self):
        params = {
            'due_date': self.reporting_period.due_date + datetime.timedelta(days=1)
        }
        response = self.forced_auth_req('patch', self.detail_url, data=params)
        self.assertEqual(response.status_code, status.HTTP_200_OK)
        data = json.loads(response.content)
        self.assertEqual(data['due_date'], str(params['due_date']))

    def test_patch_change_multiple_fields(self):
        params = {
            'end_date': self.reporting_period.end_date + datetime.timedelta(days=1),
            'due_date': self.reporting_period.due_date + datetime.timedelta(days=1),
        }
        response = self.forced_auth_req('patch', self.detail_url, data=params)
        self.assertEqual(response.status_code, status.HTTP_200_OK)
        data = json.loads(response.content)
        self.assertEqual(data['end_date'], str(params['end_date']))
        self.assertEqual(data['due_date'], str(params['due_date']))

    def test_patch_order_must_still_be_valid(self):
        params = {
            'end_date': self.reporting_period.start_date - self.one_day
        }
        response = self.forced_auth_req('patch', self.detail_url, data=params)
        self.assertContains(response, 'end_date must be on or after start_date',
                            status_code=status.HTTP_400_BAD_REQUEST)

    def test_patch_cannot_change_intervention(self):
        new_intervention = InterventionFactory()
        params = {
            'intervention': new_intervention.pk
        }
        response = self.forced_auth_req('patch', self.detail_url, data=params)
        self.assertContains(response, 'Cannot change the intervention',
                            status_code=status.HTTP_400_BAD_REQUEST)

    # Delete

    def test_delete(self):
        response = self.forced_auth_req('delete', self.detail_url)
        self.assertEqual(response.status_code, status.HTTP_204_NO_CONTENT)


class TestPartnershipDashboardView(APITenantTestCase):

    def setUp(self):
        self.unicef_staff = UserFactory(is_staff=True)
        self.agreement = AgreementFactory()
        self.agreement2 = AgreementFactory(status=Agreement.DRAFT)
        self.partnerstaff = PartnerStaffFactory(partner=self.agreement.partner)
        data = {
            "document_type": Intervention.SHPD,
            "status": Intervention.DRAFT,
            "title": "2009 EFY AWP",
            "start": "2016-10-28",
            "end": "2016-10-28",
            "unicef_budget": 0,
            "agreement": self.agreement.id,
        }
        response = self.forced_auth_req(
            'post',
            reverse("partners_api:intervention-list"),
            user=self.unicef_staff,
            data=data
        )
        self.intervention = response.data

        self.section = SectorFactory()

        # Basic data to adjust in tests
        self.intervention_data = {
            "agreement": self.agreement2.id,
            "partner_id": self.agreement2.partner.id,
            "document_type": Intervention.SHPD,
            "title": "2009 EFY AWP Updated",
            "status": Intervention.DRAFT,
            "start": "2017-01-28",
            "end": "2019-01-28",
            "submission_date_prc": "2017-01-31",
            "review_date_prc": "2017-01-28",
            "submission_date": "2017-01-28",
            "prc_review_document": None,
            "signed_by_unicef_date": "2017-01-28",
            "signed_by_partner_date": "2017-01-20",
            "unicef_signatory": self.unicef_staff.id,
            "unicef_focal_points": [],
            "partner_focal_points": [],
            "partner_authorized_officer_signatory": self.partnerstaff.id,
            "offices": [],
            "fr_numbers": None,
            "population_focus": "Some focus",
            "planned_budget":
                {
                    "partner_contribution": "2.00",
                    "unicef_cash": "3.00",
                    "in_kind_amount": "1.00",
                    "partner_contribution_local": "3.00",
                    "unicef_cash_local": "3.00",
                    "in_kind_amount_local": "0.00",
                    "total": "6.00"
                },
            "sections": [self.section.id],
            "result_links": [
                {
                    "cp_output": ResultFactory().id,
                    "ram_indicators": []
                }
            ],
            "amendments": [],
            "attachments": [],
        }
        response = self.forced_auth_req(
            'post',
            reverse("partners_api:intervention-list"),
            user=self.unicef_staff,
            data=self.intervention_data
        )
        self.intervention_data = response.data<|MERGE_RESOLUTION|>--- conflicted
+++ resolved
@@ -880,11 +880,7 @@
         }
         response = self.forced_auth_req(
             'post',
-<<<<<<< HEAD
             reverse("partners_api:agreement-list"),
-=======
-            reverse('partners_api:agreement-list'),
->>>>>>> b4074ac9
             user=self.partnership_manager_user,
             data=data
         )
