--- conflicted
+++ resolved
@@ -26,18 +26,13 @@
     GovernmentInterventionFactory,
     GroupFactory,
     InterventionFactory,
-<<<<<<< HEAD
+    InterventionReportingPeriodFactory,
     InterventionResultLinkFactory,
     PartnerFactory,
     PartnerStaffFactory,
     ResultFactory,
     SectionFactory,
     UserFactory,
-=======
-    InterventionReportingPeriodFactory,
-    GovernmentInterventionFactory,
-    FundsReservationHeaderFactory
->>>>>>> a490978f
 )
 from EquiTrack.tests.mixins import APITenantTestCase, URLAssertionMixin
 from reports.models import ResultType
@@ -47,18 +42,14 @@
     Agreement,
     AgreementAmendment,
     Assessment,
+    FileType,
     GovernmentInterventionResult,
     Intervention,
     InterventionAmendment,
     InterventionAttachment,
     InterventionBudget,
     InterventionPlannedVisits,
-<<<<<<< HEAD
-=======
-    InterventionResultLink,
     InterventionReportingPeriod,
->>>>>>> a490978f
-    FileType,
     PartnerOrganization,
     PartnerType,
 )
