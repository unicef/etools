from __future__ import unicode_literals

import csv
import datetime
from decimal import Decimal
import json
from unittest import skip, TestCase
from urlparse import urlparse

from django.conf import settings
from django.contrib.auth.models import Group
from django.core.files.uploadedfile import SimpleUploadedFile
from django.core.urlresolvers import reverse, resolve
from django.db import connection
from django.utils import timezone

from model_utils import Choices
from rest_framework import status
from rest_framework.test import APIRequestFactory

<<<<<<< HEAD
from EquiTrack.factories import (
    AgreementFactory,
    AgreementAmendmentFactory,
    CountryProgrammeFactory,
    FundsReservationHeaderFactory,
    GroupFactory,
    InterventionFactory,
    InterventionReportingPeriodFactory,
    InterventionResultLinkFactory,
    OfficeFactory,
    PartnerFactory,
    PartnerStaffFactory,
    ResultFactory,
    ResultTypeFactory,
    SectorFactory,
    UserFactory,
    PlannedEngagementFactory)
=======
>>>>>>> fc29c693
from EquiTrack.tests.mixins import APITenantTestCase, URLAssertionMixin
from funds.models import FundsCommitmentItem, FundsCommitmentHeader
from funds.tests.factories import FundsReservationHeaderFactory
from partners.models import (
    Agreement,
    AgreementAmendment,
    Assessment,
    FileType,
    Intervention,
    InterventionAmendment,
    InterventionAttachment,
    InterventionBudget,
    InterventionPlannedVisits,
    InterventionReportingPeriod,
    InterventionSectorLocationLink,
    PartnerOrganization,
    PartnerType,
)
from partners.permissions import READ_ONLY_API_GROUP_NAME
from partners.serializers.exports.partner_organization import PartnerOrganizationExportSerializer
from partners.tests.factories import (
    AgreementAmendmentFactory,
    AgreementFactory,
    InterventionFactory,
    InterventionReportingPeriodFactory,
    InterventionResultLinkFactory,
    PartnerFactory,
    PartnerStaffFactory,
    PlannedEngagementFactory,
)
from partners.views import v2
import partners.views.partner_organization_v2
from reports.models import ResultType
from reports.tests.factories import (
    CountryProgrammeFactory,
    ResultFactory,
    ResultTypeFactory,
    SectorFactory,
)
from snapshot.models import Activity
from users.tests.factories import (
    GroupFactory,
    OfficeFactory,
    UserFactory,
)


class URLsTestCase(URLAssertionMixin, TestCase):
    '''Simple test case to verify URL reversal'''
    def test_urls(self):
        '''Verify URL pattern names generate the URLs we expect them to.'''
        names_and_paths = (
            ('partner-list', '', {}),
            ('partner-hact', 'hact/', {}),
            ('partner-engagements', 'engagements/', {}),
            ('partner-detail', '1/', {'pk': 1}),
            ('partner-delete', 'delete/1/', {'pk': 1}),
            ('partner-assessment-del', 'assessments/1/', {'pk': 1}),
            ('partner-add', 'add/', {}),
            ('partner-staff-members-list', '1/staff-members/', {'partner_pk': 1}),
        )
        self.assertReversal(names_and_paths, 'partners_api:', '/api/v2/partners/')
        self.assertIntParamRegexes(names_and_paths, 'partners_api:')


class TestChoicesToJSONReady(APITenantTestCase):
    def test_tuple(self):
        """Make tuple JSON ready"""
        ready = v2.choices_to_json_ready(((1, "One"), (2, "Two")))
        self.assertEqual(ready, [
            {"label": "One", "value": 1},
            {"label": "Two", "value": 2}
        ])

    def test_list(self):
        """Make simple list JSON ready"""
        ready = v2.choices_to_json_ready([1, 2, 3])
        self.assertEqual(ready, [
            {"label": 1, "value": 1},
            {"label": 2, "value": 2},
            {"label": 3, "value": 3},
        ])

    def test_list_of_tuples(self):
        """Make list of tuples JSON ready"""
        ready = v2.choices_to_json_ready([(1, "One"), (2, "Two")])
        self.assertEqual(ready, [
            {"label": "One", "value": 1},
            {"label": "Two", "value": 2}
        ])

    def test_dict(self):
        """Make dict JSON ready"""
        ready = v2.choices_to_json_ready({"k": "v"})
        self.assertEqual(ready, [{"label": "v", "value": "k"}])

    def test_choices(self):
        """Make model_utils.Choices JSON ready"""
        ready = v2.choices_to_json_ready(Choices("one", "two"))
        self.assertEqual(ready, [
            {"label": "one", "value": "one"},
            {"label": "two", "value": "two"},
        ])


class TestAPIPartnerOrganizationListView(APITenantTestCase):
    '''Exercise the list view for PartnerOrganization'''
    @classmethod
    def setUpTestData(cls):
        cls.user = UserFactory(is_staff=True)

        cls.partner = PartnerFactory(
            name='List View Test Partner',
            short_name='List View Test Partner Short Name',
            partner_type=PartnerType.UN_AGENCY,
            cso_type='International',
        )

        cls.url = reverse('partners_api:partner-list')

    def setUp(self):
        # self.normal_field_names is the list of field names present in responses that don't use an out-of-the-ordinary
        # serializer.
        self.normal_field_names = sorted((
            'address', 'blocked', 'basis_for_risk_rating', 'city', 'country', 'cso_type', 'deleted_flag', 'email',
            'hidden', 'id', 'last_assessment_date', 'name', 'net_ct_cy', 'partner_type', 'phone_number', 'postal_code',
            'rating', 'reported_cy', 'shared_with', 'short_name', 'street_address', 'total_ct_cp', 'total_ct_cy',
            'total_ct_ytd', 'vendor_number',
        ))

    def assertResponseFundamentals(self, response, expected_keys=None):
        '''Assert common fundamentals about the response. If expected_keys is None (the default), the keys in the
        response dict are compared to self.normal_field_names. Otherwise, they're compared to whatever is passed in
        expected_keys.
        '''
        if expected_keys is None:
            expected_keys = self.normal_field_names

        self.assertEqual(response.status_code, status.HTTP_200_OK)
        response_json = json.loads(response.rendered_content)
        self.assertIsInstance(response_json, list)
        self.assertEqual(len(response_json), 1)
        self.assertIsInstance(response_json[0], dict)
        if expected_keys:
            self.assertEqual(sorted(response_json[0].keys()), expected_keys)
        self.assertIn('id', response_json[0].keys())
        self.assertEqual(response_json[0]['id'], self.partner.id)

    def test_simple(self):
        '''exercise simple fetch'''
        response = self.forced_auth_req('get', self.url)
        self.assertResponseFundamentals(response)

    def test_no_permission_user_forbidden(self):
        '''Ensure a non-staff user gets the 403 smackdown'''
        response = self.forced_auth_req('get', self.url, user=UserFactory())
        self.assertEquals(response.status_code, status.HTTP_403_FORBIDDEN)

    def test_unauthenticated_user_forbidden(self):
        '''Ensure an unauthenticated user gets the 403 smackdown'''
        factory = APIRequestFactory()
        view_info = resolve(self.url)
        request = factory.get(self.url)
        response = view_info.func(request)
        self.assertEquals(response.status_code, status.HTTP_403_FORBIDDEN)

    def test_group_permission(self):
        '''Ensure a non-staff user in the correct group has access'''
        user = UserFactory()
        user.groups.add(Group.objects.get(name=READ_ONLY_API_GROUP_NAME))
        response = self.forced_auth_req('get', self.url, user=user)
        self.assertResponseFundamentals(response)

    def test_staff_access(self):
        '''Ensure a staff user has access'''
        response = self.forced_auth_req('get', self.url, user=self.user)
        self.assertResponseFundamentals(response)

    def test_verbosity_minimal(self):
        '''Exercise behavior when verbosity=minimal'''
        response = self.forced_auth_req('get', self.url, data={"verbosity": "minimal"})
        self.assertResponseFundamentals(response, sorted(("id", "name")))

    def test_verbosity_other(self):
        '''Exercise behavior when verbosity != minimal. ('minimal' is the only accepted value for verbosity;
        other values are ignored.)
        '''
        response = self.forced_auth_req('get', self.url, data={"verbosity": "banana"})
        self.assertResponseFundamentals(response)

    def test_filter_partner_type(self):
        '''Ensure filtering by partner type works as expected'''
        # Make another partner that should be excluded from the search results.
        PartnerFactory(partner_type=PartnerType.GOVERNMENT)
        response = self.forced_auth_req('get', self.url, data={"partner_type": PartnerType.UN_AGENCY})
        self.assertResponseFundamentals(response)

    def test_filter_cso_type(self):
        '''Ensure filtering by CSO type works as expected'''
        # Make another partner that should be excluded from the search results.
        PartnerFactory(cso_type="National")
        response = self.forced_auth_req('get', self.url, data={"cso_type": "International"})
        self.assertResponseFundamentals(response)

    def test_filter_hidden(self):
        '''Ensure filtering by the hidden flag works as expected'''
        # Make another partner that should be excluded from the search results.
        PartnerFactory(hidden=True)
        response = self.forced_auth_req('get', self.url, data={"hidden": False})
        self.assertResponseFundamentals(response)

    def test_filter_multiple(self):
        '''Test that when supplying multiple filter terms, they're ANDed together'''
        # Make another partner that should be excluded from the search results.
        PartnerFactory(cso_type="National")
        params = {
            "cso_type": "National",
            "partner_type": PartnerType.CIVIL_SOCIETY_ORGANIZATION,
        }
        response = self.forced_auth_req('get', self.url, data=params)

        self.assertEqual(response.status_code, status.HTTP_200_OK)
        response_json = json.loads(response.rendered_content)
        self.assertIsInstance(response_json, list)
        self.assertEqual(len(response_json), 0)

    def test_search_name(self):
        '''Test that name search matches substrings and is case-independent'''
        # Make another partner that should be excluded from the search results.
        PartnerFactory(name="Somethingelse")
        response = self.forced_auth_req('get', self.url, data={"search": "PARTNER"})
        self.assertResponseFundamentals(response)

    def test_search_short_name(self):
        '''Test that short name search matches substrings and is case-independent'''
        # Make another partner that should be excluded from the search results.
        PartnerFactory(short_name="foo")
        response = self.forced_auth_req('get', self.url, data={"search": "SHORT"})
        self.assertResponseFundamentals(response)

    def test_values_positive(self):
        '''Ensure that passing the values param w/partner ids returns only data for those partners'''
        # In contrast to the other tests, this test uses the two partners I create here and filters out self.partner.
        p1 = PartnerFactory()
        p2 = PartnerFactory()
        # I also pass the id of a non-existent partner to ensure that doesn't make the view choke.
        unused_id = 9999
        while PartnerOrganization.objects.filter(pk=unused_id).exists():
            unused_id += 1

        response = self.forced_auth_req('get', self.url, data={"values": "{},{},{}".format(p1.id, p2.id, unused_id)})

        self.assertEqual(response.status_code, status.HTTP_200_OK)
        response_json = json.loads(response.rendered_content)
        self.assertIsInstance(response_json, list)
        self.assertEqual(len(response_json), 2)
        ids_in_response = []
        for list_element in response_json:
            self.assertIsInstance(list_element, dict)
            ids_in_response.append(list_element.get('id'))

        self.assertItemsEqual(ids_in_response, (p1.id, p2.id))

    def test_values_negative(self):
        '''Ensure that garbage values are handled properly'''
        response = self.forced_auth_req('get', self.url, data={"values": "banana"})
        self.assertEqual(response.status_code, status.HTTP_400_BAD_REQUEST)


class TestPartnerOrganizationListViewForCSV(APITenantTestCase):
    '''Exercise the CSV-generating portion of the list view for PartnerOrganization.

    This is a separate test case from TestPartnerOrganizationListView because it does some monkey patching in
    setUp() that I want to do as infrequently as necessary.
    '''
    @classmethod
    def setUpTestData(cls):
        cls.user = UserFactory(is_staff=True)
        cls.partner = PartnerFactory()
        cls.url = reverse('partners_api:partner-list')

    def setUp(self):
        # Monkey patch the serializer that I expect to be called. I monkey patch with a wrapper that will set a
        # flag here on my test case class before passing control to the normal serializer. I do this so that I can
        # see whether or not the serializer was called. It allows me to perform the equivalent of
        # assertSerializerUsed().
        class Wrapper(PartnerOrganizationExportSerializer):
            def __init__(self, *args, **kwargs):
                TestPartnerOrganizationListViewForCSV.wrapper_called = True
                super(PartnerOrganizationExportSerializer, self).__init__(*args, **kwargs)

        partners.views.partner_organization_v2.PartnerOrganizationExportSerializer = Wrapper

        TestPartnerOrganizationListViewForCSV.wrapper_called = False

    def tearDown(self):
        # Undo the monkey patch.
        partners.views.partner_organization_v2.PartnerOrganizationExportSerializer = PartnerOrganizationExportSerializer

    def test_format_csv(self):
        '''Exercise the view-specific aspects of passing query param format=csv. This does not test the serializer
        function, it only tests that the expected serializer is invoked and returns something CSV-like.
        '''
        self.assertFalse(self.wrapper_called)
        response = self.forced_auth_req('get', self.url, data={"format": "csv"})
        self.assertEqual(response.status_code, status.HTTP_200_OK)
        # Ensure my wrapper was called, which tells me that the proper serializer was invoked.
        self.assertTrue(self.wrapper_called)

        # The response should be a CSV. I'm explicitly not looking for certain headers (that's for a serializer test)
        # but I want to make sure the response looks CSV-ish.
        self.assertEqual(response.get('Content-Disposition'), 'attachment;filename=partner.csv')

        self.assertIsInstance(response.rendered_content, basestring)

        # The response should *not* look like JSON.
        with self.assertRaises(ValueError):
            json.loads(response.rendered_content)

        lines = response.rendered_content.replace('\r\n', '\n').split('\n')
        # Try to read it with Python's CSV reader.
        reader = csv.DictReader(lines)

        # I'm not looking for explicit field names in this test, but it's safe to assume there should be a few.
        self.assertGreaterEqual(len(reader.fieldnames), 5)

        self.assertGreaterEqual(len([row for row in reader]), 1)

    def test_format_other(self):
        '''Exercise passing an unrecognized format.'''
        # This returns 404, it should probably return 400 but anything in the 4xx series gets the point across.
        response = self.forced_auth_req('get', self.url, data={"format": "banana"})
        self.assertEqual(response.status_code, status.HTTP_404_NOT_FOUND)


class TestPartnerOrganizationCreateView(APITenantTestCase):
    '''Exercise the create view for PartnerOrganization'''
    @classmethod
    def setUpTestData(cls):
        cls.user = UserFactory(is_staff=True)
        cls.url = reverse('partners_api:partner-list')

    def setUp(self):
        self.data = {"name": "PO 1",
                     "partner_type": PartnerType.GOVERNMENT,
                     "vendor_number": "AAA",
                     "staff_members": [],
                     }

    def assertResponseFundamentals(self, response):
        '''Assert common fundamentals about the response. Return the id of the new object.'''
        self.assertEqual(response.status_code, status.HTTP_201_CREATED)
        response_json = json.loads(response.rendered_content)
        self.assertIsInstance(response_json, dict)
        self.assertIn('id', response_json.keys())

        return response_json['id']


class TestPartnerOrganizationRetrieveUpdateDeleteViews(APITenantTestCase):
    '''Exercise the retrieve, update, and delete views for PartnerOrganization'''
    @classmethod
    def setUpTestData(cls):
        cls.unicef_staff = UserFactory(is_staff=True)
        cls.partner = PartnerFactory(
            partner_type=PartnerType.CIVIL_SOCIETY_ORGANIZATION,
            cso_type="International",
            hidden=False,
            vendor_number="DDD",
            short_name="Short name",
        )

        report = "report.pdf"
        cls.assessment1 = Assessment.objects.create(
            partner=cls.partner,
            type="Micro Assessment"
        )
        cls.assessment2 = Assessment.objects.create(
            partner=cls.partner,
            type="Micro Assessment",
            report=report,
            completed_date=datetime.date.today()
        )

        cls.partner_gov = PartnerFactory(partner_type=PartnerType.GOVERNMENT)

        agreement = AgreementFactory(
            partner=cls.partner,
            signed_by_unicef_date=datetime.date.today())

        cls.intervention = InterventionFactory(agreement=agreement)
        cls.output_res_type = ResultTypeFactory(name=ResultType.OUTPUT)

        cls.result = ResultFactory(
            result_type=cls.output_res_type,)

        cls.partnership_budget = InterventionBudget.objects.create(
            intervention=cls.intervention,
            unicef_cash=100,
            unicef_cash_local=10,
            partner_contribution=200,
            partner_contribution_local=20,
            in_kind_amount_local=10,
        )
        cls.amendment = InterventionAmendment.objects.create(
            intervention=cls.intervention,
            types=[InterventionAmendment.RESULTS]
        )

        cls.cp = CountryProgrammeFactory(__sequence=10)
        cls.cp_output = ResultFactory(result_type=cls.output_res_type)

    def test_api_partners_delete_asssessment_valid(self):
        response = self.forced_auth_req(
            'delete',
            reverse(
                'partners_api:partner-assessment-del',
                args=[self.assessment1.pk]
            ),
            user=self.unicef_staff,
        )

        self.assertEqual(response.status_code, status.HTTP_204_NO_CONTENT)

    def test_api_partners_delete_asssessment_error(self):
        response = self.forced_auth_req(
            'delete',
            reverse(
                'partners_api:partner-assessment-del',
                args=[self.assessment2.pk]
            ),
            user=self.unicef_staff,
        )

        self.assertEqual(response.status_code, status.HTTP_400_BAD_REQUEST)
        self.assertEqual(response.data, ["Cannot delete a completed assessment"])

    def test_api_partners_delete_asssessment_not_found(self):
        response = self.forced_auth_req(
            'delete',
            reverse(
                'partners_api:partner-assessment-del',
                args=[404]
            ),
            user=self.unicef_staff,
        )

        self.assertEqual(response.status_code, status.HTTP_404_NOT_FOUND)

    def test_api_partners_update_with_members(self):
        self.assertFalse(Activity.objects.exists())
        response = self.forced_auth_req(
            'get',
            reverse('partners_api:partner-detail', args=[self.partner.pk]),
            user=self.unicef_staff,
        )
        self.assertEqual(response.status_code, status.HTTP_200_OK)
        self.assertEqual(len(response.data["staff_members"]), 1)
        self.assertEqual(response.data["staff_members"][0]["first_name"], "Mace")

        staff_members = [{
            "title": "Some title",
            "first_name": "John",
            "last_name": "Doe",
            "email": "a@a.com",
            "active": True,
        }]
        data = {
            "name": self.partner.name + ' Updated',
            "partner_type": self.partner.partner_type,
            "vendor_number": self.partner.vendor_number,
            "staff_members": staff_members,
        }
        response = self.forced_auth_req(
            'patch',
            reverse('partners_api:partner-detail', args=[self.partner.pk]),
            user=self.unicef_staff,
            data=data,
        )

        self.assertEqual(response.status_code, status.HTTP_200_OK)
        self.assertEqual(len(response.data["staff_members"]), 2)

        self.assertEqual(
            Activity.objects.filter(action=Activity.UPDATE).count(),
            1
        )

    def test_api_partners_update_assessments_invalid(self):
        self.assertFalse(Activity.objects.exists())
        today = datetime.date.today()
        assessments = [{
            "id": self.assessment2.id,
            "completed_date": datetime.date(today.year + 1, 1, 1),
        }]
        data = {
            "assessments": assessments,
        }
        response = self.forced_auth_req(
            'patch',
            reverse('partners_api:partner-detail', args=[self.partner.pk]),
            user=self.unicef_staff,
            data=data,
        )

        self.assertEqual(response.status_code, status.HTTP_400_BAD_REQUEST)
        self.assertEqual(response.data, {"assessments":
                                         {"completed_date": ["The Date of Report cannot be in the future"]}})
        self.assertEqual(
            Activity.objects.filter(action=Activity.UPDATE).count(),
            0
        )

    def test_api_partners_update_assessments_longago(self):
        self.assertFalse(Activity.objects.exists())
        today = datetime.date.today()
        assessments = [{
            "id": self.assessment2.id,
            "completed_date": datetime.date(today.year - 3, 1, 1),
        }]
        data = {
            "assessments": assessments,
        }
        response = self.forced_auth_req(
            'patch',
            reverse('partners_api:partner-detail', args=[self.partner.pk]),
            user=self.unicef_staff,
            data=data,
        )

        self.assertEqual(response.status_code, status.HTTP_200_OK)
        self.assertEqual(
            Activity.objects.filter(action=Activity.UPDATE).count(),
            1
        )

    def test_api_partners_update_assessments_today(self):
        self.assertFalse(Activity.objects.exists())
        completed_date = datetime.date.today()
        assessments = [{
            "id": self.assessment2.id,
            "completed_date": completed_date,
        }]
        data = {
            "assessments": assessments,
        }
        response = self.forced_auth_req(
            'patch',
            reverse('partners_api:partner-detail', args=[self.partner.pk]),
            user=self.unicef_staff,
            data=data,
        )

        self.assertEqual(response.status_code, status.HTTP_200_OK)
        self.assertEqual(
            Activity.objects.filter(action=Activity.UPDATE).count(),
            1
        )

    def test_api_partners_update_assessments_yesterday(self):
        self.assertFalse(Activity.objects.exists())
        completed_date = datetime.date.today() - datetime.timedelta(days=1)
        assessments = [{
            "id": self.assessment2.id,
            "completed_date": completed_date,
        }]
        data = {
            "assessments": assessments,
        }
        response = self.forced_auth_req(
            'patch',
            reverse('partners_api:partner-detail', args=[self.partner.pk]),
            user=self.unicef_staff,
            data=data,
        )

        self.assertEqual(response.status_code, status.HTTP_200_OK)
        self.assertEqual(
            Activity.objects.filter(action=Activity.UPDATE).count(),
            1
        )

    def test_api_partners_update_with_members_null_phone(self):
        self.assertFalse(Activity.objects.exists())
        response = self.forced_auth_req(
            'get',
            reverse('partners_api:partner-detail', args=[self.partner.pk]),
            user=self.unicef_staff,
        )
        self.assertEqual(response.status_code, status.HTTP_200_OK)
        self.assertEqual(len(response.data["staff_members"]), 1)
        self.assertEqual(response.data["staff_members"][0]["first_name"], "Mace")

        staff_members = [{
            "title": "Some title",
            "first_name": "John",
            "last_name": "Doe",
            "email": "a1@a.com",
            "active": True,
            "phone": None
        }]
        data = {
            "staff_members": staff_members,
        }
        response = self.forced_auth_req(
            'patch',
            reverse('partners_api:partner-detail', args=[self.partner.pk]),
            user=self.unicef_staff,
            data=data,
        )

        self.assertEqual(response.status_code, status.HTTP_200_OK)
        self.assertEqual(response.data["staff_members"][1]["phone"], None)
        self.assertEqual(
            Activity.objects.filter(action=Activity.UPDATE).count(),
            1
        )

    def test_api_partners_update_assessments_tomorrow(self):
        self.assertFalse(Activity.objects.exists())
        completed_date = datetime.date.today() + datetime.timedelta(days=1)
        assessments = [{
            "id": self.assessment2.id,
            "completed_date": completed_date,
        }]
        data = {
            "assessments": assessments,
        }
        response = self.forced_auth_req(
            'patch',
            reverse('partners_api:partner-detail', args=[self.partner.pk]),
            user=self.unicef_staff,
            data=data,
        )

        self.assertEqual(response.status_code, status.HTTP_400_BAD_REQUEST)
        self.assertEqual(response.data, {"assessments":
                                         {"completed_date": ["The Date of Report cannot be in the future"]}})
        self.assertEqual(
            Activity.objects.filter(action=Activity.UPDATE).count(),
            0
        )

    def test_api_partners_retrieve(self):
        response = self.forced_auth_req(
            'get',
            reverse('partners_api:partner-detail', args=[self.partner.pk]),
            user=self.unicef_staff,
        )

        self.assertEqual(response.status_code, status.HTTP_200_OK)
        self.assertIn("vendor_number", response.data.keys())
        self.assertIn("address", response.data.keys())
        self.assertIn("Partner", response.data["name"])
        self.assertEqual(['programme_visits', 'spot_checks'], response.data['hact_min_requirements'].keys())
        self.assertEqual(['outstanding_findings', 'audits', 'programmatic_visits', 'spot_checks'],
                         response.data['hact_values'].keys())
        self.assertItemsEqual(
            ['completed', 'minimum_requirements'],
            response.data['hact_values']['audits'].keys()
        )
        self.assertEqual(['outstanding_findings', 'audits', 'programmatic_visits', 'spot_checks'],
                         response.data['hact_values'].keys())
        self.assertEqual(response.data['interventions'], [])

    def test_api_partners_retreive_actual_fr_amounts(self):
        self.intervention.status = Intervention.ACTIVE
        self.intervention.save()
        fr_header_1 = FundsReservationHeaderFactory(intervention=self.intervention)
        fr_header_2 = FundsReservationHeaderFactory(intervention=self.intervention)

        response = self.forced_auth_req(
            'get',
            reverse('partners_api:partner-detail', args=[self.partner.pk]),
            user=self.unicef_staff,
        )
        self.assertEqual(response.status_code, status.HTTP_200_OK)
        self.assertEqual(Decimal(response.data["interventions"][0]["actual_amount"]),
                         Decimal(fr_header_1.actual_amt_local + fr_header_2.actual_amt_local))

    def test_api_partners_retrieve_staff_members(self):
        response = self.forced_auth_req(
            'get',
            reverse('partners_api:partner-detail', args=[self.partner.pk]),
            user=self.unicef_staff,
        )

        self.assertEqual(response.status_code, status.HTTP_200_OK)
        self.assertIn("staff_members", response.data.keys())
        self.assertEqual(len(response.data["staff_members"]), 1)

    def test_api_partners_update(self):
        self.assertFalse(Activity.objects.exists())
        data = {
            "name": "Updated name again",
        }
        response = self.forced_auth_req(
            'patch',
            reverse('partners_api:partner-detail', args=[self.partner.pk]),
            user=self.unicef_staff,
            data=data,
        )

        self.assertEqual(response.status_code, status.HTTP_200_OK)
        self.assertIn("Updated", response.data["name"])
        self.assertEqual(
            Activity.objects.filter(action=Activity.UPDATE).count(),
            1
        )

    def test_api_partners_update_hidden(self):
        # make some other type to filter against
        self.assertFalse(Activity.objects.exists())
        data = {
            "hidden": True
        }
        response = self.forced_auth_req(
            'patch',
            reverse('partners_api:partner-detail', args=[self.partner.pk]),
            user=self.unicef_staff,
            data=data
        )
        self.assertEqual(response.status_code, status.HTTP_200_OK)
        self.assertEqual(response.data["hidden"], False)
        self.assertEqual(
            Activity.objects.filter(action=Activity.UPDATE).count(),
            1
        )


class TestPartnershipViews(APITenantTestCase):
<<<<<<< HEAD
    def setUp(self):
        self.unicef_staff = UserFactory(is_staff=True)
        self.partner = PartnerFactory()
        self.partner_staff_member = PartnerStaffFactory(partner=self.partner)
=======
    @classmethod
    def setUpTestData(cls):
        cls.unicef_staff = UserFactory(is_staff=True)
        cls.partner = PartnerFactory()
        cls.partner_staff_member = PartnerStaffFactory(partner=cls.partner)
>>>>>>> fc29c693

        agreement = AgreementFactory(partner=cls.partner,
                                     signed_by_unicef_date=datetime.date.today(),
                                     signed_by_partner_date=datetime.date.today(),
<<<<<<< HEAD
                                     signed_by=self.unicef_staff,
                                     partner_manager=self.partner_staff_member)
        self.intervention = InterventionFactory(agreement=agreement)

        self.result_type = ResultTypeFactory()
        self.result = ResultFactory(result_type=self.result_type,)
        self.partnership_budget = InterventionBudget.objects.create(
            intervention=self.intervention,
=======
                                     signed_by=cls.unicef_staff,
                                     partner_manager=cls.partner_staff_member)
        cls.intervention = InterventionFactory(agreement=agreement)

        cls.result = ResultFactory()
        cls.partnership_budget = InterventionBudget.objects.create(
            intervention=cls.intervention,
>>>>>>> fc29c693
            unicef_cash=100,
            unicef_cash_local=10,
            partner_contribution=200,
            partner_contribution_local=20,
            in_kind_amount_local=10,
        )
        cls.amendment = InterventionAmendment.objects.create(
            intervention=cls.intervention,
            types=[InterventionAmendment.RESULTS],
        )

    def test_api_partners_list(self):
        response = self.forced_auth_req('get', '/api/v2/partners/', user=self.unicef_staff)

        self.assertEqual(response.status_code, status.HTTP_200_OK)
        self.assertEqual(len(response.data), 1)
        self.assertIn("Partner", response.data[0]["name"])

    def test_api_partners_list_specify_workspace(self):
        # specifying current tenant works
        response = self.forced_auth_req('get', '/api/v2/partners/', user=self.unicef_staff,
                                        data={'workspace': self.tenant.business_area_code})
        self.assertEqual(response.status_code, status.HTTP_200_OK)
        self.assertEqual(len(response.data), 1)

        # specifying invalid tenant fails
        response = self.forced_auth_req('get', '/api/v2/partners/', user=self.unicef_staff,
                                        data={'workspace': ':('})
        self.assertEqual(response.status_code, status.HTTP_400_BAD_REQUEST)

    @skip("different endpoint")
    def test_api_agreements_list(self):

        response = self.forced_auth_req('get', '/api/partners/' + str(self.partner.id) +
                                        '/agreements/', user=self.unicef_staff)

        self.assertEqual(response.status_code, status.HTTP_200_OK)
        self.assertEqual(len(response.data), 1)
        self.assertIn("PCA", response.data[0]["agreement_type"])


class TestAgreementCreateAPIView(APITenantTestCase):
    '''Exercise the create portion of the API.'''
    @classmethod
    def setUpTestData(cls):
        cls.partner = PartnerFactory(partner_type=PartnerType.CIVIL_SOCIETY_ORGANIZATION)
        partner_staff = PartnerStaffFactory(partner=cls.partner)

        cls.partnership_manager_user = UserFactory(is_staff=True)
        cls.partnership_manager_user.groups.add(GroupFactory())
        cls.partnership_manager_user.profile.partner_staff_member = partner_staff.id
        cls.partnership_manager_user.save()

    def test_minimal_create(self):
        '''Test passing as few fields as possible to create'''
        self.assertFalse(Activity.objects.exists())
        data = {
            "agreement_type": Agreement.MOU,
            "partner": self.partner.id,
        }
        response = self.forced_auth_req(
            'post',
            reverse("partners_api:agreement-list"),
            user=self.partnership_manager_user,
            data=data
        )
        self.assertEqual(response.status_code, status.HTTP_201_CREATED)

        # Check snapshot creation
        self.assertTrue(Activity.objects.exists())
        activity = Activity.objects.first()
        self.assertEqual(activity.action, Activity.CREATE)
        self.assertEqual(activity.change, {})
        self.assertEqual(activity.by_user, self.partnership_manager_user)

    def test_create_simple_fail(self):
        '''Verify that failing gives appropriate feedback'''
        data = {
            "agreement_type": Agreement.PCA,
            "partner": self.partner.id,
        }
        response = self.forced_auth_req(
            'post',
            reverse('partners_api:agreement-list'),
            user=self.partnership_manager_user,
            data=data
        )
        self.assertEqual(response.status_code, status.HTTP_400_BAD_REQUEST)

        self.assertIsInstance(response.data, dict)
        self.assertEqual(response.data.keys(), ['country_programme'])
        self.assertIsInstance(response.data['country_programme'], list)
        self.assertEqual(response.data['country_programme'][0], 'Country Programme is required for PCAs!')

        # Check that no snapshot was created
        self.assertFalse(Activity.objects.exists())


class TestAgreementAPIFileAttachments(APITenantTestCase):
    '''Test retrieving attachments to agreements and agreement amendments. The file-specific fields are read-only
    on the relevant serializers, so they can't be edited through the API.
    '''
    @classmethod
    def setUpTestData(cls):
        cls.partner = PartnerFactory(partner_type=PartnerType.CIVIL_SOCIETY_ORGANIZATION)
        cls.partnership_manager_user = UserFactory(is_staff=True)
        cls.agreement = AgreementFactory(
            agreement_type=Agreement.MOU,
            partner=cls.partner,
            attached_agreement=None,
        )

    def _get_and_assert_response(self):
        '''Helper method to get the agreement and verify some basic about the response JSON (which it returns).'''
        response = self.forced_auth_req(
            'get',
            reverse('partners_api:agreement-detail', kwargs={'pk': self.agreement.id}),
            user=self.partnership_manager_user,
        )

        self.assertEqual(response.status_code, status.HTTP_200_OK)
        response_json = json.loads(response.rendered_content)
        self.assertIsInstance(response_json, dict)

        return response_json

    def test_retrieve_attachment(self):
        '''Exercise getting agreement attachment and agreement amendment attachments both when they're present
        and absent.
        '''
        # The agreement starts with no attachment.
        response_json = self._get_and_assert_response()
        self.assertIsNone(response_json['attached_agreement_file'])

        # Now add an attachment. Note that in Python 2, the content must be str, in Python 3 the content must be
        # bytes. I think the existing code is compatible with both.
        self.agreement.attached_agreement = SimpleUploadedFile('hello_world.txt', u'hello world!'.encode('utf-8'))
        self.agreement.save()

        response_json = self._get_and_assert_response()
        self.assertIn('attached_agreement_file', response_json)

        url = response_json['attached_agreement_file']

        # url is a URL like this one --
        # http://testserver/media/test/file_attachments/partner_organization/934/agreements/PCA2017841/foo.txt

        url = urlparse(url)
        self.assertIn(url.scheme, ('http', 'https'))
        self.assertEqual(url.netloc, 'testserver')

        # The filename is probably 'hello_world.txt', but Django doesn't guarantee that so I don't test it.
        expected_path_components = ['',
                                    settings.MEDIA_URL.strip('/'),
                                    connection.schema_name,
                                    'file_attachments',
                                    'partner_organization',
                                    str(self.agreement.partner.id),
                                    'agreements',
                                    # Note that slashes have to be stripped from the agreement number to match the
                                    # normalized path.
                                    self.agreement.agreement_number.strip('/'),
                                    ]
        self.assertEqual(expected_path_components, url.path.split('/')[:-1])

        # Confirm that there are no amendments as of yet.
        self.assertIn('amendments', response_json)
        self.assertEqual(response_json['amendments'], [])

        # Now add an amendment.
        amendment = AgreementAmendmentFactory(agreement=self.agreement, signed_amendment=None)
        amendment.signed_amendment = SimpleUploadedFile('goodbye_world.txt', u'goodbye world!'.encode('utf-8'))
        amendment.save()

        response_json = self._get_and_assert_response()
        self.assertIn('amendments', response_json)
        self.assertEqual(len(response_json['amendments']), 1)
        response_amendment = response_json['amendments'][0]

        self.assertIsInstance(response_amendment, dict)

        self.assertIn('signed_amendment_file', response_amendment)

        url = response_amendment['signed_amendment_file']

        # url looks something like this --
        # http://testserver/media/test/file_attachments/partner_org/1658/agreements/MOU20171421/amendments/tmp02/goodbye_world.txt

        url = urlparse(url)
        self.assertIn(url.scheme, ('http', 'https'))
        self.assertEqual(url.netloc, 'testserver')

        # The filename is probably 'goodbye_world.txt', but Django doesn't guarantee that so I don't test it.
        expected_path_components = ['',
                                    settings.MEDIA_URL.strip('/'),
                                    connection.schema_name,
                                    'file_attachments',
                                    'partner_org',
                                    str(self.agreement.partner.id),
                                    'agreements',
                                    self.agreement.base_number.strip('/'),
                                    'amendments',
                                    amendment.number.strip('/'),
                                    ]
        self.assertEqual(expected_path_components, url.path.split('/')[:-1])


class TestAgreementAPIView(APITenantTestCase):
    @classmethod
    def setUpTestData(cls):
        cls.unicef_staff = UserFactory(is_staff=True)
        cls.partner = PartnerFactory(partner_type=PartnerType.CIVIL_SOCIETY_ORGANIZATION)
        cls.partner_staff = PartnerStaffFactory(partner=cls.partner)
        cls.partner_staff2 = PartnerStaffFactory(partner=cls.partner)

        cls.partner_staff_user = UserFactory(is_staff=True)
        cls.partner_staff_user.profile.partner_staff_member = cls.partner_staff.id
        cls.partner_staff_user.save()

        cls.partnership_manager_user = UserFactory(is_staff=True)
        cls.partnership_manager_user.groups.add(GroupFactory())
        cls.partnership_manager_user.profile.partner_staff_member = cls.partner_staff.id
        cls.partnership_manager_user.save()

        today = datetime.date.today()
        cls.country_programme = CountryProgrammeFactory(
            from_date=datetime.date(today.year - 1, 1, 1),
            to_date=datetime.date(today.year + 1, 1, 1))

        attached_agreement = "agreement.pdf"
        cls.agreement = AgreementFactory(
            partner=cls.partner,
            partner_manager=cls.partner_staff,
            country_programme=cls.country_programme,
            start=datetime.date.today(),
            end=cls.country_programme.to_date,
            signed_by_unicef_date=datetime.date.today(),
            signed_by_partner_date=datetime.date.today(),
            signed_by=cls.unicef_staff,
            attached_agreement=attached_agreement,
        )
        cls.agreement.authorized_officers.add(cls.partner_staff)
        cls.agreement.save()

        cls.amendment1 = AgreementAmendment.objects.create(
            number="001",
            agreement=cls.agreement,
            signed_amendment="application/pdf",
            signed_date=datetime.date.today(),
            types=[AgreementAmendment.IP_NAME]
        )
        cls.amendment2 = AgreementAmendment.objects.create(
            number="002",
            agreement=cls.agreement,
            signed_amendment="application/pdf",
            signed_date=datetime.date.today(),
            types=[AgreementAmendment.BANKING_INFO]
        )
        cls.agreement2 = AgreementFactory(
            partner=cls.partner,
            agreement_type=Agreement.MOU,
            status=Agreement.DRAFT,
        )
        cls.intervention = InterventionFactory(
            agreement=cls.agreement,
            document_type=Intervention.PD)

    def test_cp_end_date_update(self):
        data = {
            'agreement_type': Agreement.PCA,
        }
        response = self.forced_auth_req(
            'get',
            reverse('partners_api:agreement-list'),
            user=self.partner_staff_user,
            data=data
        )
        response_json = json.loads(response.rendered_content)
        self.assertEqual(response.status_code, status.HTTP_200_OK)
        for r in response_json:
            self.assertEqual(r['end'], self.country_programme.to_date.isoformat())

        self.country_programme.to_date = self.country_programme.to_date + datetime.timedelta(days=1)
        self.country_programme.save()
        response = self.forced_auth_req(
            'get',
            reverse('partners_api:agreement-list'),
            user=self.partner_staff_user,
            data=data
        )
        response_json = json.loads(response.rendered_content)
        self.assertEqual(response.status_code, status.HTTP_200_OK)
        for r in response_json:
            self.assertEqual(r['end'], self.country_programme.to_date.isoformat())

    def test_agreements_list(self):
        response = self.forced_auth_req(
            'get',
            reverse('partners_api:agreement-list'),
            user=self.unicef_staff
        )

        self.assertEqual(response.status_code, status.HTTP_200_OK)
        self.assertEqual(len(response.data), 2)
        self.assertIn("Partner", response.data[0]["partner_name"])

    def test_null_update_generates_no_activity_stream(self):
        '''Verify that a do-nothing update doesn't create anything in the model's activity stream'''
        data = {
            "agreement_number": self.agreement.agreement_number
        }
        response = self.forced_auth_req(
            'patch',
            reverse('partners_api:agreement-detail', args=[self.agreement.pk]),
            user=self.partnership_manager_user,
            data=data
        )
        self.assertEqual(response.status_code, status.HTTP_200_OK)

    def test_agreements_retrieve(self):
        response = self.forced_auth_req(
            'get',
            reverse('partners_api:agreement-detail', args=[self.agreement.pk]),
            user=self.unicef_staff
        )

        self.assertEqual(response.status_code, status.HTTP_200_OK)
        self.assertEqual(response.data["agreement_number"], self.agreement.agreement_number)

    def test_agreements_retrieve_staff_members(self):
        response = self.forced_auth_req(
            'get',
            reverse('partners_api:agreement-detail', args=[self.agreement.pk]),
            user=self.unicef_staff
        )

        self.assertEqual(response.status_code, status.HTTP_200_OK)
        self.assertEqual(response.data["authorized_officers"][0]["first_name"], self.partner_staff.first_name)

    def test_agreements_update_partner_staff(self):
        data = {
            "authorized_officers": [
                self.partner_staff.id,
                self.partner_staff2.id
            ],
        }
        response = self.forced_auth_req(
            'patch',
            reverse('partners_api:agreement-detail', args=[self.agreement.pk]),
            user=self.partnership_manager_user,
            data=data
        )

        self.assertEqual(response.status_code, status.HTTP_200_OK)
        self.assertEqual(len(response.data["authorized_officers"]), 2)

        # Check for activity action created
        self.assertTrue(Activity.objects.exists())
        self.assertEqual(
            Activity.objects.filter(action=Activity.UPDATE).count(),
            1
        )

    def test_agreements_delete(self):
        response = self.forced_auth_req(
            'delete',
            reverse('partners_api:agreement-detail', args=[self.agreement.pk]),
            user=self.partnership_manager_user
        )

        self.assertEqual(response.status_code, status.HTTP_204_NO_CONTENT)

    def test_agreements_list_filter_type(self):
        params = {"agreement_type": Agreement.PCA}
        response = self.forced_auth_req(
            'get',
            reverse('partners_api:agreement-list'),
            user=self.unicef_staff,
            data=params
        )

        self.assertEqual(response.status_code, status.HTTP_200_OK)
        self.assertEqual(len(response.data), 1)
        self.assertEqual(response.data[0]["id"], self.agreement.id)
        self.assertEqual(response.data[0]["agreement_type"], Agreement.PCA)

    def test_agreements_list_filter_status(self):
        params = {"status": "signed"}
        response = self.forced_auth_req(
            'get',
            reverse('partners_api:agreement-list'),
            user=self.unicef_staff,
            data=params
        )

        self.assertEqual(response.status_code, status.HTTP_200_OK)
        self.assertEqual(len(response.data), 1)
        self.assertEqual(response.data[0]["id"], self.agreement.id)
        self.assertEqual(response.data[0]["status"], Agreement.SIGNED)

    def test_agreements_list_filter_partner_name(self):
        params = {"partner_name": self.partner.name}
        response = self.forced_auth_req(
            'get',
            reverse('partners_api:agreement-list'),
            user=self.unicef_staff,
            data=params
        )

        self.assertEqual(response.status_code, status.HTTP_200_OK)
        self.assertEqual(len(response.data), 2)
        self.assertEqual(self.partner.name, response.data[0]["partner_name"])

    def test_agreements_list_filter_search(self):
        params = {"search": "Partner"}
        response = self.forced_auth_req(
            'get',
            reverse('partners_api:agreement-list'),
            user=self.unicef_staff,
            data=params
        )

        self.assertEqual(response.status_code, status.HTTP_200_OK)
        self.assertEqual(len(response.data), 2)
        self.assertIn("Partner", response.data[0]["partner_name"])

    def test_agreements_list_filter_search_refno(self):
        params = {"search": datetime.date.today().year}
        response = self.forced_auth_req(
            'get',
            reverse('partners_api:agreement-list'),
            user=self.unicef_staff,
            data=params
        )

        self.assertEqual(response.status_code, status.HTTP_200_OK)
        self.assertEqual(len(response.data), 2)
        # self.assertEqual(response.data[1]["agreement_number"], self.agreement.agreement_number)

    def test_agreements_update_set_to_active_on_save(self):
        '''Ensure that a draft agreement auto-transitions to signed when saved with signing info'''
        agreement = AgreementFactory(
            agreement_type=Agreement.MOU,
            status=Agreement.DRAFT,
            partner=self.partner,
            partner_manager=self.partner_staff,
            start=datetime.date.today(),
            end=self.country_programme.to_date,
            signed_by=None,
        )
        # In order to auto-transition to signed, this agreement needs authorized officers
        agreement.authorized_officers.add(self.partner_staff)
        agreement.save()

        today = datetime.date.today()
        data = {
            "start": today - datetime.timedelta(days=5),
            "end": today + datetime.timedelta(days=5),
            "signed_by": self.unicef_staff.id,
            "signed_by_unicef_date": datetime.date.today(),
        }
        response = self.forced_auth_req(
            'patch',
            reverse('partners_api:agreement-detail', args=[agreement.pk]),
            user=self.partnership_manager_user,
            data=data
        )
        self.assertEqual(response.status_code, status.HTTP_200_OK)
        self.assertEqual(response.data["status"], Agreement.SIGNED)

    def test_partner_agreements_update_suspend(self):
        '''Ensure that interventions related to an agreement are suspended when the agreement is suspended'''
        # There's a limited number of statuses that the intervention can have in order to transition to suspended;
        # signed is one of them.
        self.intervention.status = Intervention.SIGNED
        self.intervention.save()

        data = {
            "status": Agreement.SUSPENDED,
        }
        response = self.forced_auth_req(
            'patch',
            reverse('partners_api:agreement-detail', args=[self.agreement.pk]),
            user=self.partnership_manager_user,
            data=data
        )
        self.assertEqual(response.status_code, status.HTTP_200_OK)
        self.assertEqual(response.data["status"], Agreement.SUSPENDED)
        self.assertEqual(Intervention.objects.get(agreement=self.agreement).status, Intervention.SUSPENDED)

    def test_agreement_amendment_delete_error(self):
        response = self.forced_auth_req(
            'delete',
            reverse(
                'partners_api:agreement-amendment-del',
                args=[self.agreement.amendments.first().pk]
            ),
            user=self.partnership_manager_user,
        )

        self.assertEqual(response.status_code, status.HTTP_400_BAD_REQUEST)
        self.assertEqual(response.data, ["Cannot delete a signed amendment"])

    def test_agreement_generate_pdf_default(self):
        response = self.forced_auth_req(
            'get',
            reverse('partners_api:pca_pdf', args=[self.agreement.pk]),
            user=self.unicef_staff
        )

        self.assertEqual(response.status_code, status.HTTP_200_OK)

    @skip('figure out why this is failing with a random vendor number')
    def test_agreement_generate_pdf_lang(self):
        params = {
            "lang": "spanish",
        }
        response = self.forced_auth_req(
            'get',
            reverse('partners_api:pca_pdf', args=[self.agreement.pk]),
            user=self.unicef_staff,
            data=params
        )
        self.assertEqual(response.status_code, status.HTTP_200_OK)

    def test_agreement_add_amendment_type(self):
        amd_types = self.amendment1.types
        amd_types.append(AgreementAmendment.AUTHORIZED_OFFICER)
        data = {
            "amendments": [
                {
                    "id": self.amendment1.id,
                    "types": amd_types
                }
            ]
        }
        response = self.forced_auth_req(
            'patch',
            reverse('partners_api:agreement-detail', args=[self.agreement.pk]),
            user=self.partnership_manager_user,
            data=data
        )
        self.assertEqual(response.status_code, status.HTTP_200_OK)
        self.assertEqual(len(response.data["amendments"][1]["types"]), 2)


class TestPartnerStaffMemberAPIView(APITenantTestCase):
    @classmethod
    def setUpTestData(cls):
        cls.unicef_staff = UserFactory(is_staff=True)
        cls.partner = PartnerFactory(partner_type=PartnerType.CIVIL_SOCIETY_ORGANIZATION)
        cls.partner_staff = PartnerStaffFactory(partner=cls.partner)
        cls.partner_staff_user = UserFactory(is_staff=True)
        cls.partner_staff_user.groups.add(GroupFactory())
        cls.partner_staff_user.profile.partner_staff_member = cls.partner_staff.id
        cls.partner_staff_user.profile.save()
        cls.url = reverse(
            "partners_api:partner-staff-members-list",
            args=[cls.partner.pk]
        )

    def test_get(self):
        response = self.forced_auth_req(
            'get',
            self.url,
            user=self.unicef_staff
        )

        self.assertEqual(response.status_code, status.HTTP_200_OK)
        data = json.loads(response.rendered_content)
        self.assertIn(data[0]["first_name"], self.partner_staff.first_name)
        self.assertIn(data[0]["last_name"], self.partner_staff.last_name)


class TestInterventionViews(APITenantTestCase):
    @classmethod
    def setUpTestData(cls):
        cls.unicef_staff = UserFactory(is_staff=True)
        cls.partnership_manager_user = UserFactory(is_staff=True)
        cls.partnership_manager_user.groups.add(GroupFactory())
        cls.agreement = AgreementFactory()
        cls.agreement2 = AgreementFactory(status="draft")
        cls.partnerstaff = PartnerStaffFactory(partner=cls.agreement.partner)
        cls.planned_engagement = PlannedEngagementFactory(partner=cls.agreement.partner)

    def setUp(self):
        data = {
            "document_type": Intervention.SHPD,
            "status": Intervention.DRAFT,
            "title": "2009 EFY AWP",
            "start": (timezone.now().date()).isoformat(),
            "end": (timezone.now().date() + datetime.timedelta(days=31)).isoformat(),
            "unicef_budget": 0,
            "agreement": self.agreement.id,
        }
        response = self.forced_auth_req(
            'post',
            reverse('partners_api:intervention-list'),
            user=self.partnership_manager_user,
            data=data
        )

        self.intervention = response.data
        self.section = SectorFactory()

        self.fund_commitment_header = FundsCommitmentHeader.objects.create(
            vendor_code="test1",
            fc_number="3454354",
        )

        self.funding_commitment1 = FundsCommitmentItem.objects.create(
            fund_commitment=self.fund_commitment_header,
            line_item="1",
            grant_number="grant 1",
            fr_number="12345",
            wbs="some_wbs",
            fc_ref_number="some_fc_ref",
            commitment_amount=200,
        )

        self.funding_commitment2 = FundsCommitmentItem.objects.create(
            fund_commitment=self.fund_commitment_header,
            line_item="2",
            grant_number="grant 1",
            fr_number="45678",
            wbs="some_wbs",
            fc_ref_number="some_fc_ref",
            commitment_amount=300,
        )

        self.fr_header_1 = FundsReservationHeaderFactory(fr_number=self.funding_commitment1.fr_number)
        self.fr_header_2 = FundsReservationHeaderFactory(fr_number=self.funding_commitment2.fr_number)

        # Basic data to adjust in tests
        self.intervention_data = {
            "agreement": self.agreement2.id,
            "partner_id": self.agreement2.partner.id,
            "document_type": Intervention.SHPD,
            "title": "2009 EFY AWP Updated",
            "status": Intervention.DRAFT,
            "start": (timezone.now().date()).isoformat(),
            "end": (timezone.now().date() + datetime.timedelta(days=31)).isoformat(),
            "submission_date_prc": "2016-10-31",
            "review_date_prc": "2016-10-28",
            "submission_date": "2016-10-28",
            "prc_review_document": None,
            "signed_by_unicef_date": "2016-10-28",
            "signed_by_partner_date": "2016-10-20",
            "unicef_signatory": self.unicef_staff.id,
            "unicef_focal_points": [],
            "partner_focal_points": [],
            "partner_authorized_officer_signatory": self.partnerstaff.id,
            "offices": [],
            "population_focus": "Some focus",
            "planned_visits": [
                {
                    "year": 2016,
                    "programmatic": 2,
                    "spot_checks": 1,
                    "audit": 1,
                    "quarter": 'q1'
                },
            ],
            "planned_budget": {
                "partner_contribution": "2.00",
                "unicef_cash": "3.00",
                "in_kind_amount": "1.00",
                "partner_contribution_local": "3.00",
                "unicef_cash_local": "3.00",
                "in_kind_amount_local": "0.00",
                "total": "6.00"
            },
            "sections": [self.section.id],
            "result_links": [
                {
                    "cp_output": ResultFactory().id,
                    "ram_indicators": []
                }
            ],
            "amendments": [],
            "attachments": [],
        }

        response = self.forced_auth_req(
            'post',
            reverse('partners_api:intervention-list'),
            user=self.partnership_manager_user,
            data=self.intervention_data
        )

        self.intervention_data = response.data
        self.intervention_obj = Intervention.objects.get(id=self.intervention_data["id"])
        self.planned_visit = InterventionPlannedVisits.objects.create(
            intervention=self.intervention_obj
        )
        attachment = "attachment.pdf"
        self.attachment = InterventionAttachment.objects.create(
            intervention=self.intervention_obj,
            attachment=attachment,
            type=FileType.objects.create(name="pdf")
        )
        self.result = InterventionResultLinkFactory(intervention=self.intervention_obj)
        amendment = "amendment.pdf"
        self.amendment = InterventionAmendment.objects.create(
            intervention=self.intervention_obj,
            types=[InterventionAmendment.RESULTS],
            signed_date=datetime.date.today(),
            signed_amendment=amendment
        )

        self.intervention_obj.status = Intervention.DRAFT
        self.intervention_obj.save()

    def test_intervention_list(self):
        response = self.forced_auth_req(
            'get',
            reverse('partners_api:intervention-list'),
            user=self.unicef_staff,
        )

        self.assertEqual(response.status_code, status.HTTP_200_OK)
        self.assertEqual(len(response.data), 4)

    def test_intervention_list_minimal(self):
        params = {"verbosity": "minimal"}
        response = self.forced_auth_req(
            'get',
            reverse('partners_api:intervention-list'),
            user=self.unicef_staff,
            data=params
        )

        self.assertEqual(response.status_code, status.HTTP_200_OK)
        self.assertEqual(response.data[0].keys(), ["id", "title"])

    def test_intervention_create(self):
        data = {
            "document_type": Intervention.SHPD,
            "status": Intervention.DRAFT,
            "title": "2009 EFY AWP Updated",
            "start": (timezone.now().date()).isoformat(),
            "end": (timezone.now().date() + datetime.timedelta(days=31)).isoformat(),
            "unicef_budget": 0,
            "agreement": self.agreement.id,
        }
        response = self.forced_auth_req(
            'post',
            reverse('partners_api:intervention-list'),
            user=self.partnership_manager_user,
            data=data
        )
        self.assertEqual(response.status_code, status.HTTP_201_CREATED)

    def test_intervention_create_unicef_user_fail(self):
        data = {
            "document_type": Intervention.SHPD,
            "status": Intervention.DRAFT,
            "title": "2009 EFY AWP Updated fail",
            "start": (timezone.now().date()).isoformat(),
            "end": (timezone.now().date() + datetime.timedelta(days=31)).isoformat(),
            "unicef_budget": 0,
            "agreement": self.agreement.id,
        }
        response = self.forced_auth_req(
            'post',
            reverse('partners_api:intervention-list'),
            user=self.unicef_staff,
            data=data
        )
        self.assertEqual(response.status_code, status.HTTP_403_FORBIDDEN)
        self.assertEqual(response.data['detail'], u'Accessing this item is not allowed.')

    def test_intervention_retrieve_fr_numbers(self):
        self.fr_header_1.intervention = self.intervention_obj
        self.fr_header_2.intervention = self.intervention_obj
        self.fr_header_1.save()
        self.fr_header_2.save()

        response = self.forced_auth_req(
            'get',
            reverse(
                'partners_api:intervention-detail',
                args=[self.intervention_data.get("id")]
            ),
            user=self.unicef_staff,
        )
        r_data = json.loads(response.rendered_content)
        self.assertEqual(response.status_code, status.HTTP_200_OK)
        self.assertEqual(len(r_data["frs_details"]['frs']), 2)
        self.assertItemsEqual(r_data["frs"], [self.fr_header_2.id, self.fr_header_1.id])

    def test_intervention_active_update_population_focus(self):
        intervention_obj = Intervention.objects.get(id=self.intervention_data["id"])
        intervention_obj.status = Intervention.DRAFT
        intervention_obj.save()
        self.intervention_data.update(population_focus=None)
        self.intervention_data.update(status="active")
        response = self.forced_auth_req(
            'patch',
            reverse(
                'partners_api:intervention-detail',
                args=[self.intervention_data.get("id")]
            ),
            user=self.partnership_manager_user,
            data=self.intervention_data
        )
        self.assertEqual(response.status_code, status.HTTP_400_BAD_REQUEST)

    @skip('TODO: update test when new validation requirement is built')
    def test_intervention_active_update_planned_budget(self):
        InterventionBudget.objects.filter(intervention=self.intervention_data.get("id")).delete()
        intervention_obj = Intervention.objects.get(id=self.intervention_data["id"])
        intervention_obj.status = Intervention.DRAFT
        intervention_obj.save()
        self.intervention_data.update(status='active')
        self.intervention_data.update(planned_budget=[])
        response = self.forced_auth_req(
            'patch',
            reverse(
                'partners_api:intervention-detail',
                args=[self.intervention_data.get("id")]
            ),
            user=self.unicef_staff,
            data=self.intervention_data
        )

        self.assertEqual(response.status_code, status.HTTP_400_BAD_REQUEST)
        self.assertEqual(
            response.data,
            ["Planned budget is required if Intervention status is ACTIVE or IMPLEMENTED."])

    @skip('Add test back after reintroducing active validations')
    def test_intervention_active_update_planned_budget_rigid(self):
        intervention_obj = Intervention.objects.get(id=self.intervention_data["id"])
        intervention_obj.status = Intervention.ACTIVE
        intervention_obj.save()
        self.intervention_data["planned_budget"][0].update(unicef_cash=0)
        self.intervention_data["planned_budget"][1].update(unicef_cash=0)
        self.intervention_data.update(status="active")

        response = self.forced_auth_req(
            'patch',
            reverse(
                'partners_api:intervention-detail',
                args=[self.intervention_data.get("id")]
            ),
            user=self.unicef_staff,
            data=self.intervention_data
        )

        self.assertEqual(response.status_code, status.HTTP_400_BAD_REQUEST)
        self.assertEqual(response.data, ["Cannot change fields while intervention is active: unicef_cash"])

    @skip('TODO: update test when new validation requirement is built')
    def test_intervention_active_update_sector_locations(self):
        intervention_obj = Intervention.objects.get(id=self.intervention_data["id"])
        intervention_obj.status = Intervention.DRAFT
        intervention_obj.save()
        InterventionSectorLocationLink.objects.filter(intervention=self.intervention_data.get("id")).delete()
        self.intervention_data.update(sector_locations=[])
        self.intervention_data.update(status="active")
        response = self.forced_auth_req(
            'patch',
            reverse(
                'partners_api:intervention-detail',
                args=[self.intervention_data.get("id")]
            ),
            user=self.unicef_staff,
            data=self.intervention_data
        )

        self.assertEqual(response.status_code, status.HTTP_400_BAD_REQUEST)
        self.assertEqual(
            response.data,
            ["Sector locations are required if Intervention status is ACTIVE or IMPLEMENTED."])

    def test_intervention_validation(self):
        response = self.forced_auth_req(
            'post',
            reverse("partners_api:intervention-list"),
            user=self.partnership_manager_user,
            data={}
        )

        self.assertEqual(response.status_code, status.HTTP_400_BAD_REQUEST)
        self.assertEqual(response.data,
                         {"document_type": ["This field is required."],
                          "agreement": ["This field is required."],
                          "title": ["This field is required."]})

    def test_intervention_validation_doctype_pca(self):
        data = {
            "document_type": Intervention.SSFA,
        }
        response = self.forced_auth_req(
            'patch',
            reverse(
                "partners_api:intervention-detail",
                args=[self.intervention["id"]]
            ),
            user=self.partnership_manager_user,
            data=data,
        )

        self.assertEqual(response.status_code, status.HTTP_400_BAD_REQUEST)
        self.assertIn(u'Agreement selected is not of type SSFA', response.data)

    def test_intervention_validation_doctype_ssfa(self):
        self.agreement.agreement_type = Agreement.SSFA
        self.agreement.save()
        data = {
            "document_type": Intervention.PD,
        }
        response = self.forced_auth_req(
            'patch',
            reverse(
                "partners_api:intervention-detail",
                args=[self.intervention["id"]]
            ),
            user=self.partnership_manager_user,
            data=data,
        )

        self.assertEqual(response.status_code, status.HTTP_400_BAD_REQUEST)
        self.assertIn('Document type PD or SHPD can only be associated with a PCA agreement.', response.data)

    def test_intervention_validation_dates(self):
        today = datetime.date.today()
        data = {
            "start": datetime.date(today.year + 1, 1, 1),
            "end": today,
        }
        response = self.forced_auth_req(
            'patch',
            reverse(
                "partners_api:intervention-detail",
                args=[self.intervention["id"]]
            ),
            user=self.partnership_manager_user,
            data=data,
        )

        self.assertEqual(response.status_code, status.HTTP_400_BAD_REQUEST)
        self.assertEqual(response.data, ['Start date must precede end date'])

    def test_intervention_update_planned_visits(self):
        import copy
        a = copy.deepcopy(self.intervention_data["planned_visits"])
        a.append({
            "year": 2015,
            "programmatic": 2,
            "spot_checks": 1,
            "audit": 1,
            "quarter": 'q3'
        })
        data = {
            "planned_visits": a,
        }

        response = self.forced_auth_req(
            'patch',
            reverse(
                "partners_api:intervention-detail",
                args=[self.intervention["id"]]
            ),
            user=self.partnership_manager_user,
            data=data,
        )

        self.assertEqual(response.status_code, status.HTTP_200_OK)

    def test_intervention_filter(self):
        country_programme = CountryProgrammeFactory()
        office = OfficeFactory()
        user = UserFactory()
        # Test filter
        params = {
            "partnership_type": Intervention.PD,
            "status": Intervention.DRAFT,
            "start": "2016-10-28",
            "end": "2016-10-28",
            "location": "Location",
            "cluster": "Cluster",
            "section": self.section.id,
            "search": "2009",
            "document_type": Intervention.PD,
            "country_programme": country_programme.pk,
            "unicef_focal_points": user.pk,
            "office": office.pk
        }
        response = self.forced_auth_req(
            'get',
            reverse("partners_api:intervention-list"),
            user=self.unicef_staff,
            data=params
        )

        self.assertEqual(response.status_code, status.HTTP_200_OK)

    def test_intervention_filter_my_partnerships(self):
        # Test filter
        params = {
            "my_partnerships": True,
        }
        response = self.forced_auth_req(
            'get',
            reverse("partners_api:intervention-list"),
            user=self.unicef_staff,
            data=params
        )

        self.assertEqual(response.status_code, status.HTTP_200_OK)
        self.assertEqual(len(response.data), 1)

    def test_api_interventions_values(self):
        params = {"values": "{}".format(self.intervention["id"])}
        response = self.forced_auth_req(
            'get',
            reverse("partners_api:intervention-list"),
            user=self.unicef_staff,
            data=params
        )

        self.assertEqual(response.status_code, status.HTTP_200_OK)
        self.assertEqual(len(response.data), 1)
        self.assertEqual(response.data[0]["id"], self.intervention["id"])


class TestInterventionReportingPeriodViews(APITenantTestCase):

    @classmethod
    def setUpTestData(cls):
        # create a staff user in the Partnership Manager group
        cls.user = UserFactory(is_staff=True)
        cls.user.groups.add(GroupFactory())
        cls.intervention = InterventionFactory()
        cls.list_url = reverse('partners_api:intervention-reporting-periods-list', args=[cls.intervention.pk])
        cls.num_periods = 3
        InterventionReportingPeriodFactory.create_batch(cls.num_periods, intervention=cls.intervention)
        cls.reporting_period = InterventionReportingPeriod.objects.first()
        cls.detail_url = reverse('partners_api:intervention-reporting-periods-detail',
                                 args=[cls.reporting_period.pk])

    def setUp(self):
        self.params = {
            'start_date': datetime.date.today(),
            'end_date': datetime.date.today() + datetime.timedelta(days=1),
            'due_date': datetime.date.today() + datetime.timedelta(days=20),
            'intervention': self.intervention.pk,
        }
        self.one_day = datetime.timedelta(days=1)

    # List

    def test_list(self):
        response = self.forced_auth_req('get', self.list_url)
        self.assertEqual(response.status_code, status.HTTP_200_OK)
        data = json.loads(response.content)
        self.assertEqual(len(data), self.num_periods)
        # check that our keys match our expectation
        self.assertEqual(set(data[0]), {'id', 'start_date', 'end_date', 'due_date', 'intervention'})
        self.assertEqual(data[0]['intervention'], self.intervention.pk)

    def test_list_empty(self):
        InterventionReportingPeriod.objects.all().delete()
        response = self.forced_auth_req('get', self.list_url)
        self.assertEqual(response.status_code, status.HTTP_200_OK)
        data = json.loads(response.content)
        self.assertEqual(data, [])

    def test_list_only_our_intervention_periods(self):
        other_intervention = InterventionReportingPeriodFactory()
        response = self.forced_auth_req('get', self.list_url)
        self.assertEqual(response.status_code, status.HTTP_200_OK)
        data = json.loads(response.content)
        # only ``num_periods`` items are retrieved ...
        self.assertEqual(len(data), self.num_periods)
        for period in data:
            # ... and other_intervention isn't in there
            self.assertNotEqual(period['intervention'], other_intervention.pk)

    # Create

    def test_create(self):
        # delete existing factory-created objects
        InterventionReportingPeriod.objects.all().delete()
        response = self.forced_auth_req('post', self.list_url, data=self.params)
        self.assertEqual(response.status_code, status.HTTP_201_CREATED)
        data = json.loads(response.content)
        for key in ['start_date', 'end_date', 'due_date', 'intervention']:
            self.assertEqual(str(data[key]), str(self.params[key]))

    def test_create_required_fields(self):
        params = {}
        response = self.forced_auth_req('post', self.list_url, data=params)
        self.assertEqual(response.status_code, status.HTTP_400_BAD_REQUEST)
        data = json.loads(response.content)
        for key in ['start_date', 'end_date', 'due_date', 'intervention']:
            self.assertEqual(data[key], ["This field is required."])

    def test_create_start_must_be_on_or_before_end(self):
        self.params['end_date'] = self.params['start_date'] - self.one_day
        response = self.forced_auth_req('post', self.list_url, data=self.params)
        self.assertContains(response, 'end_date must be on or after start_date',
                            status_code=status.HTTP_400_BAD_REQUEST)

    def test_create_end_must_be_on_or_before_due(self):
        self.params['due_date'] = self.params['end_date'] - self.one_day
        response = self.forced_auth_req('post', self.list_url, data=self.params)
        self.assertContains(response, 'due_date must be on or after end_date',
                            status_code=status.HTTP_400_BAD_REQUEST)

    def test_create_start_must_be_on_or_before_due(self):
        self.params['due_date'] = self.params['start_date'] - self.one_day
        response = self.forced_auth_req('post', self.list_url, data=self.params)
        self.assertContains(response, 'due_date must be on or after end_date',
                            status_code=status.HTTP_400_BAD_REQUEST)

    def set_date_order_and_create(self, old_start_order, old_end_order, new_start_order, new_end_order,
                                  expected_status):
        """
        Helper method to test combinations of start & end date, making sure that
        the view returns the ``expected_status``.
        """
        # delete existing objects which might interfere with this test
        InterventionReportingPeriod.objects.all().delete()
        day_0 = datetime.date.today()
        days = [
            day_0,
            day_0 + 1 * self.one_day,
            day_0 + 2 * self.one_day,
            day_0 + 3 * self.one_day,
        ]
        old_start = days[old_start_order]
        old_end = days[old_end_order]
        new_start = days[new_start_order]
        new_end = days[new_end_order]

        # create the existing instance (old)
        due_date = day_0 + 20 * self.one_day  # <- not important for this test
        InterventionReportingPeriodFactory(
            intervention=self.intervention, due_date=due_date,
            start_date=old_start, end_date=old_end,
        )
        # Now try to create a new instance via the API
        new = self.params.copy()
        new.update({
            'start_date': new_start,
            'end_date': new_end,
        })
        response = self.forced_auth_req('post', self.list_url, data=new)
        self.assertEqual(response.status_code, expected_status)

    def test_create_periods_dont_overlap(self):
        """
        Test various combinations of start and end dates when creating a new
        InterventionReportingPeriod instance. "Old" dates are dates for an
        instance that already exists. "New" dates are dates for an instance
        that we are trying to create.
        """
        # testcases
        # ---------
        # new_start < new_end < old_start < old_end: OK
        # new_start < new_end = old_start < old_end: OK
        # old_start < old_end < new_start < new_end: OK
        # old_start < old_end = new_start < new_end: OK
        # new_start < old_start < new_end < old_end: FAIL
        # new_start < old_start < old_end < new_end: FAIL
        # old_start < new_start < new_end < old_end: FAIL
        # old_start < new_start < old_end < new_end: FAIL
        first, second, third, fourth = range(4)
        OK, FAIL = (status.HTTP_201_CREATED, status.HTTP_400_BAD_REQUEST)

        # arguments: (old_start_order, old_end_order, new_start_order, new_end_order, expected_status)
        self.set_date_order_and_create(third, fourth, first, second, OK)
        self.set_date_order_and_create(third, fourth, first, third, OK)
        self.set_date_order_and_create(first, second, third, fourth, OK)
        self.set_date_order_and_create(first, second, second, fourth, OK)

        self.set_date_order_and_create(second, fourth, first, third, FAIL)
        self.set_date_order_and_create(second, third, first, fourth, FAIL)
        self.set_date_order_and_create(first, fourth, second, third, FAIL)
        self.set_date_order_and_create(first, third, second, fourth, FAIL)

    # Get

    def test_get(self):
        response = self.forced_auth_req('get', self.detail_url)
        self.assertEqual(response.status_code, status.HTTP_200_OK)
        data = json.loads(response.content)
        self.assertEqual(set(data.keys()),
                         {'id', 'intervention', 'start_date', 'end_date', 'due_date'})

    def test_get_404(self):
        nonexistent_pk = 0
        url = reverse('partners_api:intervention-reporting-periods-detail',
                      args=[nonexistent_pk])
        response = self.forced_auth_req('get', url)
        self.assertEqual(response.status_code, status.HTTP_404_NOT_FOUND)

    # Patch

    def test_patch(self):
        params = {
            'due_date': self.reporting_period.due_date + datetime.timedelta(days=1)
        }
        response = self.forced_auth_req('patch', self.detail_url, data=params)
        self.assertEqual(response.status_code, status.HTTP_200_OK)
        data = json.loads(response.content)
        self.assertEqual(data['due_date'], str(params['due_date']))

    def test_patch_change_multiple_fields(self):
        params = {
            'end_date': self.reporting_period.end_date + datetime.timedelta(days=1),
            'due_date': self.reporting_period.due_date + datetime.timedelta(days=1),
        }
        response = self.forced_auth_req('patch', self.detail_url, data=params)
        self.assertEqual(response.status_code, status.HTTP_200_OK)
        data = json.loads(response.content)
        self.assertEqual(data['end_date'], str(params['end_date']))
        self.assertEqual(data['due_date'], str(params['due_date']))

    def test_patch_order_must_still_be_valid(self):
        params = {
            'end_date': self.reporting_period.start_date - self.one_day
        }
        response = self.forced_auth_req('patch', self.detail_url, data=params)
        self.assertContains(response, 'end_date must be on or after start_date',
                            status_code=status.HTTP_400_BAD_REQUEST)

    def test_patch_cannot_change_intervention(self):
        new_intervention = InterventionFactory()
        params = {
            'intervention': new_intervention.pk
        }
        response = self.forced_auth_req('patch', self.detail_url, data=params)
        self.assertContains(response, 'Cannot change the intervention',
                            status_code=status.HTTP_400_BAD_REQUEST)

    # Delete

    def test_delete(self):
        response = self.forced_auth_req('delete', self.detail_url)
        self.assertEqual(response.status_code, status.HTTP_204_NO_CONTENT)


class TestPartnershipDashboardView(APITenantTestCase):

    def setUp(self):
        self.unicef_staff = UserFactory(is_staff=True)
        self.agreement = AgreementFactory()
        self.agreement2 = AgreementFactory(status=Agreement.DRAFT)
        self.partnerstaff = PartnerStaffFactory(partner=self.agreement.partner)
        data = {
            "document_type": Intervention.SHPD,
            "status": Intervention.DRAFT,
            "title": "2009 EFY AWP",
            "start": "2016-10-28",
            "end": "2016-10-28",
            "unicef_budget": 0,
            "agreement": self.agreement.id,
        }
        response = self.forced_auth_req(
            'post',
            reverse("partners_api:intervention-list"),
            user=self.unicef_staff,
            data=data
        )
        self.intervention = response.data

        self.section = SectorFactory()

        # Basic data to adjust in tests
        self.intervention_data = {
            "agreement": self.agreement2.id,
            "partner_id": self.agreement2.partner.id,
            "document_type": Intervention.SHPD,
            "title": "2009 EFY AWP Updated",
            "status": Intervention.DRAFT,
            "start": "2017-01-28",
            "end": "2019-01-28",
            "submission_date_prc": "2017-01-31",
            "review_date_prc": "2017-01-28",
            "submission_date": "2017-01-28",
            "prc_review_document": None,
            "signed_by_unicef_date": "2017-01-28",
            "signed_by_partner_date": "2017-01-20",
            "unicef_signatory": self.unicef_staff.id,
            "unicef_focal_points": [],
            "partner_focal_points": [],
            "partner_authorized_officer_signatory": self.partnerstaff.id,
            "offices": [],
            "fr_numbers": None,
            "population_focus": "Some focus",
            "planned_budget": {
                "partner_contribution": "2.00",
                "unicef_cash": "3.00",
                "in_kind_amount": "1.00",
                "partner_contribution_local": "3.00",
                "unicef_cash_local": "3.00",
                "in_kind_amount_local": "0.00",
                "total": "6.00"
            },
            "sections": [self.section.id],
            "result_links": [
                {
                    "cp_output": ResultFactory().id,
                    "ram_indicators": []
                },
            ],
            "amendments": [],
            "attachments": [],
        }
        response = self.forced_auth_req(
            'post',
            reverse("partners_api:intervention-list"),
            user=self.unicef_staff,
            data=self.intervention_data
        )
        self.intervention_data = response.data<|MERGE_RESOLUTION|>--- conflicted
+++ resolved
@@ -18,26 +18,6 @@
 from rest_framework import status
 from rest_framework.test import APIRequestFactory
 
-<<<<<<< HEAD
-from EquiTrack.factories import (
-    AgreementFactory,
-    AgreementAmendmentFactory,
-    CountryProgrammeFactory,
-    FundsReservationHeaderFactory,
-    GroupFactory,
-    InterventionFactory,
-    InterventionReportingPeriodFactory,
-    InterventionResultLinkFactory,
-    OfficeFactory,
-    PartnerFactory,
-    PartnerStaffFactory,
-    ResultFactory,
-    ResultTypeFactory,
-    SectorFactory,
-    UserFactory,
-    PlannedEngagementFactory)
-=======
->>>>>>> fc29c693
 from EquiTrack.tests.mixins import APITenantTestCase, URLAssertionMixin
 from funds.models import FundsCommitmentItem, FundsCommitmentHeader
 from funds.tests.factories import FundsReservationHeaderFactory
@@ -769,40 +749,23 @@
 
 
 class TestPartnershipViews(APITenantTestCase):
-<<<<<<< HEAD
-    def setUp(self):
-        self.unicef_staff = UserFactory(is_staff=True)
-        self.partner = PartnerFactory()
-        self.partner_staff_member = PartnerStaffFactory(partner=self.partner)
-=======
     @classmethod
     def setUpTestData(cls):
         cls.unicef_staff = UserFactory(is_staff=True)
         cls.partner = PartnerFactory()
         cls.partner_staff_member = PartnerStaffFactory(partner=cls.partner)
->>>>>>> fc29c693
 
         agreement = AgreementFactory(partner=cls.partner,
                                      signed_by_unicef_date=datetime.date.today(),
                                      signed_by_partner_date=datetime.date.today(),
-<<<<<<< HEAD
-                                     signed_by=self.unicef_staff,
-                                     partner_manager=self.partner_staff_member)
-        self.intervention = InterventionFactory(agreement=agreement)
-
-        self.result_type = ResultTypeFactory()
-        self.result = ResultFactory(result_type=self.result_type,)
-        self.partnership_budget = InterventionBudget.objects.create(
-            intervention=self.intervention,
-=======
                                      signed_by=cls.unicef_staff,
                                      partner_manager=cls.partner_staff_member)
         cls.intervention = InterventionFactory(agreement=agreement)
 
-        cls.result = ResultFactory()
+        cls.result_type = ResultTypeFactory()
+        cls.result = ResultFactory(result_type=cls.result_type)
         cls.partnership_budget = InterventionBudget.objects.create(
             intervention=cls.intervention,
->>>>>>> fc29c693
             unicef_cash=100,
             unicef_cash_local=10,
             partner_contribution=200,
