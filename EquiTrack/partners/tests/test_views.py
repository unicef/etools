--- conflicted
+++ resolved
@@ -19,26 +19,7 @@
 from rest_framework import status
 from rest_framework.test import APIRequestFactory
 
-<<<<<<< HEAD
 from attachments.tests.factories import AttachmentFactory, FileTypeFactory
-from EquiTrack.factories import (
-    AgreementFactory,
-    AgreementAmendmentFactory,
-    CountryProgrammeFactory,
-    FundsReservationHeaderFactory,
-    GroupFactory,
-    InterventionFactory,
-    InterventionReportingPeriodFactory,
-    InterventionResultLinkFactory,
-    OfficeFactory,
-    PartnerFactory,
-    PartnerStaffFactory,
-    ResultFactory,
-    SectorFactory,
-    UserFactory,
-    PlannedEngagementFactory)
-=======
->>>>>>> fc29c693
 from EquiTrack.tests.mixins import APITenantTestCase, URLAssertionMixin
 from funds.models import FundsCommitmentItem, FundsCommitmentHeader
 from funds.tests.factories import FundsReservationHeaderFactory
@@ -452,7 +433,7 @@
         cls.cp_output = ResultFactory(result_type=cls.output_res_type)
 
         file_content = 'these are the file contents!'
-        self.base64_file = 'data:text/plain;base64,{}'.format(
+        cls.base64_file = 'data:text/plain;base64,{}'.format(
             base64.b64encode(file_content)
         )
 
@@ -918,24 +899,16 @@
     '''
     @classmethod
     def setUpTestData(cls):
-<<<<<<< HEAD
         cls.code = "partners_agreement_amendment"
         cls.file_type = FileTypeFactory(code=cls.code)
-
-    def setUp(self):
-        self.partner = PartnerFactory(partner_type=PartnerType.CIVIL_SOCIETY_ORGANIZATION)
-        self.partnership_manager_user = UserFactory(is_staff=True)
-        self.agreement = AgreementFactory(
-=======
         cls.partner = PartnerFactory(partner_type=PartnerType.CIVIL_SOCIETY_ORGANIZATION)
         cls.partnership_manager_user = UserFactory(is_staff=True)
         cls.agreement = AgreementFactory(
->>>>>>> fc29c693
             agreement_type=Agreement.MOU,
             partner=cls.partner,
             attached_agreement=None,
         )
-        self.file_type = FileTypeFactory(code="partners_agreement")
+        cls.file_type = FileTypeFactory(code="partners_agreement")
 
     def _get_and_assert_response(self):
         '''Helper method to get the agreement and verify some basic about the response JSON (which it returns).'''
@@ -1044,17 +1017,15 @@
 class TestAgreementAPIView(APITenantTestCase):
     @classmethod
     def setUpTestData(cls):
-<<<<<<< HEAD
         cls.agreement_code = "partners_agreement"
         cls.agreement_file_type = FileTypeFactory(code=cls.agreement_code)
         cls.amendment_code = "partners_agreement_amendment"
         cls.amendment_file_type = FileTypeFactory(code=cls.amendment_code)
-=======
+
         cls.unicef_staff = UserFactory(is_staff=True)
         cls.partner = PartnerFactory(partner_type=PartnerType.CIVIL_SOCIETY_ORGANIZATION)
         cls.partner_staff = PartnerStaffFactory(partner=cls.partner)
         cls.partner_staff2 = PartnerStaffFactory(partner=cls.partner)
->>>>>>> fc29c693
 
         cls.partner_staff_user = UserFactory(is_staff=True)
         cls.partner_staff_user.profile.partner_staff_member = cls.partner_staff.id
@@ -1085,60 +1056,41 @@
         cls.agreement.authorized_officers.add(cls.partner_staff)
         cls.agreement.save()
 
-<<<<<<< HEAD
         AttachmentFactory(
             file=attached_agreement,
-            content_object=self.agreement,
-            file_type=self.agreement_file_type,
-            code=self.agreement_code,
-        )
-
-        self.amendment1 = AgreementAmendment.objects.create(
+            content_object=cls.agreement,
+            file_type=cls.agreement_file_type,
+            code=cls.agreement_code,
+        )
+
+        cls.amendment1 = AgreementAmendment.objects.create(
             number="001",
-            agreement=self.agreement,
+            agreement=cls.agreement,
             signed_amendment=None,
             signed_date=datetime.date.today(),
             types=[AgreementAmendment.IP_NAME]
         )
         AttachmentFactory(
             file="application/pdf",
-            file_type=self.amendment_file_type,
-            code=self.amendment_code,
-            content_object=self.amendment1
-        )
-        self.amendment2 = AgreementAmendment.objects.create(
+            file_type=cls.amendment_file_type,
+            code=cls.amendment_code,
+            content_object=cls.amendment1
+        )
+        cls.amendment2 = AgreementAmendment.objects.create(
             number="002",
-            agreement=self.agreement,
+            agreement=cls.agreement,
             signed_amendment=None,
             signed_date=datetime.date.today(),
             types=[AgreementAmendment.BANKING_INFO]
         )
         AttachmentFactory(
             file="application/pdf",
-            file_type=self.amendment_file_type,
-            code=self.amendment_code,
-            content_object=self.amendment2
-        )
-        self.agreement2 = AgreementFactory(
-            partner=self.partner,
-=======
-        cls.amendment1 = AgreementAmendment.objects.create(
-            number="001",
-            agreement=cls.agreement,
-            signed_amendment="application/pdf",
-            signed_date=datetime.date.today(),
-            types=[AgreementAmendment.IP_NAME]
-        )
-        cls.amendment2 = AgreementAmendment.objects.create(
-            number="002",
-            agreement=cls.agreement,
-            signed_amendment="application/pdf",
-            signed_date=datetime.date.today(),
-            types=[AgreementAmendment.BANKING_INFO]
+            file_type=cls.amendment_file_type,
+            code=cls.amendment_code,
+            content_object=cls.amendment2
         )
         cls.agreement2 = AgreementFactory(
             partner=cls.partner,
->>>>>>> fc29c693
             agreement_type=Agreement.MOU,
             status=Agreement.DRAFT,
         )
