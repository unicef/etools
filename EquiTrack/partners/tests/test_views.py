__author__ = 'unicef-leb-inn'

from unittest import skip
import json
import datetime
from datetime import date

from django.core.files.uploadedfile import SimpleUploadedFile
from rest_framework import status

from actstream import action
from actstream.models import model_stream

from EquiTrack.factories import (
    PartnershipFactory,
    PartnerFactory,
    UserFactory,
    ResultFactory,
    ResultStructureFactory,
    LocationFactory,
    AgreementFactory,
    OfficeFactory,
    PartnerStaffFactory,
    CountryProgrammeFactory,
    GroupFactory,
    InterventionFactory,
)
from EquiTrack.tests.mixins import APITenantTestCase
from reports.models import ResultType, Sector
from funds.models import Grant, Donor
from supplies.models import SupplyItem
from partners.models import (
    PCA,
    Agreement,
    PartnerOrganization,
    PartnerStaffMember,
    PartnerType,
    PCASector,
    PartnershipBudget,
    PCAGrant,
    AmendmentLog,
    GwPCALocation,
    SupplyPlan,
    DistributionPlan,
    Intervention,
    InterventionSectorLocationLink,
    InterventionBudget,
    InterventionAmendment,
)


class TestPartnerOrganizationViews(APITenantTestCase):

    def setUp(self):
        self.unicef_staff = UserFactory(is_staff=True)
        self.partner = PartnerFactory(
                            partner_type=PartnerType.CIVIL_SOCIETY_ORGANIZATION,
                            cso_type="International",
                            hidden=False,
                            vendor_number="DDD",
                            short_name="Short name",
                        )

    def test_api_partners_list_restricted(self):
        response = self.forced_auth_req('get', '/api/v2/partners/', user=self.unicef_staff)

        self.assertEquals(response.status_code, status.HTTP_200_OK)
        self.assertEquals(len(response.data), 1)
        self.assertIn("vendor_number", response.data[0].keys())
        self.assertNotIn("address", response.data[0].keys())

    def test_api_partners_create(self):
        data = {
            "name": "PO 1",
            "partner_type": "Government",
            "vendor_number": "AAA",
            "staff_members": [],
        }
        response = self.forced_auth_req(
            'post',
            '/api/v2/partners/',
            user=self.unicef_staff,
            data=data
        )

        self.assertEquals(response.status_code, status.HTTP_201_CREATED)

    def test_api_partners_create_with_members(self):
        staff_members = [{
                "title": "Some title",
                "first_name": "John",
                "last_name": "Doe",
                "email": "a@a.com",
                "active": True,
            }]
        data = {
            "name": "PO 1",
            "partner_type": "Government",
            "vendor_number": "AAA",
            "staff_members": staff_members,
        }
        response = self.forced_auth_req(
            'post',
            '/api/v2/partners/',
            user=self.unicef_staff,
            data=data
        )

        self.assertEquals(response.status_code, status.HTTP_201_CREATED)

    def test_api_partners_update_with_members(self):
        response = self.forced_auth_req(
            'get',
            '/api/v2/partners/{}/'.format(self.partner.id),
            user=self.unicef_staff,
        )
        self.assertEquals(response.status_code, status.HTTP_200_OK)
        self.assertEquals(len(response.data["staff_members"]), 1)
        self.assertEquals(response.data["staff_members"][0]["first_name"], "Mace")

        staff_members = [{
                "title": "Some title",
                "first_name": "John",
                "last_name": "Doe",
                "email": "a@a.com",
                "active": True,
            }]
        data = {
            "name": self.partner.name + ' Updated',
            "partner_type": self.partner.partner_type,
            "vendor_number": self.partner.vendor_number,
            "staff_members": staff_members,
        }
        response = self.forced_auth_req(
            'patch',
            '/api/v2/partners/{}/'.format(self.partner.id),
            user=self.unicef_staff,
            data=data,
        )

        self.assertEquals(response.status_code, status.HTTP_200_OK)
        self.assertEquals(len(response.data["staff_members"]), 2)

    def test_api_partners_retrieve(self):
        response = self.forced_auth_req(
            'get',
            '/api/v2/partners/{}/'.format(self.partner.id),
            user=self.unicef_staff,
        )

        self.assertEquals(response.status_code, status.HTTP_200_OK)
        self.assertIn("vendor_number", response.data.keys())
        self.assertIn("address", response.data.keys())
        self.assertIn("Partner", response.data["name"])

    def test_api_partners_retrieve_staff_members(self):
        response = self.forced_auth_req(
            'get',
            '/api/v2/partners/{}/'.format(self.partner.id),
            user=self.unicef_staff,
        )

        self.assertEquals(response.status_code, status.HTTP_200_OK)
        self.assertIn("staff_members", response.data.keys())
        self.assertEquals(len(response.data["staff_members"]), 1)

    def test_api_partners_update(self):
        data = {
            "name": "Updated name again",
        }
        response = self.forced_auth_req(
            'patch',
            '/api/v2/partners/{}/'.format(self.partner.id),
            user=self.unicef_staff,
            data=data,
        )

        self.assertEquals(response.status_code, status.HTTP_200_OK)
        self.assertIn("Updated", response.data["name"])

    def test_api_partners_filter_partner_type(self):
        # make some other type to filter against
        PartnerFactory(partner_type=PartnerType.GOVERNMENT)
        params = {"partner_type": PartnerType.CIVIL_SOCIETY_ORGANIZATION}
        response = self.forced_auth_req(
            'get',
            '/api/v2/partners/',
            user=self.unicef_staff,
            data=params
        )

        self.assertEquals(response.status_code, status.HTTP_200_OK)
        self.assertEquals(len(response.data), 1)
        self.assertEquals(response.data[0]["id"], self.partner.id)
        self.assertEquals(response.data[0]["partner_type"], PartnerType.CIVIL_SOCIETY_ORGANIZATION)

    def test_api_partners_filter_cso_type(self):
        # make some other type to filter against
        PartnerFactory(cso_type="National")
        params = {"cso_type": "International"}
        response = self.forced_auth_req(
            'get',
            '/api/v2/partners/',
            user=self.unicef_staff,
            data=params
        )

        self.assertEquals(response.status_code, status.HTTP_200_OK)
        self.assertEquals(len(response.data), 1)
        self.assertEquals(response.data[0]["id"], self.partner.id)

    def test_api_partners_filter_hidden(self):
        # make some other type to filter against
        PartnerFactory(hidden=True)
        params = {"hidden": False}
        response = self.forced_auth_req(
            'get',
            '/api/v2/partners/',
            user=self.unicef_staff,
            data=params
        )

        self.assertEquals(response.status_code, status.HTTP_200_OK)
        self.assertEquals(len(response.data), 1)
        self.assertEquals(response.data[0]["id"], self.partner.id)

    def test_api_partners_filter_multiple(self):
        # make some other type to filter against
        PartnerFactory(cso_type="National")
        params = {
            "cso_type": "National",
            "partner_type": PartnerType.CIVIL_SOCIETY_ORGANIZATION,
        }
        response = self.forced_auth_req(
            'get',
            '/api/v2/partners/',
            user=self.unicef_staff,
            data=params
        )

        self.assertEquals(response.status_code, status.HTTP_200_OK)
        self.assertEquals(len(response.data), 0)

    def test_api_partners_search_name(self):
        # make some other type to filter against
        PartnerFactory(name="Somethingelse")
        params = {"search": "Partner"}
        response = self.forced_auth_req(
            'get',
            '/api/v2/partners/',
            user=self.unicef_staff,
            data=params
        )

        self.assertEquals(response.status_code, status.HTTP_200_OK)
        self.assertEquals(len(response.data), 1)
        self.assertEquals(response.data[0]["id"], self.partner.id)

    def test_api_partners_short_name(self):
        # make some other type to filter against
        PartnerFactory(short_name="foo")
        params = {"search": "Short"}
        response = self.forced_auth_req(
            'get',
            '/api/v2/partners/',
            user=self.unicef_staff,
            data=params
        )

        self.assertEquals(response.status_code, status.HTTP_200_OK)
        self.assertEquals(len(response.data), 1)
        self.assertEquals(response.data[0]["id"], self.partner.id)


class TestPartnershipViews(APITenantTestCase):
    fixtures = ['initial_data.json']
    def setUp(self):
        self.unicef_staff = UserFactory(is_staff=True)
        self.partner = PartnerFactory()
        agreement = AgreementFactory(partner=self.partner, signed_by_unicef_date=datetime.date.today())
        self.intervention = InterventionFactory(agreement=agreement)

        self.result_type = ResultType.objects.get(id=1)
        self.result = ResultFactory(result_type=self.result_type, result_structure=ResultStructureFactory())
        self.pcasector = InterventionSectorLocationLink.objects.create(
            intervention=self.intervention,
            sector=Sector.objects.create(name="Sector 1")
        )
        self.partnership_budget = InterventionBudget.objects.create(
            intervention=self.intervention,
            unicef_cash=100,
            unicef_cash_local=10,
            partner_contribution=200,
            partner_contribution_local=20,
            in_kind_amount_local=10,
        )
        self.amendment = InterventionAmendment.objects.create(
            intervention=self.intervention,
            type="Change in Programme Result",
        )
        self.location = InterventionSectorLocationLink.objects.create(
            intervention=self.intervention,
            sector=Sector.objects.create(name="Sector 2")
        )

    def test_api_partners_list(self):
        response = self.forced_auth_req('get', '/api/v2/partners/', user=self.unicef_staff)

        self.assertEquals(response.status_code, status.HTTP_200_OK)
        self.assertEquals(len(response.data), 1)
        self.assertIn("Partner", response.data[0]["name"])

    @skip("Fix this")
    def test_api_agreements_create(self):

        data = {
            "agreement_type": "PCA",
            "partner": self.partner.id,
            "status": "active"
        }
        response = self.forced_auth_req(
            'post',
            '/api/v2/partners/'+str(self.partner.id)+'/agreements/',
            user=self.unicef_staff,
            data=data
        )

        self.assertEquals(response.status_code, status.HTTP_201_CREATED)

    @skip("different endpoint")
    def test_api_agreements_list(self):

        response = self.forced_auth_req('get', '/api/partners/'+str(self.partner.id)+'/agreements/', user=self.unicef_staff)

        self.assertEquals(response.status_code, status.HTTP_200_OK)
        self.assertEquals(len(response.data), 1)
        self.assertIn("PCA", response.data[0]["agreement_type"])

    def test_api_staffmembers_list(self):
        response = self.forced_auth_req('get',
                                        '/'.join(['/api/partners', str(self.partner.id), 'staff-members/']),
                                        user=self.unicef_staff)

        self.assertEquals(response.status_code, status.HTTP_200_OK)
        self.assertEquals(len(response.data), 1)
        self.assertIn("Jedi Master", response.data[0]["title"])
        self.assertIn("Mace", response.data[0]["first_name"])
        self.assertIn("Windu", response.data[0]["last_name"])
        self.assertEqual(True, response.data[0]["active"])


    # TODO: removed intervention results until after R3
    # def test_api_interventions_results_list(self):
    #
    #     response = self.forced_auth_req('get',
    #                                     '/'.join([
    #                                         '/api/partners',
    #                                         str(self.intervention.partner.id),
    #                                         'interventions',
    #                                         str(self.intervention.id),
    #                                         'results/'
    #                                     ]), user=self.unicef_staff)
    #
    #     self.assertEquals(response.status_code, status.HTTP_200_OK)
    #     self.assertEquals(len(response.data), 1)
    #     self.assertIn("Result", response.data[0]["result"]["name"])

    @skip("skip v1 for now")
    def test_api_interventions_sectors_list(self):

        response = self.forced_auth_req('get',
                                        '/'.join([
                                            '/api/partners',
                                            str(self.partner.id),
                                            'interventions',
                                            str(self.intervention.id),
                                            'sectors/'
                                        ]), user=self.unicef_staff)

        self.assertEquals(response.status_code, status.HTTP_200_OK)
        self.assertEquals(len(response.data), 1)
        self.assertIn("Sector", response.data[0]["sector_name"])

    @skip("skip v1 for now")
    def test_api_interventions_budgets_list(self):

        response = self.forced_auth_req('get',
                                        '/'.join([
                                            '/api/partners',
                                            str(self.partner.id),
                                            'interventions',
                                            str(self.intervention.id),
                                            'budgets/'
                                        ]), user=self.unicef_staff)

        self.assertEquals(response.status_code, status.HTTP_200_OK)
        self.assertEquals(len(response.data), 1)
        self.assertEquals(response.data[0]["unicef_cash"], 100)
        self.assertEquals(response.data[0]["total"], 100)

    @skip("different endpoint")
    def test_api_interventions_files_list(self):

        response = self.forced_auth_req('get',
                                        '/'.join([
                                            '/api/partners',
                                            str(self.partner.id),
                                            'interventions',
                                            str(self.intervention.id),
                                            'files/'
                                        ]), user=self.unicef_staff)

        self.assertEquals(response.status_code, status.HTTP_200_OK)

    @skip("skip v1 for now")
    def test_api_interventions_amendments_list(self):

        response = self.forced_auth_req('get',
                                        '/'.join([
                                            '/api/partners',
                                            str(self.partner.id),
                                            'interventions',
                                            str(self.intervention.id),
                                            'amendments/'
                                        ]), user=self.unicef_staff)

        self.assertEquals(response.status_code, status.HTTP_200_OK)
        self.assertEquals(len(response.data), 1)
        self.assertEquals(response.data[0]["type"], "Cost")

    @skip("skip v1 for now")
    def test_api_interventions_locations_list(self):

        response = self.forced_auth_req('get',
                                        '/'.join([
                                            '/api/partners',
                                            str(self.partner.id),
                                            'interventions',
                                            str(self.intervention.id),
                                            'locations/'
                                        ]), user=self.unicef_staff)

        self.assertEquals(response.status_code, status.HTTP_200_OK)
        self.assertEquals(len(response.data), 1)
        self.assertIn("Location", response.data[0]["location_name"])


class TestAgreementAPIView(APITenantTestCase):

    def setUp(self):
        self.unicef_staff = UserFactory(is_staff=True)
        self.partner = PartnerFactory(partner_type="Civil Society Organization")
        self.partner_staff = PartnerStaffFactory(partner=self.partner)
        self.partner_staff2 = PartnerStaffFactory(partner=self.partner)

        self.partner_staff_user = UserFactory(is_staff=True)
        self.partner_staff_user.profile.partner_staff_member = self.partner_staff.id
        self.partner_staff_user.save()

        self.partnership_manager_user = UserFactory(is_staff=True)
        self.partnership_manager_user.groups.add(GroupFactory())
        self.partnership_manager_user.profile.partner_staff_member = self.partner_staff.id
        self.partnership_manager_user.save()

        attached_agreement = SimpleUploadedFile("agreement.pdf", "foobar", "application/pdf")
        self.agreement = AgreementFactory(
                            partner=self.partner,
                            partner_manager=self.partner_staff,
                            start=datetime.date.today(),
                            end=datetime.date.today(),
                            signed_by_unicef_date=datetime.date.today(),
                            signed_by_partner_date=datetime.date.today(),
                            signed_by=self.unicef_staff,
                            attached_agreement=attached_agreement,
                        )
        self.agreement.authorized_officers.add(self.partner_staff)
        self.agreement.save()
        self.agreement2 = AgreementFactory(
                                partner=self.partner,
                                agreement_type="MOU",
                                status="draft"
                            )
        self.intervention = InterventionFactory(
                                agreement=self.agreement,
                                document_type=Intervention.PD)
        today = datetime.date.today()
        self.country_programme = CountryProgrammeFactory(
                                        wbs='/A0/',
                                        from_date=date(today.year-1, 1, 1),
                                        to_date=date(today.year+1, 1, 1))

    def test_agreements_create(self):
        today = datetime.date.today()
        data = {
            "agreement_type":"PCA",
            "partner": self.partner.id,
            "status": "draft",
            "start": date(today.year-1, 1, 1),
            "end": date(today.year-1, 6, 1),
            "signed_by": self.unicef_staff.id,
            "partner_manager": self.partner_staff.id,
            "signed_by_partner_date": date(today.year-1, 1, 1),
            "signed_by_unicef_date": date(today.year-1, 1, 1),
        }
        response = self.forced_auth_req(
            'post',
            '/api/v2/agreements/'.format(self.partner.id),
            user=self.partner_staff_user,
            data=data
        )

        self.assertEquals(response.status_code, status.HTTP_201_CREATED)

        # Check for activity action created
        self.assertEquals(model_stream(Agreement).count(), 1)
        self.assertEquals(model_stream(Agreement)[0].verb, 'created')
        self.assertEquals(model_stream(Agreement)[0].target.start, date(today.year-1, 1, 1))

    def test_agreements_list(self):
        response = self.forced_auth_req(
            'get',
            '/api/v2/agreements/',
            user=self.unicef_staff
        )

        self.assertEquals(response.status_code, status.HTTP_200_OK)
        self.assertEquals(len(response.data), 2)
        self.assertIn("Partner", response.data[0]["partner_name"])

    def test_agreements_update(self):
        data = {
            "status": "active",
        }
        response = self.forced_auth_req(
            'patch',
            '/api/v2/agreements/{}/'.format(self.agreement.id),
            user=self.partnership_manager_user,
            data=data
        )

        self.assertEquals(response.status_code, status.HTTP_200_OK)
        self.assertEquals(response.data["status"], "active")

        # There should not be any activity stream item created as there is no delta data
        self.assertEquals(model_stream(Agreement).count(), 0)

    def test_agreements_retrieve(self):
        response = self.forced_auth_req(
            'get',
            '/api/v2/agreements/{}/'.format(self.agreement.id),
            user=self.unicef_staff
        )

        self.assertEquals(response.status_code, status.HTTP_200_OK)
        self.assertEquals(response.data["agreement_number"], self.agreement.agreement_number)

    def test_agreements_retrieve_staff_members(self):
        response = self.forced_auth_req(
            'get',
            '/api/v2/agreements/{}/'.format(self.agreement.id),
            user=self.unicef_staff
        )

        self.assertEquals(response.status_code, status.HTTP_200_OK)
        self.assertEquals(response.data["authorized_officers"][0]["first_name"], self.partner_staff.first_name)

    def test_agreements_update_partner_staff(self):
        data = {
            "authorized_officers": [
                self.partner_staff.id,
                self.partner_staff2.id
            ],
        }
        response = self.forced_auth_req(
            'patch',
            '/api/v2/agreements/{}/'.format(self.agreement.id),
            user=self.partnership_manager_user,
            data=data
        )

        self.assertEquals(response.status_code, status.HTTP_200_OK)
        self.assertEquals(set(response.data["authorized_officers"]), set([self.partner_staff.id, self.partner_staff2.id]))

        # Check for activity action created
        self.assertEquals(model_stream(Agreement).count(), 1)
        self.assertEquals(model_stream(Agreement)[0].verb, 'changed')

    def test_agreements_delete(self):
        response = self.forced_auth_req(
            'delete',
            '/api/v2/agreements/{}/'.format(self.agreement.id),
            user=self.partnership_manager_user
        )

        self.assertEquals(response.status_code, status.HTTP_204_NO_CONTENT)

    def test_agreements_list_filter_type(self):
        params = {"agreement_type": "PCA"}
        response = self.forced_auth_req(
            'get',
            '/api/v2/agreements/'.format(self.partner.id),
            user=self.unicef_staff,
            data=params
        )

        self.assertEquals(response.status_code, status.HTTP_200_OK)
        self.assertEquals(len(response.data), 1)
        self.assertEquals(response.data[0]["id"], self.agreement.id)
        self.assertEquals(response.data[0]["agreement_type"], "PCA")

    def test_agreements_list_filter_status(self):
        params = {"status": "active"}
        response = self.forced_auth_req(
            'get',
            '/api/v2/agreements/'.format(self.partner.id),
            user=self.unicef_staff,
            data=params
        )

        self.assertEquals(response.status_code, status.HTTP_200_OK)
        self.assertEquals(len(response.data), 1)
        self.assertEquals(response.data[0]["id"], self.agreement.id)
        self.assertEquals(response.data[0]["status"], "active")

    def test_agreements_list_filter_partner_name(self):
        params = {"partner_name": self.partner.name}
        response = self.forced_auth_req(
            'get',
            '/api/v2/agreements/'.format(self.partner.id),
            user=self.unicef_staff,
            data=params
        )

        self.assertEquals(response.status_code, status.HTTP_200_OK)
        self.assertEquals(len(response.data), 2)
        self.assertEquals(self.partner.name, response.data[0]["partner_name"])

    def test_agreements_list_filter_search(self):
        params = {"search": "Partner"}
        response = self.forced_auth_req(
            'get',
            '/api/v2/agreements/'.format(self.partner.id),
            user=self.unicef_staff,
            data=params
        )

        self.assertEquals(response.status_code, status.HTTP_200_OK)
        self.assertEquals(len(response.data), 2)
        self.assertIn("Partner", response.data[0]["partner_name"])

    def test_agreements_list_filter_search_refno(self):
        params = {"search": datetime.date.today().year}
        response = self.forced_auth_req(
            'get',
            '/api/v2/agreements/'.format(self.partner.id),
            user=self.unicef_staff,
            data=params
        )

        self.assertEquals(response.status_code, status.HTTP_200_OK)
        self.assertEquals(len(response.data), 1)
        self.assertEquals(response.data[0]["agreement_number"], self.agreement.agreement_number)

    @skip("Test transitions - checked when going active")
    def test_agreements_create_validation_signed_by(self):
        data = {
            "agreement_type":"PCA",
            "partner": self.partner.id,
            "status": "draft",
            "start": datetime.date.today(),
            "end": datetime.date.today(),
            "signed_by_partner_date": datetime.date.today(),
            "signed_by_unicef_date": datetime.date.today(),
        }
        response = self.forced_auth_req(
            'post',
            '/api/v2/agreements/',
            user=self.partnership_manager_user,
            data=data
        )

        self.assertEquals(response.status_code, status.HTTP_400_BAD_REQUEST)
        self.assertEquals(response.data["errors"], ["Partner manager and signed by must be provided."])

    def test_agreements_create_start_set_to_max_signed(self):
        today = datetime.date.today()
        data = {
            "agreement_type":"PCA",
            "partner": self.partner.id,
            "status": "draft",
            "start": date(today.year-1, 1, 1),
            "end": date(today.year-1, 6, 1),
            "signed_by": self.unicef_staff.id,
            "partner_manager": self.partner_staff.id,
            "signed_by_partner_date": date(today.year-1, 2, 1),
            "signed_by_unicef_date": date(today.year-1, 3, 1),
        }
        response = self.forced_auth_req(
            'post',
            '/api/v2/agreements/',
            user=self.partnership_manager_user,
            data=data
        )

        self.assertEquals(response.status_code, status.HTTP_400_BAD_REQUEST)
        self.assertEquals(response.data["errors"], ["Start date must equal to the most recent signoff date (either signed_by_unicef_date or signed_by_partner_date)."])

    def test_agreements_create_PCA_must_be_CSO(self):
        self.partner.partner_type = "Government"
        self.partner.save()
        data = {
            "agreement_type":"PCA",
            "partner": self.partner.id,
            "status": "draft",
            "signed_by": self.unicef_staff.id,
            "partner_manager": self.partner_staff.id,
        }
        response = self.forced_auth_req(
            'post',
            '/api/v2/agreements/',
            user=self.partnership_manager_user,
            data=data
        )

        self.assertEquals(response.status_code, status.HTTP_400_BAD_REQUEST)
        self.assertEquals(response.data["errors"], ["Partner type must be CSO for PCA or SSFA agreement types."])

    @skip("Test transitions")
    def test_agreements_update_set_to_active_on_save(self):
        today = datetime.date.today()
        data = {
            "start": date(today.year, 3, 1),
            "end": date(today.year, 6, 1),
            "signed_by": self.unicef_staff.id,
            "partner_manager": self.partner_staff.id,
            "signed_by_partner_date": date(today.year, 2, 1),
            "signed_by_unicef_date": date(today.year, 3, 1),
        }
        response = self.forced_auth_req(
            'patch',
            '/api/v2/agreements/{}/'.format(self.agreement.id),
            user=self.partnership_manager_user,
            data=data
        )

        self.assertEquals(response.status_code, status.HTTP_200_OK)
        self.assertEquals(response.data["status"], Agreement.ACTIVE)

    @skip("Test transitions")
    def test_partner_agreements_update_suspend(self):
        data = {
            "status":"suspended",
        }
        response = self.forced_auth_req(
            'patch',
            '/api/v2/agreements/{}/'.format(self.agreement.id),
            user=self.partnership_manager_user,
            data=data
        )

        self.assertEquals(response.status_code, status.HTTP_200_OK)
        self.assertEquals(response.data["status"], "suspended")
        self.assertEquals(Intervention.objects.get(agreement=self.agreement).status, "suspended")


class TestPartnerStaffMemberAPIView(APITenantTestCase):

    def setUp(self):
        self.unicef_staff = UserFactory(is_staff=True)
        self.partner = PartnerFactory(partner_type="Civil Society Organization")
        self.partner_staff = PartnerStaffFactory(partner=self.partner)
        self.partner_staff_user = UserFactory(is_staff=True)
        self.partner_staff_user.groups.add(GroupFactory())
        self.partner_staff_user.profile.partner_staff_member = self.partner_staff.id
        self.partner_staff_user.profile.save()

    @skip("different endpoint")
    def test_partner_retrieve_embedded_staffmembers(self):
        response = self.forced_auth_req(
            'get',
            '/api/partners/{}/'.format(self.partner.id),
            user=self.unicef_staff
        )

        self.assertEquals(response.status_code, status.HTTP_200_OK)
        self.assertIn("Partner", response.data["name"])
        self.assertEquals("Mace", response.data["staff_members"][0]["first_name"])

    @skip("Skip staffmembers for now")
    def test_partner_staffmember_create_non_active(self):
        data = {
            "email": "a@aaa.com",
            "partner": self.partner.id,
            "first_name": "John",
            "last_name": "Doe",
            "title": "foobar"
        }
        response = self.forced_auth_req(
            'post',
            '/api/v2/staff-members/',
            user=self.partner_staff_user,
            data=data
        )

        self.assertEquals(response.status_code, status.HTTP_400_BAD_REQUEST)
        self.assertEquals(response.data["non_field_errors"], ["New Staff Member needs to be active at the moment of creation"])

    @skip("Skip staffmembers for now")
    def test_partner_staffmember_create_already_partner(self):
        partner = PartnerFactory(partner_type="Civil Society Organization")
        partner_staff = PartnerStaffFactory(partner=partner)
        partner_staff_user = UserFactory(is_staff=True)
        partner_staff_user.profile.partner_staff_member = partner_staff.id
        partner_staff_user.profile.save()
        data = {
            "email": partner_staff_user.email,
            "partner": self.partner.id,
            "first_name": "John",
            "last_name": "Doe",
            "title": "foobar",
            "active": True
        }
        response = self.forced_auth_req(
            'post',
            '/api/v2/staff-members/',
            user=partner_staff_user,
            data=data
        )

        self.assertEquals(response.status_code, status.HTTP_400_BAD_REQUEST)
        self.assertIn("The Partner Staff member you are trying to add is associated with a different partnership", response.data["non_field_errors"][0])

    @skip("Skip staffmembers for now")
    def test_partner_staffmember_create(self):
        data = {
            "email": "a@aaa.com",
            "partner": self.partner.id,
            "first_name": "John",
            "last_name": "Doe",
            "title": "foobar",
            "active": True,
        }
        response = self.forced_auth_req(
            'post',
            '/api/v2/staff-members/',
            user=self.partner_staff_user,
            data=data
        )

        self.assertEquals(response.status_code, status.HTTP_201_CREATED)

    @skip("Skip staffmembers for now")
    def test_partner_staffmember_retrieve(self):
        response = self.forced_auth_req(
            'get',
            '/api/v2/staff-members/{}/'.format(self.partner_staff.id),
            user=self.partner_staff_user
        )

        self.assertEquals(response.status_code, status.HTTP_200_OK)
        self.assertEquals(response.data["first_name"], "Mace")

    @skip("Skip staffmembers for now")
    def test_partner_staffmember_update(self):
        data = {
            "email": self.partner_staff.email,
            "partner": self.partner.id,
            "first_name": "John",
            "last_name": "Doe",
            "title": "foobar updated",
            "active": True,
        }
        response = self.forced_auth_req(
            'put',
            '/api/v2/staff-members/{}/'.format(self.partner_staff.id),
            user=self.partner_staff_user,
            data=data
        )

        self.assertEquals(response.status_code, status.HTTP_200_OK)
        self.assertEquals(response.data["title"], "foobar updated")

    @skip("Skip staffmembers for now")
    def test_partner_staffmember_update_email(self):
        data = {
            "email": "a@a.com",
            "partner": self.partner.id,
            "first_name": "John",
            "last_name": "Doe",
            "title": "foobar updated",
            "active": True,
        }
        response = self.forced_auth_req(
            'put',
            '/api/v2/staff-members/{}/'.format(self.partner_staff.id),
            user=self.partner_staff_user,
            data=data
        )

        self.assertEquals(response.status_code, status.HTTP_400_BAD_REQUEST)
        self.assertIn("User emails cannot be changed, please remove the user and add another one",
                      response.data["non_field_errors"][0])

    @skip("Skip staffmembers for now")
    def test_partner_staffmember_delete(self):
        response = self.forced_auth_req(
            'delete',
            '/api/v2/staff-members/{}/'.format(self.partner_staff.id),
            user=self.partner_staff_user
        )

        self.assertEquals(response.status_code, status.HTTP_204_NO_CONTENT)

    @skip("Skip staffmembers for now")
    def test_partner_staffmember_retrieve_properties(self):
        response = self.forced_auth_req(
            'get',
            '/api/v2/staff-members/{}/properties/'.format(self.partner_staff.id),
            user=self.partner_staff_user
        )

        self.assertEquals(response.status_code, status.HTTP_200_OK)


class TestInterventionViews(APITenantTestCase):

    def setUp(self):
        self.unicef_staff = UserFactory(is_staff=True)
        self.agreement = AgreementFactory()
        self.agreement2 = AgreementFactory(status="draft")
        self.partnerstaff = PartnerStaffFactory(partner=self.agreement.partner)
        data = {
            "document_type": Intervention.SHPD,
            "status": Intervention.DRAFT,
            "title": "2009 EFY AWP",
            "start": "2016-10-28",
            "end": "2016-10-28",
            "unicef_budget": 0,
            "agreement": self.agreement.id,
        }
        response = self.forced_auth_req(
            'post',
            '/api/v2/interventions/',
            user=self.unicef_staff,
            data=data
        )
        self.intervention = response.data

        self.sector = Sector.objects.create(name="Sector 1")
        self.location = LocationFactory()
        self.isll = InterventionSectorLocationLink.objects.create(
            intervention=Intervention.objects.get(id=self.intervention["id"]),
            sector=self.sector,
        )
        self.isll.locations.add(LocationFactory())
        self.isll.save()

<<<<<<< HEAD
    def test_intervention_list(self):
        response = self.forced_auth_req(
            'get',
            '/api/v2/interventions/',
            user=self.unicef_staff,
        )
        self.assertEquals(response.status_code, status.HTTP_200_OK)
        self.assertEquals(len(response.data), 1)

    def test_intervention_create(self):
        data = {
            "document_type": Intervention.SHPD,
            "status": Intervention.DRAFT,
            "title": "2009 EFY AWP",
            "start": "2016-10-28",
            "end": "2016-10-28",
            "unicef_budget": 0,
            "agreement": self.agreement.id,
        }
        response = self.forced_auth_req(
            'post',
            '/api/v2/interventions/',
            user=self.unicef_staff,
            data=data
        )
        self.assertEquals(response.status_code, status.HTTP_201_CREATED)

        # Check for activity action created
        self.assertEquals(model_stream(Intervention).count(), 2)
        self.assertEquals(model_stream(Intervention)[0].verb, 'created')
        self.assertEquals(model_stream(Intervention)[0].target.title, '2009 EFY AWP')

    def test_intervention_update(self):
        data = {
            "agreement": self.agreement.id,
            "partner_id": self.agreement.partner.id,
=======
        # Basic data to adjust in tests
        self.intervention_data = {
            "agreement": self.agreement2.id,
            "partner_id": self.agreement2.partner.id,
>>>>>>> d866aecf
            "document_type": Intervention.SHPD,
            "hrp": ResultStructureFactory().id,
            "title": "2009 EFY AWP Updated",
            "status": "draft",
            "start": "2016-10-28",
            "end": "2016-10-28",
            "submission_date_prc": "2016-10-31",
            "review_date_prc": "2016-10-28",
            "submission_date": "2016-10-28",
            "prc_review_document": None,
            "signed_by_unicef_date": "2016-10-28",
            "signed_by_partner_date": "2016-10-20",
            "unicef_signatory": self.unicef_staff.id,
            "unicef_focal_points": [],
            "partner_focal_points": [],
            "partner_authorized_officer_signatory": self.partnerstaff.id,
            "offices": [],
            "fr_numbers": None,
            "population_focus": "Some focus",
            "planned_budget": [
                {
                    "partner_contribution": "2.00",
                    "unicef_cash": "3.00",
                    "in_kind_amount": "1.00",
                    "partner_contribution_local": "3.00",
                    "unicef_cash_local": "3.00",
                    "in_kind_amount_local": "0.00",
                    "year": "2017",
                    "total": "6.00"
                },
                {
                    "partner_contribution": "2.00",
                    "unicef_cash": "3.00",
                    "in_kind_amount": "1.00",
                    "partner_contribution_local": "3.00",
                    "unicef_cash_local": "3.00",
                    "in_kind_amount_local": "0.00",
                    "year": "2016",
                    "total": "6.00"
                }
            ],
            "sector_locations": [
                {
                    "sector": self.sector.id,
                    "locations": [self.location.id],
                }
            ],
            "result_links": [
                {
                    "cp_output": ResultFactory().id,
                    "ram_indicators":[]
                }
            ],
            "amendments": [],
            "attachments": [],
        }
        response = self.forced_auth_req(
            'post',
            '/api/v2/interventions/',
            user=self.unicef_staff,
            data=self.intervention_data
        )
        self.intervention_data = response.data

    def test_intervention_list(self):
        response = self.forced_auth_req(
            'get',
            '/api/v2/interventions/',
            user=self.unicef_staff,
        )
        self.assertEquals(response.status_code, status.HTTP_200_OK)
        self.assertEquals(len(response.data), 2)

    def test_intervention_create(self):
        data = {
            "document_type": Intervention.SHPD,
            "status": Intervention.DRAFT,
            "title": "2009 EFY AWP",
            "start": "2016-10-28",
            "end": "2016-10-28",
            "unicef_budget": 0,
            "agreement": self.agreement.id,
        }
        response = self.forced_auth_req(
            'post',
            '/api/v2/interventions/',
            user=self.unicef_staff,
            data=data
        )
        self.assertEquals(response.status_code, status.HTTP_201_CREATED)

    def test_intervention_active_update_population_focus(self):
        self.intervention_data.update(population_focus=None)
        self.intervention_data.update(status="active")
        response = self.forced_auth_req(
            'patch',
            '/api/v2/interventions/{}/'.format(self.intervention_data.get("id")),
            user=self.unicef_staff,
            data=self.intervention_data
        )

        self.assertEquals(response.status_code, status.HTTP_400_BAD_REQUEST)
        self.assertEquals(response.data, ["Population focus is required if Intervention status is ACTIVE or IMPLEMENTED."])

    def test_intervention_active_update_planned_budget(self):
        InterventionBudget.objects.filter(intervention=self.intervention_data.get("id")).delete()
        self.intervention_data.update(planned_budget=[])
        self.intervention_data.update(status="active")
        response = self.forced_auth_req(
            'patch',
            '/api/v2/interventions/{}/'.format(self.intervention_data.get("id")),
            user=self.unicef_staff,
            data=self.intervention_data
        )

        self.assertEquals(response.status_code, status.HTTP_400_BAD_REQUEST)
        self.assertEquals(response.data, ["Planned budget is required if Intervention status is ACTIVE or IMPLEMENTED."])

    def test_intervention_active_update_sector_locations(self):
        InterventionSectorLocationLink.objects.filter(intervention=self.intervention_data.get("id")).delete()
        self.intervention_data.update(sector_locations=[])
        self.intervention_data.update(status="active")
        response = self.forced_auth_req(
            'patch',
            '/api/v2/interventions/{}/'.format(self.intervention_data.get("id")),
            user=self.unicef_staff,
            data=self.intervention_data
        )

        self.assertEquals(response.status_code, status.HTTP_400_BAD_REQUEST)
        self.assertEquals(response.data, ["Sector locations are required if Intervention status is ACTIVE or IMPLEMENTED."])

        # Check for activity action created
        self.assertEquals(model_stream(Intervention).count(), 2)
        self.assertEquals(model_stream(Intervention)[0].verb, 'changed')
        self.assertEquals(model_stream(Intervention)[0].data['changes']['title'], '2009 EFY AWP Updated')

    def test_intervention_validation(self):
        response = self.forced_auth_req(
            'post',
            '/api/v2/interventions/',
            user=self.unicef_staff,
            data={}
        )

        self.assertEquals(response.status_code, status.HTTP_400_BAD_REQUEST)
        self.assertEquals(response.data, {"document_type":["This field is required."],"agreement":["This field is required."],"title":["This field is required."]})

    def test_intervention_validation_doctype_pca(self):
        data={
            "document_type": Intervention.SSFA,
        }
        response = self.forced_auth_req(
            'patch',
            '/api/v2/interventions/{}/'.format(self.intervention["id"]),
            user=self.unicef_staff,
            data=data,
        )

        self.assertEquals(response.status_code, status.HTTP_400_BAD_REQUEST)
        self.assertEquals(response.data, ["Document type must be PD or SHPD in case of agreement is PCA."])

    def test_intervention_validation_doctype_ssfa(self):
        self.agreement.agreement_type = Agreement.SSFA
        self.agreement.save()
        data={
            "document_type": Intervention.PD,
        }
        response = self.forced_auth_req(
            'patch',
            '/api/v2/interventions/{}/'.format(self.intervention["id"]),
            user=self.unicef_staff,
            data=data,
        )

        self.assertEquals(response.status_code, status.HTTP_400_BAD_REQUEST)
        self.assertEquals(response.data, ["Document type must be SSFA in case of agreement is SSFA."])

    def test_intervention_validation_dates(self):
        today = datetime.date.today()
        data={
            "start": datetime.date(today.year+1, 1, 1),
            "end": today,
        }
        response = self.forced_auth_req(
            'patch',
            '/api/v2/interventions/{}/'.format(self.intervention["id"]),
            user=self.unicef_staff,
            data=data,
        )

        self.assertEquals(response.status_code, status.HTTP_400_BAD_REQUEST)
        self.assertEquals(response.data, ['Start date must precede end date'])


    def test_intervention_filter(self):
        # Test filter
        params = {
            "partnership_type": Intervention.PD,
            "status": Intervention.DRAFT,
            "start": "2016-10-28",
            "end": "2016-10-28",
            "location": "Location",
            "sector": self.sector.id,
            "search": "2009",
        }
        response = self.forced_auth_req(
            'get',
            '/api/v2/interventions/',
            user=self.unicef_staff,
            data=params
        )

        self.assertEquals(response.status_code, status.HTTP_200_OK)


# TODO Remove after implementing InterventionTests
# class TestPCAViews(APITenantTestCase):
#
#     def setUp(self):
#         self.unicef_staff = UserFactory(is_staff=True)
#         self.partner = PartnerFactory()
#         self.agreement = AgreementFactory()
#         self.pca = PCA.objects.create(
#                                 partner=self.partner,
#                                 agreement=self.agreement,
#                                 title="PCA 1",
#                                 initiation_date=datetime.date.today(),
#                                 status=PCA.DRAFT,
#                             )
#
#     def test_pca_list(self):
#         response = self.forced_auth_req(
#             'get',
#             '/api/v2/interventions/',
#             user=self.unicef_staff
#         )
#
#         self.assertEquals(response.status_code, status.HTTP_200_OK)
#         self.assertEquals(len(response.data), 1)
#
#     def test_pca_retrieve(self):
#         response = self.forced_auth_req(
#             'get',
#             '/api/v2/interventions/{}/'.format(self.pca.id),
#             user=self.unicef_staff
#         )
#
#         self.assertEquals(response.status_code, status.HTTP_200_OK)
#         self.assertEquals(response.data["id"], self.pca.id)
#
#     def test_pca_create_errors(self):
#         today = datetime.date.today()
#         data = {
#             "partner": self.partner.id,
#             "title": "PCA 2",
#             "agreement": self.agreement.id,
#             "initiation_date": datetime.date.today(),
#             "status": PCA.ACTIVE,
#             "signed_by_unicef_date": datetime.date(today.year-1, 1, 1),
#             "signed_by_partner_date": datetime.date(today.year-2, 1, 1),
#             "budget_log": [],
#         }
#         response = self.forced_auth_req(
#             'post',
#             '/api/v2/interventions/',
#             user=self.unicef_staff,
#             data=data,
#         )
#
#         self.assertEquals(response.status_code, status.HTTP_400_BAD_REQUEST)
#         self.assertEquals(response.data["partnership_type"], ["This field is required.","This field must be PD or SHPD in case of agreement is PCA."])
#         self.assertEquals(response.data["office"], ["This field is required."])
#         self.assertEquals(response.data["programme_focal_points"], ["This field is required if PCA status is ACTIVE or IMPLEMENTED."])
#         self.assertEquals(response.data["unicef_managers"], ["This field is required if PCA status is ACTIVE or IMPLEMENTED."])
#         self.assertEquals(response.data["partner_focal_point"], ["This field is required if PCA status is ACTIVE or IMPLEMENTED."])
#         self.assertEquals(response.data["start_date"], ["This field is required."])
#         self.assertEquals(response.data["end_date"], ["This field is required."])
#         self.assertEquals(response.data["signed_by_unicef_date"], ["signed_by_unicef_date and unicef_manager must be provided."])
#         self.assertEquals(response.data["signed_by_partner_date"], ["signed_by_partner_date and partner_manager must be provided."])
#         self.assertEquals(response.data["partner_manager"], ["partner_manager and signed_by_partner_date must be provided."])
#         self.assertEquals(response.data["unicef_manager"], ["unicef_manager and signed_by_unicef_date must be provided."])
#         self.assertEquals(response.data["population_focus"], ["This field is required if PCA status is ACTIVE or IMPLEMENTED."])
#
#     def test_pca_create_update(self):
#         today = datetime.date.today()
#         partner_staff = PartnerStaffFactory(partner=self.partner)
#         supply_item = SupplyItem.objects.create(name="Item1")
#         sector = Sector.objects.create(name="Sector1")
#         pcasector = {
#             "sector": sector.id,
#         }
#         supply_plan = {
#             "item": supply_item.id,
#             "quantity": 5,
#         }
#         budget_log = {
#             "year": today.year,
#             "partner_contribution": 1000,
#             "unicef_cash": 1000,
#         }
#         distribution_plan = {
#             "item": supply_item.id,
#             "site": LocationFactory().id,
#             "quantity": 5,
#         }
#         amendment_log = {
#             "amended_at": today,
#             "type": "Change in Programme Result",
#         }
#         unicef_manager = UserFactory()
#         result_structure = ResultStructureFactory()
#         office = OfficeFactory()
#         location = LocationFactory()
#         gwpcalocation = {
#             "location": location.id,
#         }
#         visit = {
#             "year": 2016,
#             "programmatic": 1,
#             "spot_checks": 1,
#             "audit": 1,
#         }
#         data = {
#             "partner": self.partner.id,
#             "title": "PCA 2",
#             "agreement": self.agreement.id,
#             "initiation_date": datetime.date.today(),
#             "status": PCA.ACTIVE,
#             "partnership_type": PCA.PD,
#             "result_structure": result_structure.id,
#             "office": [office.id],
#             "programme_focal_points": [UserFactory().id],
#             "unicef_managers": [unicef_manager.id],
#             "partner_focal_point": [partner_staff.id],
#             "partner_manager": partner_staff.id,
#             "unicef_manager": self.unicef_staff.id,
#             "start_date": today,
#             "end_date": datetime.date(today.year+1, 1, 1),
#             "signed_by_unicef_date": datetime.date(today.year-1, 1, 1),
#             "signed_by_partner_date": datetime.date(today.year-2, 1, 1),
#             "population_focus": "focus1",
#             "pcasectors": [pcasector],
#             "locations": [gwpcalocation],
#             "budget_log": [budget_log],
#             "supply_plans": [supply_plan],
#             "distribution_plans": [distribution_plan],
#             "fr_numbers": ["Grant"],
#             "amendments_log": [amendment_log],
#             "visits": [visit],
#         }
#         response = self.forced_auth_req(
#             'post',
#             '/api/v2/interventions/',
#             user=self.unicef_staff,
#             data=data,
#         )
#
#         self.assertEquals(response.status_code, status.HTTP_201_CREATED)
#
#         # Test updates
#         data = response.data
#         data.update(budget_log=[budget_log, budget_log])
#         data.update(supply_plans=[supply_plan, supply_plan])
#         data.update(distribution_plans=[distribution_plan, distribution_plan])
#         data.update(amendments_log=[amendment_log, amendment_log])
#         data.update(pcasectors=[pcasector, pcasector])
#         data.update(locations=[gwpcalocation, gwpcalocation])
#         data.update(fr_numbers=["Grant", "WBS"])
#         data.update(visits=[visit, visit])
#
#         response = self.forced_auth_req(
#             'put',
#             '/api/v2/interventions/{}/'.format(data["id"]),
#             user=self.unicef_staff,
#             data=data,
#         )
#
#         self.assertEquals(response.status_code, status.HTTP_200_OK)
#         self.assertEquals(len(response.data["budget_log"]), 2)
#         self.assertEquals(len(response.data["supply_plans"]), 2)
#         self.assertEquals(len(response.data["distribution_plans"]), 2)
#         self.assertEquals(len(response.data["amendments_log"]), 2)
#         self.assertEquals(len(response.data["pcasectors"]), 2)
#         self.assertEquals(len(response.data["locations"]), 2)
#         self.assertEquals(len(response.data["fr_numbers"]), 2)
#         self.assertEquals(len(response.data["visits"]), 2)
#
#         # Test filter
#         params = {
#             "partnership_type": PCA.PD,
#             "sector": sector.id,
#             "location": location.id,
#             "status": PCA.ACTIVE,
#             "unicef_managers": unicef_manager.id,
#             "start_date": datetime.date(today.year-1, 1, 1),
#             "end_date": datetime.date(today.year+1, 1, 1),
#             "office": office.id,
#             "search": "PCA 2",
#         }
#         response = self.forced_auth_req(
#             'get',
#             '/api/v2/interventions/',
#             user=self.unicef_staff,
#             data=params
#         )
#
#         self.assertEquals(response.status_code, status.HTTP_200_OK)
#         self.assertEquals(response.data[0]["id"], data["id"])<|MERGE_RESOLUTION|>--- conflicted
+++ resolved
@@ -955,49 +955,10 @@
         self.isll.locations.add(LocationFactory())
         self.isll.save()
 
-<<<<<<< HEAD
-    def test_intervention_list(self):
-        response = self.forced_auth_req(
-            'get',
-            '/api/v2/interventions/',
-            user=self.unicef_staff,
-        )
-        self.assertEquals(response.status_code, status.HTTP_200_OK)
-        self.assertEquals(len(response.data), 1)
-
-    def test_intervention_create(self):
-        data = {
-            "document_type": Intervention.SHPD,
-            "status": Intervention.DRAFT,
-            "title": "2009 EFY AWP",
-            "start": "2016-10-28",
-            "end": "2016-10-28",
-            "unicef_budget": 0,
-            "agreement": self.agreement.id,
-        }
-        response = self.forced_auth_req(
-            'post',
-            '/api/v2/interventions/',
-            user=self.unicef_staff,
-            data=data
-        )
-        self.assertEquals(response.status_code, status.HTTP_201_CREATED)
-
-        # Check for activity action created
-        self.assertEquals(model_stream(Intervention).count(), 2)
-        self.assertEquals(model_stream(Intervention)[0].verb, 'created')
-        self.assertEquals(model_stream(Intervention)[0].target.title, '2009 EFY AWP')
-
-    def test_intervention_update(self):
-        data = {
-            "agreement": self.agreement.id,
-            "partner_id": self.agreement.partner.id,
-=======
         # Basic data to adjust in tests
         self.intervention_data = {
             "agreement": self.agreement2.id,
             "partner_id": self.agreement2.partner.id,
->>>>>>> d866aecf
             "document_type": Intervention.SHPD,
             "hrp": ResultStructureFactory().id,
             "title": "2009 EFY AWP Updated",
@@ -1075,7 +1036,7 @@
         data = {
             "document_type": Intervention.SHPD,
             "status": Intervention.DRAFT,
-            "title": "2009 EFY AWP",
+            "title": "2009 EFY AWP Updated",
             "start": "2016-10-28",
             "end": "2016-10-28",
             "unicef_budget": 0,
@@ -1089,6 +1050,11 @@
         )
         self.assertEquals(response.status_code, status.HTTP_201_CREATED)
 
+        # Check for activity action created
+        self.assertEquals(model_stream(Intervention).count(), 2)
+        self.assertEquals(model_stream(Intervention)[0].verb, 'changed')
+        self.assertEquals(model_stream(Intervention)[0].data['changes']['title'], '2009 EFY AWP Updated')
+
     def test_intervention_active_update_population_focus(self):
         self.intervention_data.update(population_focus=None)
         self.intervention_data.update(status="active")
@@ -1129,11 +1095,6 @@
 
         self.assertEquals(response.status_code, status.HTTP_400_BAD_REQUEST)
         self.assertEquals(response.data, ["Sector locations are required if Intervention status is ACTIVE or IMPLEMENTED."])
-
-        # Check for activity action created
-        self.assertEquals(model_stream(Intervention).count(), 2)
-        self.assertEquals(model_stream(Intervention)[0].verb, 'changed')
-        self.assertEquals(model_stream(Intervention)[0].data['changes']['title'], '2009 EFY AWP Updated')
 
     def test_intervention_validation(self):
         response = self.forced_auth_req(
@@ -1191,7 +1152,6 @@
 
         self.assertEquals(response.status_code, status.HTTP_400_BAD_REQUEST)
         self.assertEquals(response.data, ['Start date must precede end date'])
-
 
     def test_intervention_filter(self):
         # Test filter
