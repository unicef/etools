--- conflicted
+++ resolved
@@ -135,16 +135,10 @@
         # serializer.
         self.normal_field_names = sorted(
             (
-<<<<<<< HEAD
                 'blocked', 'cso_type', 'deleted_flag', 'email', 'hidden', 'id', 'name', 'net_ct_cy',
-                'partner_type', 'phone_number', 'rating', 'reported_cy', 'shared_with',
-                'short_name', 'total_ct_cp', 'total_ct_cy', 'total_ct_ytd', 'vendor_number'
-=======
-                'blocked', 'cso_type', 'deleted_flag', 'email', 'hidden', 'id', 'name',
                 'partner_type', 'phone_number', 'rating', 'shared_partner', 'shared_with',
-                'short_name', 'total_ct_cp', 'total_ct_cy', 'vendor_number', 'address', 'street_address',
-                'postal_code', 'last_assessment_date', 'city', 'country'
->>>>>>> 24fffdf7
+                'short_name', 'total_ct_cp', 'total_ct_cy', 'total_ct_ytd', 'vendor_number', 'address',
+                'street_address', 'postal_code', 'last_assessment_date', 'city', 'country'
             )
         )
 
