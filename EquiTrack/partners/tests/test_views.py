from __future__ import unicode_literals

import csv
import datetime
from decimal import Decimal
import json
from unittest import skip, TestCase
from urlparse import urlparse

from django.conf import settings
from django.contrib.auth.models import Group
from django.core.files.uploadedfile import SimpleUploadedFile
from django.core.urlresolvers import reverse, resolve
from django.db import connection
from django.utils import timezone

from model_utils import Choices
from rest_framework import status
from rest_framework.test import APIRequestFactory

from EquiTrack.factories import (
    AgreementFactory,
    AgreementAmendmentFactory,
    CountryProgrammeFactory,
    FundsReservationHeaderFactory,
    GovernmentInterventionFactory,
    GroupFactory,
    InterventionFactory,
    InterventionReportingPeriodFactory,
    InterventionResultLinkFactory,
    OfficeFactory,
    PartnerFactory,
    PartnerStaffFactory,
    ResultFactory,
    SectorFactory,
    UserFactory,
)
from EquiTrack.tests.mixins import APITenantTestCase, URLAssertionMixin
from reports.models import ResultType
from funds.models import FundsCommitmentItem, FundsCommitmentHeader
from partners.models import (
    Agreement,
    AgreementAmendment,
    Assessment,
    FileType,
    GovernmentInterventionResult,
    Intervention,
    InterventionAmendment,
    InterventionAttachment,
    InterventionBudget,
    InterventionPlannedVisits,
    InterventionReportingPeriod,
    InterventionSectorLocationLink,
    PartnerOrganization,
    PartnerType,
)
from partners.permissions import READ_ONLY_API_GROUP_NAME
from partners.serializers.exports.partner_organization import PartnerOrganizationExportSerializer
from partners.views import v2
import partners.views.partner_organization_v2
from snapshot.models import Activity


class URLsTestCase(URLAssertionMixin, TestCase):
    '''Simple test case to verify URL reversal'''
    def test_urls(self):
        '''Verify URL pattern names generate the URLs we expect them to.'''
        names_and_paths = (
            ('partner-list', '', {}),
            ('partner-hact', 'hact/', {}),
            ('partner-detail', '1/', {'pk': 1}),
            ('partner-delete', 'delete/1/', {'pk': 1}),
            ('partner-assessment-del', 'assessments/1/', {'pk': 1}),
            ('partner-add', 'add/', {}),
            ('partner-staff-members-list', '1/staff-members/', {'partner_pk': 1}),
        )
        self.assertReversal(names_and_paths, 'partners_api:', '/api/v2/partners/')
        self.assertIntParamRegexes(names_and_paths, 'partners_api:')


class TestChoicesToJSONReady(APITenantTestCase):
    def test_tuple(self):
        """Make tuple JSON ready"""
        ready = v2.choices_to_json_ready(((1, "One"), (2, "Two")))
        self.assertEqual(ready, [
            {"label": "One", "value": 1},
            {"label": "Two", "value": 2}
        ])

    def test_list(self):
        """Make simple list JSON ready"""
        ready = v2.choices_to_json_ready([1, 2, 3])
        self.assertEqual(ready, [
            {"label": 1, "value": 1},
            {"label": 2, "value": 2},
            {"label": 3, "value": 3},
        ])

    def test_list_of_tuples(self):
        """Make list of tuples JSON ready"""
        ready = v2.choices_to_json_ready([(1, "One"), (2, "Two")])
        self.assertEqual(ready, [
            {"label": "One", "value": 1},
            {"label": "Two", "value": 2}
        ])

    def test_dict(self):
        """Make dict JSON ready"""
        ready = v2.choices_to_json_ready({"k": "v"})
        self.assertEqual(ready, [{"label": "v", "value": "k"}])

    def test_choices(self):
        """Make model_utils.Choices JSON ready"""
        ready = v2.choices_to_json_ready(Choices("one", "two"))
        self.assertEqual(ready, [
            {"label": "one", "value": "one"},
            {"label": "two", "value": "two"},
        ])


class TestAPIPartnerOrganizationListView(APITenantTestCase):
    '''Exercise the list view for PartnerOrganization'''
    def setUp(self):
        self.user = UserFactory(is_staff=True)

        self.partner = PartnerFactory(
            name='List View Test Partner',
            short_name='List View Test Partner Short Name',
            partner_type=PartnerType.UN_AGENCY,
            cso_type='International',
        )

        self.url = reverse('partners_api:partner-list')

        # self.normal_field_names is the list of field names present in responses that don't use an out-of-the-ordinary
        # serializer.
        self.normal_field_names = sorted(
<<<<<<< HEAD
            (
                'blocked', 'cso_type', 'deleted_flag', 'email', 'hidden', 'id', 'name',
                'partner_type', 'phone_number', 'rating', 'shared_partner', 'shared_with',
                'short_name', 'total_ct_cp', 'total_ct_cy', 'vendor_number'
            )
=======
            ('blocked', 'cso_type', 'deleted_flag', 'email', 'hidden', 'id', 'name',
             'partner_type', 'phone_number', 'rating', 'shared_partner', 'shared_with',
             'short_name', 'total_ct_cp', 'total_ct_cy', 'vendor_number', )
>>>>>>> 130ab7b8
        )

    def assertResponseFundamentals(self, response, expected_keys=None):
        '''Assert common fundamentals about the response. If expected_keys is None (the default), the keys in the
        response dict are compared to self.normal_field_names. Otherwise, they're compared to whatever is passed in
        expected_keys.
        '''
        if expected_keys is None:
            expected_keys = self.normal_field_names

        self.assertEqual(response.status_code, status.HTTP_200_OK)
        response_json = json.loads(response.rendered_content)
        self.assertIsInstance(response_json, list)
        self.assertEqual(len(response_json), 1)
        self.assertIsInstance(response_json[0], dict)
        if expected_keys:
            self.assertEqual(sorted(response_json[0].keys()), expected_keys)
        self.assertIn('id', response_json[0].keys())
        self.assertEqual(response_json[0]['id'], self.partner.id)

    def test_simple(self):
        '''exercise simple fetch'''
        response = self.forced_auth_req('get', self.url)
        self.assertResponseFundamentals(response)

    def test_no_permission_user_forbidden(self):
        '''Ensure a non-staff user gets the 403 smackdown'''
        response = self.forced_auth_req('get', self.url, user=UserFactory())
        self.assertEquals(response.status_code, status.HTTP_403_FORBIDDEN)

    def test_unauthenticated_user_forbidden(self):
        '''Ensure an unauthenticated user gets the 403 smackdown'''
        factory = APIRequestFactory()
        view_info = resolve(self.url)
        request = factory.get(self.url)
        response = view_info.func(request)
        self.assertEquals(response.status_code, status.HTTP_403_FORBIDDEN)

    def test_group_permission(self):
        '''Ensure a non-staff user in the correct group has access'''
        user = UserFactory()
        user.groups.add(Group.objects.get(name=READ_ONLY_API_GROUP_NAME))
        response = self.forced_auth_req('get', self.url, user=user)
        self.assertResponseFundamentals(response)

    def test_staff_access(self):
        '''Ensure a staff user has access'''
        response = self.forced_auth_req('get', self.url, user=self.user)
        self.assertResponseFundamentals(response)

    def test_verbosity_minimal(self):
        '''Exercise behavior when verbosity=minimal'''
        response = self.forced_auth_req('get', self.url, data={"verbosity": "minimal"})
        self.assertResponseFundamentals(response, sorted(("id", "name")))

    def test_verbosity_other(self):
        '''Exercise behavior when verbosity != minimal. ('minimal' is the only accepted value for verbosity;
        other values are ignored.)
        '''
        response = self.forced_auth_req('get', self.url, data={"verbosity": "banana"})
        self.assertResponseFundamentals(response)

    def test_filter_partner_type(self):
        '''Ensure filtering by partner type works as expected'''
        # Make another partner that should be excluded from the search results.
        PartnerFactory(partner_type=PartnerType.GOVERNMENT)
        response = self.forced_auth_req('get', self.url, data={"partner_type": PartnerType.UN_AGENCY})
        self.assertResponseFundamentals(response)

    def test_filter_cso_type(self):
        '''Ensure filtering by CSO type works as expected'''
        # Make another partner that should be excluded from the search results.
        PartnerFactory(cso_type="National")
        response = self.forced_auth_req('get', self.url, data={"cso_type": "International"})
        self.assertResponseFundamentals(response)

    def test_filter_hidden(self):
        '''Ensure filtering by the hidden flag works as expected'''
        # Make another partner that should be excluded from the search results.
        PartnerFactory(hidden=True)
        response = self.forced_auth_req('get', self.url, data={"hidden": False})
        self.assertResponseFundamentals(response)

    def test_filter_multiple(self):
        '''Test that when supplying multiple filter terms, they're ANDed together'''
        # Make another partner that should be excluded from the search results.
        PartnerFactory(cso_type="National")
        params = {
            "cso_type": "National",
            "partner_type": PartnerType.CIVIL_SOCIETY_ORGANIZATION,
        }
        response = self.forced_auth_req('get', self.url, data=params)

        self.assertEqual(response.status_code, status.HTTP_200_OK)
        response_json = json.loads(response.rendered_content)
        self.assertIsInstance(response_json, list)
        self.assertEqual(len(response_json), 0)

    def test_search_name(self):
        '''Test that name search matches substrings and is case-independent'''
        # Make another partner that should be excluded from the search results.
        PartnerFactory(name="Somethingelse")
        response = self.forced_auth_req('get', self.url, data={"search": "PARTNER"})
        self.assertResponseFundamentals(response)

    def test_search_short_name(self):
        '''Test that short name search matches substrings and is case-independent'''
        # Make another partner that should be excluded from the search results.
        PartnerFactory(short_name="foo")
        response = self.forced_auth_req('get', self.url, data={"search": "SHORT"})
        self.assertResponseFundamentals(response)

    def test_values_positive(self):
        '''Ensure that passing the values param w/partner ids returns only data for those partners'''
        # In contrast to the other tests, this test uses the two partners I create here and filters out self.partner.
        p1 = PartnerFactory()
        p2 = PartnerFactory()
        # I also pass the id of a non-existent partner to ensure that doesn't make the view choke.
        unused_id = 9999
        while PartnerOrganization.objects.filter(pk=unused_id).exists():
            unused_id += 1

        response = self.forced_auth_req('get', self.url, data={"values": "{},{},{}".format(p1.id, p2.id, unused_id)})

        self.assertEqual(response.status_code, status.HTTP_200_OK)
        response_json = json.loads(response.rendered_content)
        self.assertIsInstance(response_json, list)
        self.assertEqual(len(response_json), 2)
        ids_in_response = []
        for list_element in response_json:
            self.assertIsInstance(list_element, dict)
            ids_in_response.append(list_element.get('id'))

        self.assertItemsEqual(ids_in_response, (p1.id, p2.id))

    def test_values_negative(self):
        '''Ensure that garbage values are handled properly'''
        response = self.forced_auth_req('get', self.url, data={"values": "banana"})
        self.assertEqual(response.status_code, status.HTTP_400_BAD_REQUEST)


class TestPartnerOrganizationListViewForCSV(APITenantTestCase):
    '''Exercise the CSV-generating portion of the list view for PartnerOrganization.

    This is a separate test case from TestPartnerOrganizationListView because it does some monkey patching in
    setUp() that I want to do as infrequently as necessary.
    '''
    def setUp(self):
        # Monkey patch the serializer that I expect to be called. I monkey patch with a wrapper that will set a
        # flag here on my test case class before passing control to the normal serializer. I do this so that I can
        # see whether or not the serializer was called. It allows me to perform the equivalent of
        # assertSerializerUsed().
        class Wrapper(PartnerOrganizationExportSerializer):
            def __init__(self, *args, **kwargs):
                TestPartnerOrganizationListViewForCSV.wrapper_called = True
                super(PartnerOrganizationExportSerializer, self).__init__(*args, **kwargs)

        partners.views.partner_organization_v2.PartnerOrganizationExportSerializer = Wrapper

        TestPartnerOrganizationListViewForCSV.wrapper_called = False

        self.user = UserFactory(is_staff=True)
        self.partner = PartnerFactory()
        self.url = reverse('partners_api:partner-list')

    def tearDown(self):
        # Undo the monkey patch.
        partners.views.partner_organization_v2.PartnerOrganizationExportSerializer = PartnerOrganizationExportSerializer

    def test_format_csv(self):
        '''Exercise the view-specific aspects of passing query param format=csv. This does not test the serializer
        function, it only tests that the expected serializer is invoked and returns something CSV-like.
        '''
        self.assertFalse(self.wrapper_called)
        response = self.forced_auth_req('get', self.url, data={"format": "csv"})
        self.assertEqual(response.status_code, status.HTTP_200_OK)
        # Ensure my wrapper was called, which tells me that the proper serializer was invoked.
        self.assertTrue(self.wrapper_called)

        # The response should be a CSV. I'm explicitly not looking for certain headers (that's for a serializer test)
        # but I want to make sure the response looks CSV-ish.
        self.assertEqual(response.get('Content-Disposition'), 'attachment;filename=partner.csv')

        self.assertIsInstance(response.rendered_content, basestring)

        # The response should *not* look like JSON.
        with self.assertRaises(ValueError):
            json.loads(response.rendered_content)

        lines = response.rendered_content.replace('\r\n', '\n').split('\n')
        # Try to read it with Python's CSV reader.
        reader = csv.DictReader(lines)

        # I'm not looking for explicit field names in this test, but it's safe to assume there should be a few.
        self.assertGreaterEqual(len(reader.fieldnames), 5)

        self.assertGreaterEqual(len([row for row in reader]), 1)

    def test_format_other(self):
        '''Exercise passing an unrecognized format.'''
        # This returns 404, it should probably return 400 but anything in the 4xx series gets the point across.
        response = self.forced_auth_req('get', self.url, data={"format": "banana"})
        self.assertEqual(response.status_code, status.HTTP_404_NOT_FOUND)


class TestPartnerOrganizationCreateView(APITenantTestCase):
    '''Exercise the create view for PartnerOrganization'''
    def setUp(self):
        self.user = UserFactory(is_staff=True)
        self.url = reverse('partners_api:partner-list')
        self.data = {"name": "PO 1",
                     "partner_type": PartnerType.GOVERNMENT,
                     "vendor_number": "AAA",
                     "staff_members": [],
                     }

    def assertResponseFundamentals(self, response):
        '''Assert common fundamentals about the response. Return the id of the new object.'''
        self.assertEqual(response.status_code, status.HTTP_201_CREATED)
        response_json = json.loads(response.rendered_content)
        self.assertIsInstance(response_json, dict)
        self.assertIn('id', response_json.keys())

        return response_json['id']


class TestPartnerOrganizationRetrieveUpdateDeleteViews(APITenantTestCase):
    '''Exercise the retrieve, update, and delete views for PartnerOrganization'''
    def setUp(self):
        self.unicef_staff = UserFactory(is_staff=True)
        self.partner = PartnerFactory(
            partner_type=PartnerType.CIVIL_SOCIETY_ORGANIZATION,
            cso_type="International",
            hidden=False,
            vendor_number="DDD",
            short_name="Short name",
        )

        report = "report.pdf"
        self.assessment1 = Assessment.objects.create(
            partner=self.partner,
            type="Micro Assessment"
        )
        self.assessment2 = Assessment.objects.create(
            partner=self.partner,
            type="Micro Assessment",
            report=report,
            completed_date=datetime.date.today()
        )

        self.partner_gov = PartnerFactory(partner_type=PartnerType.GOVERNMENT)

        agreement = AgreementFactory(
            partner=self.partner,
            signed_by_unicef_date=datetime.date.today())

        self.intervention = InterventionFactory(agreement=agreement)
        self.output_res_type, _ = ResultType.objects.get_or_create(name='Output')

        self.result = ResultFactory(
            result_type=self.output_res_type,)

        self.partnership_budget = InterventionBudget.objects.create(
            intervention=self.intervention,
            unicef_cash=100,
            unicef_cash_local=10,
            partner_contribution=200,
            partner_contribution_local=20,
            in_kind_amount_local=10,
        )
        self.amendment = InterventionAmendment.objects.create(
            intervention=self.intervention,
            types=[InterventionAmendment.RESULTS]
        )

        self.cp = CountryProgrammeFactory(__sequence=10)
        self.cp_output = ResultFactory(result_type=self.output_res_type)
        self.govint = GovernmentInterventionFactory(
            partner=self.partner_gov,
            country_programme=self.cp
        )
        self.result = ResultFactory()
        self.govint_result = GovernmentInterventionResult.objects.create(
            intervention=self.govint,
            result=self.result,
            year=datetime.date.today().year,
            planned_amount=100,
        )

    def test_api_partners_delete_asssessment_valid(self):
        response = self.forced_auth_req(
            'delete',
            reverse(
                'partners_api:partner-assessment-del',
                args=[self.assessment1.pk]
            ),
            user=self.unicef_staff,
        )

        self.assertEqual(response.status_code, status.HTTP_204_NO_CONTENT)

    def test_api_partners_delete_asssessment_error(self):
        response = self.forced_auth_req(
            'delete',
            reverse(
                'partners_api:partner-assessment-del',
                args=[self.assessment2.pk]
            ),
            user=self.unicef_staff,
        )

        self.assertEqual(response.status_code, status.HTTP_400_BAD_REQUEST)
        self.assertEqual(response.data, ["Cannot delete a completed assessment"])

    def test_api_partners_delete_asssessment_not_found(self):
        response = self.forced_auth_req(
            'delete',
            reverse(
                'partners_api:partner-assessment-del',
                args=[404]
            ),
            user=self.unicef_staff,
        )

        self.assertEqual(response.status_code, status.HTTP_404_NOT_FOUND)

    def test_api_partners_update_with_members(self):
        self.assertFalse(Activity.objects.exists())
        response = self.forced_auth_req(
            'get',
            reverse('partners_api:partner-detail', args=[self.partner.pk]),
            user=self.unicef_staff,
        )
        self.assertEqual(response.status_code, status.HTTP_200_OK)
        self.assertEqual(len(response.data["staff_members"]), 1)
        self.assertEqual(response.data["staff_members"][0]["first_name"], "Mace")

        staff_members = [{
            "title": "Some title",
            "first_name": "John",
            "last_name": "Doe",
            "email": "a@a.com",
            "active": True,
        }]
        data = {
            "name": self.partner.name + ' Updated',
            "partner_type": self.partner.partner_type,
            "vendor_number": self.partner.vendor_number,
            "staff_members": staff_members,
        }
        response = self.forced_auth_req(
            'patch',
            reverse('partners_api:partner-detail', args=[self.partner.pk]),
            user=self.unicef_staff,
            data=data,
        )

        self.assertEqual(response.status_code, status.HTTP_200_OK)
        self.assertEqual(len(response.data["staff_members"]), 2)

        self.assertEqual(
            Activity.objects.filter(action=Activity.UPDATE).count(),
            1
        )

    def test_api_partners_update_assessments_invalid(self):
        self.assertFalse(Activity.objects.exists())
        today = datetime.date.today()
        assessments = [{
            "id": self.assessment2.id,
            "completed_date": datetime.date(today.year + 1, 1, 1),
        }]
        data = {
            "assessments": assessments,
        }
        response = self.forced_auth_req(
            'patch',
            reverse('partners_api:partner-detail', args=[self.partner.pk]),
            user=self.unicef_staff,
            data=data,
        )

        self.assertEqual(response.status_code, status.HTTP_400_BAD_REQUEST)
        self.assertEqual(response.data, {"assessments":
                                         {"completed_date": ["The Date of Report cannot be in the future"]}})
        self.assertEqual(
            Activity.objects.filter(action=Activity.UPDATE).count(),
            0
        )

    def test_api_partners_update_assessments_longago(self):
        self.assertFalse(Activity.objects.exists())
        today = datetime.date.today()
        assessments = [{
            "id": self.assessment2.id,
            "completed_date": datetime.date(today.year - 3, 1, 1),
        }]
        data = {
            "assessments": assessments,
        }
        response = self.forced_auth_req(
            'patch',
            reverse('partners_api:partner-detail', args=[self.partner.pk]),
            user=self.unicef_staff,
            data=data,
        )

        self.assertEqual(response.status_code, status.HTTP_200_OK)
        self.assertEqual(
            Activity.objects.filter(action=Activity.UPDATE).count(),
            1
        )

    def test_api_partners_update_assessments_today(self):
        self.assertFalse(Activity.objects.exists())
        completed_date = datetime.date.today()
        assessments = [{
            "id": self.assessment2.id,
            "completed_date": completed_date,
        }]
        data = {
            "assessments": assessments,
        }
        response = self.forced_auth_req(
            'patch',
            reverse('partners_api:partner-detail', args=[self.partner.pk]),
            user=self.unicef_staff,
            data=data,
        )

        self.assertEqual(response.status_code, status.HTTP_200_OK)
        self.assertEqual(
            Activity.objects.filter(action=Activity.UPDATE).count(),
            1
        )

    def test_api_partners_update_assessments_yesterday(self):
        self.assertFalse(Activity.objects.exists())
        completed_date = datetime.date.today() - datetime.timedelta(days=1)
        assessments = [{
            "id": self.assessment2.id,
            "completed_date": completed_date,
        }]
        data = {
            "assessments": assessments,
        }
        response = self.forced_auth_req(
            'patch',
            reverse('partners_api:partner-detail', args=[self.partner.pk]),
            user=self.unicef_staff,
            data=data,
        )

        self.assertEqual(response.status_code, status.HTTP_200_OK)
        self.assertEqual(
            Activity.objects.filter(action=Activity.UPDATE).count(),
            1
        )

    def test_api_partners_update_with_members_null_phone(self):
        self.assertFalse(Activity.objects.exists())
        response = self.forced_auth_req(
            'get',
            reverse('partners_api:partner-detail', args=[self.partner.pk]),
            user=self.unicef_staff,
        )
        self.assertEqual(response.status_code, status.HTTP_200_OK)
        self.assertEqual(len(response.data["staff_members"]), 1)
        self.assertEqual(response.data["staff_members"][0]["first_name"], "Mace")

        staff_members = [{
            "title": "Some title",
            "first_name": "John",
            "last_name": "Doe",
            "email": "a1@a.com",
            "active": True,
            "phone": None
        }]
        data = {
            "staff_members": staff_members,
        }
        response = self.forced_auth_req(
            'patch',
            reverse('partners_api:partner-detail', args=[self.partner.pk]),
            user=self.unicef_staff,
            data=data,
        )

        self.assertEqual(response.status_code, status.HTTP_200_OK)
        self.assertEqual(response.data["staff_members"][1]["phone"], None)
        self.assertEqual(
            Activity.objects.filter(action=Activity.UPDATE).count(),
            1
        )

    def test_api_partners_update_assessments_tomorrow(self):
        self.assertFalse(Activity.objects.exists())
        completed_date = datetime.date.today() + datetime.timedelta(days=1)
        assessments = [{
            "id": self.assessment2.id,
            "completed_date": completed_date,
        }]
        data = {
            "assessments": assessments,
        }
        response = self.forced_auth_req(
            'patch',
            reverse('partners_api:partner-detail', args=[self.partner.pk]),
            user=self.unicef_staff,
            data=data,
        )

        self.assertEqual(response.status_code, status.HTTP_400_BAD_REQUEST)
        self.assertEqual(response.data, {"assessments":
                                         {"completed_date": ["The Date of Report cannot be in the future"]}})
        self.assertEqual(
            Activity.objects.filter(action=Activity.UPDATE).count(),
            0
        )

    def test_api_partners_retrieve(self):
        response = self.forced_auth_req(
            'get',
            reverse('partners_api:partner-detail', args=[self.partner.pk]),
            user=self.unicef_staff,
        )

        self.assertEqual(response.status_code, status.HTTP_200_OK)
        self.assertIn("vendor_number", response.data.keys())
        self.assertIn("address", response.data.keys())
        self.assertIn("Partner", response.data["name"])
        self.assertEqual(['programme_visits', 'spot_checks'], response.data['hact_min_requirements'].keys())
        self.assertEqual(['audits', 'programmatic_visits', 'spot_checks'], response.data['hact_values'].keys())
        self.assertItemsEqual(
            ['completed', 'minimum_requirements'],
            response.data['hact_values']['audits'].keys()
        )
        self.assertEqual(['audits', 'programmatic_visits', 'spot_checks'], response.data['hact_values'].keys())
        self.assertEqual(response.data['interventions'], [])

    def test_api_partners_retreive_actual_fr_amounts(self):
        self.intervention.status = Intervention.ACTIVE
        self.intervention.save()
        fr_header_1 = FundsReservationHeaderFactory(intervention=self.intervention)
        fr_header_2 = FundsReservationHeaderFactory(intervention=self.intervention)

        response = self.forced_auth_req(
            'get',
            reverse('partners_api:partner-detail', args=[self.partner.pk]),
            user=self.unicef_staff,
        )
        self.assertEqual(response.status_code, status.HTTP_200_OK)
        self.assertEqual(Decimal(response.data["interventions"][0]["actual_amount"]),
                         Decimal(fr_header_1.actual_amt + fr_header_2.actual_amt))

    def test_api_partners_retrieve_staff_members(self):
        response = self.forced_auth_req(
            'get',
            reverse('partners_api:partner-detail', args=[self.partner.pk]),
            user=self.unicef_staff,
        )

        self.assertEqual(response.status_code, status.HTTP_200_OK)
        self.assertIn("staff_members", response.data.keys())
        self.assertEqual(len(response.data["staff_members"]), 1)

    def test_api_partners_update(self):
        self.assertFalse(Activity.objects.exists())
        data = {
            "name": "Updated name again",
        }
        response = self.forced_auth_req(
            'patch',
            reverse('partners_api:partner-detail', args=[self.partner.pk]),
            user=self.unicef_staff,
            data=data,
        )

        self.assertEqual(response.status_code, status.HTTP_200_OK)
        self.assertIn("Updated", response.data["name"])
        self.assertEqual(
            Activity.objects.filter(action=Activity.UPDATE).count(),
            1
        )

    def test_api_partners_update_hidden(self):
        # make some other type to filter against
        self.assertFalse(Activity.objects.exists())
        data = {
            "hidden": True
        }
        response = self.forced_auth_req(
            'patch',
            reverse('partners_api:partner-detail', args=[self.partner.pk]),
            user=self.unicef_staff,
            data=data
        )
        self.assertEqual(response.status_code, status.HTTP_200_OK)
        self.assertEqual(response.data["hidden"], False)
        self.assertEqual(
            Activity.objects.filter(action=Activity.UPDATE).count(),
            1
        )


class TestPartnershipViews(APITenantTestCase):
    fixtures = ['initial_data.json']

    def setUp(self):
        self.unicef_staff = UserFactory(is_staff=True)
        self.partner = PartnerFactory()
        self.partner_staff_member = PartnerStaffFactory(partner=self.partner)

        agreement = AgreementFactory(partner=self.partner,
                                     signed_by_unicef_date=datetime.date.today(),
                                     signed_by_partner_date=datetime.date.today(),
                                     signed_by=self.unicef_staff,
                                     partner_manager=self.partner_staff_member)
        self.intervention = InterventionFactory(agreement=agreement)

        self.result_type = ResultType.objects.get(id=1)
        self.result = ResultFactory(result_type=self.result_type,)
        self.partnership_budget = InterventionBudget.objects.create(
            intervention=self.intervention,
            unicef_cash=100,
            unicef_cash_local=10,
            partner_contribution=200,
            partner_contribution_local=20,
            in_kind_amount_local=10,
        )
        self.amendment = InterventionAmendment.objects.create(
            intervention=self.intervention,
            types=[InterventionAmendment.RESULTS],
        )

    def test_api_partners_list(self):
        response = self.forced_auth_req('get', '/api/v2/partners/', user=self.unicef_staff)

        self.assertEqual(response.status_code, status.HTTP_200_OK)
        self.assertEqual(len(response.data), 1)
        self.assertIn("Partner", response.data[0]["name"])

    def test_api_partners_list_specify_workspace(self):
        # specifying current tenant works
        response = self.forced_auth_req('get', '/api/v2/partners/', user=self.unicef_staff,
                                        data={'workspace': self.tenant.business_area_code})
        self.assertEqual(response.status_code, status.HTTP_200_OK)
        self.assertEqual(len(response.data), 1)

        # specifying invalid tenant fails
        response = self.forced_auth_req('get', '/api/v2/partners/', user=self.unicef_staff,
                                        data={'workspace': ':('})
        self.assertEqual(response.status_code, status.HTTP_400_BAD_REQUEST)

    @skip("different endpoint")
    def test_api_agreements_list(self):

        response = self.forced_auth_req('get', '/api/partners/' + str(self.partner.id) +
                                        '/agreements/', user=self.unicef_staff)

        self.assertEqual(response.status_code, status.HTTP_200_OK)
        self.assertEqual(len(response.data), 1)
        self.assertIn("PCA", response.data[0]["agreement_type"])


class TestAgreementCreateAPIView(APITenantTestCase):
    '''Exercise the create portion of the API.'''
    def setUp(self):
        self.partner = PartnerFactory(partner_type=PartnerType.CIVIL_SOCIETY_ORGANIZATION)
        partner_staff = PartnerStaffFactory(partner=self.partner)

        self.partnership_manager_user = UserFactory(is_staff=True)
        self.partnership_manager_user.groups.add(GroupFactory())
        self.partnership_manager_user.profile.partner_staff_member = partner_staff.id
        self.partnership_manager_user.save()

    def test_minimal_create(self):
        '''Test passing as few fields as possible to create'''
        self.assertFalse(Activity.objects.exists())
        data = {
            "agreement_type": Agreement.MOU,
            "partner": self.partner.id,
        }
        response = self.forced_auth_req(
            'post',
            reverse("partners_api:agreement-list"),
            user=self.partnership_manager_user,
            data=data
        )
        self.assertEqual(response.status_code, status.HTTP_201_CREATED)

        # Check snapshot creation
        self.assertTrue(Activity.objects.exists())
        activity = Activity.objects.first()
        self.assertEqual(activity.action, Activity.CREATE)
        self.assertEqual(activity.change, {})
        self.assertEqual(activity.by_user, self.partnership_manager_user)

    def test_create_simple_fail(self):
        '''Verify that failing gives appropriate feedback'''
        data = {
            "agreement_type": Agreement.PCA,
            "partner": self.partner.id,
        }
        response = self.forced_auth_req(
            'post',
            reverse('partners_api:agreement-list'),
            user=self.partnership_manager_user,
            data=data
        )
        self.assertEqual(response.status_code, status.HTTP_400_BAD_REQUEST)

        self.assertIsInstance(response.data, dict)
        self.assertEqual(response.data.keys(), ['country_programme'])
        self.assertIsInstance(response.data['country_programme'], list)
        self.assertEqual(response.data['country_programme'][0], 'Country Programme is required for PCAs!')

        # Check that no snapshot was created
        self.assertFalse(Activity.objects.exists())


class TestAgreementAPIFileAttachments(APITenantTestCase):
    '''Test retrieving attachments to agreements and agreement amendments. The file-specific fields are read-only
    on the relevant serializers, so they can't be edited through the API.
    '''
    def setUp(self):
        self.partner = PartnerFactory(partner_type=PartnerType.CIVIL_SOCIETY_ORGANIZATION)
        self.partnership_manager_user = UserFactory(is_staff=True)
        self.agreement = AgreementFactory(
            agreement_type=Agreement.MOU,
            partner=self.partner,
            attached_agreement=None,
        )

    def _get_and_assert_response(self):
        '''Helper method to get the agreement and verify some basic about the response JSON (which it returns).'''
        response = self.forced_auth_req(
            'get',
            reverse('partners_api:agreement-detail', kwargs={'pk': self.agreement.id}),
            user=self.partnership_manager_user,
        )

        self.assertEqual(response.status_code, status.HTTP_200_OK)
        response_json = json.loads(response.rendered_content)
        self.assertIsInstance(response_json, dict)

        return response_json

    def test_retrieve_attachment(self):
        '''Exercise getting agreement attachment and agreement amendment attachments both when they're present
        and absent.
        '''
        # The agreement starts with no attachment.
        response_json = self._get_and_assert_response()
        self.assertIsNone(response_json['attached_agreement_file'])

        # Now add an attachment. Note that in Python 2, the content must be str, in Python 3 the content must be
        # bytes. I think the existing code is compatible with both.
        self.agreement.attached_agreement = SimpleUploadedFile('hello_world.txt', u'hello world!'.encode('utf-8'))
        self.agreement.save()

        response_json = self._get_and_assert_response()
        self.assertIn('attached_agreement_file', response_json)

        url = response_json['attached_agreement_file']

        # url is a URL like this one --
        # http://testserver/media/test/file_attachments/partner_organization/934/agreements/PCA2017841/foo.txt

        url = urlparse(url)
        self.assertIn(url.scheme, ('http', 'https'))
        self.assertEqual(url.netloc, 'testserver')

        # The filename is probably 'hello_world.txt', but Django doesn't guarantee that so I don't test it.
        expected_path_components = ['',
                                    settings.MEDIA_URL.strip('/'),
                                    connection.schema_name,
                                    'file_attachments',
                                    'partner_organization',
                                    str(self.agreement.partner.id),
                                    'agreements',
                                    # Note that slashes have to be stripped from the agreement number to match the
                                    # normalized path.
                                    self.agreement.agreement_number.strip('/'),
                                    ]
        self.assertEqual(expected_path_components, url.path.split('/')[:-1])

        # Confirm that there are no amendments as of yet.
        self.assertIn('amendments', response_json)
        self.assertEqual(response_json['amendments'], [])

        # Now add an amendment.
        amendment = AgreementAmendmentFactory(agreement=self.agreement, signed_amendment=None)
        amendment.signed_amendment = SimpleUploadedFile('goodbye_world.txt', u'goodbye world!'.encode('utf-8'))
        amendment.save()

        response_json = self._get_and_assert_response()
        self.assertIn('amendments', response_json)
        self.assertEqual(len(response_json['amendments']), 1)
        response_amendment = response_json['amendments'][0]

        self.assertIsInstance(response_amendment, dict)

        self.assertIn('signed_amendment_file', response_amendment)

        url = response_amendment['signed_amendment_file']

        # url looks something like this --
        # http://testserver/media/test/file_attachments/partner_org/1658/agreements/MOU20171421/amendments/tmp02/goodbye_world.txt

        url = urlparse(url)
        self.assertIn(url.scheme, ('http', 'https'))
        self.assertEqual(url.netloc, 'testserver')

        # The filename is probably 'goodbye_world.txt', but Django doesn't guarantee that so I don't test it.
        expected_path_components = ['',
                                    settings.MEDIA_URL.strip('/'),
                                    connection.schema_name,
                                    'file_attachments',
                                    'partner_org',
                                    str(self.agreement.partner.id),
                                    'agreements',
                                    self.agreement.base_number.strip('/'),
                                    'amendments',
                                    amendment.number.strip('/'),
                                    ]
        self.assertEqual(expected_path_components, url.path.split('/')[:-1])


class TestAgreementAPIView(APITenantTestCase):

    def setUp(self):
        self.unicef_staff = UserFactory(is_staff=True)
        self.partner = PartnerFactory(partner_type=PartnerType.CIVIL_SOCIETY_ORGANIZATION)
        self.partner_staff = PartnerStaffFactory(partner=self.partner)
        self.partner_staff2 = PartnerStaffFactory(partner=self.partner)

        self.partner_staff_user = UserFactory(is_staff=True)
        self.partner_staff_user.profile.partner_staff_member = self.partner_staff.id
        self.partner_staff_user.save()

        self.partnership_manager_user = UserFactory(is_staff=True)
        self.partnership_manager_user.groups.add(GroupFactory())
        self.partnership_manager_user.profile.partner_staff_member = self.partner_staff.id
        self.partnership_manager_user.save()

        today = datetime.date.today()
        self.country_programme = CountryProgrammeFactory(
            from_date=datetime.date(today.year - 1, 1, 1),
            to_date=datetime.date(today.year + 1, 1, 1))

        attached_agreement = "agreement.pdf"
        self.agreement = AgreementFactory(
            partner=self.partner,
            partner_manager=self.partner_staff,
            country_programme=self.country_programme,
            start=datetime.date.today(),
            end=self.country_programme.to_date,
            signed_by_unicef_date=datetime.date.today(),
            signed_by_partner_date=datetime.date.today(),
            signed_by=self.unicef_staff,
            attached_agreement=attached_agreement,
        )
        self.agreement.authorized_officers.add(self.partner_staff)
        self.agreement.save()

        self.amendment1 = AgreementAmendment.objects.create(
            number="001",
            agreement=self.agreement,
            signed_amendment="application/pdf",
            signed_date=datetime.date.today(),
            types=[AgreementAmendment.IP_NAME]
        )
        self.amendment2 = AgreementAmendment.objects.create(
            number="002",
            agreement=self.agreement,
            signed_amendment="application/pdf",
            signed_date=datetime.date.today(),
            types=[AgreementAmendment.BANKING_INFO]
        )
        self.agreement2 = AgreementFactory(
            partner=self.partner,
            agreement_type=Agreement.MOU,
            status=Agreement.DRAFT,
        )
        self.intervention = InterventionFactory(
            agreement=self.agreement,
            document_type=Intervention.PD)

    def test_cp_end_date_update(self):
        data = {
            'agreement_type': Agreement.PCA,
        }
        response = self.forced_auth_req(
            'get',
            reverse('partners_api:agreement-list'),
            user=self.partner_staff_user,
            data=data
        )
        response_json = json.loads(response.rendered_content)
        self.assertEqual(response.status_code, status.HTTP_200_OK)
        for r in response_json:
            self.assertEqual(r['end'], self.country_programme.to_date.isoformat())

        self.country_programme.to_date = self.country_programme.to_date + datetime.timedelta(days=1)
        self.country_programme.save()
        response = self.forced_auth_req(
            'get',
            reverse('partners_api:agreement-list'),
            user=self.partner_staff_user,
            data=data
        )
        response_json = json.loads(response.rendered_content)
        self.assertEqual(response.status_code, status.HTTP_200_OK)
        for r in response_json:
            self.assertEqual(r['end'], self.country_programme.to_date.isoformat())

    def test_agreements_list(self):
        response = self.forced_auth_req(
            'get',
            reverse('partners_api:agreement-list'),
            user=self.unicef_staff
        )

        self.assertEqual(response.status_code, status.HTTP_200_OK)
        self.assertEqual(len(response.data), 2)
        self.assertIn("Partner", response.data[0]["partner_name"])

    def test_null_update_generates_no_activity_stream(self):
        '''Verify that a do-nothing update doesn't create anything in the model's activity stream'''
        data = {
            "agreement_number": self.agreement.agreement_number
        }
        response = self.forced_auth_req(
            'patch',
            reverse('partners_api:agreement-detail', args=[self.agreement.pk]),
            user=self.partnership_manager_user,
            data=data
        )
        self.assertEqual(response.status_code, status.HTTP_200_OK)

    def test_agreements_retrieve(self):
        response = self.forced_auth_req(
            'get',
            reverse('partners_api:agreement-detail', args=[self.agreement.pk]),
            user=self.unicef_staff
        )

        self.assertEqual(response.status_code, status.HTTP_200_OK)
        self.assertEqual(response.data["agreement_number"], self.agreement.agreement_number)

    def test_agreements_retrieve_staff_members(self):
        response = self.forced_auth_req(
            'get',
            reverse('partners_api:agreement-detail', args=[self.agreement.pk]),
            user=self.unicef_staff
        )

        self.assertEqual(response.status_code, status.HTTP_200_OK)
        self.assertEqual(response.data["authorized_officers"][0]["first_name"], self.partner_staff.first_name)

    def test_agreements_update_partner_staff(self):
        data = {
            "authorized_officers": [
                self.partner_staff.id,
                self.partner_staff2.id
            ],
        }
        response = self.forced_auth_req(
            'patch',
            reverse('partners_api:agreement-detail', args=[self.agreement.pk]),
            user=self.partnership_manager_user,
            data=data
        )

        self.assertEqual(response.status_code, status.HTTP_200_OK)
        self.assertEqual(len(response.data["authorized_officers"]), 2)

        # Check for activity action created
        self.assertTrue(Activity.objects.exists())
        self.assertEqual(
            Activity.objects.filter(action=Activity.UPDATE).count(),
            1
        )

    def test_agreements_delete(self):
        response = self.forced_auth_req(
            'delete',
            reverse('partners_api:agreement-detail', args=[self.agreement.pk]),
            user=self.partnership_manager_user
        )

        self.assertEqual(response.status_code, status.HTTP_204_NO_CONTENT)

    def test_agreements_list_filter_type(self):
        params = {"agreement_type": Agreement.PCA}
        response = self.forced_auth_req(
            'get',
            reverse('partners_api:agreement-list'),
            user=self.unicef_staff,
            data=params
        )

        self.assertEqual(response.status_code, status.HTTP_200_OK)
        self.assertEqual(len(response.data), 1)
        self.assertEqual(response.data[0]["id"], self.agreement.id)
        self.assertEqual(response.data[0]["agreement_type"], Agreement.PCA)

    def test_agreements_list_filter_status(self):
        params = {"status": "signed"}
        response = self.forced_auth_req(
            'get',
            reverse('partners_api:agreement-list'),
            user=self.unicef_staff,
            data=params
        )

        self.assertEqual(response.status_code, status.HTTP_200_OK)
        self.assertEqual(len(response.data), 1)
        self.assertEqual(response.data[0]["id"], self.agreement.id)
        self.assertEqual(response.data[0]["status"], Agreement.SIGNED)

    def test_agreements_list_filter_partner_name(self):
        params = {"partner_name": self.partner.name}
        response = self.forced_auth_req(
            'get',
            reverse('partners_api:agreement-list'),
            user=self.unicef_staff,
            data=params
        )

        self.assertEqual(response.status_code, status.HTTP_200_OK)
        self.assertEqual(len(response.data), 2)
        self.assertEqual(self.partner.name, response.data[0]["partner_name"])

    def test_agreements_list_filter_search(self):
        params = {"search": "Partner"}
        response = self.forced_auth_req(
            'get',
            reverse('partners_api:agreement-list'),
            user=self.unicef_staff,
            data=params
        )

        self.assertEqual(response.status_code, status.HTTP_200_OK)
        self.assertEqual(len(response.data), 2)
        self.assertIn("Partner", response.data[0]["partner_name"])

    def test_agreements_list_filter_search_refno(self):
        params = {"search": datetime.date.today().year}
        response = self.forced_auth_req(
            'get',
            reverse('partners_api:agreement-list'),
            user=self.unicef_staff,
            data=params
        )

        self.assertEqual(response.status_code, status.HTTP_200_OK)
        self.assertEqual(len(response.data), 2)
        # self.assertEqual(response.data[1]["agreement_number"], self.agreement.agreement_number)

    def test_agreements_update_set_to_active_on_save(self):
        '''Ensure that a draft agreement auto-transitions to signed when saved with signing info'''
        agreement = AgreementFactory(
            agreement_type=Agreement.MOU,
            status=Agreement.DRAFT,
            partner=self.partner,
            partner_manager=self.partner_staff,
            start=datetime.date.today(),
            end=self.country_programme.to_date,
            signed_by=None,
        )
        # In order to auto-transition to signed, this agreement needs authorized officers
        agreement.authorized_officers.add(self.partner_staff)
        agreement.save()

        today = datetime.date.today()
        data = {
            "start": today - datetime.timedelta(days=5),
            "end": today + datetime.timedelta(days=5),
            "signed_by": self.unicef_staff.id,
            "signed_by_unicef_date": datetime.date.today(),
        }
        response = self.forced_auth_req(
            'patch',
            reverse('partners_api:agreement-detail', args=[agreement.pk]),
            user=self.partnership_manager_user,
            data=data
        )
        self.assertEqual(response.status_code, status.HTTP_200_OK)
        self.assertEqual(response.data["status"], Agreement.SIGNED)

    def test_partner_agreements_update_suspend(self):
        '''Ensure that interventions related to an agreement are suspended when the agreement is suspended'''
        # There's a limited number of statuses that the intervention can have in order to transition to suspended;
        # signed is one of them.
        self.intervention.status = Intervention.SIGNED
        self.intervention.save()

        data = {
            "status": Agreement.SUSPENDED,
        }
        response = self.forced_auth_req(
            'patch',
            reverse('partners_api:agreement-detail', args=[self.agreement.pk]),
            user=self.partnership_manager_user,
            data=data
        )
        self.assertEqual(response.status_code, status.HTTP_200_OK)
        self.assertEqual(response.data["status"], Agreement.SUSPENDED)
        self.assertEqual(Intervention.objects.get(agreement=self.agreement).status, Intervention.SUSPENDED)

    def test_agreement_amendment_delete_error(self):
        response = self.forced_auth_req(
            'delete',
            reverse(
                'partners_api:agreement-amendment-del',
                args=[self.agreement.amendments.first().pk]
            ),
            user=self.partnership_manager_user,
        )

        self.assertEqual(response.status_code, status.HTTP_400_BAD_REQUEST)
        self.assertEqual(response.data, ["Cannot delete a signed amendment"])

    def test_agreement_generate_pdf_default(self):
        response = self.forced_auth_req(
            'get',
            reverse('partners_api:pca_pdf', args=[self.agreement.pk]),
            user=self.unicef_staff
        )

        self.assertEqual(response.status_code, status.HTTP_200_OK)

    def test_agreement_generate_pdf_lang(self):
        params = {
            "lang": "spanish",
        }
        response = self.forced_auth_req(
            'get',
            reverse('partners_api:pca_pdf', args=[self.agreement.pk]),
            user=self.unicef_staff,
            data=params
        )
        self.assertEqual(response.status_code, status.HTTP_200_OK)

    def test_agreement_add_amendment_type(self):
        amd_types = self.amendment1.types
        amd_types.append(AgreementAmendment.AUTHORIZED_OFFICER)
        data = {
            "amendments": [
                {
                    "id": self.amendment1.id,
                    "types": amd_types
                }
            ]
        }
        response = self.forced_auth_req(
            'patch',
            reverse('partners_api:agreement-detail', args=[self.agreement.pk]),
            user=self.partnership_manager_user,
            data=data
        )
        self.assertEqual(response.status_code, status.HTTP_200_OK)
        self.assertEqual(len(response.data["amendments"][1]["types"]), 2)


class TestPartnerStaffMemberAPIView(APITenantTestCase):
    def setUp(self):
        self.unicef_staff = UserFactory(is_staff=True)
        self.partner = PartnerFactory(partner_type=PartnerType.CIVIL_SOCIETY_ORGANIZATION)
        self.partner_staff = PartnerStaffFactory(partner=self.partner)
        self.partner_staff_user = UserFactory(is_staff=True)
        self.partner_staff_user.groups.add(GroupFactory())
        self.partner_staff_user.profile.partner_staff_member = self.partner_staff.id
        self.partner_staff_user.profile.save()
        self.url = reverse(
            "partners_api:partner-staff-members-list",
            args=[self.partner.pk]
        )

    def test_get(self):
        response = self.forced_auth_req(
            'get',
            self.url,
            user=self.unicef_staff
        )

        self.assertEqual(response.status_code, status.HTTP_200_OK)
        data = json.loads(response.rendered_content)
        self.assertIn(data[0]["first_name"], self.partner_staff.first_name)
        self.assertIn(data[0]["last_name"], self.partner_staff.last_name)


class TestInterventionViews(APITenantTestCase):

    def setUp(self):
        self.unicef_staff = UserFactory(is_staff=True)
        self.partnership_manager_user = UserFactory(is_staff=True)
        self.partnership_manager_user.groups.add(GroupFactory())
        self.agreement = AgreementFactory()
        self.agreement2 = AgreementFactory(status="draft")
        self.partnerstaff = PartnerStaffFactory(partner=self.agreement.partner)
        data = {
            "document_type": Intervention.SHPD,
            "status": Intervention.DRAFT,
            "title": "2009 EFY AWP",
            "start": (timezone.now().date()).isoformat(),
            "end": (timezone.now().date() + datetime.timedelta(days=31)).isoformat(),
            "unicef_budget": 0,
            "agreement": self.agreement.id,
        }
        response = self.forced_auth_req(
            'post',
            reverse('partners_api:intervention-list'),
            user=self.partnership_manager_user,
            data=data
        )

        self.intervention = response.data
        self.section = SectorFactory()

        self.fund_commitment_header = FundsCommitmentHeader.objects.create(
            vendor_code="test1",
            fc_number="3454354",
        )

        self.funding_commitment1 = FundsCommitmentItem.objects.create(
            fund_commitment=self.fund_commitment_header,
            line_item="1",
            grant_number="grant 1",
            fr_number="12345",
            wbs="some_wbs",
            fc_ref_number="some_fc_ref",
            commitment_amount=200,
        )

        self.funding_commitment2 = FundsCommitmentItem.objects.create(
            fund_commitment=self.fund_commitment_header,
            line_item="2",
            grant_number="grant 1",
            fr_number="45678",
            wbs="some_wbs",
            fc_ref_number="some_fc_ref",
            commitment_amount=300,
        )

        self.fr_header_1 = FundsReservationHeaderFactory(fr_number=self.funding_commitment1.fr_number)
        self.fr_header_2 = FundsReservationHeaderFactory(fr_number=self.funding_commitment2.fr_number)

        # Basic data to adjust in tests
        self.intervention_data = {
            "agreement": self.agreement2.id,
            "partner_id": self.agreement2.partner.id,
            "document_type": Intervention.SHPD,
            "title": "2009 EFY AWP Updated",
            "status": Intervention.DRAFT,
            "start": (timezone.now().date()).isoformat(),
            "end": (timezone.now().date() + datetime.timedelta(days=31)).isoformat(),
            "submission_date_prc": "2016-10-31",
            "review_date_prc": "2016-10-28",
            "submission_date": "2016-10-28",
            "prc_review_document": None,
            "signed_by_unicef_date": "2016-10-28",
            "signed_by_partner_date": "2016-10-20",
            "unicef_signatory": self.unicef_staff.id,
            "unicef_focal_points": [],
            "partner_focal_points": [],
            "partner_authorized_officer_signatory": self.partnerstaff.id,
            "offices": [],
            "population_focus": "Some focus",
            "planned_visits": [
                {
                    "year": 2016,
                    "programmatic": 2,
                    "spot_checks": 1,
                    "audit": 1
                },
            ],
<<<<<<< HEAD
            "planned_budget": {
                "partner_contribution": "2.00",
                "unicef_cash": "3.00",
                "in_kind_amount": "1.00",
                "partner_contribution_local": "3.00",
                "unicef_cash_local": "3.00",
                "in_kind_amount_local": "0.00",
                "total": "6.00"
            },
            "sections": [self.section.id],
=======
            "planned_budget":
                {
                    "partner_contribution": "2.00",
                    "unicef_cash": "3.00",
                    "in_kind_amount": "1.00",
                    "partner_contribution_local": "3.00",
                    "unicef_cash_local": "3.00",
                    "in_kind_amount_local": "0.00",
                    "total": "6.00"
            },
            "sector_locations": [
                {
                    "sector": self.sector.id,
                    "locations": [self.location.id],
                }
            ],
>>>>>>> 130ab7b8
            "result_links": [
                {
                    "cp_output": ResultFactory().id,
                    "ram_indicators": []
                }
            ],
            "amendments": [],
            "attachments": [],
        }

        response = self.forced_auth_req(
            'post',
            reverse('partners_api:intervention-list'),
            user=self.partnership_manager_user,
            data=self.intervention_data
        )

        self.intervention_data = response.data
        self.intervention_obj = Intervention.objects.get(id=self.intervention_data["id"])
        self.planned_visit = InterventionPlannedVisits.objects.create(
            intervention=self.intervention_obj
        )
        attachment = "attachment.pdf"
        self.attachment = InterventionAttachment.objects.create(
            intervention=self.intervention_obj,
            attachment=attachment,
            type=FileType.objects.create(name="pdf")
        )
        self.result = InterventionResultLinkFactory(intervention=self.intervention_obj)
        amendment = "amendment.pdf"
        self.amendment = InterventionAmendment.objects.create(
            intervention=self.intervention_obj,
            types=[InterventionAmendment.RESULTS],
            signed_date=datetime.date.today(),
            signed_amendment=amendment
        )

        self.intervention_obj.status = Intervention.DRAFT
        self.intervention_obj.save()

    def test_intervention_list(self):
        response = self.forced_auth_req(
            'get',
            reverse('partners_api:intervention-list'),
            user=self.unicef_staff,
        )

        self.assertEqual(response.status_code, status.HTTP_200_OK)
        self.assertEqual(len(response.data), 4)

    def test_intervention_list_minimal(self):
        params = {"verbosity": "minimal"}
        response = self.forced_auth_req(
            'get',
            reverse('partners_api:intervention-list'),
            user=self.unicef_staff,
            data=params
        )

        self.assertEqual(response.status_code, status.HTTP_200_OK)
        self.assertEqual(response.data[0].keys(), ["id", "title"])

    def test_intervention_create(self):
        data = {
            "document_type": Intervention.SHPD,
            "status": Intervention.DRAFT,
            "title": "2009 EFY AWP Updated",
            "start": (timezone.now().date()).isoformat(),
            "end": (timezone.now().date() + datetime.timedelta(days=31)).isoformat(),
            "unicef_budget": 0,
            "agreement": self.agreement.id,
        }
        response = self.forced_auth_req(
            'post',
            reverse('partners_api:intervention-list'),
            user=self.partnership_manager_user,
            data=data
        )
        self.assertEqual(response.status_code, status.HTTP_201_CREATED)

    def test_intervention_create_unicef_user_fail(self):
        data = {
            "document_type": Intervention.SHPD,
            "status": Intervention.DRAFT,
            "title": "2009 EFY AWP Updated fail",
            "start": (timezone.now().date()).isoformat(),
            "end": (timezone.now().date() + datetime.timedelta(days=31)).isoformat(),
            "unicef_budget": 0,
            "agreement": self.agreement.id,
        }
        response = self.forced_auth_req(
            'post',
            reverse('partners_api:intervention-list'),
            user=self.unicef_staff,
            data=data
        )
        self.assertEqual(response.status_code, status.HTTP_403_FORBIDDEN)
        self.assertEqual(response.data['detail'], u'Accessing this item is not allowed.')

    def test_intervention_retrieve_fr_numbers(self):
        self.fr_header_1.intervention = self.intervention_obj
        self.fr_header_2.intervention = self.intervention_obj
        self.fr_header_1.save()
        self.fr_header_2.save()

        response = self.forced_auth_req(
            'get',
            reverse(
                'partners_api:intervention-detail',
                args=[self.intervention_data.get("id")]
            ),
            user=self.unicef_staff,
        )
        r_data = json.loads(response.rendered_content)
        self.assertEqual(response.status_code, status.HTTP_200_OK)
        self.assertEqual(len(r_data["frs_details"]['frs']), 2)
        self.assertItemsEqual(r_data["frs"], [self.fr_header_2.id, self.fr_header_1.id])

    def test_intervention_active_update_population_focus(self):
        intervention_obj = Intervention.objects.get(id=self.intervention_data["id"])
        intervention_obj.status = Intervention.DRAFT
        intervention_obj.save()
        self.intervention_data.update(population_focus=None)
        self.intervention_data.update(status="active")
        response = self.forced_auth_req(
            'patch',
            reverse(
                'partners_api:intervention-detail',
                args=[self.intervention_data.get("id")]
            ),
            user=self.partnership_manager_user,
            data=self.intervention_data
        )
        self.assertEqual(response.status_code, status.HTTP_400_BAD_REQUEST)

    @skip('TODO: update test when new validation requirement is built')
    def test_intervention_active_update_planned_budget(self):
        InterventionBudget.objects.filter(intervention=self.intervention_data.get("id")).delete()
        intervention_obj = Intervention.objects.get(id=self.intervention_data["id"])
        intervention_obj.status = Intervention.DRAFT
        intervention_obj.save()
        self.intervention_data.update(status='active')
        self.intervention_data.update(planned_budget=[])
        response = self.forced_auth_req(
            'patch',
            reverse(
                'partners_api:intervention-detail',
                args=[self.intervention_data.get("id")]
            ),
            user=self.unicef_staff,
            data=self.intervention_data
        )

        self.assertEqual(response.status_code, status.HTTP_400_BAD_REQUEST)
        self.assertEqual(
            response.data,
            ["Planned budget is required if Intervention status is ACTIVE or IMPLEMENTED."])

    @skip('Add test back after reintroducing active validations')
    def test_intervention_active_update_planned_budget_rigid(self):
        intervention_obj = Intervention.objects.get(id=self.intervention_data["id"])
        intervention_obj.status = Intervention.ACTIVE
        intervention_obj.save()
        self.intervention_data["planned_budget"][0].update(unicef_cash=0)
        self.intervention_data["planned_budget"][1].update(unicef_cash=0)
        self.intervention_data.update(status="active")

        response = self.forced_auth_req(
            'patch',
            reverse(
                'partners_api:intervention-detail',
                args=[self.intervention_data.get("id")]
            ),
            user=self.unicef_staff,
            data=self.intervention_data
        )

        self.assertEqual(response.status_code, status.HTTP_400_BAD_REQUEST)
        self.assertEqual(response.data, ["Cannot change fields while intervention is active: unicef_cash"])

    @skip('TODO: update test when new validation requirement is built')
    def test_intervention_active_update_sector_locations(self):
        intervention_obj = Intervention.objects.get(id=self.intervention_data["id"])
        intervention_obj.status = Intervention.DRAFT
        intervention_obj.save()
        InterventionSectorLocationLink.objects.filter(intervention=self.intervention_data.get("id")).delete()
        self.intervention_data.update(sector_locations=[])
        self.intervention_data.update(status="active")
        response = self.forced_auth_req(
            'patch',
            reverse(
                'partners_api:intervention-detail',
                args=[self.intervention_data.get("id")]
            ),
            user=self.unicef_staff,
            data=self.intervention_data
        )

        self.assertEqual(response.status_code, status.HTTP_400_BAD_REQUEST)
        self.assertEqual(
            response.data,
            ["Sector locations are required if Intervention status is ACTIVE or IMPLEMENTED."])

    def test_intervention_validation(self):
        response = self.forced_auth_req(
            'post',
            reverse("partners_api:intervention-list"),
            user=self.partnership_manager_user,
            data={}
        )

        self.assertEqual(response.status_code, status.HTTP_400_BAD_REQUEST)
        self.assertEqual(response.data,
                         {"document_type": ["This field is required."],
                          "agreement": ["This field is required."],
                          "title": ["This field is required."]})

    def test_intervention_validation_doctype_pca(self):
        data = {
            "document_type": Intervention.SSFA,
        }
        response = self.forced_auth_req(
            'patch',
            reverse(
                "partners_api:intervention-detail",
                args=[self.intervention["id"]]
            ),
            user=self.partnership_manager_user,
            data=data,
        )

        self.assertEqual(response.status_code, status.HTTP_400_BAD_REQUEST)
        self.assertIn(u'Agreement selected is not of type SSFA', response.data)

    def test_intervention_validation_doctype_ssfa(self):
        self.agreement.agreement_type = Agreement.SSFA
        self.agreement.save()
        data = {
            "document_type": Intervention.PD,
        }
        response = self.forced_auth_req(
            'patch',
            reverse(
                "partners_api:intervention-detail",
                args=[self.intervention["id"]]
            ),
            user=self.partnership_manager_user,
            data=data,
        )

        self.assertEqual(response.status_code, status.HTTP_400_BAD_REQUEST)
        self.assertIn('Document type PD or SHPD can only be associated with a PCA agreement.', response.data)

    def test_intervention_validation_dates(self):
        today = datetime.date.today()
        data = {
            "start": datetime.date(today.year + 1, 1, 1),
            "end": today,
        }
        response = self.forced_auth_req(
            'patch',
            reverse(
                "partners_api:intervention-detail",
                args=[self.intervention["id"]]
            ),
            user=self.partnership_manager_user,
            data=data,
        )

        self.assertEqual(response.status_code, status.HTTP_400_BAD_REQUEST)
        self.assertEqual(response.data, ['Start date must precede end date'])

    def test_intervention_update_planned_visits(self):
        import copy
        a = copy.deepcopy(self.intervention_data["planned_visits"])
        a.append({
            "year": 2015,
            "programmatic": 2,
            "spot_checks": 1,
            "audit": 1
        })
        data = {
            "planned_visits": a,
        }

        response = self.forced_auth_req(
            'patch',
            reverse(
                "partners_api:intervention-detail",
                args=[self.intervention["id"]]
            ),
            user=self.partnership_manager_user,
            data=data,
        )

        self.assertEqual(response.status_code, status.HTTP_200_OK)

    def test_intervention_filter(self):
        country_programme = CountryProgrammeFactory()
        office = OfficeFactory()
        user = UserFactory()
        # Test filter
        params = {
            "partnership_type": Intervention.PD,
            "status": Intervention.DRAFT,
            "start": "2016-10-28",
            "end": "2016-10-28",
            "location": "Location",
            "cluster": "Cluster",
            "section": self.section.id,
            "search": "2009",
            "document_type": Intervention.PD,
            "country_programme": country_programme.pk,
            "unicef_focal_points": user.pk,
            "office": office.pk
        }
        response = self.forced_auth_req(
            'get',
            reverse("partners_api:intervention-list"),
            user=self.unicef_staff,
            data=params
        )

        self.assertEqual(response.status_code, status.HTTP_200_OK)

    def test_intervention_filter_my_partnerships(self):
        # Test filter
        params = {
            "my_partnerships": True,
        }
        response = self.forced_auth_req(
            'get',
            reverse("partners_api:intervention-list"),
            user=self.unicef_staff,
            data=params
        )

        self.assertEqual(response.status_code, status.HTTP_200_OK)
        self.assertEqual(len(response.data), 1)

    def test_api_interventions_values(self):
        params = {"values": "{}".format(self.intervention["id"])}
        response = self.forced_auth_req(
            'get',
            reverse("partners_api:intervention-list"),
            user=self.unicef_staff,
            data=params
        )

        self.assertEqual(response.status_code, status.HTTP_200_OK)
        self.assertEqual(len(response.data), 1)
        self.assertEqual(response.data[0]["id"], self.intervention["id"])


class TestInterventionReportingPeriodViews(APITenantTestCase):

    @classmethod
    def setUpTestData(cls):
        # create a staff user in the Partnership Manager group
        cls.user = UserFactory(is_staff=True)
        cls.user.groups.add(GroupFactory())
        cls.intervention = InterventionFactory()
        cls.list_url = reverse('partners_api:intervention-reporting-periods-list', args=[cls.intervention.pk])
        cls.num_periods = 3
        InterventionReportingPeriodFactory.create_batch(cls.num_periods, intervention=cls.intervention)
        cls.reporting_period = InterventionReportingPeriod.objects.first()
        cls.detail_url = reverse('partners_api:intervention-reporting-periods-detail',
                                 args=[cls.reporting_period.pk])

    def setUp(self):
        self.params = {
            'start_date': datetime.date.today(),
            'end_date': datetime.date.today() + datetime.timedelta(days=1),
            'due_date': datetime.date.today() + datetime.timedelta(days=20),
            'intervention': self.intervention.pk,
        }
        self.one_day = datetime.timedelta(days=1)

    # List

    def test_list(self):
        response = self.forced_auth_req('get', self.list_url)
        self.assertEqual(response.status_code, status.HTTP_200_OK)
        data = json.loads(response.content)
        self.assertEqual(len(data), self.num_periods)
        # check that our keys match our expectation
        self.assertEqual(set(data[0]), {'id', 'start_date', 'end_date', 'due_date', 'intervention'})
        self.assertEqual(data[0]['intervention'], self.intervention.pk)

    def test_list_empty(self):
        InterventionReportingPeriod.objects.all().delete()
        response = self.forced_auth_req('get', self.list_url)
        self.assertEqual(response.status_code, status.HTTP_200_OK)
        data = json.loads(response.content)
        self.assertEqual(data, [])

    def test_list_only_our_intervention_periods(self):
        other_intervention = InterventionReportingPeriodFactory()
        response = self.forced_auth_req('get', self.list_url)
        self.assertEqual(response.status_code, status.HTTP_200_OK)
        data = json.loads(response.content)
        # only ``num_periods`` items are retrieved ...
        self.assertEqual(len(data), self.num_periods)
        for period in data:
            # ... and other_intervention isn't in there
            self.assertNotEqual(period['intervention'], other_intervention.pk)

    # Create

    def test_create(self):
        # delete existing factory-created objects
        InterventionReportingPeriod.objects.all().delete()
        response = self.forced_auth_req('post', self.list_url, data=self.params)
        self.assertEqual(response.status_code, status.HTTP_201_CREATED)
        data = json.loads(response.content)
        for key in ['start_date', 'end_date', 'due_date', 'intervention']:
            self.assertEqual(str(data[key]), str(self.params[key]))

    def test_create_required_fields(self):
        params = {}
        response = self.forced_auth_req('post', self.list_url, data=params)
        self.assertEqual(response.status_code, status.HTTP_400_BAD_REQUEST)
        data = json.loads(response.content)
        for key in ['start_date', 'end_date', 'due_date', 'intervention']:
            self.assertEqual(data[key], ["This field is required."])

    def test_create_start_must_be_on_or_before_end(self):
        self.params['end_date'] = self.params['start_date'] - self.one_day
        response = self.forced_auth_req('post', self.list_url, data=self.params)
        self.assertContains(response, 'end_date must be on or after start_date',
                            status_code=status.HTTP_400_BAD_REQUEST)

    def test_create_end_must_be_on_or_before_due(self):
        self.params['due_date'] = self.params['end_date'] - self.one_day
        response = self.forced_auth_req('post', self.list_url, data=self.params)
        self.assertContains(response, 'due_date must be on or after end_date',
                            status_code=status.HTTP_400_BAD_REQUEST)

    def test_create_start_must_be_on_or_before_due(self):
        self.params['due_date'] = self.params['start_date'] - self.one_day
        response = self.forced_auth_req('post', self.list_url, data=self.params)
        self.assertContains(response, 'due_date must be on or after end_date',
                            status_code=status.HTTP_400_BAD_REQUEST)

    def set_date_order_and_create(self, old_start_order, old_end_order, new_start_order, new_end_order,
                                  expected_status):
        """
        Helper method to test combinations of start & end date, making sure that
        the view returns the ``expected_status``.
        """
        # delete existing objects which might interfere with this test
        InterventionReportingPeriod.objects.all().delete()
        day_0 = datetime.date.today()
        days = [
            day_0,
            day_0 + 1 * self.one_day,
            day_0 + 2 * self.one_day,
            day_0 + 3 * self.one_day,
        ]
        old_start = days[old_start_order]
        old_end = days[old_end_order]
        new_start = days[new_start_order]
        new_end = days[new_end_order]

        # create the existing instance (old)
        due_date = day_0 + 20 * self.one_day  # <- not important for this test
        InterventionReportingPeriodFactory(
            intervention=self.intervention, due_date=due_date,
            start_date=old_start, end_date=old_end,
        )
        # Now try to create a new instance via the API
        new = self.params.copy()
        new.update({
            'start_date': new_start,
            'end_date': new_end,
        })
        response = self.forced_auth_req('post', self.list_url, data=new)
        self.assertEqual(response.status_code, expected_status)

    def test_create_periods_dont_overlap(self):
        """
        Test various combinations of start and end dates when creating a new
        InterventionReportingPeriod instance. "Old" dates are dates for an
        instance that already exists. "New" dates are dates for an instance
        that we are trying to create.
        """
        # testcases
        # ---------
        # new_start < new_end < old_start < old_end: OK
        # new_start < new_end = old_start < old_end: OK
        # old_start < old_end < new_start < new_end: OK
        # old_start < old_end = new_start < new_end: OK
        # new_start < old_start < new_end < old_end: FAIL
        # new_start < old_start < old_end < new_end: FAIL
        # old_start < new_start < new_end < old_end: FAIL
        # old_start < new_start < old_end < new_end: FAIL
        first, second, third, fourth = range(4)
        OK, FAIL = (status.HTTP_201_CREATED, status.HTTP_400_BAD_REQUEST)

        # arguments: (old_start_order, old_end_order, new_start_order, new_end_order, expected_status)
        self.set_date_order_and_create(third, fourth, first, second, OK)
        self.set_date_order_and_create(third, fourth, first, third, OK)
        self.set_date_order_and_create(first, second, third, fourth, OK)
        self.set_date_order_and_create(first, second, second, fourth, OK)

        self.set_date_order_and_create(second, fourth, first, third, FAIL)
        self.set_date_order_and_create(second, third, first, fourth, FAIL)
        self.set_date_order_and_create(first, fourth, second, third, FAIL)
        self.set_date_order_and_create(first, third, second, fourth, FAIL)

    # Get

    def test_get(self):
        response = self.forced_auth_req('get', self.detail_url)
        self.assertEqual(response.status_code, status.HTTP_200_OK)
        data = json.loads(response.content)
        self.assertEqual(set(data.keys()),
                         {'id', 'intervention', 'start_date', 'end_date', 'due_date'})

    def test_get_404(self):
        nonexistent_pk = 0
        url = reverse('partners_api:intervention-reporting-periods-detail',
                      args=[nonexistent_pk])
        response = self.forced_auth_req('get', url)
        self.assertEqual(response.status_code, status.HTTP_404_NOT_FOUND)

    # Patch

    def test_patch(self):
        params = {
            'due_date': self.reporting_period.due_date + datetime.timedelta(days=1)
        }
        response = self.forced_auth_req('patch', self.detail_url, data=params)
        self.assertEqual(response.status_code, status.HTTP_200_OK)
        data = json.loads(response.content)
        self.assertEqual(data['due_date'], str(params['due_date']))

    def test_patch_change_multiple_fields(self):
        params = {
            'end_date': self.reporting_period.end_date + datetime.timedelta(days=1),
            'due_date': self.reporting_period.due_date + datetime.timedelta(days=1),
        }
        response = self.forced_auth_req('patch', self.detail_url, data=params)
        self.assertEqual(response.status_code, status.HTTP_200_OK)
        data = json.loads(response.content)
        self.assertEqual(data['end_date'], str(params['end_date']))
        self.assertEqual(data['due_date'], str(params['due_date']))

    def test_patch_order_must_still_be_valid(self):
        params = {
            'end_date': self.reporting_period.start_date - self.one_day
        }
        response = self.forced_auth_req('patch', self.detail_url, data=params)
        self.assertContains(response, 'end_date must be on or after start_date',
                            status_code=status.HTTP_400_BAD_REQUEST)

    def test_patch_cannot_change_intervention(self):
        new_intervention = InterventionFactory()
        params = {
            'intervention': new_intervention.pk
        }
        response = self.forced_auth_req('patch', self.detail_url, data=params)
        self.assertContains(response, 'Cannot change the intervention',
                            status_code=status.HTTP_400_BAD_REQUEST)

    # Delete

    def test_delete(self):
        response = self.forced_auth_req('delete', self.detail_url)
        self.assertEqual(response.status_code, status.HTTP_204_NO_CONTENT)


class TestPartnershipDashboardView(APITenantTestCase):

    def setUp(self):
        self.unicef_staff = UserFactory(is_staff=True)
        self.agreement = AgreementFactory()
        self.agreement2 = AgreementFactory(status=Agreement.DRAFT)
        self.partnerstaff = PartnerStaffFactory(partner=self.agreement.partner)
        data = {
            "document_type": Intervention.SHPD,
            "status": Intervention.DRAFT,
            "title": "2009 EFY AWP",
            "start": "2016-10-28",
            "end": "2016-10-28",
            "unicef_budget": 0,
            "agreement": self.agreement.id,
        }
        response = self.forced_auth_req(
            'post',
            reverse("partners_api:intervention-list"),
            user=self.unicef_staff,
            data=data
        )
        self.intervention = response.data

        self.section = SectorFactory()

        # Basic data to adjust in tests
        self.intervention_data = {
            "agreement": self.agreement2.id,
            "partner_id": self.agreement2.partner.id,
            "document_type": Intervention.SHPD,
            "title": "2009 EFY AWP Updated",
            "status": Intervention.DRAFT,
            "start": "2017-01-28",
            "end": "2019-01-28",
            "submission_date_prc": "2017-01-31",
            "review_date_prc": "2017-01-28",
            "submission_date": "2017-01-28",
            "prc_review_document": None,
            "signed_by_unicef_date": "2017-01-28",
            "signed_by_partner_date": "2017-01-20",
            "unicef_signatory": self.unicef_staff.id,
            "unicef_focal_points": [],
            "partner_focal_points": [],
            "partner_authorized_officer_signatory": self.partnerstaff.id,
            "offices": [],
            "fr_numbers": None,
            "population_focus": "Some focus",
<<<<<<< HEAD
            "planned_budget": {
                "partner_contribution": "2.00",
                "unicef_cash": "3.00",
                "in_kind_amount": "1.00",
                "partner_contribution_local": "3.00",
                "unicef_cash_local": "3.00",
                "in_kind_amount_local": "0.00",
                "total": "6.00"
            },
            "sections": [self.section.id],
=======
            "planned_budget":
                {
                    "partner_contribution": "2.00",
                    "unicef_cash": "3.00",
                    "in_kind_amount": "1.00",
                    "partner_contribution_local": "3.00",
                    "unicef_cash_local": "3.00",
                    "in_kind_amount_local": "0.00",
                    "total": "6.00"
            },
            "sector_locations": [
                {
                    "sector": self.sector.id,
                    "locations": [self.location.id],
                }
            ],
>>>>>>> 130ab7b8
            "result_links": [
                {
                    "cp_output": ResultFactory().id,
                    "ram_indicators": []
                },
            ],
            "amendments": [],
            "attachments": [],
        }
        response = self.forced_auth_req(
            'post',
            reverse("partners_api:intervention-list"),
            user=self.unicef_staff,
            data=self.intervention_data
        )
        self.intervention_data = response.data<|MERGE_RESOLUTION|>--- conflicted
+++ resolved
@@ -135,17 +135,11 @@
         # self.normal_field_names is the list of field names present in responses that don't use an out-of-the-ordinary
         # serializer.
         self.normal_field_names = sorted(
-<<<<<<< HEAD
             (
                 'blocked', 'cso_type', 'deleted_flag', 'email', 'hidden', 'id', 'name',
                 'partner_type', 'phone_number', 'rating', 'shared_partner', 'shared_with',
                 'short_name', 'total_ct_cp', 'total_ct_cy', 'vendor_number'
             )
-=======
-            ('blocked', 'cso_type', 'deleted_flag', 'email', 'hidden', 'id', 'name',
-             'partner_type', 'phone_number', 'rating', 'shared_partner', 'shared_with',
-             'short_name', 'total_ct_cp', 'total_ct_cy', 'vendor_number', )
->>>>>>> 130ab7b8
         )
 
     def assertResponseFundamentals(self, response, expected_keys=None):
@@ -1425,7 +1419,6 @@
                     "audit": 1
                 },
             ],
-<<<<<<< HEAD
             "planned_budget": {
                 "partner_contribution": "2.00",
                 "unicef_cash": "3.00",
@@ -1436,24 +1429,6 @@
                 "total": "6.00"
             },
             "sections": [self.section.id],
-=======
-            "planned_budget":
-                {
-                    "partner_contribution": "2.00",
-                    "unicef_cash": "3.00",
-                    "in_kind_amount": "1.00",
-                    "partner_contribution_local": "3.00",
-                    "unicef_cash_local": "3.00",
-                    "in_kind_amount_local": "0.00",
-                    "total": "6.00"
-            },
-            "sector_locations": [
-                {
-                    "sector": self.sector.id,
-                    "locations": [self.location.id],
-                }
-            ],
->>>>>>> 130ab7b8
             "result_links": [
                 {
                     "cp_output": ResultFactory().id,
@@ -2074,7 +2049,6 @@
             "offices": [],
             "fr_numbers": None,
             "population_focus": "Some focus",
-<<<<<<< HEAD
             "planned_budget": {
                 "partner_contribution": "2.00",
                 "unicef_cash": "3.00",
@@ -2085,24 +2059,6 @@
                 "total": "6.00"
             },
             "sections": [self.section.id],
-=======
-            "planned_budget":
-                {
-                    "partner_contribution": "2.00",
-                    "unicef_cash": "3.00",
-                    "in_kind_amount": "1.00",
-                    "partner_contribution_local": "3.00",
-                    "unicef_cash_local": "3.00",
-                    "in_kind_amount_local": "0.00",
-                    "total": "6.00"
-            },
-            "sector_locations": [
-                {
-                    "sector": self.sector.id,
-                    "locations": [self.location.id],
-                }
-            ],
->>>>>>> 130ab7b8
             "result_links": [
                 {
                     "cp_output": ResultFactory().id,
