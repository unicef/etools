from __future__ import absolute_import, division, print_function, unicode_literals

import csv
import datetime
from decimal import Decimal
import json
from unittest import skip
<<<<<<< HEAD
=======
from urlparse import urlparse
>>>>>>> dfacf75f

from django.conf import settings
from django.core.files.uploadedfile import SimpleUploadedFile
from django.core.urlresolvers import reverse, resolve
from django.db import connection
from django.test import SimpleTestCase
from django.utils import six, timezone
from six.moves.urllib_parse import urlparse

from model_utils import Choices
from rest_framework import status
from rest_framework.test import APIRequestFactory

from EquiTrack.tests.cases import BaseTenantTestCase
from EquiTrack.tests.mixins import URLAssertionMixin
from funds.models import FundsCommitmentItem, FundsCommitmentHeader
from funds.tests.factories import FundsReservationHeaderFactory
from partners.models import (
    Agreement,
    AgreementAmendment,
    Assessment,
    FileType,
    Intervention,
    InterventionAmendment,
    InterventionAttachment,
    InterventionBudget,
    InterventionPlannedVisits,
    InterventionReportingPeriod,
    InterventionSectorLocationLink,
    PartnerOrganization,
    PartnerType,
)
from partners.permissions import READ_ONLY_API_GROUP_NAME
from partners.serializers.exports.partner_organization import PartnerOrganizationExportSerializer
from partners.tests.factories import (
    AgreementAmendmentFactory,
    AgreementFactory,
    InterventionFactory,
    InterventionReportingPeriodFactory,
    InterventionResultLinkFactory,
    PartnerFactory,
    PartnerStaffFactory,
    PlannedEngagementFactory,
)
from partners.views import v2
import partners.views.partner_organization_v2
from reports.models import ResultType
from reports.tests.factories import (
    CountryProgrammeFactory,
    ResultFactory,
    ResultTypeFactory,
    SectorFactory,
)
from snapshot.models import Activity
from users.tests.factories import (
    GroupFactory,
    OfficeFactory,
    UserFactory,
)


class URLsTestCase(URLAssertionMixin, SimpleTestCase):
    '''Simple test case to verify URL reversal'''
    def test_urls(self):
        '''Verify URL pattern names generate the URLs we expect them to.'''
        names_and_paths = (
            ('partner-list', '', {}),
            ('partner-hact', 'hact/', {}),
            ('partner-engagements', 'engagements/', {}),
            ('partner-detail', '1/', {'pk': 1}),
            ('partner-delete', 'delete/1/', {'pk': 1}),
            ('partner-assessment-del', 'assessments/1/', {'pk': 1}),
            ('partner-add', 'add/', {}),
            ('partner-staff-members-list', '1/staff-members/', {'partner_pk': 1}),
        )
        self.assertReversal(names_and_paths, 'partners_api:', '/api/v2/partners/')
        self.assertIntParamRegexes(names_and_paths, 'partners_api:')


class TestChoicesToJSONReady(BaseTenantTestCase):
    def test_tuple(self):
        """Make tuple JSON ready"""
        ready = v2.choices_to_json_ready(((1, "One"), (2, "Two")))
        self.assertEqual(ready, [
            {"label": "One", "value": 1},
            {"label": "Two", "value": 2}
        ])

    def test_list(self):
        """Make simple list JSON ready"""
        ready = v2.choices_to_json_ready([1, 2, 3])
        self.assertEqual(ready, [
            {"label": 1, "value": 1},
            {"label": 2, "value": 2},
            {"label": 3, "value": 3},
        ])

    def test_list_of_tuples(self):
        """Make list of tuples JSON ready"""
        ready = v2.choices_to_json_ready([(1, "One"), (2, "Two")])
        self.assertEqual(ready, [
            {"label": "One", "value": 1},
            {"label": "Two", "value": 2}
        ])

    def test_list_of_tuples_sorted(self):
        """Make list of tuples JSON ready"""
        ready = v2.choices_to_json_ready([(1, "Uno"), (2, "Due")])
        self.assertEqual(ready, [
            {"label": "Due", "value": 2},
            {"label": "Uno", "value": 1}
        ])

    def test_dict(self):
        """Make dict JSON ready"""
        ready = v2.choices_to_json_ready({"k": "v"})
        self.assertEqual(ready, [{"label": "v", "value": "k"}])

    def test_dict_sorted(self):
        """Make dict JSON ready"""
        ready = v2.choices_to_json_ready({"k": "v", "a": "b"})
        self.assertEqual(ready, [
            {"label": "b", "value": "a"},
            {"label": "v", "value": "k"}
        ])

    def test_choices(self):
        """Make model_utils.Choices JSON ready"""
        ready = v2.choices_to_json_ready(Choices("one", "two"))
        self.assertEqual(ready, [
            {"label": "one", "value": "one"},
            {"label": "two", "value": "two"},
        ])


class TestAPIPartnerOrganizationListView(BaseTenantTestCase):
    '''Exercise the list view for PartnerOrganization'''
    @classmethod
    def setUpTestData(cls):
        cls.user = UserFactory(is_staff=True)

        cls.partner = PartnerFactory(
            name='List View Test Partner',
            short_name='List View Test Partner Short Name',
            partner_type=PartnerType.UN_AGENCY,
            cso_type='International',
        )

        cls.readonly_group = GroupFactory(name=READ_ONLY_API_GROUP_NAME)

        cls.url = reverse('partners_api:partner-list')

    def setUp(self):
        # self.normal_field_names is the list of field names present in responses that don't use an out-of-the-ordinary
        # serializer.
        self.normal_field_names = sorted((
            'address', 'blocked', 'basis_for_risk_rating', 'city', 'country', 'cso_type', 'deleted_flag', 'email',
            'hidden', 'id', 'last_assessment_date', 'name', 'net_ct_cy', 'partner_type', 'phone_number', 'postal_code',
            'rating', 'reported_cy', 'shared_with', 'short_name', 'street_address', 'total_ct_cp', 'total_ct_cy',
            'total_ct_ytd', 'vendor_number',
        ))

    def assertResponseFundamentals(self, response, expected_keys=None):
        '''Assert common fundamentals about the response. If expected_keys is None (the default), the keys in the
        response dict are compared to self.normal_field_names. Otherwise, they're compared to whatever is passed in
        expected_keys.
        '''
        if expected_keys is None:
            expected_keys = self.normal_field_names

        self.assertEqual(response.status_code, status.HTTP_200_OK)
        response_json = json.loads(response.rendered_content)
        self.assertIsInstance(response_json, list)
        self.assertEqual(len(response_json), 1)
        self.assertIsInstance(response_json[0], dict)
        if expected_keys:
            self.assertEqual(sorted(response_json[0].keys()), expected_keys)
        self.assertIn('id', response_json[0].keys())
        self.assertEqual(response_json[0]['id'], self.partner.id)

    def test_simple(self):
        '''exercise simple fetch'''
        response = self.forced_auth_req('get', self.url)
        self.assertResponseFundamentals(response)

    def test_no_permission_user_forbidden(self):
        '''Ensure a non-staff user gets the 403 smackdown'''
        response = self.forced_auth_req('get', self.url, user=UserFactory())
        self.assertEquals(response.status_code, status.HTTP_403_FORBIDDEN)

    def test_unauthenticated_user_forbidden(self):
        '''Ensure an unauthenticated user gets the 403 smackdown'''
        factory = APIRequestFactory()
        view_info = resolve(self.url)
        request = factory.get(self.url)
        response = view_info.func(request)
        self.assertEquals(response.status_code, status.HTTP_403_FORBIDDEN)

    def test_group_permission(self):
        '''Ensure a non-staff user in the correct group has access'''
        user = UserFactory()
        user.groups.add(self.readonly_group)
        response = self.forced_auth_req('get', self.url, user=user)
        self.assertResponseFundamentals(response)

    def test_staff_access(self):
        '''Ensure a staff user has access'''
        response = self.forced_auth_req('get', self.url, user=self.user)
        self.assertResponseFundamentals(response)

    def test_verbosity_minimal(self):
        '''Exercise behavior when verbosity=minimal'''
        response = self.forced_auth_req('get', self.url, data={"verbosity": "minimal"})
        self.assertResponseFundamentals(response, sorted(("id", "name")))

    def test_verbosity_other(self):
        '''Exercise behavior when verbosity != minimal. ('minimal' is the only accepted value for verbosity;
        other values are ignored.)
        '''
        response = self.forced_auth_req('get', self.url, data={"verbosity": "banana"})
        self.assertResponseFundamentals(response)

    def test_filter_partner_type(self):
        '''Ensure filtering by partner type works as expected'''
        # Make another partner that should be excluded from the search results.
        PartnerFactory(partner_type=PartnerType.GOVERNMENT)
        response = self.forced_auth_req('get', self.url, data={"partner_type": PartnerType.UN_AGENCY})
        self.assertResponseFundamentals(response)

    def test_filter_cso_type(self):
        '''Ensure filtering by CSO type works as expected'''
        # Make another partner that should be excluded from the search results.
        PartnerFactory(cso_type="National")
        response = self.forced_auth_req('get', self.url, data={"cso_type": "International"})
        self.assertResponseFundamentals(response)

    def test_filter_hidden(self):
        '''Ensure filtering by the hidden flag works as expected'''
        # Make another partner that should be excluded from the search results.
        PartnerFactory(hidden=True)
        response = self.forced_auth_req('get', self.url, data={"hidden": False})
        self.assertResponseFundamentals(response)

    def test_filter_multiple(self):
        '''Test that when supplying multiple filter terms, they're ANDed together'''
        # Make another partner that should be excluded from the search results.
        PartnerFactory(cso_type="National")
        params = {
            "cso_type": "National",
            "partner_type": PartnerType.CIVIL_SOCIETY_ORGANIZATION,
        }
        response = self.forced_auth_req('get', self.url, data=params)

        self.assertEqual(response.status_code, status.HTTP_200_OK)
        response_json = json.loads(response.rendered_content)
        self.assertIsInstance(response_json, list)
        self.assertEqual(len(response_json), 0)

    def test_search_name(self):
        '''Test that name search matches substrings and is case-independent'''
        # Make another partner that should be excluded from the search results.
        PartnerFactory(name="Somethingelse")
        response = self.forced_auth_req('get', self.url, data={"search": "PARTNER"})
        self.assertResponseFundamentals(response)

    def test_search_short_name(self):
        '''Test that short name search matches substrings and is case-independent'''
        # Make another partner that should be excluded from the search results.
        PartnerFactory(short_name="foo")
        response = self.forced_auth_req('get', self.url, data={"search": "SHORT"})
        self.assertResponseFundamentals(response)

    def test_values_positive(self):
        '''Ensure that passing the values param w/partner ids returns only data for those partners'''
        # In contrast to the other tests, this test uses the two partners I create here and filters out self.partner.
        p1 = PartnerFactory()
        p2 = PartnerFactory()
        # I also pass the id of a non-existent partner to ensure that doesn't make the view choke.
        unused_id = 9999
        while PartnerOrganization.objects.filter(pk=unused_id).exists():
            unused_id += 1

        response = self.forced_auth_req('get', self.url, data={"values": "{},{},{}".format(p1.id, p2.id, unused_id)})

        self.assertEqual(response.status_code, status.HTTP_200_OK)
        response_json = json.loads(response.rendered_content)
        self.assertIsInstance(response_json, list)
        self.assertEqual(len(response_json), 2)
        ids_in_response = []
        for list_element in response_json:
            self.assertIsInstance(list_element, dict)
            ids_in_response.append(list_element.get('id'))

        six.assertCountEqual(self, ids_in_response, (p1.id, p2.id))

    def test_values_negative(self):
        '''Ensure that garbage values are handled properly'''
        response = self.forced_auth_req('get', self.url, data={"values": "banana"})
        self.assertEqual(response.status_code, status.HTTP_400_BAD_REQUEST)


class TestPartnerOrganizationListViewForCSV(BaseTenantTestCase):
    '''Exercise the CSV-generating portion of the list view for PartnerOrganization.

    This is a separate test case from TestPartnerOrganizationListView because it does some monkey patching in
    setUp() that I want to do as infrequently as necessary.
    '''
    @classmethod
    def setUpTestData(cls):
        cls.user = UserFactory(is_staff=True)
        cls.partner = PartnerFactory()
        cls.url = reverse('partners_api:partner-list')

    def setUp(self):
        # Monkey patch the serializer that I expect to be called. I monkey patch with a wrapper that will set a
        # flag here on my test case class before passing control to the normal serializer. I do this so that I can
        # see whether or not the serializer was called. It allows me to perform the equivalent of
        # assertSerializerUsed().
        class Wrapper(PartnerOrganizationExportSerializer):
            def __init__(self, *args, **kwargs):
                TestPartnerOrganizationListViewForCSV.wrapper_called = True
                super(PartnerOrganizationExportSerializer, self).__init__(*args, **kwargs)

        partners.views.partner_organization_v2.PartnerOrganizationExportSerializer = Wrapper

        TestPartnerOrganizationListViewForCSV.wrapper_called = False

    def tearDown(self):
        # Undo the monkey patch.
        partners.views.partner_organization_v2.PartnerOrganizationExportSerializer = PartnerOrganizationExportSerializer

    def test_format_csv(self):
        '''Exercise the view-specific aspects of passing query param format=csv. This does not test the serializer
        function, it only tests that the expected serializer is invoked and returns something CSV-like.
        '''
        self.assertFalse(self.wrapper_called)
        response = self.forced_auth_req('get', self.url, data={"format": "csv"})
        self.assertEqual(response.status_code, status.HTTP_200_OK)
        # Ensure my wrapper was called, which tells me that the proper serializer was invoked.
        self.assertTrue(self.wrapper_called)

        # The response should be a CSV. I'm explicitly not looking for certain headers (that's for a serializer test)
        # but I want to make sure the response looks CSV-ish.
        self.assertEqual(response.get('Content-Disposition'), 'attachment;filename=partner.csv')

        response_content = response.rendered_content.decode('utf-8')

        self.assertIsInstance(response_content, six.text_type)

        # The response should *not* look like JSON.
        with self.assertRaises(ValueError):
            json.loads(response_content)

        lines = response_content.replace('\r\n', '\n').split('\n')
        # Try to read it with Python's CSV reader.
        reader = csv.DictReader(lines)

        # I'm not looking for explicit field names in this test, but it's safe to assume there should be a few.
        self.assertGreaterEqual(len(reader.fieldnames), 5)

        self.assertGreaterEqual(len([row for row in reader]), 1)

    def test_format_other(self):
        '''Exercise passing an unrecognized format.'''
        # This returns 404, it should probably return 400 but anything in the 4xx series gets the point across.
        response = self.forced_auth_req('get', self.url, data={"format": "banana"})
        self.assertEqual(response.status_code, status.HTTP_404_NOT_FOUND)


class TestPartnerOrganizationCreateView(BaseTenantTestCase):
    '''Exercise the create view for PartnerOrganization'''
    @classmethod
    def setUpTestData(cls):
        cls.user = UserFactory(is_staff=True)
        cls.url = reverse('partners_api:partner-list')

    def setUp(self):
        self.data = {"name": "PO 1",
                     "partner_type": PartnerType.GOVERNMENT,
                     "vendor_number": "AAA",
                     "staff_members": [],
                     }

    def assertResponseFundamentals(self, response):
        '''Assert common fundamentals about the response. Return the id of the new object.'''
        self.assertEqual(response.status_code, status.HTTP_201_CREATED)
        response_json = json.loads(response.rendered_content)
        self.assertIsInstance(response_json, dict)
        self.assertIn('id', response_json.keys())

        return response_json['id']


class TestPartnerOrganizationRetrieveUpdateDeleteViews(BaseTenantTestCase):
    '''Exercise the retrieve, update, and delete views for PartnerOrganization'''
    @classmethod
    def setUpTestData(cls):
        cls.unicef_staff = UserFactory(is_staff=True)
        cls.partner = PartnerFactory(
            partner_type=PartnerType.CIVIL_SOCIETY_ORGANIZATION,
            cso_type="International",
            hidden=False,
            vendor_number="DDD",
            short_name="Short name",
        )

        report = "report.pdf"
        cls.assessment1 = Assessment.objects.create(
            partner=cls.partner,
            type="Micro Assessment"
        )
        cls.assessment2 = Assessment.objects.create(
            partner=cls.partner,
            type="Micro Assessment",
            report=report,
            completed_date=datetime.date.today()
        )

        cls.partner_gov = PartnerFactory(partner_type=PartnerType.GOVERNMENT)

        agreement = AgreementFactory(
            partner=cls.partner,
            signed_by_unicef_date=datetime.date.today())

        cls.intervention = InterventionFactory(agreement=agreement)
        cls.output_res_type = ResultTypeFactory(name=ResultType.OUTPUT)

        cls.result = ResultFactory(
            result_type=cls.output_res_type,)

        cls.partnership_budget = InterventionBudget.objects.create(
            intervention=cls.intervention,
            unicef_cash=100,
            unicef_cash_local=10,
            partner_contribution=200,
            partner_contribution_local=20,
            in_kind_amount_local=10,
        )
        cls.amendment = InterventionAmendment.objects.create(
            intervention=cls.intervention,
            types=[InterventionAmendment.RESULTS]
        )

        cls.cp = CountryProgrammeFactory(__sequence=10)
        cls.cp_output = ResultFactory(result_type=cls.output_res_type)

    def test_api_partners_delete_asssessment_valid(self):
        response = self.forced_auth_req(
            'delete',
            reverse(
                'partners_api:partner-assessment-del',
                args=[self.assessment1.pk]
            ),
            user=self.unicef_staff,
        )

        self.assertEqual(response.status_code, status.HTTP_204_NO_CONTENT)

    def test_api_partners_delete_asssessment_error(self):
        response = self.forced_auth_req(
            'delete',
            reverse(
                'partners_api:partner-assessment-del',
                args=[self.assessment2.pk]
            ),
            user=self.unicef_staff,
        )

        self.assertEqual(response.status_code, status.HTTP_400_BAD_REQUEST)
        self.assertEqual(response.data, ["Cannot delete a completed assessment"])

    def test_api_partners_delete_asssessment_not_found(self):
        response = self.forced_auth_req(
            'delete',
            reverse(
                'partners_api:partner-assessment-del',
                args=[404]
            ),
            user=self.unicef_staff,
        )

        self.assertEqual(response.status_code, status.HTTP_404_NOT_FOUND)

    def test_api_partners_update_with_members(self):
        self.assertFalse(Activity.objects.exists())
        response = self.forced_auth_req(
            'get',
            reverse('partners_api:partner-detail', args=[self.partner.pk]),
            user=self.unicef_staff,
        )
        self.assertEqual(response.status_code, status.HTTP_200_OK)
        self.assertEqual(len(response.data["staff_members"]), 1)
        self.assertEqual(response.data["staff_members"][0]["first_name"], "Mace")

        staff_members = [{
            "title": "Some title",
            "first_name": "John",
            "last_name": "Doe",
            "email": "a@a.com",
            "active": True,
        }]
        data = {
            "name": self.partner.name + ' Updated',
            "partner_type": self.partner.partner_type,
            "vendor_number": self.partner.vendor_number,
            "staff_members": staff_members,
        }
        response = self.forced_auth_req(
            'patch',
            reverse('partners_api:partner-detail', args=[self.partner.pk]),
            user=self.unicef_staff,
            data=data,
        )

        self.assertEqual(response.status_code, status.HTTP_200_OK)
        self.assertEqual(len(response.data["staff_members"]), 2)

        self.assertEqual(
            Activity.objects.filter(action=Activity.UPDATE).count(),
            1
        )

    def test_api_partners_update_assessments_invalid(self):
        self.assertFalse(Activity.objects.exists())
        today = datetime.date.today()
        assessments = [{
            "id": self.assessment2.id,
            "completed_date": datetime.date(today.year + 1, 1, 1),
        }]
        data = {
            "assessments": assessments,
        }
        response = self.forced_auth_req(
            'patch',
            reverse('partners_api:partner-detail', args=[self.partner.pk]),
            user=self.unicef_staff,
            data=data,
        )

        self.assertEqual(response.status_code, status.HTTP_400_BAD_REQUEST)
        self.assertEqual(response.data, {"assessments":
                                         {"completed_date": ["The Date of Report cannot be in the future"]}})
        self.assertEqual(
            Activity.objects.filter(action=Activity.UPDATE).count(),
            0
        )

    def test_api_partners_update_assessments_longago(self):
        self.assertFalse(Activity.objects.exists())
        today = datetime.date.today()
        assessments = [{
            "id": self.assessment2.id,
            "completed_date": datetime.date(today.year - 3, 1, 1),
        }]
        data = {
            "assessments": assessments,
        }
        response = self.forced_auth_req(
            'patch',
            reverse('partners_api:partner-detail', args=[self.partner.pk]),
            user=self.unicef_staff,
            data=data,
        )

        self.assertEqual(response.status_code, status.HTTP_200_OK)
        self.assertEqual(
            Activity.objects.filter(action=Activity.UPDATE).count(),
            1
        )

    def test_api_partners_update_assessments_today(self):
        self.assertFalse(Activity.objects.exists())
        completed_date = datetime.date.today()
        assessments = [{
            "id": self.assessment2.id,
            "completed_date": completed_date,
        }]
        data = {
            "assessments": assessments,
        }
        response = self.forced_auth_req(
            'patch',
            reverse('partners_api:partner-detail', args=[self.partner.pk]),
            user=self.unicef_staff,
            data=data,
        )

        self.assertEqual(response.status_code, status.HTTP_200_OK)
        self.assertEqual(
            Activity.objects.filter(action=Activity.UPDATE).count(),
            1
        )

    def test_api_partners_update_assessments_yesterday(self):
        self.assertFalse(Activity.objects.exists())
        completed_date = datetime.date.today() - datetime.timedelta(days=1)
        assessments = [{
            "id": self.assessment2.id,
            "completed_date": completed_date,
        }]
        data = {
            "assessments": assessments,
        }
        response = self.forced_auth_req(
            'patch',
            reverse('partners_api:partner-detail', args=[self.partner.pk]),
            user=self.unicef_staff,
            data=data,
        )

        self.assertEqual(response.status_code, status.HTTP_200_OK)
        self.assertEqual(
            Activity.objects.filter(action=Activity.UPDATE).count(),
            1
        )

    def test_api_partners_update_with_members_null_phone(self):
        self.assertFalse(Activity.objects.exists())
        response = self.forced_auth_req(
            'get',
            reverse('partners_api:partner-detail', args=[self.partner.pk]),
            user=self.unicef_staff,
        )
        self.assertEqual(response.status_code, status.HTTP_200_OK)
        self.assertEqual(len(response.data["staff_members"]), 1)
        self.assertEqual(response.data["staff_members"][0]["first_name"], "Mace")

        staff_members = [{
            "title": "Some title",
            "first_name": "John",
            "last_name": "Doe",
            "email": "a1@a.com",
            "active": True,
            "phone": None
        }]
        data = {
            "staff_members": staff_members,
        }
        response = self.forced_auth_req(
            'patch',
            reverse('partners_api:partner-detail', args=[self.partner.pk]),
            user=self.unicef_staff,
            data=data,
        )

        self.assertEqual(response.status_code, status.HTTP_200_OK)
        self.assertEqual(response.data["staff_members"][1]["phone"], None)
        self.assertEqual(
            Activity.objects.filter(action=Activity.UPDATE).count(),
            1
        )

    def test_api_partners_update_assessments_tomorrow(self):
        self.assertFalse(Activity.objects.exists())
        completed_date = datetime.date.today() + datetime.timedelta(days=1)
        assessments = [{
            "id": self.assessment2.id,
            "completed_date": completed_date,
        }]
        data = {
            "assessments": assessments,
        }
        response = self.forced_auth_req(
            'patch',
            reverse('partners_api:partner-detail', args=[self.partner.pk]),
            user=self.unicef_staff,
            data=data,
        )

        self.assertEqual(response.status_code, status.HTTP_400_BAD_REQUEST)
        self.assertEqual(response.data, {"assessments":
                                         {"completed_date": ["The Date of Report cannot be in the future"]}})
        self.assertEqual(
            Activity.objects.filter(action=Activity.UPDATE).count(),
            0
        )

    def test_api_partners_retrieve(self):
        response = self.forced_auth_req(
            'get',
            reverse('partners_api:partner-detail', args=[self.partner.pk]),
            user=self.unicef_staff,
        )

        self.assertEqual(response.status_code, status.HTTP_200_OK)
        self.assertIn("vendor_number", response.data.keys())
        self.assertIn("address", response.data.keys())
        self.assertIn("Partner", response.data["name"])
        self.assertEqual(['programme_visits', 'spot_checks'],
                         sorted(response.data['hact_min_requirements'].keys()))
        self.assertEqual(['audits', 'outstanding_findings', 'programmatic_visits', 'spot_checks'],
                         sorted(response.data['hact_values'].keys()))
        six.assertCountEqual(
            self,
            ['completed', 'minimum_requirements'],
            response.data['hact_values']['audits'].keys())
        self.assertEqual(response.data['interventions'], [])

    def test_api_partners_retreive_actual_fr_amounts(self):
        self.intervention.status = Intervention.ACTIVE
        self.intervention.save()
        fr_header_1 = FundsReservationHeaderFactory(intervention=self.intervention)
        fr_header_2 = FundsReservationHeaderFactory(intervention=self.intervention)

        response = self.forced_auth_req(
            'get',
            reverse('partners_api:partner-detail', args=[self.partner.pk]),
            user=self.unicef_staff,
        )
        self.assertEqual(response.status_code, status.HTTP_200_OK)
        self.assertEqual(Decimal(response.data["interventions"][0]["actual_amount"]),
                         Decimal(fr_header_1.actual_amt_local + fr_header_2.actual_amt_local))

    def test_api_partners_retrieve_staff_members(self):
        response = self.forced_auth_req(
            'get',
            reverse('partners_api:partner-detail', args=[self.partner.pk]),
            user=self.unicef_staff,
        )

        self.assertEqual(response.status_code, status.HTTP_200_OK)
        self.assertIn("staff_members", response.data.keys())
        self.assertEqual(len(response.data["staff_members"]), 1)

    def test_api_partners_update(self):
        self.assertFalse(Activity.objects.exists())
        data = {
            "name": "Updated name again",
        }
        response = self.forced_auth_req(
            'patch',
            reverse('partners_api:partner-detail', args=[self.partner.pk]),
            user=self.unicef_staff,
            data=data,
        )

        self.assertEqual(response.status_code, status.HTTP_200_OK)
        self.assertIn("Updated", response.data["name"])
        self.assertEqual(
            Activity.objects.filter(action=Activity.UPDATE).count(),
            1
        )

    def test_api_partners_update_hidden(self):
        # make some other type to filter against
        self.assertFalse(Activity.objects.exists())
        data = {
            "hidden": True
        }
        response = self.forced_auth_req(
            'patch',
            reverse('partners_api:partner-detail', args=[self.partner.pk]),
            user=self.unicef_staff,
            data=data
        )
        self.assertEqual(response.status_code, status.HTTP_200_OK)
        self.assertEqual(response.data["hidden"], False)
        self.assertEqual(
            Activity.objects.filter(action=Activity.UPDATE).count(),
            1
        )


class TestPartnershipViews(BaseTenantTestCase):
    @classmethod
    def setUpTestData(cls):
        cls.unicef_staff = UserFactory(is_staff=True)
        cls.partner = PartnerFactory()
        cls.partner_staff_member = PartnerStaffFactory(partner=cls.partner)

        agreement = AgreementFactory(partner=cls.partner,
                                     signed_by_unicef_date=datetime.date.today(),
                                     signed_by_partner_date=datetime.date.today(),
                                     signed_by=cls.unicef_staff,
                                     partner_manager=cls.partner_staff_member)
        cls.intervention = InterventionFactory(agreement=agreement)

        cls.result_type = ResultTypeFactory()
        cls.result = ResultFactory(result_type=cls.result_type)
        cls.partnership_budget = InterventionBudget.objects.create(
            intervention=cls.intervention,
            unicef_cash=100,
            unicef_cash_local=10,
            partner_contribution=200,
            partner_contribution_local=20,
            in_kind_amount_local=10,
        )
        cls.amendment = InterventionAmendment.objects.create(
            intervention=cls.intervention,
            types=[InterventionAmendment.RESULTS],
        )

    def test_api_partners_list(self):
        response = self.forced_auth_req('get', '/api/v2/partners/', user=self.unicef_staff)

        self.assertEqual(response.status_code, status.HTTP_200_OK)
        self.assertEqual(len(response.data), 1)
        self.assertIn("Partner", response.data[0]["name"])

    def test_api_partners_list_specify_workspace(self):
        # specifying current tenant works
        response = self.forced_auth_req('get', '/api/v2/partners/', user=self.unicef_staff,
                                        data={'workspace': self.tenant.business_area_code})
        self.assertEqual(response.status_code, status.HTTP_200_OK)
        self.assertEqual(len(response.data), 1)

        # specifying invalid tenant fails
        response = self.forced_auth_req('get', '/api/v2/partners/', user=self.unicef_staff,
                                        data={'workspace': ':('})
        self.assertEqual(response.status_code, status.HTTP_400_BAD_REQUEST)

    @skip("different endpoint")
    def test_api_agreements_list(self):

        response = self.forced_auth_req('get', '/api/partners/' + six.text_type(self.partner.id) +
                                        '/agreements/', user=self.unicef_staff)

        self.assertEqual(response.status_code, status.HTTP_200_OK)
        self.assertEqual(len(response.data), 1)
        self.assertIn("PCA", response.data[0]["agreement_type"])


class TestAgreementCreateAPIView(BaseTenantTestCase):
    '''Exercise the create portion of the API.'''
    @classmethod
    def setUpTestData(cls):
        cls.partner = PartnerFactory(partner_type=PartnerType.CIVIL_SOCIETY_ORGANIZATION)
        partner_staff = PartnerStaffFactory(partner=cls.partner)

        cls.partnership_manager_user = UserFactory(is_staff=True)
        cls.partnership_manager_user.groups.add(GroupFactory())
        cls.partnership_manager_user.profile.partner_staff_member = partner_staff.id
        cls.partnership_manager_user.save()

    def test_minimal_create(self):
        '''Test passing as few fields as possible to create'''
        self.assertFalse(Activity.objects.exists())
        data = {
            "agreement_type": Agreement.MOU,
            "partner": self.partner.id,
        }
        response = self.forced_auth_req(
            'post',
            reverse("partners_api:agreement-list"),
            user=self.partnership_manager_user,
            data=data
        )
        self.assertEqual(response.status_code, status.HTTP_201_CREATED)

        # Check snapshot creation
        self.assertTrue(Activity.objects.exists())
        activity = Activity.objects.first()
        self.assertEqual(activity.action, Activity.CREATE)
        self.assertEqual(activity.change, {})
        self.assertEqual(activity.by_user, self.partnership_manager_user)

    def test_create_simple_fail(self):
        '''Verify that failing gives appropriate feedback'''
        data = {
            "agreement_type": Agreement.PCA,
            "partner": self.partner.id,
        }
        response = self.forced_auth_req(
            'post',
            reverse('partners_api:agreement-list'),
            user=self.partnership_manager_user,
            data=data
        )
        self.assertEqual(response.status_code, status.HTTP_400_BAD_REQUEST)

        self.assertIsInstance(response.data, dict)
        self.assertEqual(list(response.data.keys()), ['country_programme'])
        self.assertIsInstance(response.data['country_programme'], list)
        self.assertEqual(response.data['country_programme'][0], 'Country Programme is required for PCAs!')

        # Check that no snapshot was created
        self.assertFalse(Activity.objects.exists())


class TestAgreementAPIFileAttachments(BaseTenantTestCase):
    '''Test retrieving attachments to agreements and agreement amendments. The file-specific fields are read-only
    on the relevant serializers, so they can't be edited through the API.
    '''
    @classmethod
    def setUpTestData(cls):
        cls.partner = PartnerFactory(partner_type=PartnerType.CIVIL_SOCIETY_ORGANIZATION)
        cls.partnership_manager_user = UserFactory(is_staff=True)
        cls.agreement = AgreementFactory(
            agreement_type=Agreement.MOU,
            partner=cls.partner,
            attached_agreement=None,
        )

    def _get_and_assert_response(self):
        '''Helper method to get the agreement and verify some basic about the response JSON (which it returns).'''
        response = self.forced_auth_req(
            'get',
            reverse('partners_api:agreement-detail', kwargs={'pk': self.agreement.id}),
            user=self.partnership_manager_user,
        )

        self.assertEqual(response.status_code, status.HTTP_200_OK)
        response_json = json.loads(response.rendered_content)
        self.assertIsInstance(response_json, dict)

        return response_json

    def test_retrieve_attachment(self):
        '''Exercise getting agreement attachment and agreement amendment attachments both when they're present
        and absent.
        '''
        # The agreement starts with no attachment.
        response_json = self._get_and_assert_response()
        self.assertIsNone(response_json['attached_agreement_file'])

        # Now add an attachment. Note that in Python 2, the content must be str, in Python 3 the content must be
        # bytes. I think the existing code is compatible with both.
        self.agreement.attached_agreement = SimpleUploadedFile('hello_world.txt', u'hello world!'.encode('utf-8'))
        self.agreement.save()

        response_json = self._get_and_assert_response()
        self.assertIn('attached_agreement_file', response_json)

        url = response_json['attached_agreement_file']

        # url is a URL like this one --
        # http://testserver/media/test/file_attachments/partner_organization/934/agreements/PCA2017841/foo.txt

        url = urlparse(url)
        self.assertIn(url.scheme, ('http', 'https'))
        self.assertEqual(url.netloc, 'testserver')

        # The filename is probably 'hello_world.txt', but Django doesn't guarantee that so I don't test it.
        expected_path_components = ['',
                                    settings.MEDIA_URL.strip('/'),
                                    connection.schema_name,
                                    'file_attachments',
                                    'partner_organization',
                                    six.text_type(self.agreement.partner.id),
                                    'agreements',
                                    # Note that slashes have to be stripped from the agreement number to match the
                                    # normalized path.
                                    self.agreement.agreement_number.strip('/'),
                                    ]
        self.assertEqual(expected_path_components, url.path.split('/')[:-1])

        # Confirm that there are no amendments as of yet.
        self.assertIn('amendments', response_json)
        self.assertEqual(response_json['amendments'], [])

        # Now add an amendment.
        amendment = AgreementAmendmentFactory(agreement=self.agreement, signed_amendment=None)
        amendment.signed_amendment = SimpleUploadedFile('goodbye_world.txt', u'goodbye world!'.encode('utf-8'))
        amendment.save()

        response_json = self._get_and_assert_response()
        self.assertIn('amendments', response_json)
        self.assertEqual(len(response_json['amendments']), 1)
        response_amendment = response_json['amendments'][0]

        self.assertIsInstance(response_amendment, dict)

        self.assertIn('signed_amendment_file', response_amendment)

        url = response_amendment['signed_amendment_file']

        # url looks something like this --
        # http://testserver/media/test/file_attachments/partner_org/1658/agreements/MOU20171421/amendments/tmp02/goodbye_world.txt

        url = urlparse(url)
        self.assertIn(url.scheme, ('http', 'https'))
        self.assertEqual(url.netloc, 'testserver')

        # The filename is probably 'goodbye_world.txt', but Django doesn't guarantee that so I don't test it.
        expected_path_components = ['',
                                    settings.MEDIA_URL.strip('/'),
                                    connection.schema_name,
                                    'file_attachments',
                                    'partner_org',
                                    six.text_type(self.agreement.partner.id),
                                    'agreements',
                                    self.agreement.base_number.strip('/'),
                                    'amendments',
                                    amendment.number.strip('/'),
                                    ]
        self.assertEqual(expected_path_components, url.path.split('/')[:-1])


class TestAgreementAPIView(BaseTenantTestCase):
    @classmethod
    def setUpTestData(cls):
        cls.unicef_staff = UserFactory(is_staff=True)
        cls.partner = PartnerFactory(partner_type=PartnerType.CIVIL_SOCIETY_ORGANIZATION)
        cls.partner_staff = PartnerStaffFactory(partner=cls.partner)
        cls.partner_staff2 = PartnerStaffFactory(partner=cls.partner)

        cls.partner_staff_user = UserFactory(is_staff=True)
        cls.partner_staff_user.profile.partner_staff_member = cls.partner_staff.id
        cls.partner_staff_user.save()

        cls.partnership_manager_user = UserFactory(is_staff=True)
        cls.partnership_manager_user.groups.add(GroupFactory())
        cls.partnership_manager_user.profile.partner_staff_member = cls.partner_staff.id
        cls.partnership_manager_user.save()

        today = datetime.date.today()
        cls.country_programme = CountryProgrammeFactory(
            from_date=datetime.date(today.year - 1, 1, 1),
            to_date=datetime.date(today.year + 1, 1, 1))

        attached_agreement = "agreement.pdf"
        cls.agreement = AgreementFactory(
            partner=cls.partner,
            partner_manager=cls.partner_staff,
            country_programme=cls.country_programme,
            start=datetime.date.today(),
            end=cls.country_programme.to_date,
            signed_by_unicef_date=datetime.date.today(),
            signed_by_partner_date=datetime.date.today(),
            signed_by=cls.unicef_staff,
            attached_agreement=attached_agreement,
        )
        cls.agreement.authorized_officers.add(cls.partner_staff)
        cls.agreement.save()

        cls.amendment1 = AgreementAmendment.objects.create(
            number="001",
            agreement=cls.agreement,
            signed_amendment="application/pdf",
            signed_date=datetime.date.today(),
            types=[AgreementAmendment.IP_NAME]
        )
        cls.amendment2 = AgreementAmendment.objects.create(
            number="002",
            agreement=cls.agreement,
            signed_amendment="application/pdf",
            signed_date=datetime.date.today(),
            types=[AgreementAmendment.BANKING_INFO]
        )
        cls.agreement2 = AgreementFactory(
            partner=cls.partner,
            agreement_type=Agreement.MOU,
            status=Agreement.DRAFT,
        )
        cls.intervention = InterventionFactory(
            agreement=cls.agreement,
            document_type=Intervention.PD)

    def test_cp_end_date_update(self):
        data = {
            'agreement_type': Agreement.PCA,
        }
        response = self.forced_auth_req(
            'get',
            reverse('partners_api:agreement-list'),
            user=self.partner_staff_user,
            data=data
        )
        response_json = json.loads(response.rendered_content)
        self.assertEqual(response.status_code, status.HTTP_200_OK)
        for r in response_json:
            self.assertEqual(r['end'], self.country_programme.to_date.isoformat())

        self.country_programme.to_date = self.country_programme.to_date + datetime.timedelta(days=1)
        self.country_programme.save()
        response = self.forced_auth_req(
            'get',
            reverse('partners_api:agreement-list'),
            user=self.partner_staff_user,
            data=data
        )
        response_json = json.loads(response.rendered_content)
        self.assertEqual(response.status_code, status.HTTP_200_OK)
        for r in response_json:
            self.assertEqual(r['end'], self.country_programme.to_date.isoformat())

    def test_agreements_list(self):
        response = self.forced_auth_req(
            'get',
            reverse('partners_api:agreement-list'),
            user=self.unicef_staff
        )

        self.assertEqual(response.status_code, status.HTTP_200_OK)
        self.assertEqual(len(response.data), 2)
        self.assertIn("Partner", response.data[0]["partner_name"])

    def test_null_update_generates_no_activity_stream(self):
        '''Verify that a do-nothing update doesn't create anything in the model's activity stream'''
        data = {
            "agreement_number": self.agreement.agreement_number
        }
        response = self.forced_auth_req(
            'patch',
            reverse('partners_api:agreement-detail', args=[self.agreement.pk]),
            user=self.partnership_manager_user,
            data=data
        )
        self.assertEqual(response.status_code, status.HTTP_200_OK)

    def test_agreements_retrieve(self):
        response = self.forced_auth_req(
            'get',
            reverse('partners_api:agreement-detail', args=[self.agreement.pk]),
            user=self.unicef_staff
        )

        self.assertEqual(response.status_code, status.HTTP_200_OK)
        self.assertEqual(response.data["agreement_number"], self.agreement.agreement_number)

    def test_agreements_retrieve_staff_members(self):
        response = self.forced_auth_req(
            'get',
            reverse('partners_api:agreement-detail', args=[self.agreement.pk]),
            user=self.unicef_staff
        )

        self.assertEqual(response.status_code, status.HTTP_200_OK)
        self.assertEqual(response.data["authorized_officers"][0]["first_name"], self.partner_staff.first_name)

    def test_agreements_update_partner_staff(self):
        data = {
            "authorized_officers": [
                self.partner_staff.id,
                self.partner_staff2.id
            ],
        }
        response = self.forced_auth_req(
            'patch',
            reverse('partners_api:agreement-detail', args=[self.agreement.pk]),
            user=self.partnership_manager_user,
            data=data
        )

        self.assertEqual(response.status_code, status.HTTP_200_OK)
        self.assertEqual(len(response.data["authorized_officers"]), 2)

        # Check for activity action created
        self.assertTrue(Activity.objects.exists())
        self.assertEqual(
            Activity.objects.filter(action=Activity.UPDATE).count(),
            1
        )

    def test_agreements_delete_fail_wrong_ep(self):
        response = self.forced_auth_req(
            'delete',
            reverse('partners_api:agreement-detail', args=[self.agreement.pk]),
            user=self.partnership_manager_user
        )

        self.assertEqual(response.status_code, status.HTTP_405_METHOD_NOT_ALLOWED)

    def test_agreements_delete(self):
        new_agreement = AgreementFactory(status=Agreement.DRAFT)
        response = self.forced_auth_req(
            'delete',
            reverse('partners_api:agreement-delete', args=[new_agreement.pk]),
            user=self.partnership_manager_user
        )
        self.assertEqual(response.status_code, status.HTTP_204_NO_CONTENT)

    def test_agreements_list_filter_type(self):
        params = {"agreement_type": Agreement.PCA}
        response = self.forced_auth_req(
            'get',
            reverse('partners_api:agreement-list'),
            user=self.unicef_staff,
            data=params
        )

        self.assertEqual(response.status_code, status.HTTP_200_OK)
        self.assertEqual(len(response.data), 1)
        self.assertEqual(response.data[0]["id"], self.agreement.id)
        self.assertEqual(response.data[0]["agreement_type"], Agreement.PCA)

    def test_agreements_list_filter_status(self):
        params = {"status": "signed"}
        response = self.forced_auth_req(
            'get',
            reverse('partners_api:agreement-list'),
            user=self.unicef_staff,
            data=params
        )

        self.assertEqual(response.status_code, status.HTTP_200_OK)
        self.assertEqual(len(response.data), 1)
        self.assertEqual(response.data[0]["id"], self.agreement.id)
        self.assertEqual(response.data[0]["status"], Agreement.SIGNED)

    def test_agreements_list_filter_partner_name(self):
        params = {"partner_name": self.partner.name}
        response = self.forced_auth_req(
            'get',
            reverse('partners_api:agreement-list'),
            user=self.unicef_staff,
            data=params
        )

        self.assertEqual(response.status_code, status.HTTP_200_OK)
        self.assertEqual(len(response.data), 2)
        self.assertEqual(self.partner.name, response.data[0]["partner_name"])

    def test_agreements_list_filter_search(self):
        params = {"search": "Partner"}
        response = self.forced_auth_req(
            'get',
            reverse('partners_api:agreement-list'),
            user=self.unicef_staff,
            data=params
        )

        self.assertEqual(response.status_code, status.HTTP_200_OK)
        self.assertEqual(len(response.data), 2)
        self.assertIn("Partner", response.data[0]["partner_name"])

    def test_agreements_list_filter_search_refno(self):
        params = {"search": datetime.date.today().year}
        response = self.forced_auth_req(
            'get',
            reverse('partners_api:agreement-list'),
            user=self.unicef_staff,
            data=params
        )

        self.assertEqual(response.status_code, status.HTTP_200_OK)
        self.assertEqual(len(response.data), 2)
        # self.assertEqual(response.data[1]["agreement_number"], self.agreement.agreement_number)

    def test_agreements_update_set_to_active_on_save(self):
        '''Ensure that a draft agreement auto-transitions to signed when saved with signing info'''
        agreement = AgreementFactory(
            agreement_type=Agreement.MOU,
            status=Agreement.DRAFT,
            partner=self.partner,
            partner_manager=self.partner_staff,
            start=datetime.date.today(),
            end=self.country_programme.to_date,
            signed_by=None,
        )
        # In order to auto-transition to signed, this agreement needs authorized officers
        agreement.authorized_officers.add(self.partner_staff)
        agreement.save()

        today = datetime.date.today()
        data = {
            "start": today - datetime.timedelta(days=5),
            "end": today + datetime.timedelta(days=5),
            "signed_by": self.unicef_staff.id,
            "signed_by_unicef_date": datetime.date.today(),
        }
        response = self.forced_auth_req(
            'patch',
            reverse('partners_api:agreement-detail', args=[agreement.pk]),
            user=self.partnership_manager_user,
            data=data
        )
        self.assertEqual(response.status_code, status.HTTP_200_OK)
        self.assertEqual(response.data["status"], Agreement.SIGNED)

    def test_partner_agreements_update_suspend(self):
        '''Ensure that interventions related to an agreement are suspended when the agreement is suspended'''
        # There's a limited number of statuses that the intervention can have in order to transition to suspended;
        # signed is one of them.
        self.intervention.status = Intervention.SIGNED
        self.intervention.save()

        data = {
            "status": Agreement.SUSPENDED,
        }
        response = self.forced_auth_req(
            'patch',
            reverse('partners_api:agreement-detail', args=[self.agreement.pk]),
            user=self.partnership_manager_user,
            data=data
        )
        self.assertEqual(response.status_code, status.HTTP_200_OK)
        self.assertEqual(response.data["status"], Agreement.SUSPENDED)
        self.assertEqual(Intervention.objects.get(agreement=self.agreement).status, Intervention.SUSPENDED)

    def test_agreement_amendment_delete_error(self):
        response = self.forced_auth_req(
            'delete',
            reverse(
                'partners_api:agreement-amendment-del',
                args=[self.agreement.amendments.first().pk]
            ),
            user=self.partnership_manager_user,
        )

        self.assertEqual(response.status_code, status.HTTP_400_BAD_REQUEST)
        self.assertEqual(response.data, ["Cannot delete a signed amendment"])

    def test_agreement_generate_pdf_default(self):
        response = self.forced_auth_req(
            'get',
            reverse('partners_api:pca_pdf', args=[self.agreement.pk]),
            user=self.unicef_staff
        )

        self.assertEqual(response.status_code, status.HTTP_200_OK)

    @skip('figure out why this is failing with a random vendor number')
    def test_agreement_generate_pdf_lang(self):
        params = {
            "lang": "spanish",
        }
        response = self.forced_auth_req(
            'get',
            reverse('partners_api:pca_pdf', args=[self.agreement.pk]),
            user=self.unicef_staff,
            data=params
        )
        self.assertEqual(response.status_code, status.HTTP_200_OK)

    def test_agreement_add_amendment_type(self):
        amd_types = self.amendment1.types
        amd_types.append(AgreementAmendment.AUTHORIZED_OFFICER)
        data = {
            "amendments": [
                {
                    "id": self.amendment1.id,
                    "types": amd_types
                }
            ]
        }
        response = self.forced_auth_req(
            'patch',
            reverse('partners_api:agreement-detail', args=[self.agreement.pk]),
            user=self.partnership_manager_user,
            data=data
        )
        self.assertEqual(response.status_code, status.HTTP_200_OK)
        self.assertEqual(len(response.data["amendments"][1]["types"]), 2)


class TestPartnerStaffMemberAPIView(BaseTenantTestCase):
    @classmethod
    def setUpTestData(cls):
        cls.unicef_staff = UserFactory(is_staff=True)
        cls.partner = PartnerFactory(partner_type=PartnerType.CIVIL_SOCIETY_ORGANIZATION)
        cls.partner_staff = PartnerStaffFactory(partner=cls.partner)
        cls.partner_staff_user = UserFactory(is_staff=True)
        cls.partner_staff_user.groups.add(GroupFactory())
        cls.partner_staff_user.profile.partner_staff_member = cls.partner_staff.id
        cls.partner_staff_user.profile.save()
        cls.url = reverse(
            "partners_api:partner-staff-members-list",
            args=[cls.partner.pk]
        )

    def test_get(self):
        response = self.forced_auth_req(
            'get',
            self.url,
            user=self.unicef_staff
        )

        self.assertEqual(response.status_code, status.HTTP_200_OK)
        data = json.loads(response.rendered_content)
        self.assertIn(data[0]["first_name"], self.partner_staff.first_name)
        self.assertIn(data[0]["last_name"], self.partner_staff.last_name)


class TestInterventionViews(BaseTenantTestCase):
    @classmethod
    def setUpTestData(cls):
        cls.unicef_staff = UserFactory(is_staff=True)
        cls.partnership_manager_user = UserFactory(is_staff=True)
        cls.partnership_manager_user.groups.add(GroupFactory())
        cls.agreement = AgreementFactory()
        cls.agreement2 = AgreementFactory(status="draft")
        cls.partnerstaff = PartnerStaffFactory(partner=cls.agreement.partner)
        cls.planned_engagement = PlannedEngagementFactory(partner=cls.agreement.partner)

    def setUp(self):
        data = {
            "document_type": Intervention.SHPD,
            "status": Intervention.DRAFT,
            "title": "2009 EFY AWP",
            "start": (timezone.now().date()).isoformat(),
            "end": (timezone.now().date() + datetime.timedelta(days=31)).isoformat(),
            "unicef_budget": 0,
            "agreement": self.agreement.id,
        }
        response = self.forced_auth_req(
            'post',
            reverse('partners_api:intervention-list'),
            user=self.partnership_manager_user,
            data=data
        )

        self.intervention = response.data
        self.section = SectorFactory()

        self.fund_commitment_header = FundsCommitmentHeader.objects.create(
            vendor_code="test1",
            fc_number="3454354",
        )

        self.funding_commitment1 = FundsCommitmentItem.objects.create(
            fund_commitment=self.fund_commitment_header,
            line_item="1",
            grant_number="grant 1",
            fr_number="12345",
            wbs="some_wbs",
            fc_ref_number="some_fc_ref",
            commitment_amount=200,
        )

        self.funding_commitment2 = FundsCommitmentItem.objects.create(
            fund_commitment=self.fund_commitment_header,
            line_item="2",
            grant_number="grant 1",
            fr_number="45678",
            wbs="some_wbs",
            fc_ref_number="some_fc_ref",
            commitment_amount=300,
        )

        self.fr_header_1 = FundsReservationHeaderFactory(fr_number=self.funding_commitment1.fr_number)
        self.fr_header_2 = FundsReservationHeaderFactory(fr_number=self.funding_commitment2.fr_number)

        # Basic data to adjust in tests
        self.intervention_data = {
            "agreement": self.agreement2.id,
            "partner_id": self.agreement2.partner.id,
            "document_type": Intervention.SHPD,
            "title": "2009 EFY AWP Updated",
            "status": Intervention.DRAFT,
            "start": (timezone.now().date()).isoformat(),
            "end": (timezone.now().date() + datetime.timedelta(days=31)).isoformat(),
            "submission_date_prc": "2016-10-31",
            "review_date_prc": "2016-10-28",
            "submission_date": "2016-10-28",
            "prc_review_document": None,
            "signed_by_unicef_date": "2016-10-28",
            "signed_by_partner_date": "2016-10-20",
            "unicef_signatory": self.unicef_staff.id,
            "unicef_focal_points": [],
            "partner_focal_points": [],
            "partner_authorized_officer_signatory": self.partnerstaff.id,
            "offices": [],
            "population_focus": "Some focus",
            "planned_visits": [
                {
                    "year": 2016,
                    "programmatic": 2,
                    "spot_checks": 1,
                    "audit": 1,
                    "quarter": 'q1'
                },
            ],
            "planned_budget": {
                "partner_contribution": "2.00",
                "unicef_cash": "3.00",
                "in_kind_amount": "1.00",
                "partner_contribution_local": "3.00",
                "unicef_cash_local": "3.00",
                "in_kind_amount_local": "0.00",
                "total": "6.00"
            },
            "sections": [self.section.id],
            "result_links": [
                {
                    "cp_output": ResultFactory().id,
                    "ram_indicators": []
                }
            ],
            "amendments": [],
            "attachments": [],
        }

        response = self.forced_auth_req(
            'post',
            reverse('partners_api:intervention-list'),
            user=self.partnership_manager_user,
            data=self.intervention_data
        )

        self.intervention_data = response.data
        self.intervention_obj = Intervention.objects.get(id=self.intervention_data["id"])
        self.planned_visit = InterventionPlannedVisits.objects.create(
            intervention=self.intervention_obj
        )
        attachment = "attachment.pdf"
        self.attachment = InterventionAttachment.objects.create(
            intervention=self.intervention_obj,
            attachment=attachment,
            type=FileType.objects.create(name="pdf")
        )
        self.result = InterventionResultLinkFactory(intervention=self.intervention_obj)
        amendment = "amendment.pdf"
        self.amendment = InterventionAmendment.objects.create(
            intervention=self.intervention_obj,
            types=[InterventionAmendment.RESULTS],
            signed_date=datetime.date.today(),
            signed_amendment=amendment
        )

        self.intervention_obj.status = Intervention.DRAFT
        self.intervention_obj.save()

    def test_intervention_list(self):
        response = self.forced_auth_req(
            'get',
            reverse('partners_api:intervention-list'),
            user=self.unicef_staff,
        )

        self.assertEqual(response.status_code, status.HTTP_200_OK)
        self.assertEqual(len(response.data), 4)

    def test_intervention_list_minimal(self):
        params = {"verbosity": "minimal"}
        response = self.forced_auth_req(
            'get',
            reverse('partners_api:intervention-list'),
            user=self.unicef_staff,
            data=params
        )

        self.assertEqual(response.status_code, status.HTTP_200_OK)
        self.assertEqual(list(response.data[0].keys()), ["id", "title"])

    def test_intervention_create(self):
        data = {
            "document_type": Intervention.SHPD,
            "status": Intervention.DRAFT,
            "title": "2009 EFY AWP Updated",
            "start": (timezone.now().date()).isoformat(),
            "end": (timezone.now().date() + datetime.timedelta(days=31)).isoformat(),
            "unicef_budget": 0,
            "agreement": self.agreement.id,
        }
        response = self.forced_auth_req(
            'post',
            reverse('partners_api:intervention-list'),
            user=self.partnership_manager_user,
            data=data
        )
        self.assertEqual(response.status_code, status.HTTP_201_CREATED)

    def test_intervention_create_unicef_user_fail(self):
        data = {
            "document_type": Intervention.SHPD,
            "status": Intervention.DRAFT,
            "title": "2009 EFY AWP Updated fail",
            "start": (timezone.now().date()).isoformat(),
            "end": (timezone.now().date() + datetime.timedelta(days=31)).isoformat(),
            "unicef_budget": 0,
            "agreement": self.agreement.id,
        }
        response = self.forced_auth_req(
            'post',
            reverse('partners_api:intervention-list'),
            user=self.unicef_staff,
            data=data
        )
        self.assertEqual(response.status_code, status.HTTP_403_FORBIDDEN)
        self.assertEqual(response.data['detail'], u'Accessing this item is not allowed.')

    def test_intervention_retrieve_fr_numbers(self):
        self.fr_header_1.intervention = self.intervention_obj
        self.fr_header_2.intervention = self.intervention_obj
        self.fr_header_1.save()
        self.fr_header_2.save()

        response = self.forced_auth_req(
            'get',
            reverse(
                'partners_api:intervention-detail',
                args=[self.intervention_data.get("id")]
            ),
            user=self.unicef_staff,
        )
        r_data = json.loads(response.rendered_content)
        self.assertEqual(response.status_code, status.HTTP_200_OK)
        self.assertEqual(len(r_data["frs_details"]['frs']), 2)
        six.assertCountEqual(self, r_data["frs"], [self.fr_header_2.id, self.fr_header_1.id])

    def test_intervention_active_update_population_focus(self):
        intervention_obj = Intervention.objects.get(id=self.intervention_data["id"])
        intervention_obj.status = Intervention.DRAFT
        intervention_obj.save()
        self.intervention_data.update(population_focus=None)
        self.intervention_data.update(status="active")
        response = self.forced_auth_req(
            'patch',
            reverse(
                'partners_api:intervention-detail',
                args=[self.intervention_data.get("id")]
            ),
            user=self.partnership_manager_user,
            data=self.intervention_data
        )
        self.assertEqual(response.status_code, status.HTTP_400_BAD_REQUEST)

    @skip('TODO: update test when new validation requirement is built')
    def test_intervention_active_update_planned_budget(self):
        InterventionBudget.objects.filter(intervention=self.intervention_data.get("id")).delete()
        intervention_obj = Intervention.objects.get(id=self.intervention_data["id"])
        intervention_obj.status = Intervention.DRAFT
        intervention_obj.save()
        self.intervention_data.update(status='active')
        self.intervention_data.update(planned_budget=[])
        response = self.forced_auth_req(
            'patch',
            reverse(
                'partners_api:intervention-detail',
                args=[self.intervention_data.get("id")]
            ),
            user=self.unicef_staff,
            data=self.intervention_data
        )

        self.assertEqual(response.status_code, status.HTTP_400_BAD_REQUEST)
        self.assertEqual(
            response.data,
            ["Planned budget is required if Intervention status is ACTIVE or IMPLEMENTED."])

    @skip('Add test back after reintroducing active validations')
    def test_intervention_active_update_planned_budget_rigid(self):
        intervention_obj = Intervention.objects.get(id=self.intervention_data["id"])
        intervention_obj.status = Intervention.ACTIVE
        intervention_obj.save()
        self.intervention_data["planned_budget"][0].update(unicef_cash=0)
        self.intervention_data["planned_budget"][1].update(unicef_cash=0)
        self.intervention_data.update(status="active")

        response = self.forced_auth_req(
            'patch',
            reverse(
                'partners_api:intervention-detail',
                args=[self.intervention_data.get("id")]
            ),
            user=self.unicef_staff,
            data=self.intervention_data
        )

        self.assertEqual(response.status_code, status.HTTP_400_BAD_REQUEST)
        self.assertEqual(response.data, ["Cannot change fields while intervention is active: unicef_cash"])

    @skip('TODO: update test when new validation requirement is built')
    def test_intervention_active_update_sector_locations(self):
        intervention_obj = Intervention.objects.get(id=self.intervention_data["id"])
        intervention_obj.status = Intervention.DRAFT
        intervention_obj.save()
        InterventionSectorLocationLink.objects.filter(intervention=self.intervention_data.get("id")).delete()
        self.intervention_data.update(sector_locations=[])
        self.intervention_data.update(status="active")
        response = self.forced_auth_req(
            'patch',
            reverse(
                'partners_api:intervention-detail',
                args=[self.intervention_data.get("id")]
            ),
            user=self.unicef_staff,
            data=self.intervention_data
        )

        self.assertEqual(response.status_code, status.HTTP_400_BAD_REQUEST)
        self.assertEqual(
            response.data,
            ["Sector locations are required if Intervention status is ACTIVE or IMPLEMENTED."])

    def test_intervention_validation(self):
        response = self.forced_auth_req(
            'post',
            reverse("partners_api:intervention-list"),
            user=self.partnership_manager_user,
            data={}
        )

        self.assertEqual(response.status_code, status.HTTP_400_BAD_REQUEST)
        self.assertEqual(response.data,
                         {"document_type": ["This field is required."],
                          "agreement": ["This field is required."],
                          "title": ["This field is required."]})

    def test_intervention_delete(self):
        new_intervention = InterventionFactory()
        response = self.forced_auth_req(
            'delete',
            reverse('partners_api:intervention-delete', args=[new_intervention.pk]),
            user=self.partnership_manager_user
        )
        self.assertEqual(response.status_code, status.HTTP_204_NO_CONTENT)

    def test_fail_intervention_delete(self):
        new_intervention = InterventionFactory(status=Intervention.ACTIVE)
        response = self.forced_auth_req(
            'delete',
            reverse('partners_api:intervention-delete', args=[new_intervention.pk]),
            user=self.partnership_manager_user
        )
        self.assertEqual(response.status_code, status.HTTP_400_BAD_REQUEST)

    def test_intervention_validation_doctype_pca(self):
        data = {
            "document_type": Intervention.SSFA,
        }
        response = self.forced_auth_req(
            'patch',
            reverse(
                "partners_api:intervention-detail",
                args=[self.intervention["id"]]
            ),
            user=self.partnership_manager_user,
            data=data,
        )

        self.assertEqual(response.status_code, status.HTTP_400_BAD_REQUEST)
        self.assertIn(u'Agreement selected is not of type SSFA', response.data)

    def test_intervention_validation_doctype_ssfa(self):
        self.agreement.agreement_type = Agreement.SSFA
        self.agreement.save()
        data = {
            "document_type": Intervention.PD,
        }
        response = self.forced_auth_req(
            'patch',
            reverse(
                "partners_api:intervention-detail",
                args=[self.intervention["id"]]
            ),
            user=self.partnership_manager_user,
            data=data,
        )

        self.assertEqual(response.status_code, status.HTTP_400_BAD_REQUEST)
        self.assertIn('Document type PD or SHPD can only be associated with a PCA agreement.', response.data)

    def test_intervention_validation_dates(self):
        today = datetime.date.today()
        data = {
            "start": datetime.date(today.year + 1, 1, 1),
            "end": today,
        }
        response = self.forced_auth_req(
            'patch',
            reverse(
                "partners_api:intervention-detail",
                args=[self.intervention["id"]]
            ),
            user=self.partnership_manager_user,
            data=data,
        )

        self.assertEqual(response.status_code, status.HTTP_400_BAD_REQUEST)
        self.assertEqual(response.data, ['Start date must precede end date'])

    def test_intervention_update_planned_visits(self):
        import copy
        a = copy.deepcopy(self.intervention_data["planned_visits"])
        a.append({
            "year": 2015,
            "programmatic": 2,
            "spot_checks": 1,
            "audit": 1,
            "quarter": 'q3'
        })
        data = {
            "planned_visits": a,
        }

        response = self.forced_auth_req(
            'patch',
            reverse(
                "partners_api:intervention-detail",
                args=[self.intervention["id"]]
            ),
            user=self.partnership_manager_user,
            data=data,
        )

        self.assertEqual(response.status_code, status.HTTP_200_OK)

    def test_intervention_filter(self):
        country_programme = CountryProgrammeFactory()
        office = OfficeFactory()
        user = UserFactory()
        # Test filter
        params = {
            "partnership_type": Intervention.PD,
            "status": Intervention.DRAFT,
            "start": "2016-10-28",
            "end": "2016-10-28",
            "location": "Location",
            "cluster": "Cluster",
            "section": self.section.id,
            "search": "2009",
            "document_type": Intervention.PD,
            "country_programme": country_programme.pk,
            "unicef_focal_points": user.pk,
            "office": office.pk
        }
        response = self.forced_auth_req(
            'get',
            reverse("partners_api:intervention-list"),
            user=self.unicef_staff,
            data=params
        )

        self.assertEqual(response.status_code, status.HTTP_200_OK)

    def test_intervention_filter_my_partnerships(self):
        # Test filter
        params = {
            "my_partnerships": True,
        }
        response = self.forced_auth_req(
            'get',
            reverse("partners_api:intervention-list"),
            user=self.unicef_staff,
            data=params
        )

        self.assertEqual(response.status_code, status.HTTP_200_OK)
        self.assertEqual(len(response.data), 1)

    def test_api_interventions_values(self):
        params = {"values": "{}".format(self.intervention["id"])}
        response = self.forced_auth_req(
            'get',
            reverse("partners_api:intervention-list"),
            user=self.unicef_staff,
            data=params
        )

        self.assertEqual(response.status_code, status.HTTP_200_OK)
        self.assertEqual(len(response.data), 1)
        self.assertEqual(response.data[0]["id"], self.intervention["id"])


class TestInterventionReportingPeriodViews(BaseTenantTestCase):

    @classmethod
    def setUpTestData(cls):
        # create a staff user in the Partnership Manager group
        cls.user = UserFactory(is_staff=True)
        cls.user.groups.add(GroupFactory())
        cls.intervention = InterventionFactory()
        cls.list_url = reverse('partners_api:intervention-reporting-periods-list', args=[cls.intervention.pk])
        cls.num_periods = 3
        InterventionReportingPeriodFactory.create_batch(cls.num_periods, intervention=cls.intervention)
        cls.reporting_period = InterventionReportingPeriod.objects.first()
        cls.detail_url = reverse('partners_api:intervention-reporting-periods-detail',
                                 args=[cls.reporting_period.pk])

    def setUp(self):
        self.params = {
            'start_date': datetime.date.today(),
            'end_date': datetime.date.today() + datetime.timedelta(days=1),
            'due_date': datetime.date.today() + datetime.timedelta(days=20),
            'intervention': self.intervention.pk,
        }
        self.one_day = datetime.timedelta(days=1)

    # List

    def test_list(self):
        response = self.forced_auth_req('get', self.list_url)
        self.assertEqual(response.status_code, status.HTTP_200_OK)
        data = json.loads(response.content)
        self.assertEqual(len(data), self.num_periods)
        # check that our keys match our expectation
        self.assertEqual(set(data[0]), {'id', 'start_date', 'end_date', 'due_date', 'intervention'})
        self.assertEqual(data[0]['intervention'], self.intervention.pk)

    def test_list_empty(self):
        InterventionReportingPeriod.objects.all().delete()
        response = self.forced_auth_req('get', self.list_url)
        self.assertEqual(response.status_code, status.HTTP_200_OK)
        data = json.loads(response.content)
        self.assertEqual(data, [])

    def test_list_only_our_intervention_periods(self):
        other_intervention = InterventionReportingPeriodFactory()
        response = self.forced_auth_req('get', self.list_url)
        self.assertEqual(response.status_code, status.HTTP_200_OK)
        data = json.loads(response.content)
        # only ``num_periods`` items are retrieved ...
        self.assertEqual(len(data), self.num_periods)
        for period in data:
            # ... and other_intervention isn't in there
            self.assertNotEqual(period['intervention'], other_intervention.pk)

    # Create

    def test_create(self):
        # delete existing factory-created objects
        InterventionReportingPeriod.objects.all().delete()
        response = self.forced_auth_req('post', self.list_url, data=self.params)
        self.assertEqual(response.status_code, status.HTTP_201_CREATED)
        data = json.loads(response.content)
        for key in ['start_date', 'end_date', 'due_date', 'intervention']:
            self.assertEqual(six.text_type(data[key]), six.text_type(self.params[key]))

    def test_create_required_fields(self):
        params = {}
        response = self.forced_auth_req('post', self.list_url, data=params)
        self.assertEqual(response.status_code, status.HTTP_400_BAD_REQUEST)
        data = json.loads(response.content)
        for key in ['start_date', 'end_date', 'due_date', 'intervention']:
            self.assertEqual(data[key], ["This field is required."])

    def test_create_start_must_be_on_or_before_end(self):
        self.params['end_date'] = self.params['start_date'] - self.one_day
        response = self.forced_auth_req('post', self.list_url, data=self.params)
        self.assertContains(response, 'end_date must be on or after start_date',
                            status_code=status.HTTP_400_BAD_REQUEST)

    def test_create_end_must_be_on_or_before_due(self):
        self.params['due_date'] = self.params['end_date'] - self.one_day
        response = self.forced_auth_req('post', self.list_url, data=self.params)
        self.assertContains(response, 'due_date must be on or after end_date',
                            status_code=status.HTTP_400_BAD_REQUEST)

    def test_create_start_must_be_on_or_before_due(self):
        self.params['due_date'] = self.params['start_date'] - self.one_day
        response = self.forced_auth_req('post', self.list_url, data=self.params)
        self.assertContains(response, 'due_date must be on or after end_date',
                            status_code=status.HTTP_400_BAD_REQUEST)

    def set_date_order_and_create(self, old_start_order, old_end_order, new_start_order, new_end_order,
                                  expected_status):
        """
        Helper method to test combinations of start & end date, making sure that
        the view returns the ``expected_status``.
        """
        # delete existing objects which might interfere with this test
        InterventionReportingPeriod.objects.all().delete()
        day_0 = datetime.date.today()
        days = [
            day_0,
            day_0 + 1 * self.one_day,
            day_0 + 2 * self.one_day,
            day_0 + 3 * self.one_day,
        ]
        old_start = days[old_start_order]
        old_end = days[old_end_order]
        new_start = days[new_start_order]
        new_end = days[new_end_order]

        # create the existing instance (old)
        due_date = day_0 + 20 * self.one_day  # <- not important for this test
        InterventionReportingPeriodFactory(
            intervention=self.intervention, due_date=due_date,
            start_date=old_start, end_date=old_end,
        )
        # Now try to create a new instance via the API
        new = self.params.copy()
        new.update({
            'start_date': new_start,
            'end_date': new_end,
        })
        response = self.forced_auth_req('post', self.list_url, data=new)
        self.assertEqual(response.status_code, expected_status)

    def test_create_periods_dont_overlap(self):
        """
        Test various combinations of start and end dates when creating a new
        InterventionReportingPeriod instance. "Old" dates are dates for an
        instance that already exists. "New" dates are dates for an instance
        that we are trying to create.
        """
        # testcases
        # ---------
        # new_start < new_end < old_start < old_end: OK
        # new_start < new_end = old_start < old_end: OK
        # old_start < old_end < new_start < new_end: OK
        # old_start < old_end = new_start < new_end: OK
        # new_start < old_start < new_end < old_end: FAIL
        # new_start < old_start < old_end < new_end: FAIL
        # old_start < new_start < new_end < old_end: FAIL
        # old_start < new_start < old_end < new_end: FAIL
        first, second, third, fourth = range(4)
        OK, FAIL = (status.HTTP_201_CREATED, status.HTTP_400_BAD_REQUEST)

        # arguments: (old_start_order, old_end_order, new_start_order, new_end_order, expected_status)
        self.set_date_order_and_create(third, fourth, first, second, OK)
        self.set_date_order_and_create(third, fourth, first, third, OK)
        self.set_date_order_and_create(first, second, third, fourth, OK)
        self.set_date_order_and_create(first, second, second, fourth, OK)

        self.set_date_order_and_create(second, fourth, first, third, FAIL)
        self.set_date_order_and_create(second, third, first, fourth, FAIL)
        self.set_date_order_and_create(first, fourth, second, third, FAIL)
        self.set_date_order_and_create(first, third, second, fourth, FAIL)

    # Get

    def test_get(self):
        response = self.forced_auth_req('get', self.detail_url)
        self.assertEqual(response.status_code, status.HTTP_200_OK)
        data = json.loads(response.content)
        self.assertEqual(set(data.keys()),
                         {'id', 'intervention', 'start_date', 'end_date', 'due_date'})

    def test_get_404(self):
        nonexistent_pk = 0
        url = reverse('partners_api:intervention-reporting-periods-detail',
                      args=[nonexistent_pk])
        response = self.forced_auth_req('get', url)
        self.assertEqual(response.status_code, status.HTTP_404_NOT_FOUND)

    # Patch

    def test_patch(self):
        params = {
            'due_date': self.reporting_period.due_date + datetime.timedelta(days=1)
        }
        response = self.forced_auth_req('patch', self.detail_url, data=params)
        self.assertEqual(response.status_code, status.HTTP_200_OK)
        data = json.loads(response.content)
        self.assertEqual(data['due_date'], six.text_type(params['due_date']))

    def test_patch_change_multiple_fields(self):
        params = {
            'end_date': self.reporting_period.end_date + datetime.timedelta(days=1),
            'due_date': self.reporting_period.due_date + datetime.timedelta(days=1),
        }
        response = self.forced_auth_req('patch', self.detail_url, data=params)
        self.assertEqual(response.status_code, status.HTTP_200_OK)
        data = json.loads(response.content)
        self.assertEqual(data['end_date'], six.text_type(params['end_date']))
        self.assertEqual(data['due_date'], six.text_type(params['due_date']))

    def test_patch_order_must_still_be_valid(self):
        params = {
            'end_date': self.reporting_period.start_date - self.one_day
        }
        response = self.forced_auth_req('patch', self.detail_url, data=params)
        self.assertContains(response, 'end_date must be on or after start_date',
                            status_code=status.HTTP_400_BAD_REQUEST)

    def test_patch_cannot_change_intervention(self):
        new_intervention = InterventionFactory()
        params = {
            'intervention': new_intervention.pk
        }
        response = self.forced_auth_req('patch', self.detail_url, data=params)
        self.assertContains(response, 'Cannot change the intervention',
                            status_code=status.HTTP_400_BAD_REQUEST)

    # Delete

    def test_delete(self):
        response = self.forced_auth_req('delete', self.detail_url)
        self.assertEqual(response.status_code, status.HTTP_204_NO_CONTENT)


class TestPartnershipDashboardView(BaseTenantTestCase):

    def setUp(self):
        self.unicef_staff = UserFactory(is_staff=True)
        self.agreement = AgreementFactory()
        self.agreement2 = AgreementFactory(status=Agreement.DRAFT)
        self.partnerstaff = PartnerStaffFactory(partner=self.agreement.partner)
        data = {
            "document_type": Intervention.SHPD,
            "status": Intervention.DRAFT,
            "title": "2009 EFY AWP",
            "start": "2016-10-28",
            "end": "2016-10-28",
            "unicef_budget": 0,
            "agreement": self.agreement.id,
        }
        response = self.forced_auth_req(
            'post',
            reverse("partners_api:intervention-list"),
            user=self.unicef_staff,
            data=data
        )
        self.intervention = response.data

        self.section = SectorFactory()

        # Basic data to adjust in tests
        self.intervention_data = {
            "agreement": self.agreement2.id,
            "partner_id": self.agreement2.partner.id,
            "document_type": Intervention.SHPD,
            "title": "2009 EFY AWP Updated",
            "status": Intervention.DRAFT,
            "start": "2017-01-28",
            "end": "2019-01-28",
            "submission_date_prc": "2017-01-31",
            "review_date_prc": "2017-01-28",
            "submission_date": "2017-01-28",
            "prc_review_document": None,
            "prc_review_attachment": None,
            "signed_by_unicef_date": "2017-01-28",
            "signed_by_partner_date": "2017-01-20",
            "unicef_signatory": self.unicef_staff.id,
            "unicef_focal_points": [],
            "partner_focal_points": [],
            "partner_authorized_officer_signatory": self.partnerstaff.id,
            "offices": [],
            "fr_numbers": None,
            "population_focus": "Some focus",
            "planned_budget": {
                "partner_contribution": "2.00",
                "unicef_cash": "3.00",
                "in_kind_amount": "1.00",
                "partner_contribution_local": "3.00",
                "unicef_cash_local": "3.00",
                "in_kind_amount_local": "0.00",
                "total": "6.00"
            },
            "sections": [self.section.id],
            "result_links": [
                {
                    "cp_output": ResultFactory().id,
                    "ram_indicators": []
                },
            ],
            "amendments": [],
            "attachments": [],
        }
        response = self.forced_auth_req(
            'post',
            reverse("partners_api:intervention-list"),
            user=self.unicef_staff,
            data=self.intervention_data
        )
        self.intervention_data = response.data<|MERGE_RESOLUTION|>--- conflicted
+++ resolved
@@ -5,10 +5,6 @@
 from decimal import Decimal
 import json
 from unittest import skip
-<<<<<<< HEAD
-=======
-from urlparse import urlparse
->>>>>>> dfacf75f
 
 from django.conf import settings
 from django.core.files.uploadedfile import SimpleUploadedFile
@@ -16,7 +12,7 @@
 from django.db import connection
 from django.test import SimpleTestCase
 from django.utils import six, timezone
-from six.moves.urllib_parse import urlparse
+from django.utils.six.moves.urllib_parse import urlparse
 
 from model_utils import Choices
 from rest_framework import status
