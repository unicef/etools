from __future__ import unicode_literals

import csv
import datetime
from decimal import Decimal
import json
from unittest import skip, TestCase
from urlparse import urlparse

from django.conf import settings
from django.contrib.auth.models import Group
from django.core.files.uploadedfile import SimpleUploadedFile
from django.core.urlresolvers import reverse, resolve
from django.db import connection
from django.utils import timezone

<<<<<<< HEAD
from actstream.models import model_stream
from model_utils import Choices
=======
>>>>>>> 0277e22d
from rest_framework import status
from rest_framework.test import APIRequestFactory

from EquiTrack.factories import (
    AgreementFactory,
    AgreementAmendmentFactory,
    CountryProgrammeFactory,
    FundsReservationHeaderFactory,
    GovernmentInterventionFactory,
    GroupFactory,
    InterventionFactory,
    InterventionReportingPeriodFactory,
    InterventionResultLinkFactory,
    PartnerFactory,
    PartnerStaffFactory,
    ResultFactory,
    SectorFactory,
    UserFactory,
)
from EquiTrack.tests.mixins import APITenantTestCase, URLAssertionMixin
from reports.models import ResultType
from funds.models import FundsCommitmentItem, FundsCommitmentHeader
from partners.models import (
    Agreement,
    AgreementAmendment,
    Assessment,
    FileType,
    GovernmentInterventionResult,
    Intervention,
    InterventionAmendment,
    InterventionAttachment,
    InterventionBudget,
    InterventionPlannedVisits,
    InterventionReportingPeriod,
    InterventionSectorLocationLink,
    PartnerOrganization,
    PartnerType,
)
from partners.permissions import READ_ONLY_API_GROUP_NAME
from partners.serializers.exports.partner_organization import PartnerOrganizationExportSerializer
from partners.views import v2
import partners.views.partner_organization_v2
from snapshot.models import Activity


class URLsTestCase(URLAssertionMixin, TestCase):
    '''Simple test case to verify URL reversal'''
    def test_urls(self):
        '''Verify URL pattern names generate the URLs we expect them to.'''
        names_and_paths = (
            ('partner-list', '', {}),
            ('partner-hact', 'hact/', {}),
            ('partner-detail', '1/', {'pk': 1}),
            ('partner-delete', 'delete/1/', {'pk': 1}),
            ('partner-assessment-del', 'assessments/1/', {'pk': 1}),
            ('partner-add', 'add/', {}),
            ('partner-staff-members-list', '1/staff-members/', {'partner_pk': 1}),
        )
        self.assertReversal(names_and_paths, 'partners_api:', '/api/v2/partners/')
        self.assertIntParamRegexes(names_and_paths, 'partners_api:')


class TestChoicesToJSONReady(APITenantTestCase):
    def test_tuple(self):
        """Make tuple JSON ready"""
        ready = v2.choices_to_json_ready(((1, "One"), (2, "Two")))
        self.assertEqual(ready, [
            {"label": "One", "value": 1},
            {"label": "Two", "value": 2}
        ])

    def test_list(self):
        """Make simple list JSON ready"""
        ready = v2.choices_to_json_ready([1, 2, 3])
        self.assertEqual(ready, [
            {"label": 1, "value": 1},
            {"label": 2, "value": 2},
            {"label": 3, "value": 3},
        ])

    def test_list_of_tuples(self):
        """Make list of tuples JSON ready"""
        ready = v2.choices_to_json_ready([(1, "One"), (2, "Two")])
        self.assertEqual(ready, [
            {"label": "One", "value": 1},
            {"label": "Two", "value": 2}
        ])

    def test_dict(self):
        """Make dict JSON ready"""
        ready = v2.choices_to_json_ready({"k": "v"})
        self.assertEqual(ready, [{"label": "v", "value": "k"}])

    def test_choices(self):
        """Make model_utils.Choices JSON ready"""
        ready = v2.choices_to_json_ready(Choices("one", "two"))
        self.assertEqual(ready, [
            {"label": "one", "value": "one"},
            {"label": "two", "value": "two"},
        ])


class TestAPIPartnerOrganizationListView(APITenantTestCase):
    '''Exercise the list view for PartnerOrganization'''
    def setUp(self):
        self.user = UserFactory(is_staff=True)

        self.partner = PartnerFactory(
            name='List View Test Partner',
            short_name='List View Test Partner Short Name',
            partner_type=PartnerType.UN_AGENCY,
            cso_type='International',
        )

        self.url = reverse('partners_api:partner-list')

        # self.normal_field_names is the list of field names present in responses that don't use an out-of-the-ordinary
        # serializer.
        self.normal_field_names = sorted(
            (
                'blocked', 'cso_type', 'deleted_flag', 'email', 'hidden', 'id', 'name',
                'partner_type', 'phone_number', 'rating', 'shared_partner', 'shared_with',
                'short_name', 'total_ct_cp', 'total_ct_cy', 'vendor_number'
            )
        )

    def assertResponseFundamentals(self, response, expected_keys=None):
        '''Assert common fundamentals about the response. If expected_keys is None (the default), the keys in the
        response dict are compared to self.normal_field_names. Otherwise, they're compared to whatever is passed in
        expected_keys.
        '''
        if expected_keys is None:
            expected_keys = self.normal_field_names

        self.assertEqual(response.status_code, status.HTTP_200_OK)
        response_json = json.loads(response.rendered_content)
        self.assertIsInstance(response_json, list)
        self.assertEqual(len(response_json), 1)
        self.assertIsInstance(response_json[0], dict)
        if expected_keys:
            self.assertEqual(sorted(response_json[0].keys()), expected_keys)
        self.assertIn('id', response_json[0].keys())
        self.assertEqual(response_json[0]['id'], self.partner.id)

    def test_simple(self):
        '''exercise simple fetch'''
        response = self.forced_auth_req('get', self.url)
        self.assertResponseFundamentals(response)

    def test_no_permission_user_forbidden(self):
        '''Ensure a non-staff user gets the 403 smackdown'''
        response = self.forced_auth_req('get', self.url, user=UserFactory())
        self.assertEquals(response.status_code, status.HTTP_403_FORBIDDEN)

    def test_unauthenticated_user_forbidden(self):
        '''Ensure an unauthenticated user gets the 403 smackdown'''
        factory = APIRequestFactory()
        view_info = resolve(self.url)
        request = factory.get(self.url)
        response = view_info.func(request)
        self.assertEquals(response.status_code, status.HTTP_403_FORBIDDEN)

    def test_group_permission(self):
        '''Ensure a non-staff user in the correct group has access'''
        user = UserFactory()
        user.groups.add(Group.objects.get(name=READ_ONLY_API_GROUP_NAME))
        response = self.forced_auth_req('get', self.url, user=user)
        self.assertResponseFundamentals(response)

    def test_staff_access(self):
        '''Ensure a staff user has access'''
        response = self.forced_auth_req('get', self.url, user=self.user)
        self.assertResponseFundamentals(response)

    def test_verbosity_minimal(self):
        '''Exercise behavior when verbosity=minimal'''
        response = self.forced_auth_req('get', self.url, data={"verbosity": "minimal"})
        self.assertResponseFundamentals(response, sorted(("id", "name")))

    def test_verbosity_other(self):
        '''Exercise behavior when verbosity != minimal. ('minimal' is the only accepted value for verbosity;
        other values are ignored.)
        '''
        response = self.forced_auth_req('get', self.url, data={"verbosity": "banana"})
        self.assertResponseFundamentals(response)

    def test_filter_partner_type(self):
        '''Ensure filtering by partner type works as expected'''
        # Make another partner that should be excluded from the search results.
        PartnerFactory(partner_type=PartnerType.GOVERNMENT)
        response = self.forced_auth_req('get', self.url, data={"partner_type": PartnerType.UN_AGENCY})
        self.assertResponseFundamentals(response)

    def test_filter_cso_type(self):
        '''Ensure filtering by CSO type works as expected'''
        # Make another partner that should be excluded from the search results.
        PartnerFactory(cso_type="National")
        response = self.forced_auth_req('get', self.url, data={"cso_type": "International"})
        self.assertResponseFundamentals(response)

    def test_filter_hidden(self):
        '''Ensure filtering by the hidden flag works as expected'''
        # Make another partner that should be excluded from the search results.
        PartnerFactory(hidden=True)
        response = self.forced_auth_req('get', self.url, data={"hidden": False})
        self.assertResponseFundamentals(response)

    def test_filter_multiple(self):
        '''Test that when supplying multiple filter terms, they're ANDed together'''
        # Make another partner that should be excluded from the search results.
        PartnerFactory(cso_type="National")
        params = {
            "cso_type": "National",
            "partner_type": PartnerType.CIVIL_SOCIETY_ORGANIZATION,
        }
        response = self.forced_auth_req('get', self.url, data=params)

        self.assertEqual(response.status_code, status.HTTP_200_OK)
        response_json = json.loads(response.rendered_content)
        self.assertIsInstance(response_json, list)
        self.assertEqual(len(response_json), 0)

    def test_search_name(self):
        '''Test that name search matches substrings and is case-independent'''
        # Make another partner that should be excluded from the search results.
        PartnerFactory(name="Somethingelse")
        response = self.forced_auth_req('get', self.url, data={"search": "PARTNER"})
        self.assertResponseFundamentals(response)

    def test_search_short_name(self):
        '''Test that short name search matches substrings and is case-independent'''
        # Make another partner that should be excluded from the search results.
        PartnerFactory(short_name="foo")
        response = self.forced_auth_req('get', self.url, data={"search": "SHORT"})
        self.assertResponseFundamentals(response)

    def test_values_positive(self):
        '''Ensure that passing the values param w/partner ids returns only data for those partners'''
        # In contrast to the other tests, this test uses the two partners I create here and filters out self.partner.
        p1 = PartnerFactory()
        p2 = PartnerFactory()
        # I also pass the id of a non-existent partner to ensure that doesn't make the view choke.
        unused_id = 9999
        while PartnerOrganization.objects.filter(pk=unused_id).exists():
            unused_id += 1

        response = self.forced_auth_req('get', self.url, data={"values": "{},{},{}".format(p1.id, p2.id, unused_id)})

        self.assertEqual(response.status_code, status.HTTP_200_OK)
        response_json = json.loads(response.rendered_content)
        self.assertIsInstance(response_json, list)
        self.assertEqual(len(response_json), 2)
        ids_in_response = []
        for list_element in response_json:
            self.assertIsInstance(list_element, dict)
            ids_in_response.append(list_element.get('id'))

        self.assertItemsEqual(ids_in_response, (p1.id, p2.id))

    def test_values_negative(self):
        '''Ensure that garbage values are handled properly'''
        response = self.forced_auth_req('get', self.url, data={"values": "banana"})
        self.assertEqual(response.status_code, status.HTTP_400_BAD_REQUEST)


class TestPartnerOrganizationListViewForCSV(APITenantTestCase):
    '''Exercise the CSV-generating portion of the list view for PartnerOrganization.

    This is a separate test case from TestPartnerOrganizationListView because it does some monkey patching in
    setUp() that I want to do as infrequently as necessary.
    '''
    def setUp(self):
        # Monkey patch the serializer that I expect to be called. I monkey patch with a wrapper that will set a
        # flag here on my test case class before passing control to the normal serializer. I do this so that I can
        # see whether or not the serializer was called. It allows me to perform the equivalent of
        # assertSerializerUsed().
        class Wrapper(PartnerOrganizationExportSerializer):
            def __init__(self, *args, **kwargs):
                TestPartnerOrganizationListViewForCSV.wrapper_called = True
                super(PartnerOrganizationExportSerializer, self).__init__(*args, **kwargs)

        partners.views.partner_organization_v2.PartnerOrganizationExportSerializer = Wrapper

        TestPartnerOrganizationListViewForCSV.wrapper_called = False

        self.user = UserFactory(is_staff=True)
        self.partner = PartnerFactory()
        self.url = reverse('partners_api:partner-list')

    def tearDown(self):
        # Undo the monkey patch.
        partners.views.partner_organization_v2.PartnerOrganizationExportSerializer = PartnerOrganizationExportSerializer

    def test_format_csv(self):
        '''Exercise the view-specific aspects of passing query param format=csv. This does not test the serializer
        function, it only tests that the expected serializer is invoked and returns something CSV-like.
        '''
        self.assertFalse(self.wrapper_called)
        response = self.forced_auth_req('get', self.url, data={"format": "csv"})
        self.assertEqual(response.status_code, status.HTTP_200_OK)
        # Ensure my wrapper was called, which tells me that the proper serializer was invoked.
        self.assertTrue(self.wrapper_called)

        # The response should be a CSV. I'm explicitly not looking for certain headers (that's for a serializer test)
        # but I want to make sure the response looks CSV-ish.
        self.assertEqual(response.get('Content-Disposition'), 'attachment;filename=partner.csv')

        self.assertIsInstance(response.rendered_content, basestring)

        # The response should *not* look like JSON.
        with self.assertRaises(ValueError):
            json.loads(response.rendered_content)

        lines = response.rendered_content.replace('\r\n', '\n').split('\n')
        # Try to read it with Python's CSV reader.
        reader = csv.DictReader(lines)

        # I'm not looking for explicit field names in this test, but it's safe to assume there should be a few.
        self.assertGreaterEqual(len(reader.fieldnames), 5)

        self.assertGreaterEqual(len([row for row in reader]), 1)

    def test_format_other(self):
        '''Exercise passing an unrecognized format.'''
        # This returns 404, it should probably return 400 but anything in the 4xx series gets the point across.
        response = self.forced_auth_req('get', self.url, data={"format": "banana"})
        self.assertEqual(response.status_code, status.HTTP_404_NOT_FOUND)


class TestPartnerOrganizationCreateView(APITenantTestCase):
    '''Exercise the create view for PartnerOrganization'''
    def setUp(self):
        self.user = UserFactory(is_staff=True)
        self.url = reverse('partners_api:partner-list')
        self.data = {"name": "PO 1",
                     "partner_type": PartnerType.GOVERNMENT,
                     "vendor_number": "AAA",
                     "staff_members": [],
                     }

    def assertResponseFundamentals(self, response):
        '''Assert common fundamentals about the response. Return the id of the new object.'''
        self.assertEqual(response.status_code, status.HTTP_201_CREATED)
        response_json = json.loads(response.rendered_content)
        self.assertIsInstance(response_json, dict)
        self.assertIn('id', response_json.keys())

        return response_json['id']


class TestPartnerOrganizationRetrieveUpdateDeleteViews(APITenantTestCase):
    '''Exercise the retrieve, update, and delete views for PartnerOrganization'''
    def setUp(self):
        self.unicef_staff = UserFactory(is_staff=True)
        self.partner = PartnerFactory(
            partner_type=PartnerType.CIVIL_SOCIETY_ORGANIZATION,
            cso_type="International",
            hidden=False,
            vendor_number="DDD",
            short_name="Short name",
        )

        report = "report.pdf"
        self.assessment1 = Assessment.objects.create(
            partner=self.partner,
            type="Micro Assessment"
        )
        self.assessment2 = Assessment.objects.create(
            partner=self.partner,
            type="Micro Assessment",
            report=report,
            completed_date=datetime.date.today()
        )

        self.partner_gov = PartnerFactory(partner_type=PartnerType.GOVERNMENT)

        agreement = AgreementFactory(
            partner=self.partner,
            signed_by_unicef_date=datetime.date.today())

        self.intervention = InterventionFactory(agreement=agreement)
        self.output_res_type, _ = ResultType.objects.get_or_create(name='Output')

        self.result = ResultFactory(
            result_type=self.output_res_type,)

        self.partnership_budget = InterventionBudget.objects.create(
            intervention=self.intervention,
            unicef_cash=100,
            unicef_cash_local=10,
            partner_contribution=200,
            partner_contribution_local=20,
            in_kind_amount_local=10,
        )
        self.amendment = InterventionAmendment.objects.create(
            intervention=self.intervention,
            types=[InterventionAmendment.RESULTS]
        )

        self.cp = CountryProgrammeFactory(__sequence=10)
        self.cp_output = ResultFactory(result_type=self.output_res_type)
        self.govint = GovernmentInterventionFactory(
            partner=self.partner_gov,
            country_programme=self.cp
        )
        self.result = ResultFactory()
        self.govint_result = GovernmentInterventionResult.objects.create(
            intervention=self.govint,
            result=self.result,
            year=datetime.date.today().year,
            planned_amount=100,
        )

    def test_api_partners_delete_asssessment_valid(self):
        response = self.forced_auth_req(
            'delete',
            reverse(
                'partners_api:partner-assessment-del',
                args=[self.assessment1.pk]
            ),
            user=self.unicef_staff,
        )

        self.assertEqual(response.status_code, status.HTTP_204_NO_CONTENT)

    def test_api_partners_delete_asssessment_error(self):
        response = self.forced_auth_req(
            'delete',
            reverse(
                'partners_api:partner-assessment-del',
                args=[self.assessment2.pk]
            ),
            user=self.unicef_staff,
        )

        self.assertEqual(response.status_code, status.HTTP_400_BAD_REQUEST)
        self.assertEqual(response.data, ["Cannot delete a completed assessment"])

    def test_api_partners_update_with_members(self):
        self.assertFalse(Activity.objects.exists())
        response = self.forced_auth_req(
            'get',
            reverse('partners_api:partner-detail', args=[self.partner.pk]),
            user=self.unicef_staff,
        )
        self.assertEqual(response.status_code, status.HTTP_200_OK)
        self.assertEqual(len(response.data["staff_members"]), 1)
        self.assertEqual(response.data["staff_members"][0]["first_name"], "Mace")

        staff_members = [{
            "title": "Some title",
            "first_name": "John",
            "last_name": "Doe",
            "email": "a@a.com",
            "active": True,
        }]
        data = {
            "name": self.partner.name + ' Updated',
            "partner_type": self.partner.partner_type,
            "vendor_number": self.partner.vendor_number,
            "staff_members": staff_members,
        }
        response = self.forced_auth_req(
            'patch',
            reverse('partners_api:partner-detail', args=[self.partner.pk]),
            user=self.unicef_staff,
            data=data,
        )

        self.assertEqual(response.status_code, status.HTTP_200_OK)
        self.assertEqual(len(response.data["staff_members"]), 2)

        self.assertEqual(
            Activity.objects.filter(action=Activity.UPDATE).count(),
            1
        )

    def test_api_partners_update_assessments_invalid(self):
        self.assertFalse(Activity.objects.exists())
        today = datetime.date.today()
        assessments = [{
            "id": self.assessment2.id,
            "completed_date": datetime.date(today.year + 1, 1, 1),
        }]
        data = {
            "assessments": assessments,
        }
        response = self.forced_auth_req(
            'patch',
            reverse('partners_api:partner-detail', args=[self.partner.pk]),
            user=self.unicef_staff,
            data=data,
        )

        self.assertEqual(response.status_code, status.HTTP_400_BAD_REQUEST)
        self.assertEqual(response.data, {"assessments":
                                         {"completed_date": ["The Date of Report cannot be in the future"]}})
        self.assertEqual(
            Activity.objects.filter(action=Activity.UPDATE).count(),
            0
        )

    def test_api_partners_update_assessments_longago(self):
        self.assertFalse(Activity.objects.exists())
        today = datetime.date.today()
        assessments = [{
            "id": self.assessment2.id,
            "completed_date": datetime.date(today.year - 3, 1, 1),
        }]
        data = {
            "assessments": assessments,
        }
        response = self.forced_auth_req(
            'patch',
            reverse('partners_api:partner-detail', args=[self.partner.pk]),
            user=self.unicef_staff,
            data=data,
        )

        self.assertEqual(response.status_code, status.HTTP_200_OK)
        self.assertEqual(
            Activity.objects.filter(action=Activity.UPDATE).count(),
            1
        )

    def test_api_partners_update_assessments_today(self):
        self.assertFalse(Activity.objects.exists())
        completed_date = datetime.date.today()
        assessments = [{
            "id": self.assessment2.id,
            "completed_date": completed_date,
        }]
        data = {
            "assessments": assessments,
        }
        response = self.forced_auth_req(
            'patch',
            reverse('partners_api:partner-detail', args=[self.partner.pk]),
            user=self.unicef_staff,
            data=data,
        )

        self.assertEqual(response.status_code, status.HTTP_200_OK)
        self.assertEqual(
            Activity.objects.filter(action=Activity.UPDATE).count(),
            1
        )

    def test_api_partners_update_assessments_yesterday(self):
        self.assertFalse(Activity.objects.exists())
        completed_date = datetime.date.today() - datetime.timedelta(days=1)
        assessments = [{
            "id": self.assessment2.id,
            "completed_date": completed_date,
        }]
        data = {
            "assessments": assessments,
        }
        response = self.forced_auth_req(
            'patch',
            reverse('partners_api:partner-detail', args=[self.partner.pk]),
            user=self.unicef_staff,
            data=data,
        )

        self.assertEqual(response.status_code, status.HTTP_200_OK)
        self.assertEqual(
            Activity.objects.filter(action=Activity.UPDATE).count(),
            1
        )

    def test_api_partners_update_with_members_null_phone(self):
        self.assertFalse(Activity.objects.exists())
        response = self.forced_auth_req(
            'get',
            reverse('partners_api:partner-detail', args=[self.partner.pk]),
            user=self.unicef_staff,
        )
        self.assertEqual(response.status_code, status.HTTP_200_OK)
        self.assertEqual(len(response.data["staff_members"]), 1)
        self.assertEqual(response.data["staff_members"][0]["first_name"], "Mace")

        staff_members = [{
            "title": "Some title",
            "first_name": "John",
            "last_name": "Doe",
            "email": "a1@a.com",
            "active": True,
            "phone": None
        }]
        data = {
            "staff_members": staff_members,
        }
        response = self.forced_auth_req(
            'patch',
            reverse('partners_api:partner-detail', args=[self.partner.pk]),
            user=self.unicef_staff,
            data=data,
        )

        self.assertEqual(response.status_code, status.HTTP_200_OK)
        self.assertEqual(response.data["staff_members"][1]["phone"], None)
        self.assertEqual(
            Activity.objects.filter(action=Activity.UPDATE).count(),
            1
        )

    def test_api_partners_update_assessments_tomorrow(self):
        self.assertFalse(Activity.objects.exists())
        completed_date = datetime.date.today() + datetime.timedelta(days=1)
        assessments = [{
            "id": self.assessment2.id,
            "completed_date": completed_date,
        }]
        data = {
            "assessments": assessments,
        }
        response = self.forced_auth_req(
            'patch',
            reverse('partners_api:partner-detail', args=[self.partner.pk]),
            user=self.unicef_staff,
            data=data,
        )

        self.assertEqual(response.status_code, status.HTTP_400_BAD_REQUEST)
        self.assertEqual(response.data, {"assessments":
                                         {"completed_date": ["The Date of Report cannot be in the future"]}})
        self.assertEqual(
            Activity.objects.filter(action=Activity.UPDATE).count(),
            0
        )

    def test_api_partners_retrieve(self):
        response = self.forced_auth_req(
            'get',
            reverse('partners_api:partner-detail', args=[self.partner.pk]),
            user=self.unicef_staff,
        )

        self.assertEqual(response.status_code, status.HTTP_200_OK)
        self.assertIn("vendor_number", response.data.keys())
        self.assertIn("address", response.data.keys())
        self.assertIn("Partner", response.data["name"])
        self.assertEqual(['programme_visits', 'spot_checks'], response.data["hact_min_requirements"].keys())
        self.assertEqual(['audits_done', 'planned_visits', 'spot_checks', 'programmatic_visits', 'follow_up_flags',
                          'planned_cash_transfer', 'micro_assessment_needed', 'audits_mr'],
                         response.data["hact_values"].keys())
        self.assertEqual(response.data['interventions'], [])

    def test_api_partners_retreive_actual_fr_amounts(self):
        self.intervention.status = Intervention.ACTIVE
        self.intervention.save()
        fr_header_1 = FundsReservationHeaderFactory(intervention=self.intervention)
        fr_header_2 = FundsReservationHeaderFactory(intervention=self.intervention)

        response = self.forced_auth_req(
            'get',
            reverse('partners_api:partner-detail', args=[self.partner.pk]),
            user=self.unicef_staff,
        )
        self.assertEqual(response.status_code, status.HTTP_200_OK)
        self.assertEqual(Decimal(response.data["interventions"][0]["actual_amount"]),
                         Decimal(fr_header_1.actual_amt + fr_header_2.actual_amt))

    def test_api_partners_retrieve_staff_members(self):
        response = self.forced_auth_req(
            'get',
            reverse('partners_api:partner-detail', args=[self.partner.pk]),
            user=self.unicef_staff,
        )

        self.assertEqual(response.status_code, status.HTTP_200_OK)
        self.assertIn("staff_members", response.data.keys())
        self.assertEqual(len(response.data["staff_members"]), 1)

    def test_api_partners_update(self):
        self.assertFalse(Activity.objects.exists())
        data = {
            "name": "Updated name again",
        }
        response = self.forced_auth_req(
            'patch',
            reverse('partners_api:partner-detail', args=[self.partner.pk]),
            user=self.unicef_staff,
            data=data,
        )

        self.assertEqual(response.status_code, status.HTTP_200_OK)
        self.assertIn("Updated", response.data["name"])
        self.assertEqual(
            Activity.objects.filter(action=Activity.UPDATE).count(),
            1
        )

    def test_api_partners_delete_with_signed_agreements(self):

        # create draft agreement with partner
        AgreementFactory(
            partner=self.partner,
            signed_by_unicef_date=None,
            signed_by_partner_date=None,
            attached_agreement=None,
            status='draft')

        # should have 1 signed and 1 draft agreement with self.partner
        self.assertEqual(self.partner.agreements.count(), 2)

        response = self.forced_auth_req(
            'delete',
            reverse('partners_api:partner-delete', args=[self.partner.pk]),
            user=self.unicef_staff,
        )
        self.assertEqual(response.status_code, status.HTTP_400_BAD_REQUEST)
        self.assertEqual(response.data[0], "There was a PCA/SSFA signed with this partner or a transaction "
                                           "was performed against this partner. The Partner record cannot be deleted")

    def test_api_partners_delete_with_draft_agreements(self):
        partner = PartnerFactory(
            partner_type=PartnerType.CIVIL_SOCIETY_ORGANIZATION,
            cso_type="International",
            hidden=False,
            vendor_number="EEE",
            short_name="Shorter name",
        )

        # create draft agreement with partner
        AgreementFactory(
            partner=partner,
            signed_by_unicef_date=None,
            signed_by_partner_date=None,
            attached_agreement=None,
            status='draft')

        self.assertEqual(partner.agreements.count(), 1)

        response = self.forced_auth_req(
            'delete',
            reverse('partners_api:partner-delete', args=[partner.pk]),
            user=self.unicef_staff,
        )
        self.assertEqual(response.status_code, status.HTTP_204_NO_CONTENT)

    def test_api_partners_delete(self):
        partner = PartnerFactory()
        response = self.forced_auth_req(
            'delete',
            reverse('partners_api:partner-delete', args=[partner.pk]),
            user=self.unicef_staff,
        )
        self.assertEqual(response.status_code, status.HTTP_204_NO_CONTENT)

    def test_api_partners_update_hidden(self):
        # make some other type to filter against
        self.assertFalse(Activity.objects.exists())
        data = {
            "hidden": True
        }
        response = self.forced_auth_req(
            'patch',
            reverse('partners_api:partner-detail', args=[self.partner.pk]),
            user=self.unicef_staff,
            data=data
        )
        self.assertEqual(response.status_code, status.HTTP_200_OK)
        self.assertEqual(response.data["hidden"], False)
        self.assertEqual(
            Activity.objects.filter(action=Activity.UPDATE).count(),
            1
        )


class TestPartnershipViews(APITenantTestCase):
    fixtures = ['initial_data.json']

    def setUp(self):
        self.unicef_staff = UserFactory(is_staff=True)
        self.partner = PartnerFactory()
        self.partner_staff_member = PartnerStaffFactory(partner=self.partner)

        agreement = AgreementFactory(partner=self.partner,
                                     signed_by_unicef_date=datetime.date.today(),
                                     signed_by_partner_date=datetime.date.today(),
                                     signed_by=self.unicef_staff,
                                     partner_manager=self.partner_staff_member)
        self.intervention = InterventionFactory(agreement=agreement)

        self.result_type = ResultType.objects.get(id=1)
        self.result = ResultFactory(result_type=self.result_type,)
        self.partnership_budget = InterventionBudget.objects.create(
            intervention=self.intervention,
            unicef_cash=100,
            unicef_cash_local=10,
            partner_contribution=200,
            partner_contribution_local=20,
            in_kind_amount_local=10,
        )
        self.amendment = InterventionAmendment.objects.create(
            intervention=self.intervention,
            types=[InterventionAmendment.RESULTS],
        )

    def test_api_partners_list(self):
        response = self.forced_auth_req('get', '/api/v2/partners/', user=self.unicef_staff)

        self.assertEqual(response.status_code, status.HTTP_200_OK)
        self.assertEqual(len(response.data), 1)
        self.assertIn("Partner", response.data[0]["name"])

    def test_api_partners_list_specify_workspace(self):
        # specifying current tenant works
        response = self.forced_auth_req('get', '/api/v2/partners/', user=self.unicef_staff,
                                        data={'workspace': self.tenant.business_area_code})
        self.assertEqual(response.status_code, status.HTTP_200_OK)
        self.assertEqual(len(response.data), 1)

        # specifying invalid tenant fails
        response = self.forced_auth_req('get', '/api/v2/partners/', user=self.unicef_staff,
                                        data={'workspace': ':('})
        self.assertEqual(response.status_code, status.HTTP_400_BAD_REQUEST)

    @skip("different endpoint")
    def test_api_agreements_list(self):

        response = self.forced_auth_req('get', '/api/partners/' + str(self.partner.id) +
                                        '/agreements/', user=self.unicef_staff)

        self.assertEqual(response.status_code, status.HTTP_200_OK)
        self.assertEqual(len(response.data), 1)
        self.assertIn("PCA", response.data[0]["agreement_type"])


class TestAgreementCreateAPIView(APITenantTestCase):
    '''Exercise the create portion of the API.'''
    def setUp(self):
        self.partner = PartnerFactory(partner_type=PartnerType.CIVIL_SOCIETY_ORGANIZATION)
        partner_staff = PartnerStaffFactory(partner=self.partner)

        self.partnership_manager_user = UserFactory(is_staff=True)
        self.partnership_manager_user.groups.add(GroupFactory())
        self.partnership_manager_user.profile.partner_staff_member = partner_staff.id
        self.partnership_manager_user.save()

    def test_minimal_create(self):
        '''Test passing as few fields as possible to create'''
        self.assertFalse(Activity.objects.exists())
        data = {
            "agreement_type": Agreement.MOU,
            "partner": self.partner.id,
        }
        response = self.forced_auth_req(
            'post',
            reverse("partners_api:agreement-list"),
            user=self.partnership_manager_user,
            data=data
        )
        self.assertEqual(response.status_code, status.HTTP_201_CREATED)

        # Check snapshot creation
        self.assertTrue(Activity.objects.exists())
        activity = Activity.objects.first()
        self.assertEqual(activity.action, Activity.CREATE)
        self.assertEqual(activity.change, {})
        self.assertEqual(activity.by_user, self.partnership_manager_user)

    def test_create_simple_fail(self):
        '''Verify that failing gives appropriate feedback'''
        data = {
            "agreement_type": Agreement.PCA,
            "partner": self.partner.id,
        }
        response = self.forced_auth_req(
            'post',
            reverse('partners_api:agreement-list'),
            user=self.partnership_manager_user,
            data=data
        )
        self.assertEqual(response.status_code, status.HTTP_400_BAD_REQUEST)

        self.assertIsInstance(response.data, dict)
        self.assertEqual(response.data.keys(), ['country_programme'])
        self.assertIsInstance(response.data['country_programme'], list)
        self.assertEqual(response.data['country_programme'][0], 'Country Programme is required for PCAs!')

        # Check that no snapshot was created
        self.assertFalse(Activity.objects.exists())


class TestAgreementAPIFileAttachments(APITenantTestCase):
    '''Test retrieving attachments to agreements and agreement amendments. The file-specific fields are read-only
    on the relevant serializers, so they can't be edited through the API.
    '''
    def setUp(self):
        self.partner = PartnerFactory(partner_type=PartnerType.CIVIL_SOCIETY_ORGANIZATION)
        self.partnership_manager_user = UserFactory(is_staff=True)
        self.agreement = AgreementFactory(
            agreement_type=Agreement.MOU,
            partner=self.partner,
            attached_agreement=None,
        )

    def _get_and_assert_response(self):
        '''Helper method to get the agreement and verify some basic about the response JSON (which it returns).'''
        response = self.forced_auth_req(
            'get',
            reverse('partners_api:agreement-detail', kwargs={'pk': self.agreement.id}),
            user=self.partnership_manager_user,
        )

        self.assertEqual(response.status_code, status.HTTP_200_OK)
        response_json = json.loads(response.rendered_content)
        self.assertIsInstance(response_json, dict)

        return response_json

    def test_retrieve_attachment(self):
        '''Exercise getting agreement attachment and agreement amendment attachments both when they're present
        and absent.
        '''
        # The agreement starts with no attachment.
        response_json = self._get_and_assert_response()
        self.assertIsNone(response_json['attached_agreement_file'])

        # Now add an attachment. Note that in Python 2, the content must be str, in Python 3 the content must be
        # bytes. I think the existing code is compatible with both.
        self.agreement.attached_agreement = SimpleUploadedFile('hello_world.txt', u'hello world!'.encode('utf-8'))
        self.agreement.save()

        response_json = self._get_and_assert_response()
        self.assertIn('attached_agreement_file', response_json)

        url = response_json['attached_agreement_file']

        # url is a URL like this one --
        # http://testserver/media/test/file_attachments/partner_organization/934/agreements/PCA2017841/foo.txt

        url = urlparse(url)
        self.assertIn(url.scheme, ('http', 'https'))
        self.assertEqual(url.netloc, 'testserver')

        # The filename is probably 'hello_world.txt', but Django doesn't guarantee that so I don't test it.
        expected_path_components = ['',
                                    settings.MEDIA_URL.strip('/'),
                                    connection.schema_name,
                                    'file_attachments',
                                    'partner_organization',
                                    str(self.agreement.partner.id),
                                    'agreements',
                                    # Note that slashes have to be stripped from the agreement number to match the
                                    # normalized path.
                                    self.agreement.agreement_number.strip('/'),
                                    ]
        self.assertEqual(expected_path_components, url.path.split('/')[:-1])

        # Confirm that there are no amendments as of yet.
        self.assertIn('amendments', response_json)
        self.assertEqual(response_json['amendments'], [])

        # Now add an amendment.
        amendment = AgreementAmendmentFactory(agreement=self.agreement, signed_amendment=None)
        amendment.signed_amendment = SimpleUploadedFile('goodbye_world.txt', u'goodbye world!'.encode('utf-8'))
        amendment.save()

        response_json = self._get_and_assert_response()
        self.assertIn('amendments', response_json)
        self.assertEqual(len(response_json['amendments']), 1)
        response_amendment = response_json['amendments'][0]

        self.assertIsInstance(response_amendment, dict)

        self.assertIn('signed_amendment_file', response_amendment)

        url = response_amendment['signed_amendment_file']

        # url looks something like this --
        # http://testserver/media/test/file_attachments/partner_org/1658/agreements/MOU20171421/amendments/tmp02/goodbye_world.txt

        url = urlparse(url)
        self.assertIn(url.scheme, ('http', 'https'))
        self.assertEqual(url.netloc, 'testserver')

        # The filename is probably 'goodbye_world.txt', but Django doesn't guarantee that so I don't test it.
        expected_path_components = ['',
                                    settings.MEDIA_URL.strip('/'),
                                    connection.schema_name,
                                    'file_attachments',
                                    'partner_org',
                                    str(self.agreement.partner.id),
                                    'agreements',
                                    self.agreement.base_number.strip('/'),
                                    'amendments',
                                    amendment.number.strip('/'),
                                    ]
        self.assertEqual(expected_path_components, url.path.split('/')[:-1])


class TestAgreementAPIView(APITenantTestCase):

    def setUp(self):
        self.unicef_staff = UserFactory(is_staff=True)
        self.partner = PartnerFactory(partner_type=PartnerType.CIVIL_SOCIETY_ORGANIZATION)
        self.partner_staff = PartnerStaffFactory(partner=self.partner)
        self.partner_staff2 = PartnerStaffFactory(partner=self.partner)

        self.partner_staff_user = UserFactory(is_staff=True)
        self.partner_staff_user.profile.partner_staff_member = self.partner_staff.id
        self.partner_staff_user.save()

        self.partnership_manager_user = UserFactory(is_staff=True)
        self.partnership_manager_user.groups.add(GroupFactory())
        self.partnership_manager_user.profile.partner_staff_member = self.partner_staff.id
        self.partnership_manager_user.save()

        today = datetime.date.today()
        self.country_programme = CountryProgrammeFactory(
            from_date=datetime.date(today.year - 1, 1, 1),
            to_date=datetime.date(today.year + 1, 1, 1))

        attached_agreement = "agreement.pdf"
        self.agreement = AgreementFactory(
            partner=self.partner,
            partner_manager=self.partner_staff,
            country_programme=self.country_programme,
            start=datetime.date.today(),
            end=self.country_programme.to_date,
            signed_by_unicef_date=datetime.date.today(),
            signed_by_partner_date=datetime.date.today(),
            signed_by=self.unicef_staff,
            attached_agreement=attached_agreement,
        )
        self.agreement.authorized_officers.add(self.partner_staff)
        self.agreement.save()

        self.amendment1 = AgreementAmendment.objects.create(
            number="001",
            agreement=self.agreement,
            signed_amendment="application/pdf",
            signed_date=datetime.date.today(),
            types=[AgreementAmendment.IP_NAME]
        )
        self.amendment2 = AgreementAmendment.objects.create(
            number="002",
            agreement=self.agreement,
            signed_amendment="application/pdf",
            signed_date=datetime.date.today(),
            types=[AgreementAmendment.BANKING_INFO]
        )
        self.agreement2 = AgreementFactory(
            partner=self.partner,
            agreement_type=Agreement.MOU,
            status=Agreement.DRAFT,
        )
        self.intervention = InterventionFactory(
            agreement=self.agreement,
            document_type=Intervention.PD)

    def test_cp_end_date_update(self):
        data = {
            'agreement_type': Agreement.PCA,
        }
        response = self.forced_auth_req(
            'get',
            reverse('partners_api:agreement-list'),
            user=self.partner_staff_user,
            data=data
        )
        response_json = json.loads(response.rendered_content)
        self.assertEqual(response.status_code, status.HTTP_200_OK)
        for r in response_json:
            self.assertEqual(r['end'], self.country_programme.to_date.isoformat())

        self.country_programme.to_date = self.country_programme.to_date + datetime.timedelta(days=1)
        self.country_programme.save()
        response = self.forced_auth_req(
            'get',
            reverse('partners_api:agreement-list'),
            user=self.partner_staff_user,
            data=data
        )
        response_json = json.loads(response.rendered_content)
        self.assertEqual(response.status_code, status.HTTP_200_OK)
        for r in response_json:
            self.assertEqual(r['end'], self.country_programme.to_date.isoformat())

    def test_agreements_list(self):
        response = self.forced_auth_req(
            'get',
            reverse('partners_api:agreement-list'),
            user=self.unicef_staff
        )

        self.assertEqual(response.status_code, status.HTTP_200_OK)
        self.assertEqual(len(response.data), 2)
        self.assertIn("Partner", response.data[0]["partner_name"])

    def test_null_update_generates_no_activity_stream(self):
        '''Verify that a do-nothing update doesn't create anything in the model's activity stream'''
        data = {
            "agreement_number": self.agreement.agreement_number
        }
        response = self.forced_auth_req(
            'patch',
            reverse('partners_api:agreement-detail', args=[self.agreement.pk]),
            user=self.partnership_manager_user,
            data=data
        )
        self.assertEqual(response.status_code, status.HTTP_200_OK)

    def test_agreements_retrieve(self):
        response = self.forced_auth_req(
            'get',
            reverse('partners_api:agreement-detail', args=[self.agreement.pk]),
            user=self.unicef_staff
        )

        self.assertEqual(response.status_code, status.HTTP_200_OK)
        self.assertEqual(response.data["agreement_number"], self.agreement.agreement_number)

    def test_agreements_retrieve_staff_members(self):
        response = self.forced_auth_req(
            'get',
            reverse('partners_api:agreement-detail', args=[self.agreement.pk]),
            user=self.unicef_staff
        )

        self.assertEqual(response.status_code, status.HTTP_200_OK)
        self.assertEqual(response.data["authorized_officers"][0]["first_name"], self.partner_staff.first_name)

    def test_agreements_update_partner_staff(self):
        data = {
            "authorized_officers": [
                self.partner_staff.id,
                self.partner_staff2.id
            ],
        }
        response = self.forced_auth_req(
            'patch',
            reverse('partners_api:agreement-detail', args=[self.agreement.pk]),
            user=self.partnership_manager_user,
            data=data
        )

        self.assertEqual(response.status_code, status.HTTP_200_OK)
        self.assertEqual(len(response.data["authorized_officers"]), 2)

        # Check for activity action created
        self.assertTrue(Activity.objects.exists())
        self.assertEqual(
            Activity.objects.filter(action=Activity.UPDATE).count(),
            1
        )

    def test_agreements_delete(self):
        response = self.forced_auth_req(
            'delete',
            reverse('partners_api:agreement-detail', args=[self.agreement.pk]),
            user=self.partnership_manager_user
        )

        self.assertEqual(response.status_code, status.HTTP_204_NO_CONTENT)

    def test_agreements_list_filter_type(self):
        params = {"agreement_type": Agreement.PCA}
        response = self.forced_auth_req(
            'get',
            reverse('partners_api:agreement-list'),
            user=self.unicef_staff,
            data=params
        )

        self.assertEqual(response.status_code, status.HTTP_200_OK)
        self.assertEqual(len(response.data), 1)
        self.assertEqual(response.data[0]["id"], self.agreement.id)
        self.assertEqual(response.data[0]["agreement_type"], Agreement.PCA)

    def test_agreements_list_filter_status(self):
        params = {"status": "signed"}
        response = self.forced_auth_req(
            'get',
            reverse('partners_api:agreement-list'),
            user=self.unicef_staff,
            data=params
        )

        self.assertEqual(response.status_code, status.HTTP_200_OK)
        self.assertEqual(len(response.data), 1)
        self.assertEqual(response.data[0]["id"], self.agreement.id)
        self.assertEqual(response.data[0]["status"], Agreement.SIGNED)

    def test_agreements_list_filter_partner_name(self):
        params = {"partner_name": self.partner.name}
        response = self.forced_auth_req(
            'get',
            reverse('partners_api:agreement-list'),
            user=self.unicef_staff,
            data=params
        )

        self.assertEqual(response.status_code, status.HTTP_200_OK)
        self.assertEqual(len(response.data), 2)
        self.assertEqual(self.partner.name, response.data[0]["partner_name"])

    def test_agreements_list_filter_search(self):
        params = {"search": "Partner"}
        response = self.forced_auth_req(
            'get',
            reverse('partners_api:agreement-list'),
            user=self.unicef_staff,
            data=params
        )

        self.assertEqual(response.status_code, status.HTTP_200_OK)
        self.assertEqual(len(response.data), 2)
        self.assertIn("Partner", response.data[0]["partner_name"])

    def test_agreements_list_filter_search_refno(self):
        params = {"search": datetime.date.today().year}
        response = self.forced_auth_req(
            'get',
            reverse('partners_api:agreement-list'),
            user=self.unicef_staff,
            data=params
        )

        self.assertEqual(response.status_code, status.HTTP_200_OK)
        self.assertEqual(len(response.data), 2)
        # self.assertEqual(response.data[1]["agreement_number"], self.agreement.agreement_number)

    def test_agreements_update_set_to_active_on_save(self):
        '''Ensure that a draft agreement auto-transitions to signed when saved with signing info'''
        agreement = AgreementFactory(
            agreement_type=Agreement.MOU,
            status=Agreement.DRAFT,
            partner=self.partner,
            partner_manager=self.partner_staff,
            start=datetime.date.today(),
            end=self.country_programme.to_date,
            signed_by=None,
        )
        # In order to auto-transition to signed, this agreement needs authorized officers
        agreement.authorized_officers.add(self.partner_staff)
        agreement.save()

        today = datetime.date.today()
        data = {
            "start": today - datetime.timedelta(days=5),
            "end": today + datetime.timedelta(days=5),
            "signed_by": self.unicef_staff.id,
            "signed_by_unicef_date": datetime.date.today(),
        }
        response = self.forced_auth_req(
            'patch',
            reverse('partners_api:agreement-detail', args=[agreement.pk]),
            user=self.partnership_manager_user,
            data=data
        )
        self.assertEqual(response.status_code, status.HTTP_200_OK)
        self.assertEqual(response.data["status"], Agreement.SIGNED)

    def test_partner_agreements_update_suspend(self):
        '''Ensure that interventions related to an agreement are suspended when the agreement is suspended'''
        # There's a limited number of statuses that the intervention can have in order to transition to suspended;
        # signed is one of them.
        self.intervention.status = Intervention.SIGNED
        self.intervention.save()

        data = {
            "status": Agreement.SUSPENDED,
        }
        response = self.forced_auth_req(
            'patch',
            reverse('partners_api:agreement-detail', args=[self.agreement.pk]),
            user=self.partnership_manager_user,
            data=data
        )
        self.assertEqual(response.status_code, status.HTTP_200_OK)
        self.assertEqual(response.data["status"], Agreement.SUSPENDED)
        self.assertEqual(Intervention.objects.get(agreement=self.agreement).status, Intervention.SUSPENDED)

    def test_agreement_amendment_delete_error(self):
        response = self.forced_auth_req(
            'delete',
            reverse(
                'partners_api:agreement-amendment-del',
                args=[self.agreement.amendments.first().pk]
            ),
            user=self.partnership_manager_user,
        )

        self.assertEqual(response.status_code, status.HTTP_400_BAD_REQUEST)
        self.assertEqual(response.data, ["Cannot delete a signed amendment"])

    def test_agreement_generate_pdf_default(self):
        response = self.forced_auth_req(
            'get',
            reverse('partners_api:pca_pdf', args=[self.agreement.pk]),
            user=self.unicef_staff
        )

        self.assertEqual(response.status_code, status.HTTP_200_OK)

    def test_agreement_generate_pdf_lang(self):
        params = {
            "lang": "spanish",
        }
        response = self.forced_auth_req(
            'get',
            reverse('partners_api:pca_pdf', args=[self.agreement.pk]),
            user=self.unicef_staff,
            data=params
        )
        self.assertEqual(response.status_code, status.HTTP_200_OK)

    def test_agreement_add_amendment_type(self):
        amd_types = self.amendment1.types
        amd_types.append(AgreementAmendment.AUTHORIZED_OFFICER)
        data = {
            "amendments": [
                {
                    "id": self.amendment1.id,
                    "types": amd_types
                }
            ]
        }
        response = self.forced_auth_req(
            'patch',
            reverse('partners_api:agreement-detail', args=[self.agreement.pk]),
            user=self.partnership_manager_user,
            data=data
        )
        self.assertEqual(response.status_code, status.HTTP_200_OK)
        self.assertEqual(len(response.data["amendments"][1]["types"]), 2)


class TestPartnerStaffMemberAPIView(APITenantTestCase):

    def setUp(self):
        self.unicef_staff = UserFactory(is_staff=True)
        self.partner = PartnerFactory(partner_type=PartnerType.CIVIL_SOCIETY_ORGANIZATION)
        self.partner_staff = PartnerStaffFactory(partner=self.partner)
        self.partner_staff_user = UserFactory(is_staff=True)
        self.partner_staff_user.groups.add(GroupFactory())
        self.partner_staff_user.profile.partner_staff_member = self.partner_staff.id
        self.partner_staff_user.profile.save()

    @skip("different endpoint")
    def test_partner_retrieve_embedded_staffmembers(self):
        response = self.forced_auth_req(
            'get',
            '/api/partners/{}/'.format(self.partner.id),
            user=self.unicef_staff
        )

        self.assertEqual(response.status_code, status.HTTP_200_OK)
        self.assertIn("Partner", response.data["name"])
        self.assertEqual("Mace", response.data["staff_members"][0]["first_name"])

    @skip("Skip staffmembers for now")
    def test_partner_staffmember_create_non_active(self):
        data = {
            "email": "a@aaa.com",
            "partner": self.partner.id,
            "first_name": "John",
            "last_name": "Doe",
            "title": "foobar"
        }
        response = self.forced_auth_req(
            'post',
            '/api/v2/staff-members/',
            user=self.partner_staff_user,
            data=data
        )

        self.assertEqual(response.status_code, status.HTTP_400_BAD_REQUEST)
        self.assertEqual(response.data["non_field_errors"],
                         ["New Staff Member needs to be active at the moment of creation"])

    @skip("Skip staffmembers for now")
    def test_partner_staffmember_create_already_partner(self):
        partner = PartnerFactory(partner_type=PartnerType.CIVIL_SOCIETY_ORGANIZATION)
        partner_staff = PartnerStaffFactory(partner=partner)
        partner_staff_user = UserFactory(is_staff=True)
        partner_staff_user.profile.partner_staff_member = partner_staff.id
        partner_staff_user.profile.save()
        data = {
            "email": partner_staff_user.email,
            "partner": self.partner.id,
            "first_name": "John",
            "last_name": "Doe",
            "title": "foobar",
            "active": True
        }
        response = self.forced_auth_req(
            'post',
            '/api/v2/staff-members/',
            user=partner_staff_user,
            data=data
        )

        self.assertEqual(response.status_code, status.HTTP_400_BAD_REQUEST)
        self.assertIn(
            "The email for the partner contact is used by another partner contact. Email has to be unique to proceed",
            response.data["non_field_errors"][0])

    @skip("Skip staffmembers for now")
    def test_partner_staffmember_create(self):
        data = {
            "email": "a@aaa.com",
            "partner": self.partner.id,
            "first_name": "John",
            "last_name": "Doe",
            "title": "foobar",
            "active": True,
        }
        response = self.forced_auth_req(
            'post',
            '/api/v2/staff-members/',
            user=self.partner_staff_user,
            data=data
        )

        self.assertEqual(response.status_code, status.HTTP_201_CREATED)

    @skip("Skip staffmembers for now")
    def test_partner_staffmember_retrieve(self):
        response = self.forced_auth_req(
            'get',
            '/api/v2/staff-members/{}/'.format(self.partner_staff.id),
            user=self.partner_staff_user
        )

        self.assertEqual(response.status_code, status.HTTP_200_OK)
        self.assertEqual(response.data["first_name"], "Mace")

    @skip("Skip staffmembers for now")
    def test_partner_staffmember_update(self):
        data = {
            "email": self.partner_staff.email,
            "partner": self.partner.id,
            "first_name": "John",
            "last_name": "Doe",
            "title": "foobar updated",
            "active": True,
        }
        response = self.forced_auth_req(
            'put',
            '/api/v2/staff-members/{}/'.format(self.partner_staff.id),
            user=self.partner_staff_user,
            data=data
        )

        self.assertEqual(response.status_code, status.HTTP_200_OK)
        self.assertEqual(response.data["title"], "foobar updated")

    @skip("Skip staffmembers for now")
    def test_partner_staffmember_update_email(self):
        data = {
            "email": "a@a.com",
            "partner": self.partner.id,
            "first_name": "John",
            "last_name": "Doe",
            "title": "foobar updated",
            "active": True,
        }
        response = self.forced_auth_req(
            'put',
            '/api/v2/staff-members/{}/'.format(self.partner_staff.id),
            user=self.partner_staff_user,
            data=data
        )

        self.assertEqual(response.status_code, status.HTTP_400_BAD_REQUEST)
        self.assertIn("User emails cannot be changed, please remove the user and add another one",
                      response.data["non_field_errors"][0])

    @skip("Skip staffmembers for now")
    def test_partner_staffmember_delete(self):
        response = self.forced_auth_req(
            'delete',
            '/api/v2/staff-members/{}/'.format(self.partner_staff.id),
            user=self.partner_staff_user
        )

        self.assertEqual(response.status_code, status.HTTP_204_NO_CONTENT)

    @skip("Skip staffmembers for now")
    def test_partner_staffmember_retrieve_properties(self):
        response = self.forced_auth_req(
            'get',
            '/api/v2/staff-members/{}/properties/'.format(self.partner_staff.id),
            user=self.partner_staff_user
        )

        self.assertEqual(response.status_code, status.HTTP_200_OK)


class TestInterventionViews(APITenantTestCase):

    def setUp(self):
        self.unicef_staff = UserFactory(is_staff=True)
        self.partnership_manager_user = UserFactory(is_staff=True)
        self.partnership_manager_user.groups.add(GroupFactory())
        self.agreement = AgreementFactory()
        self.agreement2 = AgreementFactory(status="draft")
        self.partnerstaff = PartnerStaffFactory(partner=self.agreement.partner)
        data = {
            "document_type": Intervention.SHPD,
            "status": Intervention.DRAFT,
            "title": "2009 EFY AWP",
            "start": (timezone.now().date()).isoformat(),
            "end": (timezone.now().date() + datetime.timedelta(days=31)).isoformat(),
            "unicef_budget": 0,
            "agreement": self.agreement.id,
        }
        response = self.forced_auth_req(
            'post',
            reverse('partners_api:intervention-list'),
            user=self.partnership_manager_user,
            data=data
        )

        self.intervention = response.data
        self.section = SectorFactory()

        self.fund_commitment_header = FundsCommitmentHeader.objects.create(
            vendor_code="test1",
            fc_number="3454354",
        )

        self.funding_commitment1 = FundsCommitmentItem.objects.create(
            fund_commitment=self.fund_commitment_header,
            line_item="1",
            grant_number="grant 1",
            fr_number="12345",
            wbs="some_wbs",
            fc_ref_number="some_fc_ref",
            commitment_amount=200,
        )

        self.funding_commitment2 = FundsCommitmentItem.objects.create(
            fund_commitment=self.fund_commitment_header,
            line_item="2",
            grant_number="grant 1",
            fr_number="45678",
            wbs="some_wbs",
            fc_ref_number="some_fc_ref",
            commitment_amount=300,
        )

        self.fr_header_1 = FundsReservationHeaderFactory(fr_number=self.funding_commitment1.fr_number)
        self.fr_header_2 = FundsReservationHeaderFactory(fr_number=self.funding_commitment2.fr_number)

        # Basic data to adjust in tests
        self.intervention_data = {
            "agreement": self.agreement2.id,
            "partner_id": self.agreement2.partner.id,
            "document_type": Intervention.SHPD,
            "title": "2009 EFY AWP Updated",
            "status": Intervention.DRAFT,
            "start": (timezone.now().date()).isoformat(),
            "end": (timezone.now().date() + datetime.timedelta(days=31)).isoformat(),
            "submission_date_prc": "2016-10-31",
            "review_date_prc": "2016-10-28",
            "submission_date": "2016-10-28",
            "prc_review_document": None,
            "signed_by_unicef_date": "2016-10-28",
            "signed_by_partner_date": "2016-10-20",
            "unicef_signatory": self.unicef_staff.id,
            "unicef_focal_points": [],
            "partner_focal_points": [],
            "partner_authorized_officer_signatory": self.partnerstaff.id,
            "offices": [],
            "population_focus": "Some focus",
            "planned_visits": [
                {
                    "year": 2016,
                    "programmatic": 2,
                    "spot_checks": 1,
                    "audit": 1
                },
            ],
            "planned_budget": {
                "partner_contribution": "2.00",
                "unicef_cash": "3.00",
                "in_kind_amount": "1.00",
                "partner_contribution_local": "3.00",
                "unicef_cash_local": "3.00",
                "in_kind_amount_local": "0.00",
                "total": "6.00"
            },
            "sections": [self.section.id],
            "result_links": [
                {
                    "cp_output": ResultFactory().id,
                    "ram_indicators": []
                }
            ],
            "amendments": [],
            "attachments": [],
        }

        response = self.forced_auth_req(
            'post',
            reverse('partners_api:intervention-list'),
            user=self.partnership_manager_user,
            data=self.intervention_data
        )

        self.intervention_data = response.data
        self.intervention_obj = Intervention.objects.get(id=self.intervention_data["id"])
        self.planned_visit = InterventionPlannedVisits.objects.create(
            intervention=self.intervention_obj
        )
        attachment = "attachment.pdf"
        self.attachment = InterventionAttachment.objects.create(
            intervention=self.intervention_obj,
            attachment=attachment,
            type=FileType.objects.create(name="pdf")
        )
        self.result = InterventionResultLinkFactory(intervention=self.intervention_obj)
        amendment = "amendment.pdf"
        self.amendment = InterventionAmendment.objects.create(
            intervention=self.intervention_obj,
            types=[InterventionAmendment.RESULTS],
            signed_date=datetime.date.today(),
            signed_amendment=amendment
        )

        self.intervention_obj.status = Intervention.DRAFT
        self.intervention_obj.save()

    def test_intervention_list(self):
        response = self.forced_auth_req(
            'get',
            reverse('partners_api:intervention-list'),
            user=self.unicef_staff,
        )

        self.assertEqual(response.status_code, status.HTTP_200_OK)
        self.assertEqual(len(response.data), 4)

    def test_intervention_list_minimal(self):
        params = {"verbosity": "minimal"}
        response = self.forced_auth_req(
            'get',
            reverse('partners_api:intervention-list'),
            user=self.unicef_staff,
            data=params
        )

        self.assertEqual(response.status_code, status.HTTP_200_OK)
        self.assertEqual(response.data[0].keys(), ["id", "title"])

    def test_intervention_create(self):
        data = {
            "document_type": Intervention.SHPD,
            "status": Intervention.DRAFT,
            "title": "2009 EFY AWP Updated",
            "start": (timezone.now().date()).isoformat(),
            "end": (timezone.now().date() + datetime.timedelta(days=31)).isoformat(),
            "unicef_budget": 0,
            "agreement": self.agreement.id,
        }
        response = self.forced_auth_req(
            'post',
            reverse('partners_api:intervention-list'),
            user=self.partnership_manager_user,
            data=data
        )
        self.assertEqual(response.status_code, status.HTTP_201_CREATED)

    def test_intervention_create_unicef_user_fail(self):
        data = {
            "document_type": Intervention.SHPD,
            "status": Intervention.DRAFT,
            "title": "2009 EFY AWP Updated fail",
            "start": (timezone.now().date()).isoformat(),
            "end": (timezone.now().date() + datetime.timedelta(days=31)).isoformat(),
            "unicef_budget": 0,
            "agreement": self.agreement.id,
        }
        response = self.forced_auth_req(
            'post',
            reverse('partners_api:intervention-list'),
            user=self.unicef_staff,
            data=data
        )
        self.assertEqual(response.status_code, status.HTTP_403_FORBIDDEN)
        self.assertEqual(response.data['detail'], u'Accessing this item is not allowed.')

    def test_intervention_retrieve_fr_numbers(self):
        self.fr_header_1.intervention = self.intervention_obj
        self.fr_header_2.intervention = self.intervention_obj
        self.fr_header_1.save()
        self.fr_header_2.save()

        response = self.forced_auth_req(
            'get',
            reverse(
                'partners_api:intervention-detail',
                args=[self.intervention_data.get("id")]
            ),
            user=self.unicef_staff,
        )
        r_data = json.loads(response.rendered_content)
        self.assertEqual(response.status_code, status.HTTP_200_OK)
        self.assertEqual(len(r_data["frs_details"]['frs']), 2)
        self.assertItemsEqual(r_data["frs"], [self.fr_header_2.id, self.fr_header_1.id])

    def test_intervention_active_update_population_focus(self):
        intervention_obj = Intervention.objects.get(id=self.intervention_data["id"])
        intervention_obj.status = Intervention.DRAFT
        intervention_obj.save()
        self.intervention_data.update(population_focus=None)
        self.intervention_data.update(status="active")
        response = self.forced_auth_req(
            'patch',
            reverse(
                'partners_api:intervention-detail',
                args=[self.intervention_data.get("id")]
            ),
            user=self.partnership_manager_user,
            data=self.intervention_data
        )
        self.assertEqual(response.status_code, status.HTTP_400_BAD_REQUEST)

    @skip('TODO: update test when new validation requirement is built')
    def test_intervention_active_update_planned_budget(self):
        InterventionBudget.objects.filter(intervention=self.intervention_data.get("id")).delete()
        intervention_obj = Intervention.objects.get(id=self.intervention_data["id"])
        intervention_obj.status = Intervention.DRAFT
        intervention_obj.save()
        self.intervention_data.update(status='active')
        self.intervention_data.update(planned_budget=[])
        response = self.forced_auth_req(
            'patch',
            reverse(
                'partners_api:intervention-detail',
                args=[self.intervention_data.get("id")]
            ),
            user=self.unicef_staff,
            data=self.intervention_data
        )

        self.assertEqual(response.status_code, status.HTTP_400_BAD_REQUEST)
        self.assertEqual(
            response.data,
            ["Planned budget is required if Intervention status is ACTIVE or IMPLEMENTED."])

    @skip('Add test back after reintroducing active validations')
    def test_intervention_active_update_planned_budget_rigid(self):
        intervention_obj = Intervention.objects.get(id=self.intervention_data["id"])
        intervention_obj.status = Intervention.ACTIVE
        intervention_obj.save()
        self.intervention_data["planned_budget"][0].update(unicef_cash=0)
        self.intervention_data["planned_budget"][1].update(unicef_cash=0)
        self.intervention_data.update(status="active")

        response = self.forced_auth_req(
            'patch',
            reverse(
                'partners_api:intervention-detail',
                args=[self.intervention_data.get("id")]
            ),
            user=self.unicef_staff,
            data=self.intervention_data
        )

        self.assertEqual(response.status_code, status.HTTP_400_BAD_REQUEST)
        self.assertEqual(response.data, ["Cannot change fields while intervention is active: unicef_cash"])

    @skip('TODO: update test when new validation requirement is built')
    def test_intervention_active_update_sector_locations(self):
        intervention_obj = Intervention.objects.get(id=self.intervention_data["id"])
        intervention_obj.status = Intervention.DRAFT
        intervention_obj.save()
        InterventionSectorLocationLink.objects.filter(intervention=self.intervention_data.get("id")).delete()
        self.intervention_data.update(sector_locations=[])
        self.intervention_data.update(status="active")
        response = self.forced_auth_req(
            'patch',
            reverse(
                'partners_api:intervention-detail',
                args=[self.intervention_data.get("id")]
            ),
            user=self.unicef_staff,
            data=self.intervention_data
        )

        self.assertEqual(response.status_code, status.HTTP_400_BAD_REQUEST)
        self.assertEqual(
            response.data,
            ["Sector locations are required if Intervention status is ACTIVE or IMPLEMENTED."])

    def test_intervention_validation(self):
        response = self.forced_auth_req(
            'post',
            reverse("partners_api:intervention-list"),
            user=self.partnership_manager_user,
            data={}
        )

        self.assertEqual(response.status_code, status.HTTP_400_BAD_REQUEST)
        self.assertEqual(response.data,
                         {"document_type": ["This field is required."],
                          "agreement": ["This field is required."],
                          "title": ["This field is required."]})

    def test_intervention_validation_doctype_pca(self):
        data = {
            "document_type": Intervention.SSFA,
        }
        response = self.forced_auth_req(
            'patch',
            reverse(
                "partners_api:intervention-detail",
                args=[self.intervention["id"]]
            ),
            user=self.partnership_manager_user,
            data=data,
        )

        self.assertEqual(response.status_code, status.HTTP_400_BAD_REQUEST)
        self.assertIn(u'Agreement selected is not of type SSFA', response.data)

    def test_intervention_validation_doctype_ssfa(self):
        self.agreement.agreement_type = Agreement.SSFA
        self.agreement.save()
        data = {
            "document_type": Intervention.PD,
        }
        response = self.forced_auth_req(
            'patch',
            reverse(
                "partners_api:intervention-detail",
                args=[self.intervention["id"]]
            ),
            user=self.partnership_manager_user,
            data=data,
        )

        self.assertEqual(response.status_code, status.HTTP_400_BAD_REQUEST)
        self.assertIn('Document type PD or SHPD can only be associated with a PCA agreement.', response.data)

    def test_intervention_validation_dates(self):
        today = datetime.date.today()
        data = {
            "start": datetime.date(today.year + 1, 1, 1),
            "end": today,
        }
        response = self.forced_auth_req(
            'patch',
            reverse(
                "partners_api:intervention-detail",
                args=[self.intervention["id"]]
            ),
            user=self.partnership_manager_user,
            data=data,
        )

        self.assertEqual(response.status_code, status.HTTP_400_BAD_REQUEST)
        self.assertEqual(response.data, ['Start date must precede end date'])

    def test_intervention_update_planned_visits(self):
        import copy
        a = copy.deepcopy(self.intervention_data["planned_visits"])
        a.append({
            "year": 2015,
            "programmatic": 2,
            "spot_checks": 1,
            "audit": 1
        })
        data = {
            "planned_visits": a,
        }

        response = self.forced_auth_req(
            'patch',
            reverse(
                "partners_api:intervention-detail",
                args=[self.intervention["id"]]
            ),
            user=self.partnership_manager_user,
            data=data,
        )

        self.assertEqual(response.status_code, status.HTTP_200_OK)

    def test_intervention_filter(self):
        # Test filter
        params = {
            "partnership_type": Intervention.PD,
            "status": Intervention.DRAFT,
            "start": "2016-10-28",
            "end": "2016-10-28",
            "location": "Location",
            "cluster": "Cluster",
            "section": self.section.id,
            "search": "2009",
        }
        response = self.forced_auth_req(
            'get',
            reverse("partners_api:intervention-list"),
            user=self.unicef_staff,
            data=params
        )

        self.assertEqual(response.status_code, status.HTTP_200_OK)

    def test_intervention_filter_my_partnerships(self):
        # Test filter
        params = {
            "my_partnerships": True,
        }
        response = self.forced_auth_req(
            'get',
            reverse("partners_api:intervention-list"),
            user=self.unicef_staff,
            data=params
        )

        self.assertEqual(response.status_code, status.HTTP_200_OK)
        self.assertEqual(len(response.data), 1)

    def test_intervention_planned_visits_delete(self):
        response = self.forced_auth_req(
            'delete',
            reverse(
                "partners_api:intervention-visits-del",
                args=[self.planned_visit.pk]
            ),
            user=self.unicef_staff,
        )

        self.assertEqual(response.status_code, status.HTTP_204_NO_CONTENT)

    def test_intervention_planned_visits_delete_invalid(self):
        intervention = Intervention.objects.get(id=self.intervention_data["id"])
        intervention.status = Intervention.ACTIVE
        intervention.save()
        response = self.forced_auth_req(
            'delete',
            reverse(
                "partners_api:intervention-visits-del",
                args=[self.planned_visit.pk]
            ),
            user=self.unicef_staff,
        )

        self.assertEqual(response.status_code, status.HTTP_400_BAD_REQUEST)
        self.assertEqual(response.data, ["You do not have permissions to delete a planned visit"])

    def test_intervention_attachments_delete(self):
        response = self.forced_auth_req(
            'delete',
            reverse(
                "partners_api:intervention-attachments-del",
                args=[self.attachment.pk]
            ),
            user=self.unicef_staff,
        )

        self.assertEqual(response.status_code, status.HTTP_204_NO_CONTENT)

    def test_intervention_attachments_delete_invalid(self):
        intervention = Intervention.objects.get(id=self.intervention_data["id"])
        intervention.status = "active"
        intervention.save()
        response = self.forced_auth_req(
            'delete',
            reverse(
                "partners_api:intervention-attachments-del",
                args=[self.attachment.pk]
            ),
            user=self.unicef_staff,
        )

        self.assertEqual(response.status_code, status.HTTP_400_BAD_REQUEST)
        self.assertEqual(response.data, ["You do not have permissions to delete an attachment"])

    def test_intervention_results_delete(self):
        response = self.forced_auth_req(
            'delete',
            reverse(
                "partners_api:intervention-results-del",
                args=[self.result.pk]
            ),
            user=self.unicef_staff,
        )

        self.assertEqual(response.status_code, status.HTTP_204_NO_CONTENT)

    def test_intervention_results_delete_invalid(self):
        intervention = Intervention.objects.get(id=self.intervention_data["id"])
        intervention.status = Intervention.ACTIVE
        intervention.save()
        response = self.forced_auth_req(
            'delete',
            reverse(
                "partners_api:intervention-results-del",
                args=[self.result.pk]
            ),
            user=self.unicef_staff,
        )

        self.assertEqual(response.status_code, status.HTTP_400_BAD_REQUEST)
        self.assertEqual(response.data, ["You do not have permissions to delete a result"])

    def test_intervention_amendments_delete(self):
        response = self.forced_auth_req(
            'delete',
            reverse(
                "partners_api:intervention-amendments-del",
                args=[self.amendment.pk]
            ),
            user=self.unicef_staff,
        )

        self.assertEqual(response.status_code, status.HTTP_204_NO_CONTENT)

    def test_intervention_amendments_delete_invalid(self):
        intervention = Intervention.objects.get(id=self.intervention_data["id"])
        intervention.status = Intervention.ACTIVE
        intervention.save()
        response = self.forced_auth_req(
            'delete',
            reverse(
                "partners_api:intervention-amendments-del",
                args=[self.amendment.pk]
            ),
            user=self.unicef_staff,
        )

        self.assertEqual(response.status_code, status.HTTP_400_BAD_REQUEST)
        self.assertEqual(response.data, ["You do not have permissions to delete an amendment"])

    def test_api_interventions_values(self):
        params = {"values": "{}".format(self.intervention["id"])}
        response = self.forced_auth_req(
            'get',
            reverse("partners_api:intervention-list"),
            user=self.unicef_staff,
            data=params
        )

        self.assertEqual(response.status_code, status.HTTP_200_OK)
        self.assertEqual(len(response.data), 1)
        self.assertEqual(response.data[0]["id"], self.intervention["id"])


class TestInterventionReportingPeriodViews(APITenantTestCase):

    @classmethod
    def setUpTestData(cls):
        # create a staff user in the Partnership Manager group
        cls.user = UserFactory(is_staff=True)
        cls.user.groups.add(GroupFactory())
        cls.intervention = InterventionFactory()
        cls.list_url = reverse('partners_api:intervention-reporting-periods-list', args=[cls.intervention.pk])
        cls.num_periods = 3
        InterventionReportingPeriodFactory.create_batch(cls.num_periods, intervention=cls.intervention)
        cls.reporting_period = InterventionReportingPeriod.objects.first()
        cls.detail_url = reverse('partners_api:intervention-reporting-periods-detail',
                                 args=[cls.reporting_period.pk])

    def setUp(self):
        self.params = {
            'start_date': datetime.date.today(),
            'end_date': datetime.date.today() + datetime.timedelta(days=1),
            'due_date': datetime.date.today() + datetime.timedelta(days=20),
            'intervention': self.intervention.pk,
        }
        self.one_day = datetime.timedelta(days=1)

    # List

    def test_list(self):
        response = self.forced_auth_req('get', self.list_url)
        self.assertEqual(response.status_code, status.HTTP_200_OK)
        data = json.loads(response.content)
        self.assertEqual(len(data), self.num_periods)
        # check that our keys match our expectation
        self.assertEqual(set(data[0]), {'id', 'start_date', 'end_date', 'due_date', 'intervention'})
        self.assertEqual(data[0]['intervention'], self.intervention.pk)

    def test_list_empty(self):
        InterventionReportingPeriod.objects.all().delete()
        response = self.forced_auth_req('get', self.list_url)
        self.assertEqual(response.status_code, status.HTTP_200_OK)
        data = json.loads(response.content)
        self.assertEqual(data, [])

    def test_list_only_our_intervention_periods(self):
        other_intervention = InterventionReportingPeriodFactory()
        response = self.forced_auth_req('get', self.list_url)
        self.assertEqual(response.status_code, status.HTTP_200_OK)
        data = json.loads(response.content)
        # only ``num_periods`` items are retrieved ...
        self.assertEqual(len(data), self.num_periods)
        for period in data:
            # ... and other_intervention isn't in there
            self.assertNotEqual(period['intervention'], other_intervention.pk)

    # Create

    def test_create(self):
        # delete existing factory-created objects
        InterventionReportingPeriod.objects.all().delete()
        response = self.forced_auth_req('post', self.list_url, data=self.params)
        self.assertEqual(response.status_code, status.HTTP_201_CREATED)
        data = json.loads(response.content)
        for key in ['start_date', 'end_date', 'due_date', 'intervention']:
            self.assertEqual(str(data[key]), str(self.params[key]))

    def test_create_required_fields(self):
        params = {}
        response = self.forced_auth_req('post', self.list_url, data=params)
        self.assertEqual(response.status_code, status.HTTP_400_BAD_REQUEST)
        data = json.loads(response.content)
        for key in ['start_date', 'end_date', 'due_date', 'intervention']:
            self.assertEqual(data[key], ["This field is required."])

    def test_create_start_must_be_on_or_before_end(self):
        self.params['end_date'] = self.params['start_date'] - self.one_day
        response = self.forced_auth_req('post', self.list_url, data=self.params)
        self.assertContains(response, 'end_date must be on or after start_date',
                            status_code=status.HTTP_400_BAD_REQUEST)

    def test_create_end_must_be_on_or_before_due(self):
        self.params['due_date'] = self.params['end_date'] - self.one_day
        response = self.forced_auth_req('post', self.list_url, data=self.params)
        self.assertContains(response, 'due_date must be on or after end_date',
                            status_code=status.HTTP_400_BAD_REQUEST)

    def test_create_start_must_be_on_or_before_due(self):
        self.params['due_date'] = self.params['start_date'] - self.one_day
        response = self.forced_auth_req('post', self.list_url, data=self.params)
        self.assertContains(response, 'due_date must be on or after end_date',
                            status_code=status.HTTP_400_BAD_REQUEST)

    def set_date_order_and_create(self, old_start_order, old_end_order, new_start_order, new_end_order,
                                  expected_status):
        """
        Helper method to test combinations of start & end date, making sure that
        the view returns the ``expected_status``.
        """
        # delete existing objects which might interfere with this test
        InterventionReportingPeriod.objects.all().delete()
        day_0 = datetime.date.today()
        days = [
            day_0,
            day_0 + 1 * self.one_day,
            day_0 + 2 * self.one_day,
            day_0 + 3 * self.one_day,
        ]
        old_start = days[old_start_order]
        old_end = days[old_end_order]
        new_start = days[new_start_order]
        new_end = days[new_end_order]

        # create the existing instance (old)
        due_date = day_0 + 20 * self.one_day  # <- not important for this test
        InterventionReportingPeriodFactory(
            intervention=self.intervention, due_date=due_date,
            start_date=old_start, end_date=old_end,
        )
        # Now try to create a new instance via the API
        new = self.params.copy()
        new.update({
            'start_date': new_start,
            'end_date': new_end,
        })
        response = self.forced_auth_req('post', self.list_url, data=new)
        self.assertEqual(response.status_code, expected_status)

    def test_create_periods_dont_overlap(self):
        """
        Test various combinations of start and end dates when creating a new
        InterventionReportingPeriod instance. "Old" dates are dates for an
        instance that already exists. "New" dates are dates for an instance
        that we are trying to create.
        """
        # testcases
        # ---------
        # new_start < new_end < old_start < old_end: OK
        # new_start < new_end = old_start < old_end: OK
        # old_start < old_end < new_start < new_end: OK
        # old_start < old_end = new_start < new_end: OK
        # new_start < old_start < new_end < old_end: FAIL
        # new_start < old_start < old_end < new_end: FAIL
        # old_start < new_start < new_end < old_end: FAIL
        # old_start < new_start < old_end < new_end: FAIL
        first, second, third, fourth = range(4)
        OK, FAIL = (status.HTTP_201_CREATED, status.HTTP_400_BAD_REQUEST)

        # arguments: (old_start_order, old_end_order, new_start_order, new_end_order, expected_status)
        self.set_date_order_and_create(third, fourth, first, second, OK)
        self.set_date_order_and_create(third, fourth, first, third, OK)
        self.set_date_order_and_create(first, second, third, fourth, OK)
        self.set_date_order_and_create(first, second, second, fourth, OK)

        self.set_date_order_and_create(second, fourth, first, third, FAIL)
        self.set_date_order_and_create(second, third, first, fourth, FAIL)
        self.set_date_order_and_create(first, fourth, second, third, FAIL)
        self.set_date_order_and_create(first, third, second, fourth, FAIL)

    # Get

    def test_get(self):
        response = self.forced_auth_req('get', self.detail_url)
        self.assertEqual(response.status_code, status.HTTP_200_OK)
        data = json.loads(response.content)
        self.assertEqual(set(data.keys()),
                         {'id', 'intervention', 'start_date', 'end_date', 'due_date'})

    def test_get_404(self):
        nonexistent_pk = 0
        url = reverse('partners_api:intervention-reporting-periods-detail',
                      args=[nonexistent_pk])
        response = self.forced_auth_req('get', url)
        self.assertEqual(response.status_code, status.HTTP_404_NOT_FOUND)

    # Patch

    def test_patch(self):
        params = {
            'due_date': self.reporting_period.due_date + datetime.timedelta(days=1)
        }
        response = self.forced_auth_req('patch', self.detail_url, data=params)
        self.assertEqual(response.status_code, status.HTTP_200_OK)
        data = json.loads(response.content)
        self.assertEqual(data['due_date'], str(params['due_date']))

    def test_patch_change_multiple_fields(self):
        params = {
            'end_date': self.reporting_period.end_date + datetime.timedelta(days=1),
            'due_date': self.reporting_period.due_date + datetime.timedelta(days=1),
        }
        response = self.forced_auth_req('patch', self.detail_url, data=params)
        self.assertEqual(response.status_code, status.HTTP_200_OK)
        data = json.loads(response.content)
        self.assertEqual(data['end_date'], str(params['end_date']))
        self.assertEqual(data['due_date'], str(params['due_date']))

    def test_patch_order_must_still_be_valid(self):
        params = {
            'end_date': self.reporting_period.start_date - self.one_day
        }
        response = self.forced_auth_req('patch', self.detail_url, data=params)
        self.assertContains(response, 'end_date must be on or after start_date',
                            status_code=status.HTTP_400_BAD_REQUEST)

    def test_patch_cannot_change_intervention(self):
        new_intervention = InterventionFactory()
        params = {
            'intervention': new_intervention.pk
        }
        response = self.forced_auth_req('patch', self.detail_url, data=params)
        self.assertContains(response, 'Cannot change the intervention',
                            status_code=status.HTTP_400_BAD_REQUEST)

    # Delete

    def test_delete(self):
        response = self.forced_auth_req('delete', self.detail_url)
        self.assertEqual(response.status_code, status.HTTP_204_NO_CONTENT)


class TestPartnershipDashboardView(APITenantTestCase):

    def setUp(self):
        self.unicef_staff = UserFactory(is_staff=True)
        self.agreement = AgreementFactory()
        self.agreement2 = AgreementFactory(status=Agreement.DRAFT)
        self.partnerstaff = PartnerStaffFactory(partner=self.agreement.partner)
        data = {
            "document_type": Intervention.SHPD,
            "status": Intervention.DRAFT,
            "title": "2009 EFY AWP",
            "start": "2016-10-28",
            "end": "2016-10-28",
            "unicef_budget": 0,
            "agreement": self.agreement.id,
        }
        response = self.forced_auth_req(
            'post',
            reverse("partners_api:intervention-list"),
            user=self.unicef_staff,
            data=data
        )
        self.intervention = response.data

        self.section = SectorFactory()

        # Basic data to adjust in tests
        self.intervention_data = {
            "agreement": self.agreement2.id,
            "partner_id": self.agreement2.partner.id,
            "document_type": Intervention.SHPD,
            "title": "2009 EFY AWP Updated",
            "status": Intervention.DRAFT,
            "start": "2017-01-28",
            "end": "2019-01-28",
            "submission_date_prc": "2017-01-31",
            "review_date_prc": "2017-01-28",
            "submission_date": "2017-01-28",
            "prc_review_document": None,
            "signed_by_unicef_date": "2017-01-28",
            "signed_by_partner_date": "2017-01-20",
            "unicef_signatory": self.unicef_staff.id,
            "unicef_focal_points": [],
            "partner_focal_points": [],
            "partner_authorized_officer_signatory": self.partnerstaff.id,
            "offices": [],
            "fr_numbers": None,
            "population_focus": "Some focus",
            "planned_budget": {
                "partner_contribution": "2.00",
                "unicef_cash": "3.00",
                "in_kind_amount": "1.00",
                "partner_contribution_local": "3.00",
                "unicef_cash_local": "3.00",
                "in_kind_amount_local": "0.00",
                "total": "6.00"
            },
            "sections": [self.section.id],
            "result_links": [
                {
                    "cp_output": ResultFactory().id,
                    "ram_indicators": []
                },
            ],
            "amendments": [],
            "attachments": [],
        }
        response = self.forced_auth_req(
            'post',
            reverse("partners_api:intervention-list"),
            user=self.unicef_staff,
            data=self.intervention_data
        )
        self.intervention_data = response.data<|MERGE_RESOLUTION|>--- conflicted
+++ resolved
@@ -14,11 +14,7 @@
 from django.db import connection
 from django.utils import timezone
 
-<<<<<<< HEAD
-from actstream.models import model_stream
 from model_utils import Choices
-=======
->>>>>>> 0277e22d
 from rest_framework import status
 from rest_framework.test import APIRequestFactory
 
