--- conflicted
+++ resolved
@@ -36,28 +36,8 @@
 
     id = serializers.CharField(read_only=True)
 
-<<<<<<< HEAD
-=======
     class Meta:
         model = PCAFile
-
->>>>>>> 50fd097a
-    class Meta:
-        model = PCAFile
-        fields = (
-            "id",
-            "attachment",
-            "type",
-            "pca",
-        )
-
-
-class FileTypeSerializer(serializers.ModelSerializer):
-
-    id = serializers.CharField(read_only=True)
-
-    class Meta:
-        model = FileType
 
     class Meta:
         model = PCAFile
