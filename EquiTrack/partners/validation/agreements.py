--- conflicted
+++ resolved
@@ -60,8 +60,6 @@
     # To be Continued
     return True
 
-<<<<<<< HEAD
-=======
 def amendments_signed_amendment_valid(agreement):
     return all(agreement.amendments.values_list('signed_amendment', flat=True))
 
@@ -71,7 +69,6 @@
         if amendment.signed_date and amendment.signed_date > today:
             return False
     return True
->>>>>>> 20e1075e
 
 def start_end_dates_valid(agreement):
     if agreement.start and agreement.end and agreement.start > agreement.end:
