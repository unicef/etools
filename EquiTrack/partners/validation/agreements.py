import logging
from datetime import date, datetime

from EquiTrack.validation_mixins import TransitionError, CompleteValidation, check_rigid_fields, StateValidError
from reports.models import CountryProgramme


def agreement_transition_to_active_valid(agreement):
    if not(agreement.status == agreement.DRAFT and agreement.start and agreement.end and
            agreement.signed_by_unicef_date and agreement.signed_by_partner_date and
            agreement.signed_by and agreement.partner_manager and agreement.country_programme):
        logging.debug("moving to active ok")
        raise TransitionError(['agreement_transition_to_active_invalid'])
    if agreement.agreement_type == agreement.PCA and \
            agreement.__class__.objects.filter(partner=agreement.partner,
                                     status=agreement.ACTIVE,
                                     agreement_type=agreement.PCA,
                                     country_programme=agreement.country_programme).count():

        raise TransitionError(['agreement_transition_to_active_invalid_PCA'])
    return True

def agreement_transition_to_ended_valid(agreement):
    today = date.today()
    logging.debug('I GOT CALLED to ended')
    if agreement.status == agreement.ACTIVE and agreement.end and agreement.end < today:
        return True
    raise TransitionError(['agreement_transition_to_ended_invalid'])

def agreements_illegal_transition(agreement):
    # logging.debug(agreement.old_instance)
    # if True:
    #     raise TransitionError(['transitional_two'])
    return False

def agreements_illegal_transition_permissions(agreement, user):
    logging.debug(agreement.old_instance)
    logging.debug(user)
    # The type of validation that can be done on the user:
    # if user.first_name != 'Rob':
    #     raise TransitionError(['user is not Rob'])
    return True

def amendments_ok(agreement):
    old_instance = agreement.old_instance

    # if there is no old instance
    if not old_instance:
        return True

    # if there are no old amendments
    # if not old_instance.amendments_old:
    #     return True

    # To be Continued
    return True

def start_date_valid(agreement):
    if agreement.start and agreement.end and agreement.start > agreement.end:
        return False
    return True

def end_date_valid(agreement):
    if agreement.start and agreement.end and agreement.start > agreement.end:
        return False
    return True

def end_date_country_programme_valid(agreement):
    if agreement.agreement_type == agreement.PCA and agreement.start and agreement.end:
        try:
            cp = CountryProgramme.encapsulates(agreement.start, agreement.start)
        except CountryProgramme.DoesNotExist:
            return True
        if agreement.end > cp.to_date:
            return False
    return True

def start_date_equals_max_signoff(agreement):
    # if not all dates are present no validation necessary
    if agreement.start and agreement.signed_by_unicef_date and agreement.signed_by_partner_date \
            and agreement.start != max(agreement.signed_by_unicef_date, agreement.signed_by_partner_date):
        return False
    return True

<<<<<<< HEAD
def signed_by_unicef_date_past(agreement):
=======

def signed_date_valid(agreement):
>>>>>>> d110f227
    '''
    :param agreement:
        agreement - > new agreement
        agreement.old_instance -> old agreement
        agreement.old_instance.amendments_old - > old amendments before the update in list format

    :return:
        True or False / conditions are met
    '''

    now = date.today()
    if agreement.signed_by_unicef_date and agreement.signed_by_unicef_date > now:
        return False
    return True

def signed_by_partner_date_past(agreement):
    now = date.today()
    if agreement.signed_by_partner_date and agreement.signed_by_partner_date > now:
        return False
    return True

def signed_by_valid(agreement):
    if not agreement.signed_by:
        return False
    return True

def signed_by_valid_partner_manager(agreement):
    if not agreement.partner_manager:
        return False
    return True

def signed_by_partner_date_valid(agreement):
    if not agreement.signed_by_partner_date:
        return False
    return True

def signed_by_unicef_date_valid(agreement):
    if not agreement.signed_by_unicef_date:
        return False
    return True

def signed_agreement_present(agreement):

    # if not agreement.attached_agreement:
    #     return False
    return True

def partner_type_valid_cso(agreement):
    if agreement.agreement_type in ["PCA", "SSFA"] and agreement.partner \
        and not agreement.partner.partner_type == "Civil Society Organization":
            return False
    return True

class AgreementValid(CompleteValidation):

    # TODO: add user on basic and state

    VALIDATION_CLASS = 'partners.Agreement'
    # validations that will be checked on every object... these functions only take the new instance
    BASIC_VALIDATIONS = [
        start_date_valid,
        end_date_valid,
        signed_by_unicef_date_past,
        signed_by_partner_date_past,
        start_date_equals_max_signoff,
        partner_type_valid_cso,
        end_date_country_programme_valid
    ]

    VALID_ERRORS = {
        'signed_agreement_present': {
            'attached_agreement': ['Signed agreement must be included in order to activate']
        },
        'start_date_valid': {
            'start': ['Agreement start date needs to be earlier than end date']
        },
        'end_date_valid': {
            'end': ['Agreement start date needs to be earlier than end date']
        },
        'signed_by_partner_date_valid': {
            'signed_by_partner_date': ['Agreement needs to be signed by Partner']
        },
        'signed_by_unicef_date_valid': {
            'signed_by_unicef_date': ['Agreement needs to be signed by UNICEF']
        },
        'signed_by_unicef_date_past': {
            'signed_by_unicef_date': ['Signed dates cannot be greater than today']
        },
        'signed_by_partner_date_past': {
            'signed_by_unicef_date': ['Signed dates cannot be greater than today']
        },
        'suspended_invalid': {
            'status': ['Cant suspend an agreement that was supposed to be ended']
        },
        'state_active_not_signed_partner': {
            'signed_by_partner_date': ['This agreement needs to be signed in order to be active']
        },
        'state_active_not_signed_unicef': {
            'signed_by_unicef_date': ['This agreement needs to be signed in order to be active']
        },
        'agreement_transition_to_active_invalid': {
            'status': ["You can't transition to active without having the proper signatures"]
        },
        'agreement_transition_to_active_invalid_PCA': {
            'status': ["You cannot have more than 1 PCA active per Partner within 1 CP"]
        },
        'cant_create_in_active_state': {
            'status': ['When adding a new object the state needs to be "Draft"']
        },
        'start_date_equals_max_signoff': {
            'start': ['Start date must equal to the most recent signoff date (either signed_by_unicef_date or signed_by_partner_date).']
        },
        'partner_type_valid_cso': {
            'partner_type': ['Partner type must be CSO for PCA or SSFA agreement types.']
        },
        'signed_by_valid': {
            'signed_by': ['Partner manager and signed by must be provided.']
        },
        'signed_by_valid_partner': {
            'partner_manager': ['Partner manager and signed by must be provided.']
        },
        'end_date_country_programme_valid': {
            'end': ['PCA cannot end after current Country Programme.']
        },
        'transitional_one': 'Cannot Transition to draft',
        'generic_transition_fail': 'GENERIC TRANSITION FAIL',
<<<<<<< HEAD
=======
        'suspended_invalid': 'Cant suspend an agreement that was supposed to be ended',
        'state_active_not_signed': 'This agreement needs to be signed in order to be active, no signed dates',
        'agreement_transition_to_active_invalid': "You can't transition to active without having the proper signatures",
        'agreement_transition_to_active_invalid_PCA': "You cannot have more than 1 PCA active per Partner within 1 CP",
        'cant_create_in_active_state': 'When adding a new object the state needs to be "Draft"',
        'start_date_equals_max_signoff': 'Start date must equal to the most recent signoff date (either signed_by_unicef_date or signed_by_partner_date).',
        'partner_type_valid_cso': 'Partner type must be CSO for PCA or SSFA agreement types.',
        'signed_by_valid': 'Partner manager and signed by must be provided.',
        'end_date_country_programme_valid': 'PCA cannot end after current Country Programme.',
        'end_date_pca_validation': 'End date is not entered for PCA or end date cannot be after current Country Programme',
>>>>>>> d110f227
    }

    def state_suspended_valid(self, agreement, user=None):
        # TODO: figure out when suspended is invalid
        # if agreement.end > date.today():
        #     raise StateValidError('suspended_invalid')
        return True

    def state_active_valid(self, agreement, user=None):
        errors = []
        if not agreement.old_instance:
            errors.append('cant_create_in_active_state')

        if not signed_by_partner_date_valid(agreement):
            errors.append('signed_by_partner_date_valid')

        if not signed_by_unicef_date_valid(agreement):
            errors.append('signed_by_unicef_date_valid')

        if not signed_by_valid(agreement):
            errors.append('signed_by_valid')

        if not signed_agreement_present(agreement):
            errors.append('signed_agreement_present')

        if agreement.old_instance and agreement.status == agreement.old_instance.status:
            rigid_fields = []  # this males all fields editable, will remove later
            # rigid_fields = ['signed_by_unicef_date', 'signed_by_partner_date', 'signed_by', 'partner_manager']
            valid, changed_field = check_rigid_fields(agreement, rigid_fields)
            if not valid:
                errors.append('rigid_field_changed: %s' % changed_field)

        if not agreement.signed_by_partner_date:
            errors.append('state_active_not_signed_partner')

        if not agreement.signed_by_unicef_date:
            errors.append('state_active_not_signed_unicef')

        if errors:
            raise StateValidError(errors)

        return True

    def state_cancelled_valid(self, agreement, user=None):
        return False<|MERGE_RESOLUTION|>--- conflicted
+++ resolved
@@ -82,12 +82,8 @@
         return False
     return True
 
-<<<<<<< HEAD
+
 def signed_by_unicef_date_past(agreement):
-=======
-
-def signed_date_valid(agreement):
->>>>>>> d110f227
     '''
     :param agreement:
         agreement - > new agreement
@@ -177,7 +173,7 @@
             'signed_by_unicef_date': ['Signed dates cannot be greater than today']
         },
         'signed_by_partner_date_past': {
-            'signed_by_unicef_date': ['Signed dates cannot be greater than today']
+            'signed_by_partner_date': ['Signed dates cannot be greater than today']
         },
         'suspended_invalid': {
             'status': ['Cant suspend an agreement that was supposed to be ended']
@@ -204,29 +200,16 @@
             'partner_type': ['Partner type must be CSO for PCA or SSFA agreement types.']
         },
         'signed_by_valid': {
-            'signed_by': ['Partner manager and signed by must be provided.']
+            'signed_by': ['Signed by UNICEF must be provided']
         },
         'signed_by_valid_partner': {
-            'partner_manager': ['Partner manager and signed by must be provided.']
+            'partner_manager': ['Signed by Partner must be provided']
         },
         'end_date_country_programme_valid': {
             'end': ['PCA cannot end after current Country Programme.']
         },
         'transitional_one': 'Cannot Transition to draft',
         'generic_transition_fail': 'GENERIC TRANSITION FAIL',
-<<<<<<< HEAD
-=======
-        'suspended_invalid': 'Cant suspend an agreement that was supposed to be ended',
-        'state_active_not_signed': 'This agreement needs to be signed in order to be active, no signed dates',
-        'agreement_transition_to_active_invalid': "You can't transition to active without having the proper signatures",
-        'agreement_transition_to_active_invalid_PCA': "You cannot have more than 1 PCA active per Partner within 1 CP",
-        'cant_create_in_active_state': 'When adding a new object the state needs to be "Draft"',
-        'start_date_equals_max_signoff': 'Start date must equal to the most recent signoff date (either signed_by_unicef_date or signed_by_partner_date).',
-        'partner_type_valid_cso': 'Partner type must be CSO for PCA or SSFA agreement types.',
-        'signed_by_valid': 'Partner manager and signed by must be provided.',
-        'end_date_country_programme_valid': 'PCA cannot end after current Country Programme.',
-        'end_date_pca_validation': 'End date is not entered for PCA or end date cannot be after current Country Programme',
->>>>>>> d110f227
     }
 
     def state_suspended_valid(self, agreement, user=None):
