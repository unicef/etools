--- conflicted
+++ resolved
@@ -1245,13 +1245,6 @@
         Agreement,
         related_name='interventions'
     )
-<<<<<<< HEAD
-    hrp = models.ForeignKey(
-        ResultStructure,
-        related_name='interventions',
-        blank=True, null=True, on_delete=models.DO_NOTHING,
-        help_text=u'Which humanitarian response plan does this PD/SSFA report under?'
-    )
     # Even though CP is defined at the Agreement Level, for a particular intervention this can be different.
     country_programme = models.ForeignKey(
         CountryProgramme,
@@ -1259,8 +1252,6 @@
         blank=True, null=True, on_delete=models.DO_NOTHING,
         help_text=u'Which Country Programme does this Intervention belong to?'
     )
-=======
->>>>>>> f4c4dc9f
     number = models.CharField(
         max_length=64,
         blank=True,
