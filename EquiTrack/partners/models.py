--- conflicted
+++ resolved
@@ -707,15 +707,11 @@
         (SUSPENDED, "Suspended"),
         (TERMINATED, "Terminated"),
     )
-<<<<<<< HEAD
-    status = models.CharField(max_length=255, choices=STATUS_CHOICES)
-=======
     status = models.CharField(
         max_length=32L,
         blank=True,
         choices=STATUS_CHOICES,
     )
->>>>>>> 5414f5a8
 
     # bank information
     bank_name = models.CharField(max_length=255, null=True, blank=True)
@@ -1560,12 +1556,7 @@
     Relates to :model:`funds.Grant`
     Relates to :model:`partners.AmendmentLog`
     """
-<<<<<<< HEAD
     partnership = models.ForeignKey(PCA, related_name='grants')
-=======
-
-    partnership = models.ForeignKey(PCA)
->>>>>>> 5414f5a8
     grant = models.ForeignKey(Grant)
     funds = models.IntegerField(null=True, blank=True)
     # TODO: Add multi-currency support
