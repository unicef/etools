from __future__ import absolute_import
from __future__ import unicode_literals
import datetime
import json

from django.conf import settings
from django.contrib.postgres.fields import JSONField, ArrayField
from django.core.exceptions import ObjectDoesNotExist
from django.db import models, connection, transaction
from django.db.models import F
from django.db.models.signals import post_save, pre_delete
from django.utils.encoding import python_2_unicode_compatible
from django.utils.translation import ugettext as _
from django.utils.functional import cached_property

from django_fsm import FSMField, transition
from smart_selects.db_fields import ChainedForeignKey
from model_utils.models import (
    TimeFramedModel,
    TimeStampedModel,
)
from model_utils import Choices, FieldTracker
from dateutil.relativedelta import relativedelta

from EquiTrack.utils import import_permissions
from EquiTrack.mixins import AdminURLMixin
from funds.models import Grant
from reports.models import (
    Indicator,
    Sector,
    Result,
    CountryProgramme,
)
from t2f.models import Travel, TravelActivity, TravelType
from locations.models import Location
from users.models import Section, Office
from partners.validation.agreements import (
    agreement_transition_to_ended_valid,
    agreements_illegal_transition,
    agreement_transition_to_signed_valid)
from partners.validation import interventions as intervention_validation


# TODO: streamline this ...
def get_agreement_path(instance, filename):
    return '/'.join(
        [connection.schema_name,
         'file_attachments',
         'partner_organization',
         str(instance.partner.id),
         'agreements',
         str(instance.agreement_number),
         filename]
    )


def get_assesment_path(instance, filename):
    return '/'.join(
        [connection.schema_name,
         'file_attachments',
         'partner_organizations',
         str(instance.partner.id),
         'assesments',
         str(instance.id),
         filename]
    )


def get_intervention_file_path(instance, filename):
    return '/'.join(
        [connection.schema_name,
         'file_attachments',
         'partner_organization',
         str(instance.agreement.partner.id),
         'agreements',
         str(instance.agreement.id),
         'interventions',
         str(instance.id),
         filename]
    )


def get_prc_intervention_file_path(instance, filename):
    return '/'.join(
        [connection.schema_name,
         'file_attachments',
         'partner_organization',
         str(instance.agreement.partner.id),
         'agreements',
         str(instance.agreement.id),
         'interventions',
         str(instance.id),
         'prc',
         filename]
    )


def get_intervention_amendment_file_path(instance, filename):
    return '/'.join(
        [connection.schema_name,
         'file_attachments',
         'partner_organization',
         str(instance.intervention.agreement.partner.id),
         'agreements',
         str(instance.intervention.agreement.id),
         'interventions',
         str(instance.intervention.id),
         'amendments',
         str(instance.id),
         filename]
    )


def get_intervention_attachments_file_path(instance, filename):
    return '/'.join(
        [connection.schema_name,
         'file_attachments',
         'partner_organization',
         str(instance.intervention.agreement.partner.id),
         'agreements',
         str(instance.intervention.agreement.id),
         'interventions',
         str(instance.intervention.id),
         'attachments',
         str(instance.id),
         filename]
    )


def get_agreement_amd_file_path(instance, filename):
    return '/'.join(
        [connection.schema_name,
         'file_attachments',
         'partner_org',
         str(instance.agreement.partner.id),
         'agreements',
         instance.agreement.base_number,
         'amendments',
         str(instance.number),
         filename]
    )


def _get_currency_name_or_default(budget):
    if budget and budget.currency:
        return budget.currency.code
    return None


# TODO: move this to a workspace app for common configuration options


class WorkspaceFileType(models.Model):
    """
    Represents a file type
    """

    name = models.CharField(max_length=64, unique=True)

    def __unicode__(self):
        return self.name


# TODO: move this on the models
HIGH = 'high'
SIGNIFICANT = 'significant'
MEDIUM = 'medium'
LOW = 'low'
RISK_RATINGS = (
    (HIGH, 'High'),
    (SIGNIFICANT, 'Significant'),
    (MEDIUM, 'Medium'),
    (LOW, 'Low'),
)
CSO_TYPES = Choices(
   'International',
   'National',
   'Community Based Organization',
   'Academic Institution',
)


class PartnerType(object):
    BILATERAL_MULTILATERAL = 'Bilateral / Multilateral'
    CIVIL_SOCIETY_ORGANIZATION = 'Civil Society Organization'
    GOVERNMENT = 'Government'
    UN_AGENCY = 'UN Agency'

    CHOICES = Choices(BILATERAL_MULTILATERAL,
                      CIVIL_SOCIETY_ORGANIZATION,
                      GOVERNMENT,
                      UN_AGENCY)


def hact_default():
    return {
        "audits_mr": 0,
        "audits_done": 0,
        "spot_checks": 0,
        "planned_visits": 0,
        "follow_up_flags": 0,
        "programmatic_visits": 0,
        "planned_cash_transfer": 0,
        "micro_assessment_needed": "Missing"
    }


class PartnerOrganization(AdminURLMixin, models.Model):
    """
    Represents a partner organization

    related models:
        Assesment: "assesments"
        PartnerStaffMember: "staff_members"


    """
    AGENCY_CHOICES = Choices(
        ('DPKO', 'DPKO'),
        ('ECA', 'ECA'),
        ('ECLAC', 'ECLAC'),
        ('ESCWA', 'ESCWA'),
        ('FAO', 'FAO'),
        ('ILO', 'ILO'),
        ('IOM', 'IOM'),
        ('OHCHR', 'OHCHR'),
        ('UN', 'UN'),
        ('UN Women', 'UN Women'),
        ('UNAIDS', 'UNAIDS'),
        ('UNDP', 'UNDP'),
        ('UNESCO', 'UNESCO'),
        ('UNFPA', 'UNFPA'),
        ('UN - Habitat', 'UN - Habitat'),
        ('UNHCR', 'UNHCR'),
        ('UNODC', 'UNODC'),
        ('UNOPS', 'UNOPS'),
        ('UNRWA', 'UNRWA'),
        ('UNSC', 'UNSC'),
        ('UNU', 'UNU'),
        ('WB', 'WB'),
        ('WFP', 'WFP'),
        ('WHO', 'WHO')
    )
    partner_type = models.CharField(
        max_length=50,
        choices=PartnerType.CHOICES
    )

    # this is only applicable if type is CSO
    cso_type = models.CharField(
        max_length=50,
        choices=CSO_TYPES,
        verbose_name='CSO Type',
        blank=True, null=True
    )
    name = models.CharField(
        max_length=255,
        verbose_name='Full Name',
        help_text='Please make sure this matches the name you enter in VISION'
    )
    short_name = models.CharField(
        max_length=50,
        blank=True
    )
    description = models.CharField(
        max_length=256,
        blank=True
    )
    shared_with = ArrayField(models.CharField(max_length=20, blank=True, choices=AGENCY_CHOICES), blank=True, null=True)

    # TODO remove this after migration to shared_with + add calculation to
    # hact_field
    shared_partner = models.CharField(
        help_text='Partner shared with UNDP or UNFPA?',
        choices=Choices(
           'No',
           'with UNDP',
           'with UNFPA',
           'with UNDP & UNFPA',
        ),
        default='No',
        max_length=50
    )
    street_address = models.CharField(
        max_length=500,
        blank=True, null=True
    )
    city = models.CharField(
        max_length=32,
        blank=True, null=True
    )
    postal_code = models.CharField(
        max_length=32,
        blank=True, null=True
    )
    country = models.CharField(
        max_length=32,
        blank=True, null=True
    )

    # TODO: remove this when migration to the new fields is done. check for references
    # BEGIN REMOVE
    address = models.TextField(
        blank=True,
        null=True
    )
    # END REMOVE

    email = models.CharField(
        max_length=255,
        blank=True, null=True
    )
    phone_number = models.CharField(
        max_length=32,
        blank=True, null=True
    )
    vendor_number = models.CharField(
        blank=True,
        null=True,
        unique=True,
        max_length=30
    )
    alternate_id = models.IntegerField(
        blank=True,
        null=True
    )
    alternate_name = models.CharField(
        max_length=255,
        blank=True,
        null=True
    )
    rating = models.CharField(
        max_length=50,
        null=True,
        verbose_name='Risk Rating'
    )
    type_of_assessment = models.CharField(
        max_length=50,
        null=True,
    )
    last_assessment_date = models.DateField(
        blank=True, null=True
    )
    core_values_assessment_date = models.DateField(
        blank=True, null=True,
        verbose_name='Date positively assessed against core values'
    )
    core_values_assessment = models.FileField(
        blank=True, null=True,
        upload_to='partners/core_values/',
        max_length=1024,
        help_text='Only required for CSO partners'
    )
    vision_synced = models.BooleanField(default=False)
    blocked = models.BooleanField(default=False)
    hidden = models.BooleanField(default=False)
    deleted_flag = models.BooleanField(default=False, verbose_name='Marked for deletion')

    total_ct_cp = models.DecimalField(
        decimal_places=2, max_digits=12, blank=True, null=True,
        help_text='Total Cash Transferred for Country Programme'
    )
    total_ct_cy = models.DecimalField(
        decimal_places=2, max_digits=12, blank=True, null=True,
        help_text='Total Cash Transferred per Current Year'
    )

    # TODO: add shared partner on hact_values: boolean, yes if shared with any of: [UNDP, UNFPA]
    #     {"audits_done": 0,
    #     "planned_visits": 0,
    #     "spot_checks": 0,
    #     "programmatic_visits": 0,
    #     "follow_up_flags": 0,
    #     "planned_cash_transfer": 0,
    #     "micro_assessment_needed": "Missing",
    #     "audits_mr": 0}
    hact_values = JSONField(blank=True, null=True, default=hact_default)

    tracker = FieldTracker()

    class Meta:
        ordering = ['name']
        unique_together = ('name', 'vendor_number')

    def __unicode__(self):
        return self.name

    def latest_assessment(self, type):
        return self.assessments.filter(type=type).order_by('completed_date').last()

    def save(self, *args, **kwargs):
        # JSONFIELD has an issue where it keeps escaping characters
        hact_is_string = isinstance(self.hact_values, str)
        try:

            self.hact_values = json.loads(self.hact_values) if hact_is_string else self.hact_values
        except ValueError as e:
            e.message = 'hact_values needs to be a valid format (dict)'
            raise e

        super(PartnerOrganization, self).save(*args, **kwargs)
        if hact_is_string:
            self.hact_values = json.dumps(self.hact_values)

    @cached_property
    def get_last_pca(self):
        # exclude Agreements that were not signed
        return self.agreements.filter(
            agreement_type=Agreement.PCA
        ).exclude(
            signed_by_unicef_date__isnull=True,
            signed_by_partner_date__isnull=True,
            status__in=[Agreement.DRAFT, Agreement.TERMINATED]
        ).order_by('signed_by_unicef_date').last()

    @classmethod
    def micro_assessment_needed(cls, partner, assessment=None):
        """
        Returns Yes if:
        1. type of assessment field is 'high risk assumed';
        2. planned amount is >$100K and type of assessment is 'simplified checklist' or risk rating is 'not required';
        3. risk rating is 'low, medium, significant, high', type of assessment is 'ma' or 'negative audit results'
            and date is older than 54 months.
        return 'missing' if ma is not attached in the Assessment and Audit record in the Partner screen.
        Displays No in all other instances .
        :return:
        """
        micro_assessment = partner.assessments.filter(type='Micro Assessment').order_by('completed_date').last()
        hact = json.loads(partner.hact_values) if isinstance(partner.hact_values, str) else partner.hact_values

        if assessment:
            if micro_assessment:
                if assessment.completed_date and micro_assessment.completed_date and \
                        assessment.completed_date > micro_assessment.completed_date:
                    micro_assessment = assessment
            else:
                micro_assessment = assessment
        if partner.type_of_assessment == 'High Risk Assumed':
            hact['micro_assessment_needed'] = 'Yes'
        elif 'planned_cash_transfer' in hact and hact['planned_cash_transfer'] > 100000.00 \
                and partner.type_of_assessment == 'Simplified Checklist' or partner.rating == 'Not Required':
            hact['micro_assessment_needed'] = 'Yes'
        elif partner.rating in [LOW, MEDIUM, SIGNIFICANT, HIGH] \
                and partner.type_of_assessment in ['Micro Assessment', 'Negative Audit Results'] \
                and micro_assessment.completed_date < datetime.date.today() - datetime.timedelta(days=1642):
            hact['micro_assessment_needed'] = 'Yes'
        elif micro_assessment is None:
            hact['micro_assessment_needed'] = 'Missing'
        else:
            hact['micro_assessment_needed'] = 'No'
        partner.hact_values = hact
        partner.save()

    @classmethod
    def audit_needed(cls, partner, assesment=None):
        audits = 0
        hact = json.loads(partner.hact_values) if isinstance(partner.hact_values, str) else partner.hact_values
        if partner.total_ct_cp > 500000.00:
            audits = 1
        hact['audits_mr'] = audits
        partner.hact_values = hact
        partner.save()

    @classmethod
    def audit_done(cls, partner, assesment=None):
        audits = 0
        hact = json.loads(partner.hact_values) if isinstance(partner.hact_values, str) else partner.hact_values
        audits = partner.assessments.filter(type='Scheduled Audit report').count()
        if assesment:
            audits += 1
        hact['audits_done'] = audits
        partner.hact_values = hact
        partner.save()

    @property
    def hact_min_requirements(self):
        programme_visits = spot_checks = 0
        cash_transferred = self.total_ct_cy
        if cash_transferred == 0:
            programme_visits = 0
        elif 0 < cash_transferred <= 50000.00:
            programme_visits = 1
        elif 50000.00 < cash_transferred <= 100000.00:
            programme_visits = 1
            spot_checks = 1
        elif 100000.00 < cash_transferred <= 350000.00:
            if self.rating in ['Low', 'Moderate']:
                programme_visits = 1
                spot_checks = 1
            else:
                programme_visits = 2
                spot_checks = 2
        else:
            if self.rating in ['Low', 'Moderate']:
                programme_visits = 2
                spot_checks = 1
            else:
                programme_visits = 4
                spot_checks = 3

        return {
            'programme_visits': programme_visits,
            'spot_checks': spot_checks,
        }

    @classmethod
    def planned_cash_transfers(cls, partner, budget_record=None):
        """
        Planned cash transfers for the current year
        """
        total = 0
        if partner.partner_type != 'Government':
            q = InterventionBudget.objects.filter(
                intervention__agreement__partner=partner,
                intervention__status__in=[
                    Intervention.ACTIVE,
                    Intervention.ENDED,
                    Intervention.CLOSED
                ])
            if budget_record:
                q = q.exclude(id=budget_record.id).values_list('unicef_cash', flat=True)

                total = sum(q)
                total += budget_record.unicef_cash
            else:
                q = q.values_list('unicef_cash', flat=True)
                total = sum(q)

        hact = json.loads(partner.hact_values) if isinstance(partner.hact_values, str) else partner.hact_values
        hact["planned_cash_transfer"] = float(total)
        partner.hact_values = hact
        partner.save()

    @classmethod
    def planned_visits(cls, partner, pv_intervention=None):
        """For current year sum all programmatic values of planned visits
        records for partner

        If partner type is Government, then default to 0 planned visits
        """
        year = datetime.date.today().year
        # planned visits
        if partner.partner_type == 'Government':
            pv = 0
        else:
            pv = InterventionPlannedVisits.objects.filter(
                intervention__agreement__partner=partner, year=year,
                intervention__status__in=[Intervention.ACTIVE, Intervention.CLOSED, Intervention.ENDED]).aggregate(
                models.Sum('programmatic'))['programmatic__sum'] or 0

        hact = json.loads(partner.hact_values) if isinstance(partner.hact_values, str) else partner.hact_values
        hact["planned_visits"] = pv
        partner.hact_values = hact
        partner.save()

    @classmethod
    def programmatic_visits(cls, partner, update_one=False):
        '''
        :return: all completed programmatic visits
        '''
        pv = partner.hact_values['programmatic_visits'] if partner.hact_values['programmatic_visits'] else 0
        if update_one:
            pv += 1
        else:
            pv = TravelActivity.objects.filter(
                travel_type=TravelType.PROGRAMME_MONITORING,
                travels__traveler=F('primary_traveler'),
                travels__status__in=[Travel.COMPLETED],
                travels__completed_at__year=datetime.datetime.now().year,
                partner=partner,
            ).count() or 0

        partner.hact_values['programmatic_visits'] = pv
        partner.save()

    @classmethod
    def spot_checks(cls, partner, update_one=False):
        '''
        :return: all completed spot checks
        '''
        sc = partner.hact_values['spot_checks'] if partner.hact_values['spot_checks'] else 0
        if update_one:
            sc += 1
        else:
            sc = TravelActivity.objects.filter(
                travel_type=TravelType.SPOT_CHECK,
                travels__traveler=F('primary_traveler'),
                travels__status__in=[Travel.COMPLETED],
                travels__completed_at__year=datetime.datetime.now().year,
                partner=partner,
            ).count() or 0

        partner.hact_values['spot_checks'] = sc
        partner.save()

    @classmethod
    def follow_up_flags(cls, partner, update_one=False):
        partner.hact_values['follow_up_flags'] = 0
        partner.save()


class PartnerStaffMemberManager(models.Manager):

    def get_queryset(self):
        return super(PartnerStaffMemberManager, self).get_queryset().select_related('partner')


class PartnerStaffMember(models.Model):
    """
    Represents a staff member at the partner organization.
    A User is created for each staff member

    Relates to :model:`partners.PartnerOrganization`

    related models:
        Agreement: "agreement_authorizations" (m2m - all agreements this user is authorized for)
        Agreement: "agreements_signed" (refers to all the agreements this user signed)
    """

    partner = models.ForeignKey(
        PartnerOrganization, related_name='staff_members')
    title = models.CharField(max_length=64, null=True, blank=True)
    first_name = models.CharField(max_length=64)
    last_name = models.CharField(max_length=64)
    email = models.CharField(max_length=128, unique=True, blank=False)
    phone = models.CharField(max_length=64, blank=True, null=True)
    active = models.BooleanField(
        default=True
    )

    tracker = FieldTracker()
    objects = PartnerStaffMemberManager()

    def get_full_name(self):
        full_name = '%s %s' % (self.first_name, self.last_name)
        return full_name.strip()

    def __unicode__(self):
        return'{} {} ({})'.format(
            self.first_name,
            self.last_name,
            self.partner.name
        )

    # TODO: instead of signals we need this transactional
    def reactivate_signal(self):
        # sends a signal to activate the user
        post_save.send(PartnerStaffMember, instance=self, created=True)

    def deactivate_signal(self):
        # sends a signal to deactivate user and remove partnerstaffmember link
        pre_delete.send(PartnerStaffMember, instance=self)

    def save(self, **kwargs):
        # if the instance exists and active was changed, re-associate user
        if self.pk:
            # get the instance that exists in the db to compare active states
            existing_instance = PartnerStaffMember.objects.get(pk=self.pk)
            if existing_instance.active and not self.active:
                self.deactivate_signal()
            elif not existing_instance.active and self.active:
                self.reactivate_signal()

        return super(PartnerStaffMember, self).save(**kwargs)


class Assessment(models.Model):
    """
    Represents an assessment for a partner organization.

    Relates to :model:`partners.PartnerOrganization`
    Relates to :model:`auth.User`
    """

    ASSESSMENT_TYPES = (
        ('Micro Assessment', 'Micro Assessment'),
        ('Simplified Checklist', 'Simplified Checklist'),
        ('Scheduled Audit report', 'Scheduled Audit report'),
        ('Special Audit report', 'Special Audit report'),
        ('Other', 'Other'),
    )

    partner = models.ForeignKey(
        PartnerOrganization,
        related_name='assessments'
    )
    type = models.CharField(
        max_length=50,
        choices=ASSESSMENT_TYPES,
    )
    names_of_other_agencies = models.CharField(
        max_length=255,
        blank=True, null=True,
        help_text='List the names of the other agencies they have worked with'
    )
    expected_budget = models.IntegerField(
        verbose_name='Planned amount',
        blank=True, null=True,
    )
    notes = models.CharField(
        max_length=255,
        blank=True, null=True,
        verbose_name='Special requests',
        help_text='Note any special requests to be considered during the assessment'
    )
    requested_date = models.DateField(
        auto_now_add=True
    )
    requesting_officer = models.ForeignKey(
        settings.AUTH_USER_MODEL,
        related_name='requested_assessments',
        blank=True, null=True
    )
    approving_officer = models.ForeignKey(
        settings.AUTH_USER_MODEL,
        blank=True, null=True
    )
    planned_date = models.DateField(
        blank=True, null=True
    )
    completed_date = models.DateField(
        blank=True, null=True
    )
    rating = models.CharField(
        max_length=50,
        choices=RISK_RATINGS,
        default=HIGH,
    )
    # Assesment Report
    report = models.FileField(
        blank=True, null=True,
        max_length=1024,
        upload_to=get_assesment_path
    )
    # Basis for Risk Rating
    current = models.BooleanField(
        default=False,
        verbose_name='Basis for risk rating'
    )

    tracker = FieldTracker()

    def __unicode__(self):
        return'{type}: {partner} {rating} {date}'.format(
            type=self.type,
            partner=self.partner.name,
            rating=self.rating,
            date=self.completed_date.strftime("%d-%m-%Y") if
            self.completed_date else'NOT COMPLETED'
        )

    @transaction.atomic
    def save(self, **kwargs):
        # set partner last micro assessment
        if self.type == 'Micro Assessment' and self.completed_date:
            if self.pk:
                prev_assessment = Assessment.objects.get(id=self.id)
                if prev_assessment.completed_date and prev_assessment.completed_date != self.completed_date:
                    PartnerOrganization.micro_assessment_needed(self.partner, self)
            else:
                PartnerOrganization.micro_assessment_needed(self.partner, self)

        elif self.type == 'Scheduled Audit report' and self.completed_date:
            if self.pk:
                prev_assessment = Assessment.objects.get(id=self.id)
                if prev_assessment.type != self.type:
                    PartnerOrganization.audit_needed(self.partner, self)
                    PartnerOrganization.audit_done(self.partner, self)
            else:
                PartnerOrganization.audit_needed(self.partner, self)
                PartnerOrganization.audit_done(self.partner, self)

        super(Assessment, self).save(**kwargs)


class AgreementManager(models.Manager):

    def get_queryset(self):
        return super(AgreementManager, self).get_queryset().select_related('partner')


def activity_to_active_side_effects(i, old_instance=None, user=None):
    # here we can make any updates to the object as we need as part of the auto transition change
    # obj.end = datetime.date.today()
    # old_instance.status will give you the status you're transitioning from
    pass


class Agreement(TimeStampedModel):
    """
    Represents an agreement with the partner organization.

    Relates to :model:`partners.PartnerOrganization`
    """
    # POTENTIAL_AUTO_TRANSITIONS.. these are all transitions that we want to
    # make automatically if possible
    PCA = 'PCA'
    MOU = 'MOU'
    SSFA = 'SSFA'
    AGREEMENT_TYPES = (
        (PCA, u"Programme Cooperation Agreement"),
        (SSFA, 'Small Scale Funding Agreement'),
        (MOU, 'Memorandum of Understanding'),
    )

    DRAFT = "draft"
    SIGNED = "signed"
    ENDED = "ended"
    SUSPENDED = "suspended"
    TERMINATED = "terminated"
    STATUS_CHOICES = (
        (DRAFT, "Draft"),
        (SIGNED, "Signed"),
        (ENDED, "Ended"),
        (SUSPENDED, "Suspended"),
        (TERMINATED, "Terminated"),
    )
    AUTO_TRANSITIONS = {
        DRAFT: [SIGNED],
        SIGNED: [ENDED],
    }
    TRANSITION_SIDE_EFFECTS = {
        SIGNED: [activity_to_active_side_effects],
    }

    partner = models.ForeignKey(PartnerOrganization, related_name="agreements")
    country_programme = models.ForeignKey('reports.CountryProgramme', related_name='agreements', blank=True, null=True)
    authorized_officers = models.ManyToManyField(
        PartnerStaffMember,
        blank=True,
        related_name="agreement_authorizations")
    agreement_type = models.CharField(
        max_length=10,
        choices=AGREEMENT_TYPES
    )
    agreement_number = models.CharField(
        max_length=45,
        blank=True,
        verbose_name='Reference Number',
        # TODO: write a script to insure this before merging.
        unique=True,
    )
    attached_agreement = models.FileField(
        upload_to=get_agreement_path,
        blank=True,
        max_length=1024
    )
    start = models.DateField(null=True, blank=True)
    end = models.DateField(null=True, blank=True)

    signed_by_unicef_date = models.DateField(null=True, blank=True)

    # Unicef staff members that sign the agreements
    # this user needs to be in the partnership management group
    signed_by = models.ForeignKey(
        settings.AUTH_USER_MODEL,
        related_name='agreements_signed+',
        null=True, blank=True
    )

    signed_by_partner_date = models.DateField(null=True, blank=True)

    # Signatory on behalf of the PartnerOrganization
    partner_manager = ChainedForeignKey(
        PartnerStaffMember,
        related_name='agreements_signed',
        verbose_name='Signed by partner',
        chained_field="partner",
        chained_model_field="partner",
        show_all=False,
        auto_choose=False,
        blank=True, null=True,
    )

    # TODO: Write a script that sets a status to each existing record
    status = FSMField(
        max_length=32,
        blank=True,
        choices=STATUS_CHOICES,
        default=DRAFT
    )

    tracker = FieldTracker()
    view_objects = AgreementManager()
    objects = models.Manager()

    class Meta:
        ordering = ['-created']

    def __unicode__(self):
        return'{} for {} ({} - {})'.format(
            self.agreement_type,
            self.partner.name,
            self.start.strftime('%d-%m-%Y') if self.start else '',
            self.end.strftime('%d-%m-%Y') if self.end else ''
        )

    @classmethod
    def permission_structure(cls):
        permissions = import_permissions(cls.__name__)
        return permissions

    @property
    def year(self):
        if self.id:
            if self.signed_by_unicef_date is not None:
                return self.signed_by_unicef_date.year
            else:
                return self.created.year
        else:
            return datetime.date.today().year

    @property
    def reference_number(self):
        return '{code}/{type}{year}{id}'.format(
            code=connection.tenant.country_short_code or '',
            type=self.agreement_type,
            year=self.created.year,
            id=self.id,
        )

    @property
    def base_number(self):
        return self.agreement_number.split('-')[0]

    def update_reference_number(self, amendment_number=None):

        if amendment_number:
            self.agreement_number = '{}-{}'.format(self.base_number, amendment_number)
            return
        self.agreement_number = self.reference_number

    def update_related_interventions(self, oldself, **kwargs):
        '''
        When suspending or terminating an agreement we need to suspend or terminate all interventions related
        this should only be called in a transaction with agreement save
        '''

        if oldself and oldself.status != self.status and \
                self.status in [Agreement.SUSPENDED, Agreement.TERMINATED]:

            interventions = self.interventions.filter(
                document_type__in=[Intervention.PD, Intervention.SHPD]
            )
            for item in interventions:
                if item.status not in [Intervention.DRAFT,
                                       Intervention.CLOSED,
                                       Intervention.ENDED,
                                       Intervention.TERMINATED] and\
                        item.status != self.status:
                    item.status = self.status
                    item.save()

    @transition(field=status,
                source=[DRAFT],
                target=[SIGNED],
                conditions=[agreement_transition_to_signed_valid])
    def transition_to_signed(self):
        pass

    @transition(field=status,
                source=[SIGNED],
                target=[ENDED],
                conditions=[agreement_transition_to_ended_valid])
    def transition_to_ended(self):
        pass

    @transition(field=status,
                source=[SIGNED],
                target=[SUSPENDED],
                conditions=[])
    def transition_to_suspended(self):
        pass

    @transition(field=status,
                source=[SUSPENDED, SIGNED],
                target=[DRAFT],
                conditions=[agreements_illegal_transition])
    def transition_to_cancelled(self):
        pass

    @transition(field=status,
                source=[DRAFT],
                target=[TERMINATED, SUSPENDED],
                conditions=[agreements_illegal_transition])
    def transition_to_terminated(self):
        pass

    @transaction.atomic
    def save(self, **kwargs):

        oldself = None
        if self.pk:
            # load from DB
            oldself = Agreement.objects.get(pk=self.pk)

        if not oldself:
            # to create a ref number we need an id
            super(Agreement, self).save()
            self.update_reference_number()
        else:
            self.update_related_interventions(oldself)

        # update reference number if needed
        amendment_number = kwargs.pop('amendment_number', None)
        if amendment_number:
            self.update_reference_number(amendment_number)

        if self.agreement_type == self.PCA:
            # set start date
            if self.signed_by_partner_date and self.signed_by_unicef_date:
                self.start = self.signed_by_unicef_date \
                    if self.signed_by_unicef_date > self.signed_by_partner_date else self.signed_by_partner_date

            # set end date
            assert self.country_programme is not None, 'Country Programme is required'
            self.end = self.country_programme.to_date

        return super(Agreement, self).save()


class AgreementAmendment(TimeStampedModel):
    '''
    Represents an amendment to an agreement
    '''
    IP_NAME = u'Change IP name'
    AUTHORIZED_OFFICER = u'Change authorized officer'
    BANKING_INFO = u'Change banking info'
    CLAUSE = u'Change in clause'

    AMENDMENT_TYPES = Choices(
        (IP_NAME, 'Change in Legal Name of Implementing Partner'),
        (AUTHORIZED_OFFICER, 'Change Authorized Officer(s)'),
        (BANKING_INFO, 'Banking Information'),
        (CLAUSE, 'Change in clause'),
    )

    number = models.CharField(max_length=5)
    agreement = models.ForeignKey(Agreement, related_name='amendments')
    signed_amendment = models.FileField(
        max_length=1024,
        null=True, blank=True,
        upload_to=get_agreement_amd_file_path
    )
    types = ArrayField(models.CharField(
        max_length=50,
        choices=AMENDMENT_TYPES))
    signed_date = models.DateField(null=True, blank=True)

    tracker = FieldTracker()

    def __unicode__(self):
        return "{} {}".format(
            self.agreement.reference_number,
            self.number
        )

    def compute_reference_number(self):
        if self.signed_date:
            return '{0:02d}'.format(self.agreement.amendments.filter(signed_date__isnull=False).count() + 1)
        else:
            seq = self.agreement.amendments.filter(signed_date__isnull=True).count() + 1
            return 'tmp{0:02d}'.format(seq)

    @transaction.atomic
    def save(self, **kwargs):
        update_agreement_number_needed = False
        oldself = AgreementAmendment.objects.get(id=self.pk) if self.pk else None
        if self.signed_amendment:
            if not oldself or not oldself.signed_amendment:
                self.number = self.compute_reference_number()
                update_agreement_number_needed = True
        else:
            if not oldself:
                self.number = self.compute_reference_number()

        if update_agreement_number_needed:
            self.agreement.save(amendment_number=self.number)
        return super(AgreementAmendment, self).save(**kwargs)


class InterventionManager(models.Manager):

    def get_queryset(self):
        return super(InterventionManager, self).get_queryset().prefetch_related(
            'agreement__partner',
            'frs',
            'partner_focal_points',
            'unicef_focal_points',
            'offices',
            'planned_budget',
            'sections',
        )

    def detail_qs(self):
        return self.get_queryset().prefetch_related(
            'agreement__partner',
            'frs',
            'partner_focal_points',
            'unicef_focal_points',
            'offices',
            'planned_budget',
            'sections',
            'result_links__cp_output',
            'result_links__ll_results',
            'result_links__ll_results__applied_indicators__indicator',
            'result_links__ll_results__applied_indicators__disaggregation',
            'result_links__ll_results__applied_indicators__locations',
        )


def side_effect_one(i, old_instance=None, user=None):
    pass


def side_effect_two(i, old_instance=None, user=None):
    pass


class Intervention(TimeStampedModel):
    """
    Represents a partner intervention.

    Relates to :model:`partners.PartnerOrganization`
    Relates to :model:`partners.Agreement`
    Relates to :model:`reports.CountryProgramme`
    Relates to :model:`auth.User`
    Relates to :model:`partners.PartnerStaffMember`
    Relates to :model:`users.Office`
    """

    DRAFT = 'draft'
    SIGNED = 'signed'
    ACTIVE = 'active'
    ENDED = 'ended'
    IMPLEMENTED = 'implemented'
    CLOSED = 'closed'
    SUSPENDED = 'suspended'
    TERMINATED = 'terminated'

    AUTO_TRANSITIONS = {
        DRAFT: [SIGNED],
        SIGNED: [ACTIVE],
        ACTIVE: [ENDED],
        ENDED: [CLOSED]
    }
    TRANSITION_SIDE_EFFECTS = {
        SIGNED: [side_effect_one, side_effect_two],
        ACTIVE: [],
        SUSPENDED: [],
        ENDED: [],
        CLOSED: [],
        TERMINATED: []
    }

    CANCELLED = 'cancelled'
    INTERVENTION_STATUS = (
        (DRAFT, "Draft"),
        (SIGNED, 'Signed'),
        (ACTIVE, "Active"),
        (ENDED, "Ended"),
        (CLOSED, "Closed"),
        (SUSPENDED, "Suspended"),
        (TERMINATED, "Terminated"),
    )
    PD = 'PD'
    SHPD = 'SHPD'
    SSFA = 'SSFA'
    INTERVENTION_TYPES = (
        (PD, 'Programme Document'),
        (SHPD, 'Simplified Humanitarian Programme Document'),
        (SSFA, 'SSFA'),
    )

    tracker = FieldTracker()
    objects = InterventionManager()

    document_type = models.CharField(
        choices=INTERVENTION_TYPES,
        max_length=255,
        verbose_name='Document type'
    )
    agreement = models.ForeignKey(
        Agreement,
        related_name='interventions'
    )
    # Even though CP is defined at the Agreement Level, for a particular intervention this can be different.
    country_programme = models.ForeignKey(
        CountryProgramme,
        related_name='interventions',
        blank=True, null=True, on_delete=models.DO_NOTHING,
        help_text='Which Country Programme does this Intervention belong to?'
    )
    number = models.CharField(
        max_length=64,
        blank=True,
        null=True,
        verbose_name='Reference Number',
        unique=True,
    )
    title = models.CharField(max_length=256)
    status = FSMField(
        max_length=32,
        blank=True,
        choices=INTERVENTION_STATUS,
        default=DRAFT
    )
    # dates
    start = models.DateField(
        null=True, blank=True,
        help_text='The date the Intervention will start'
    )
    end = models.DateField(
        null=True, blank=True,
        help_text='The date the Intervention will end'
    )
    submission_date = models.DateField(
        null=True, blank=True,
        help_text='The date the partner submitted complete PD/SSFA documents to Unicef',
    )
    submission_date_prc = models.DateField(
        verbose_name='Submission Date to PRC',
        help_text='The date the documents were submitted to the PRC',
        null=True, blank=True,
    )
    review_date_prc = models.DateField(
        verbose_name='Review date by PRC',
        help_text='The date the PRC reviewed the partnership',
        null=True, blank=True,
    )
    prc_review_document = models.FileField(
        max_length=1024,
        null=True, blank=True,
        upload_to=get_prc_intervention_file_path
    )
    signed_pd_document = models.FileField(
        max_length=1024,
        null=True, blank=True,
        upload_to=get_prc_intervention_file_path
    )
    signed_by_unicef_date = models.DateField(null=True, blank=True)
    signed_by_partner_date = models.DateField(null=True, blank=True)

    # partnership managers
    unicef_signatory = models.ForeignKey(
        settings.AUTH_USER_MODEL,
        related_name='signed_interventions+',
        blank=True, null=True
    )
    # part of the Agreement authorized officers
    partner_authorized_officer_signatory = models.ForeignKey(
        PartnerStaffMember,
        related_name='signed_interventions',
        blank=True, null=True,
    )
    # anyone in unicef country office
    unicef_focal_points = models.ManyToManyField(
        settings.AUTH_USER_MODEL,
        blank=True,
        related_name='unicef_interventions_focal_points+'
    )
    # any PartnerStaffMember on the ParterOrganization
    partner_focal_points = models.ManyToManyField(
        PartnerStaffMember,
        related_name='interventions_focal_points+',
        blank=True
    )

    contingency_pd = models.BooleanField(default=False)

    offices = models.ManyToManyField(Office, blank=True, related_name='office_interventions+')
    population_focus = models.CharField(max_length=130, null=True, blank=True)

    sections = models.ManyToManyField(Sector, blank=True, related_name='interventions')

    # Flag if this has been migrated to a status that is not correct
    # previous status
    metadata = JSONField(blank=True, null=True, default=dict)

    class Meta:
        ordering = ['-created']

    def __unicode__(self):
        return '{}'.format(
            self.number
        )

    @classmethod
    def permission_structure(cls):
        permissions = import_permissions(cls.__name__)
        return permissions

    @property
    def days_from_submission_to_signed(self):
        if not self.submission_date:
            return 'Not Submitted'
        if not self.signed_by_unicef_date or not self.signed_by_partner_date:
            return 'Not fully signed'
        signed_date = max([self.signed_by_partner_date, self.signed_by_unicef_date])
        return relativedelta(signed_date - self.submission_date).days

    @property
    def submitted_to_prc(self):
        return True if any([self.submission_date_prc, self.review_date_prc, self.prc_review_document]) else False

    @property
    def days_from_review_to_signed(self):
        if not self.review_date_prc:
            return 'Not Reviewed'
        if not self.signed_by_unicef_date or not self.signed_by_partner_date:
            return 'Not fully signed'
        signed_date = max([self.signed_by_partner_date, self.signed_by_unicef_date])
        return relativedelta(signed_date - self.review_date_prc).days

    @property
    def sector_names(self):
        return ', '.join(Sector.objects.filter(intervention_locations__intervention=self).
                         values_list('name', flat=True))

    @cached_property
    def total_partner_contribution(self):
        # TODO: test this
        try:
            return self.planned_budget.partner_contribution
        except ObjectDoesNotExist:
            return 0

    @cached_property
    def default_budget_currency(self):
        # todo: this seems to always come from self.planned_budget so not splitting it out
        # by different categories - e.g. partner vs unicef. is this valid?
        return _get_currency_name_or_default(self.planned_budget)

    @cached_property
    def fr_currency(self):
        # todo: implicit assumption here that there aren't conflicting currencies
        # eventually, this should be checked/reconciled if there are conflicts
        # also, this doesn't do filtering in the db so that it can be used efficiently with `prefetch_related`
        if self.frs.exists():
            return self.frs.all()[0].currency

    @cached_property
    def total_unicef_cash(self):
        # TODO: test this
        try:
            return self.planned_budget.unicef_cash
        except ObjectDoesNotExist:
            return 0

    @cached_property
    def total_in_kind_amount(self):
        # TODO: test this
        try:
            return self.planned_budget.in_kind_amount
        except ObjectDoesNotExist:
            return 0

    @cached_property
    def total_budget(self):
        # TODO: test this
        return self.total_unicef_cash + self.total_partner_contribution + self.total_in_kind_amount

    @cached_property
    def total_unicef_budget(self):
        # TODO: test this
        return self.total_unicef_cash + self.total_in_kind_amount

    @cached_property
    def total_partner_contribution_local(self):
        try:
            return self.planned_budget.partner_contribution_local
        except ObjectDoesNotExist:
            return 0

    @cached_property
    def total_unicef_cash_local(self):
        try:
            return self.planned_budget.unicef_cash_local
        except ObjectDoesNotExist:
            return 0

    @cached_property
    def total_budget_local(self):
        # TODO: test this
        try:
            return self.planned_budget.in_kind_amount_local
        except ObjectDoesNotExist:
            return 0

    @cached_property
    def all_lower_results(self):
        # todo: it'd be nice to be able to do this as a queryset but that may not be possible
        # with prefetch_related
        return [
            lower_result for link in self.result_links.all()
            for lower_result in link.ll_results.all()
        ]

    @cached_property
    def intervention_locations(self):
        # return intervention locations as a set of Location objects
        locations = set()
        for result_link in self.result_links.all():
            for lower_result in result_link.ll_results.all():
                for applied_indicator in lower_result.applied_indicators.all():
                    for location in applied_indicator.locations.all():
                        locations.add(location)

        return locations

    @cached_property
    def intervention_clusters(self):
        # return intervention clusters as an array of strings
        clusters = []
        for result_link in self.result_links.all():
            for lower_result in result_link.ll_results.all():
                for applied_indicator in lower_result.applied_indicators.all():
                    if applied_indicator.cluster_indicator_title:
                        clusters.append(applied_indicator.cluster_indicator_title)

        return clusters

    @cached_property
    def total_frs(self):
        r = {
            'total_frs_amt': 0,
            'total_outstanding_amt': 0,
            'total_intervention_amt': 0,
            'total_actual_amt': 0,
            'earliest_start_date': None,
            'latest_end_date': None
        }
        for fr in self.frs.all():
            r['total_frs_amt'] += fr.total_amt
            r['total_outstanding_amt'] += fr.outstanding_amt
            r['total_intervention_amt'] += fr.intervention_amt
            r['total_actual_amt'] += fr.actual_amt
            if r['earliest_start_date'] is None:
                r['earliest_start_date'] = fr.start_date
            elif r['earliest_start_date'] > fr.start_date:
                r['earliest_start_date'] = fr.start_date
            if r['latest_end_date'] is None:
                r['latest_end_date'] = fr.end_date
            elif r['latest_end_date'] < fr.end_date:
                r['latest_end_date'] = fr.end_date
        return r

    @property
    def year(self):
        if self.id:
            if self.signed_by_unicef_date is not None:
                return self.signed_by_unicef_date.year
            else:
                return self.created.year
        else:
            return datetime.date.today().year

    def illegal_transitions(self):
        return False

    @transition(field=status,
                source=[ACTIVE, IMPLEMENTED, SUSPENDED],
                target=[DRAFT, CANCELLED],
                conditions=[illegal_transitions])
    def basic_transition(self):
        pass

    @transition(field=status,
                source=[DRAFT, SUSPENDED],
                target=[ACTIVE],
                conditions=[intervention_validation.transition_to_active],
                permission=intervention_validation.partnership_manager_only)
    def transition_to_active(self):
        pass

    @transition(field=status,
                source=[DRAFT, SUSPENDED],
                target=[SIGNED],
                conditions=[intervention_validation.transition_ok])
    def transition_to_signed(self):
        pass

    @transition(field=status,
                source=[ACTIVE],
                target=[ENDED],
                conditions=[intervention_validation.transition_ok])
    def transition_to_ended(self):
        # From active, ended, suspended and terminated you cannot move to draft or cancelled because yo'll
        # mess up the reference numbers.
        pass

    @transition(field=status,
                source=[ENDED],
                target=[CLOSED],
                conditions=[intervention_validation.transition_to_closed])
    def transition_to_closed(self):
        pass

    @transition(field=status,
                source=[ACTIVE],
                target=[SUSPENDED],
                conditions=[intervention_validation.transition_ok],
                permission=intervention_validation.partnership_manager_only)
    def transition_to_suspended(self):
        pass

    @transition(field=status,
                source=[ACTIVE, SUSPENDED],
                target=[TERMINATED],
                conditions=[intervention_validation.transition_ok],
                permission=intervention_validation.partnership_manager_only)
    def transition_to_terminated(self):
        pass

    @property
    def reference_number(self):
        number = '{agreement}/{type}{year}{id}'.format(
            agreement=self.agreement.base_number,
            code=connection.tenant.country_short_code or '',
            type=self.document_type,
            year=self.year,
            id=self.id
        )
        return '{}'.format(number)

    def update_reference_number(self, amendment_number=None):

        if amendment_number:
            self.number = '{}-{}'.format(self.number.split('-')[0], amendment_number)
            return

        self.number = self.reference_number

    def update_ssfa_properties(self):
        if self.document_type == self.SSFA:
            save_agreement = False
            if self.agreement.start != self.start or self.agreement.end != self.end:
                save_agreement = True
                self.agreement.start = self.start
                self.agreement.end = self.end

            if self.status in [self.SIGNED, self.ACTIVE] and self.agreement.status != Agreement.SIGNED:
                save_agreement = True
                self.agreement.status = Agreement.SIGNED

            elif self.status in [self.ENDED, self.SUSPENDED, self.TERMINATED] and self.status != self.agreement.status:
                save_agreement = True
                self.agreement.status = self.status

            elif self.status in [self.CLOSED] and self.agreement.status != Agreement.ENDED:
                save_agreement = True
                self.agreement.status = Agreement.ENDED

            if save_agreement:
                self.agreement.save()

    @transaction.atomic
    def save(self, **kwargs):
        # check status auto updates
        # TODO: move this outside of save in the future to properly check transitions
        # self.check_status_auto_updates()

        oldself = None
        if self.pk:
            # load from DB
            oldself = Intervention.objects.get(pk=self.pk)

        # update reference number if needed
        amendment_number = kwargs.get('amendment_number', None)
        if amendment_number:
            self.update_reference_number(amendment_number)
        if not oldself:
            # to create a reference number we need a pk
            super(Intervention, self).save()
            self.update_reference_number()

        self.update_ssfa_properties()

        super(Intervention, self).save()


class InterventionAmendment(TimeStampedModel):
    """
    Represents an amendment for the partner intervention.

    Relates to :model:`partners.Interventions`
    """

    DATES = 'dates'
    RESULTS = 'results'
    BUDGET = 'budget'
    OTHER = 'other'

    AMENDMENT_TYPES = Choices(
        (DATES, 'Dates'),
        (RESULTS, 'Results'),
        (BUDGET, 'Budget'),
        (OTHER, 'Other')
    )

    intervention = models.ForeignKey(Intervention, related_name='amendments')

    types = ArrayField(models.CharField(
        max_length=50,
        choices=AMENDMENT_TYPES))

    other_description = models.CharField(max_length=512, null=True, blank=True)

    signed_date = models.DateField(null=True)
    amendment_number = models.IntegerField(default=0)
    signed_amendment = models.FileField(
        max_length=1024,
        upload_to=get_intervention_amendment_file_path
    )

    tracker = FieldTracker()

    def compute_reference_number(self):
        if self.signed_date:
            return '{0:02d}'.format(self.intervention.amendments.filter(signed_date__isnull=False).count() + 1)
        else:
            seq = self.intervention.amendments.filter(signed_date__isnull=True).count() + 1
            return 'tmp{0:02d}'.format(seq)

    @transaction.atomic
    def save(self, **kwargs):
        # TODO: make the folowing scenario work:
        # agreement amendment and agreement are saved in the same time... avoid race conditions for reference number
        # TODO: validation don't allow save on objects that have attached
        # signed amendment but don't have a signed date

        # check if temporary number is needed or amendment number needs to be
        # set
        update_intervention_number_needed = False
        oldself = InterventionAmendment.objects.get(id=self.pk) if self.pk else None
        if self.signed_amendment:
            if not oldself or not oldself.signed_amendment:
                self.amendment_number = self.compute_reference_number()
                update_intervention_number_needed = True
        else:
            if not oldself:
                self.number = self.compute_reference_number()

        if update_intervention_number_needed:
            self.intervention.save(amendment_number=self.amendment_number)
        return super(InterventionAmendment, self).save(**kwargs)

    def __unicode__(self):
        return '{}:- {}'.format(
            self.amendment_number,
            self.signed_date
        )


class InterventionPlannedVisits(models.Model):
    """
    Represents planned visits for the intervention
    """
    intervention = models.ForeignKey(Intervention, related_name='planned_visits')
    year = models.IntegerField(default=datetime.datetime.now().year)
    programmatic = models.IntegerField(default=0)
    spot_checks = models.IntegerField(default=0)
    audit = models.IntegerField(default=0)

    tracker = FieldTracker()

    @transaction.atomic
    def save(self, **kwargs):
        super(InterventionPlannedVisits, self).save(**kwargs)
        PartnerOrganization.planned_visits(self.intervention.agreement.partner, self)

    class Meta:
        unique_together = ('intervention', 'year')


class InterventionResultLink(models.Model):
    intervention = models.ForeignKey(Intervention, related_name='result_links')
    cp_output = models.ForeignKey(Result, related_name='intervention_links')
    ram_indicators = models.ManyToManyField(Indicator, blank=True)

    tracker = FieldTracker()

    def __unicode__(self):
        return '{} {}'.format(
            self.intervention, self.cp_output
        )


@python_2_unicode_compatible
class InterventionBudget(TimeStampedModel):
    """
    Represents a budget for the intervention
    """
    intervention = models.OneToOneField(Intervention, related_name='planned_budget', null=True, blank=True)
    partner_contribution = models.DecimalField(max_digits=20, decimal_places=2, default=0)
    unicef_cash = models.DecimalField(max_digits=20, decimal_places=2, default=0)
    in_kind_amount = models.DecimalField(
        max_digits=20,
        decimal_places=2,
        default=0,
        verbose_name=_('UNICEF Supplies')
    )
    partner_contribution_local = models.DecimalField(max_digits=20, decimal_places=2, default=0)
    unicef_cash_local = models.DecimalField(max_digits=20, decimal_places=2, default=0)
    in_kind_amount_local = models.DecimalField(
        max_digits=20, decimal_places=2, default=0,
        verbose_name=_('UNICEF Supplies Local')
    )
    currency = models.ForeignKey('publics.Currency', on_delete=models.SET_NULL, null=True, blank=True)
    total = models.DecimalField(max_digits=20, decimal_places=2)

    tracker = FieldTracker()

    def total_unicef_contribution(self):
        return self.unicef_cash + self.in_kind_amount

    @transaction.atomic
    def save(self, **kwargs):
        """
        Calculate total budget on save
        """
        self.total = \
            self.total_unicef_contribution() \
            + self.partner_contribution

        if self.intervention.status in [Intervention.ACTIVE, Intervention.SIGNED,
                                        Intervention.CLOSED, Intervention.ENDED]:
            PartnerOrganization.planned_cash_transfers(self.intervention.agreement.partner, self)

        super(InterventionBudget, self).save(**kwargs)

    def __str__(self):
        return '{}: {}'.format(
            self.intervention,
            self.total
        )


class FileType(models.Model):
    """
    Represents a file type
    """
    FACE = 'FACE'
    PROGRESS_REPORT = 'Progress Report'
    PARTNERSHIP_REVIEW = 'Partnership Review'
    FINAL_PARTNERSHIP_REVIEW = 'Final Partnership Review'
    CORRESPONDENCE = 'Correspondence'
    SUPPLY_PLAN = 'Supply/Distribution Plan'
    OTHER = 'Other'

    NAME_CHOICES = Choices(
        (FACE, FACE),
        (PROGRESS_REPORT, PROGRESS_REPORT),
        (PARTNERSHIP_REVIEW, PARTNERSHIP_REVIEW),
        (FINAL_PARTNERSHIP_REVIEW, FINAL_PARTNERSHIP_REVIEW),
        (CORRESPONDENCE, CORRESPONDENCE),
        (SUPPLY_PLAN, SUPPLY_PLAN),
        (OTHER, OTHER),
    )
    name = models.CharField(max_length=64, choices=NAME_CHOICES, unique=True)

    tracker = FieldTracker()

    def __unicode__(self):
        return self.name


class InterventionAttachment(TimeStampedModel):
    """
    Represents a file for the partner intervention

    Relates to :model:`partners.Intervention`
    Relates to :model:`partners.WorkspaceFileType`
    """
    intervention = models.ForeignKey(Intervention, related_name='attachments')
    type = models.ForeignKey(FileType, related_name='+')

    attachment = models.FileField(
        max_length=1024,
        upload_to=get_intervention_attachments_file_path
    )

    tracker = FieldTracker()

    class Meta:
        ordering = ['-created']

    def __unicode__(self):
        return self.attachment.name


@python_2_unicode_compatible
class InterventionReportingPeriod(TimeStampedModel):
    """
    Represents a set of 3 dates associated with an Intervention (start, end,
    and due).

    There can be multiple sets of these dates for each intervention, but
    within each set, start < end < due.
    """
    intervention = models.ForeignKey(Intervention, related_name='reporting_periods')
    start_date = models.DateField(verbose_name='Reporting Period Start Date')
    end_date = models.DateField(verbose_name='Reporting Period End Date')
    due_date = models.DateField(verbose_name='Report Due Date')

    class Meta:
        ordering = ['-due_date']

    def __str__(self):
        return '%s (%s-%s) due on %s' % (
            self.intervention, self.start_date, self.end_date, self.due_date
        )


# TODO intervention sector locations cleanup
class InterventionSectorLocationLink(models.Model):
    intervention = models.ForeignKey(Intervention, related_name='sector_locations')
    sector = models.ForeignKey(Sector, related_name='intervention_locations')
    locations = models.ManyToManyField(Location, related_name='intervention_sector_locations', blank=True)

    tracker = FieldTracker()


class GovernmentInterventionManager(models.Manager):
    def get_queryset(self):
        return super(GovernmentInterventionManager, self).get_queryset().prefetch_related('results', 'results__sectors',
                                                                                          'results__unicef_managers')


# TODO: check this for sanity
class GovernmentIntervention(models.Model):
    """
    Represents a government intervention.

    Relates to :model:`partners.PartnerOrganization`
    Relates to :model:`reports.CountryProgramme`
    """
    objects = GovernmentInterventionManager()

    partner = models.ForeignKey(
        PartnerOrganization,
        related_name='work_plans',
    )
    country_programme = models.ForeignKey(
        CountryProgramme, on_delete=models.DO_NOTHING, null=True, blank=True,
        related_query_name='government_interventions'
    )
    number = models.CharField(
        max_length=45,
        blank=True,
        verbose_name='Reference Number',
        unique=True
    )
    created_at = models.DateTimeField(auto_now_add=True)

    tracker = FieldTracker()

    def __unicode__(self):
        return 'Number: {}'.format(self.number) if self.number else \
            '{}: {}'.format(self.pk, self.reference_number)

    # country/partner/year/#
    @property
    def reference_number(self):
        if self.number:
            number = self.number
        else:
            objects = list(GovernmentIntervention.objects.filter(
                partner=self.partner,
                country_programme=self.country_programme,
            ).order_by('created_at').values_list('id', flat=True))
            sequence = '{0:02d}'.format(objects.index(self.id) + 1 if self.id in objects else len(objects) + 1)
            number = '{code}/{partner}/{seq}'.format(
                code=connection.tenant.country_short_code or '',
                partner=self.partner.short_name,
                seq=sequence
            )
        return number

    def save(self, **kwargs):

        # commit the reference number to the database once the agreement is
        # signed
        if not self.number:
            self.number = self.reference_number

        super(GovernmentIntervention, self).save(**kwargs)


def activity_default():
    return {}


class GovernmentInterventionResult(models.Model):
    """
    Represents an result from government intervention.

    Relates to :model:`partners.GovernmentIntervention`
    Relates to :model:`auth.User`
    Relates to :model:`reports.Sector`
    Relates to :model:`users.Section`
    Relates to :model:`reports.Result`
    """

    intervention = models.ForeignKey(
        GovernmentIntervention,
        related_name='results'
    )
    result = models.ForeignKey(
        Result,
    )
    year = models.CharField(
        max_length=4,
    )
    planned_amount = models.IntegerField(
        default=0,
        verbose_name='Planned Cash Transfers'
    )
    activity = JSONField(blank=True, null=True, default=activity_default)
    unicef_managers = models.ManyToManyField(
        settings.AUTH_USER_MODEL,
        verbose_name='Unicef focal points',
        blank=True
    )
    sectors = models.ManyToManyField(
        Sector, blank=True,
        verbose_name='Programme/Sector', related_name='+')
    sections = models.ManyToManyField(
        Section, blank=True, related_name='+')
    planned_visits = models.IntegerField(default=0)

    tracker = FieldTracker()

    @transaction.atomic
    def save(self, **kwargs):
        if self.pk:
            prev_result = GovernmentInterventionResult.objects.get(id=self.id)
            if prev_result.planned_amount != self.planned_amount:
                PartnerOrganization.planned_cash_transfers(self.intervention.partner, self)
            if prev_result.planned_visits != self.planned_visits:
                PartnerOrganization.planned_visits(self.intervention.partner, self)
        else:
            PartnerOrganization.planned_cash_transfers(self.intervention.partner, self)
            PartnerOrganization.planned_visits(self.intervention.partner, self)

        super(GovernmentInterventionResult, self).save(**kwargs)

    def __unicode__(self):
        return '{}, {}'.format(self.intervention.number, self.result)


class GovernmentInterventionResultActivity(models.Model):
    intervention_result = models.ForeignKey(GovernmentInterventionResult, related_name='result_activities')
    code = models.CharField(max_length=36)
    description = models.CharField(max_length=1024)


<<<<<<< HEAD
class IndicatorReport(TimeStampedModel, TimeFramedModel):
    """
    Represents an indicator report for the result chain on the location

    Relates to :model:`reports.AppliedIndicator`
    Relates to :model:`partners.PartnerStaffMember`
    Relates to :model:`locations.Location`
    """

    STATUS_CHOICES = Choices(
        ('ontrack', _('On Track')),
        ('constrained', _('Constrained')),
        ('noprogress', _('No Progress')),
        ('targetmet', _('Target Met'))
    )

    # FOR WHOM / Beneficiary
    #  -  AppliedIndicator
    indicator = models.ForeignKey(AppliedIndicator, related_name='reports')

    # WHO
    #  -  Implementing Partner
    partner_staff_member = models.ForeignKey('partners.PartnerStaffMember', related_name='indicator_reports')

    # WHAT
    #  -  Indicator / Quantity / Disagreagation Flag / Dissagregation Fields
    total = models.PositiveIntegerField()
    # is this a disaggregated report?
    disaggregated = models.BooleanField(default=False)
    # the structure should always be computed from applied_indicator
    disaggregation = JSONField(default=dict)

    # WHERE
    #  -  Location
    location = models.ForeignKey('locations.Location', blank=True, null=True)

    # Metadata
    #  - Remarks, Report Status
    # TODO: set max_length property
    remarks = models.TextField(blank=True, null=True)
    report_status = models.CharField(choices=STATUS_CHOICES, default=STATUS_CHOICES.ontrack, max_length=15)

    tracker = FieldTracker()


=======
>>>>>>> 5906f071
# TODO: Move to funds
class FCManager(models.Manager):

    def get_queryset(self):
        return super(FCManager, self).get_queryset().select_related('grant__donor')


class FundingCommitment(TimeFramedModel):
    """
    Represents a funding commitment for the grant

    Relates to :model:`funds.Grant`
    """

    grant = models.ForeignKey(Grant, null=True, blank=True)
    fr_number = models.CharField(max_length=50)
    wbs = models.CharField(max_length=50)
    fc_type = models.CharField(max_length=50)
    fc_ref = models.CharField(
        max_length=50, blank=True, null=True, unique=True)
    fr_item_amount_usd = models.DecimalField(
        decimal_places=2, max_digits=12, blank=True, null=True)
    agreement_amount = models.DecimalField(
        decimal_places=2, max_digits=12, blank=True, null=True)
    commitment_amount = models.DecimalField(
        decimal_places=2, max_digits=12, blank=True, null=True)
    expenditure_amount = models.DecimalField(
        decimal_places=2, max_digits=12, blank=True, null=True)

    tracker = FieldTracker()
    objects = FCManager()


class DirectCashTransfer(models.Model):
    """
    Represents a direct cash transfer
    """

    fc_ref = models.CharField(max_length=50)
    amount_usd = models.DecimalField(decimal_places=2, max_digits=10)
    liquidation_usd = models.DecimalField(decimal_places=2, max_digits=10)
    outstanding_balance_usd = models.DecimalField(decimal_places=2, max_digits=10)
    amount_less_than_3_Months_usd = models.DecimalField(decimal_places=2, max_digits=10)
    amount_3_to_6_months_usd = models.DecimalField(decimal_places=2, max_digits=10)
    amount_6_to_9_months_usd = models.DecimalField(decimal_places=2, max_digits=10)
    amount_more_than_9_Months_usd = models.DecimalField(decimal_places=2, max_digits=10)

    tracker = FieldTracker()


# get_file_path() isn't used as of October 2017, but it's referenced by partners/migrations/0001_initial.py.
# Once migrations are squashed, this can be removed.
def get_file_path(instance, filename):
    return '/'.join(
        [connection.schema_name,
         'file_attachments',
         'partner_org',
         str(instance.pca.agreement.partner.id),
         'agreements',
         str(instance.pca.agreement.id),
         'interventions',
         str(instance.pca.id),
         filename]
    )<|MERGE_RESOLUTION|>--- conflicted
+++ resolved
@@ -1955,54 +1955,6 @@
     description = models.CharField(max_length=1024)
 
 
-<<<<<<< HEAD
-class IndicatorReport(TimeStampedModel, TimeFramedModel):
-    """
-    Represents an indicator report for the result chain on the location
-
-    Relates to :model:`reports.AppliedIndicator`
-    Relates to :model:`partners.PartnerStaffMember`
-    Relates to :model:`locations.Location`
-    """
-
-    STATUS_CHOICES = Choices(
-        ('ontrack', _('On Track')),
-        ('constrained', _('Constrained')),
-        ('noprogress', _('No Progress')),
-        ('targetmet', _('Target Met'))
-    )
-
-    # FOR WHOM / Beneficiary
-    #  -  AppliedIndicator
-    indicator = models.ForeignKey(AppliedIndicator, related_name='reports')
-
-    # WHO
-    #  -  Implementing Partner
-    partner_staff_member = models.ForeignKey('partners.PartnerStaffMember', related_name='indicator_reports')
-
-    # WHAT
-    #  -  Indicator / Quantity / Disagreagation Flag / Dissagregation Fields
-    total = models.PositiveIntegerField()
-    # is this a disaggregated report?
-    disaggregated = models.BooleanField(default=False)
-    # the structure should always be computed from applied_indicator
-    disaggregation = JSONField(default=dict)
-
-    # WHERE
-    #  -  Location
-    location = models.ForeignKey('locations.Location', blank=True, null=True)
-
-    # Metadata
-    #  - Remarks, Report Status
-    # TODO: set max_length property
-    remarks = models.TextField(blank=True, null=True)
-    report_status = models.CharField(choices=STATUS_CHOICES, default=STATUS_CHOICES.ontrack, max_length=15)
-
-    tracker = FieldTracker()
-
-
-=======
->>>>>>> 5906f071
 # TODO: Move to funds
 class FCManager(models.Manager):
 
