<<<<<<< HEAD
# -*- coding: utf-8 -*-
=======
>>>>>>> 3b6a949b
from __future__ import absolute_import, division, print_function, unicode_literals

import datetime
import decimal
import json

from django.conf import settings
from django.contrib.postgres.fields import JSONField, ArrayField
from django.db import models, connection, transaction
from django.db.models import F, Sum, Max, Min, CharField, Count
from django.db.models.signals import post_save, pre_delete
from django.utils.encoding import python_2_unicode_compatible
from django.utils import six
from django.utils.translation import ugettext as _
from django.utils.functional import cached_property

from django_fsm import FSMField, transition
from smart_selects.db_fields import ChainedForeignKey
from model_utils.models import (
    TimeFramedModel,
    TimeStampedModel,
)
from model_utils import Choices, FieldTracker
from dateutil.relativedelta import relativedelta

from attachments.models import Attachment
from EquiTrack.fields import CurrencyField, QuarterField
from EquiTrack.utils import import_permissions, get_quarter, get_current_year
from EquiTrack.mixins import AdminURLMixin
from environment.helpers import tenant_switch_is_active
from funds.models import Grant
from reports.models import (
    Indicator,
    Sector,
    Result,
    CountryProgramme,
)
from t2f.models import Travel, TravelActivity, TravelType
from locations.models import Location
from users.models import Office
from partners.validation.agreements import (
    agreement_transition_to_ended_valid,
    agreements_illegal_transition,
    agreement_transition_to_signed_valid)
from partners.validation import interventions as intervention_validation
from utils.common.models.fields import CodedGenericRelation


def _get_partner_base_path(partner):
    return '/'.join([
        connection.schema_name,
        'file_attachments',
        'partner_organization',
        six.text_type(partner.id),
    ])


def get_agreement_path(instance, filename):
    return '/'.join([
        _get_partner_base_path(instance.partner),
        'agreements',
        six.text_type(instance.agreement_number),
        filename
    ])


# 'assessment' is misspelled in this function name, but as of Nov 2017, two migrations reference it so it can't be
# renamed until after migrations are squashed.
def get_assesment_path(instance, filename):
    return '/'.join([
        _get_partner_base_path(instance.partner),
        'assesments',
        six.text_type(instance.id),
        filename
    ])


def get_intervention_file_path(instance, filename):
    return '/'.join([
        _get_partner_base_path(instance.agreement.partner),
        'agreements',
        six.text_type(instance.agreement.id),
        'interventions',
        six.text_type(instance.id),
        filename
    ])


def get_prc_intervention_file_path(instance, filename):
    return '/'.join([
        _get_partner_base_path(instance.agreement.partner),
        'agreements',
        six.text_type(instance.agreement.id),
        'interventions',
        six.text_type(instance.id),
        'prc',
        filename
    ])


def get_intervention_amendment_file_path(instance, filename):
    return '/'.join([
        _get_partner_base_path(instance.intervention.agreement.partner),
        six.text_type(instance.intervention.agreement.partner.id),
        'agreements',
        six.text_type(instance.intervention.agreement.id),
        'interventions',
        six.text_type(instance.intervention.id),
        'amendments',
        six.text_type(instance.id),
        filename
    ])


def get_intervention_attachments_file_path(instance, filename):
    return '/'.join([
        _get_partner_base_path(instance.intervention.agreement.partner),
        'agreements',
        six.text_type(instance.intervention.agreement.id),
        'interventions',
        six.text_type(instance.intervention.id),
        'attachments',
        six.text_type(instance.id),
        filename
    ])


def get_agreement_amd_file_path(instance, filename):
    return '/'.join([
        connection.schema_name,
        'file_attachments',
        'partner_org',
        six.text_type(instance.agreement.partner.id),
        'agreements',
        instance.agreement.base_number,
        'amendments',
        six.text_type(instance.number),
        filename
    ])


@python_2_unicode_compatible
class WorkspaceFileType(models.Model):
    """
    Represents a file type
    """

    name = models.CharField(max_length=64, unique=True)

    def __str__(self):
        return self.name


class PartnerType(object):
    BILATERAL_MULTILATERAL = 'Bilateral / Multilateral'
    CIVIL_SOCIETY_ORGANIZATION = 'Civil Society Organization'
    GOVERNMENT = 'Government'
    UN_AGENCY = 'UN Agency'

    CHOICES = Choices(BILATERAL_MULTILATERAL,
                      CIVIL_SOCIETY_ORGANIZATION,
                      GOVERNMENT,
                      UN_AGENCY)


def hact_default():
    return {
        'audits': {
            'minimum_requirements': 0,
            'completed': 0,
        },
        'spot_checks': {
            'planned': {
                'q1': 0,
                'q2': 0,
                'q3': 0,
                'q4': 0,
                'total': 0,
            },
            'completed': {
                'q1': 0,
                'q2': 0,
                'q3': 0,
                'q4': 0,
                'total': 0,
            },
            'follow_up_required': 0,
        },
        'programmatic_visits': {
            'planned': {
                'q1': 0,
                'q2': 0,
                'q3': 0,
                'q4': 0,
                'total': 0,
            },
            'completed': {
                'q1': 0,
                'q2': 0,
                'q3': 0,
                'q4': 0,
                'total': 0,
            },
        },
        'outstanding_findings': 0
    }


@python_2_unicode_compatible
class PartnerOrganization(AdminURLMixin, TimeStampedModel):
    """
    Represents a partner organization

    related models:
        Assessment: "assessments"
        PartnerStaffMember: "staff_members"


    """
    # When cash transferred to a country programme exceeds CT_CP_AUDIT_TRIGGER_LEVEL, an audit is triggered.
    EXPIRING_ASSESSMENT_LIMIT_YEAR = 4
    CT_CP_AUDIT_TRIGGER_LEVEL = decimal.Decimal('50000.00')

    CT_MR_AUDIT_TRIGGER_LEVEL = decimal.Decimal('25000.00')
    CT_MR_AUDIT_TRIGGER_LEVEL2 = decimal.Decimal('100000.00')
    CT_MR_AUDIT_TRIGGER_LEVEL3 = decimal.Decimal('500000.00')

    RATING_HIGH = 'High'
    RATING_SIGNIFICANT = 'Significant'
    RATING_MODERATE = 'Moderate'
    RATING_LOW = 'Low'
    RATING_NON_ASSESSED = 'Non-Assessed'

    RISK_RATINGS = (
        (RATING_HIGH, 'High'),
        (RATING_SIGNIFICANT, 'Significant'),
        (RATING_MODERATE, 'Medium'),
        (RATING_LOW, 'Low'),
        (RATING_NON_ASSESSED, 'Non Required'),
    )

    AGENCY_CHOICES = Choices(
        ('DPKO', 'DPKO'),
        ('ECA', 'ECA'),
        ('ECLAC', 'ECLAC'),
        ('ESCWA', 'ESCWA'),
        ('FAO', 'FAO'),
        ('ILO', 'ILO'),
        ('IOM', 'IOM'),
        ('OHCHR', 'OHCHR'),
        ('UN', 'UN'),
        ('UN Women', 'UN Women'),
        ('UNAIDS', 'UNAIDS'),
        ('UNDP', 'UNDP'),
        ('UNESCO', 'UNESCO'),
        ('UNFPA', 'UNFPA'),
        ('UN - Habitat', 'UN - Habitat'),
        ('UNHCR', 'UNHCR'),
        ('UNODC', 'UNODC'),
        ('UNOPS', 'UNOPS'),
        ('UNRWA', 'UNRWA'),
        ('UNSC', 'UNSC'),
        ('UNU', 'UNU'),
        ('WB', 'WB'),
        ('WFP', 'WFP'),
        ('WHO', 'WHO')
    )

    CSO_TYPES = Choices(
        'International',
        'National',
        'Community Based Organization',
        'Academic Institution',
    )

    partner_type = models.CharField(
        verbose_name=_("Partner Type"),
        max_length=50,
        choices=PartnerType.CHOICES
    )

    # this is only applicable if type is CSO
    cso_type = models.CharField(
        verbose_name=_('CSO Type'),
        max_length=50,
        choices=CSO_TYPES,
        blank=True,
        null=True,
    )
    name = models.CharField(
        verbose_name=_('Name'),
        max_length=255,
        help_text='Please make sure this matches the name you enter in VISION'
    )
    short_name = models.CharField(
        verbose_name=_("Short Name"),
        max_length=50,
        blank=True
    )
    description = models.CharField(
        verbose_name=_("Description"),
        max_length=256,
        blank=True
    )
    shared_with = ArrayField(
        models.CharField(max_length=20, blank=True, choices=AGENCY_CHOICES),
        verbose_name=_("Shared Partner"),
        blank=True,
        null=True
    )
    street_address = models.CharField(
        verbose_name=_("Street Address"),
        max_length=500,
        blank=True,
        default='',
    )
    city = models.CharField(
        verbose_name=_("City"),
        max_length=64,
        blank=True,
        default='',
    )
    postal_code = models.CharField(
        verbose_name=_("Postal Code"),
        max_length=32,
        blank=True,
        default='',
    )
    country = models.CharField(
        verbose_name=_("Country"),
        max_length=64,
        blank=True,
        default='',
    )

    # TODO: remove this when migration to the new fields is done. check for references
    # BEGIN REMOVE
    address = models.TextField(
        verbose_name=_("Address"),
        blank=True,
        default=''
    )
    # END REMOVE

    email = models.CharField(
        verbose_name=_("Email Address"),
        max_length=255,
        blank=True,
        default='',
    )
    phone_number = models.CharField(
        verbose_name=_("Phone Number"),
        max_length=64,
        blank=True,
        default='',
    )
    vendor_number = models.CharField(
        verbose_name=_("Vendor Number"),
        blank=True,
        null=True,  # nullable so it can be optional and not interfere with uniqueness
        unique=True,
        max_length=30
    )
    alternate_id = models.IntegerField(
        verbose_name=_("Alternate ID"),
        blank=True,
        null=True
    )
    alternate_name = models.CharField(
        verbose_name=_("Alternate Name"),
        max_length=255,
        blank=True,
        default=''
    )
    rating = models.CharField(
        verbose_name=_('Risk Rating'),
        max_length=50,
        choices=RISK_RATINGS,
        default='',
        blank=True
    )
    type_of_assessment = models.CharField(
        verbose_name=_("Assessment Type"),
        max_length=50,
        default='',
    )
    last_assessment_date = models.DateField(
        verbose_name=_("Last Assessment Date"),
        blank=True,
        null=True,
    )
    core_values_assessment_date = models.DateField(
        verbose_name=_('Date positively assessed against core values'),
        blank=True,
        null=True,
    )
    core_values_assessment = models.FileField(
        verbose_name=_("Core Values Assessment"),
        blank=True,
        null=True,
        upload_to='partners/core_values/',
        max_length=1024,
        help_text='Only required for CSO partners'
    )
    core_values_assessment_attachment = CodedGenericRelation(
        Attachment,
        verbose_name=_('Core Values Assessment'),
        code='partners_partner_assessment',
        blank=True,
        null=True,
        help_text='Only required for CSO partners'
    )
    vision_synced = models.BooleanField(
        verbose_name=_("VISION Synced"),
        default=False,
    )
    blocked = models.BooleanField(verbose_name=_("Blocked"), default=False)
    hidden = models.BooleanField(verbose_name=_("Hidden"), default=False)
    deleted_flag = models.BooleanField(
        verbose_name=_('Marked for deletion'),
        default=False,
    )

    total_ct_cp = models.DecimalField(
        verbose_name=_("Total Cash Transferred for Country Programme"),
        decimal_places=2,
        max_digits=12,
        blank=True,
        null=True,
        help_text='Total Cash Transferred for Country Programme'
    )
    total_ct_cy = models.DecimalField(
        verbose_name=_("Total Cash Transferred per Current Year"),
        decimal_places=2,
        max_digits=12,
        blank=True,
        null=True,
        help_text='Total Cash Transferred per Current Year'
    )

    net_ct_cy = models.DecimalField(
        decimal_places=2, max_digits=12, blank=True, null=True,
        help_text='Net Cash Transferred per Current Year'
    )

    reported_cy = models.DecimalField(
        decimal_places=2, max_digits=12, blank=True, null=True,
        help_text='Liquidations 1 Oct - 30 Sep'
    )

    total_ct_ytd = models.DecimalField(
        decimal_places=2, max_digits=12, blank=True, null=True,
        help_text='Cash Transfers Jan - Dec'
    )

    hact_values = JSONField(blank=True, null=True, default=hact_default, verbose_name='HACT')
    basis_for_risk_rating = models.CharField(
        verbose_name=_("Basis for Risk Rating"), max_length=50, null=True, blank=True)

    tracker = FieldTracker()

    class Meta:
        ordering = ['name']
        unique_together = ('name', 'vendor_number')

    def __str__(self):
        return self.name

    def latest_assessment(self, type):
        return self.assessments.filter(type=type).order_by('completed_date').last()

    def save(self, *args, **kwargs):
        # JSONFIELD has an issue where it keeps escaping characters
        hact_is_string = isinstance(self.hact_values, six.text_type)
        try:
            self.hact_values = json.loads(self.hact_values) if hact_is_string else self.hact_values
        except ValueError as e:
            e.args = ['hact_values needs to be a valid format (dict)']
            raise e

        super(PartnerOrganization, self).save(*args, **kwargs)
        if hact_is_string:
            self.hact_values = json.dumps(self.hact_values)

    @cached_property
    def partner_type_slug(self):
        slugs = {
            PartnerType.BILATERAL_MULTILATERAL: 'Multi',
            PartnerType.CIVIL_SOCIETY_ORGANIZATION: 'CSO',
            PartnerType.GOVERNMENT: 'Gov',
            PartnerType.UN_AGENCY: 'UN',
        }
        return slugs.get(self.partner_type, self.partner_type)

    def get_pcas(self):
        return self.agreements.filter(
            agreement_type=Agreement.PCA
        ).exclude(
            signed_by_unicef_date__isnull=True,
            signed_by_partner_date__isnull=True,
            status__in=[Agreement.DRAFT, Agreement.TERMINATED]
        ).order_by('signed_by_unicef_date')

    @cached_property
    def get_last_pca(self):
        # exclude Agreements that were not signed
        return self.agreements.filter(
            agreement_type=Agreement.PCA
        ).exclude(
            signed_by_unicef_date__isnull=True,
            signed_by_partner_date__isnull=True,
            status__in=[Agreement.DRAFT, Agreement.TERMINATED]
        ).order_by('signed_by_unicef_date').last()

    @cached_property
    def expiring_assessment_flag(self):
        if self.last_assessment_date:
            last_assessment_age = datetime.date.today().year - self.last_assessment_date.year
            return last_assessment_age >= PartnerOrganization.EXPIRING_ASSESSMENT_LIMIT_YEAR
        return False

    @cached_property
    def approaching_threshold_flag(self):
        return self.rating == PartnerOrganization.RATING_NON_ASSESSED and \
               self.total_ct_ytd > PartnerOrganization.CT_CP_AUDIT_TRIGGER_LEVEL

    @cached_property
    def flags(self):
        return {
            'expiring_assessment_flag': self.expiring_assessment_flag,
            'approaching_threshold_flag': self.approaching_threshold_flag
        }

    @cached_property
    def min_req_programme_visits(self):
        programme_visits = 0
        ct = self.net_ct_cy or 0  # Must be integer, but net_ct_cy could be None

        if ct <= PartnerOrganization.CT_MR_AUDIT_TRIGGER_LEVEL:
            programme_visits = 0
        elif PartnerOrganization.CT_MR_AUDIT_TRIGGER_LEVEL < ct <= PartnerOrganization.CT_MR_AUDIT_TRIGGER_LEVEL2:
            programme_visits = 1
        elif PartnerOrganization.CT_MR_AUDIT_TRIGGER_LEVEL2 < ct <= PartnerOrganization.CT_MR_AUDIT_TRIGGER_LEVEL3:
            if self.rating in [PartnerOrganization.RATING_HIGH, PartnerOrganization.RATING_SIGNIFICANT]:
                programme_visits = 3
            elif self.rating in [PartnerOrganization.RATING_MODERATE, ]:
                programme_visits = 2
            elif self.rating in [PartnerOrganization.RATING_LOW, ]:
                programme_visits = 1
        else:
            if self.rating in [PartnerOrganization.RATING_HIGH, PartnerOrganization.RATING_SIGNIFICANT]:
                programme_visits = 4
            elif self.rating in [PartnerOrganization.RATING_MODERATE, ]:
                programme_visits = 3
            elif self.rating in [PartnerOrganization.RATING_LOW, ]:
                programme_visits = 2
        return programme_visits

    @cached_property
    def min_req_spot_checks(self):
        # reported_cy can be None
        reported_cy = self.reported_cy or 0
        return 1 if reported_cy > PartnerOrganization.CT_CP_AUDIT_TRIGGER_LEVEL else 0

    @cached_property
    def hact_min_requirements(self):

        return {
            'programme_visits': self.min_req_programme_visits,
            'spot_checks': self.min_req_spot_checks,
        }

    @classmethod
    def planned_visits(cls, partner):
        """For current year sum all programmatic values of planned visits
        records for partner

        If partner type is Government, then default to 0 planned visits
        """
        year = datetime.date.today().year
        if partner.partner_type == 'Government':
            pvq1 = pvq2 = pvq3 = pvq4 = 0
        else:
            pv = InterventionPlannedVisits.objects.filter(
                intervention__agreement__partner=partner, year=year,
                intervention__status__in=[Intervention.ACTIVE, Intervention.CLOSED, Intervention.ENDED]
            )
            pvq1 = pv.aggregate(models.Sum('programmatic_q1'))['programmatic_q1__sum'] or 0
            pvq2 = pv.aggregate(models.Sum('programmatic_q2'))['programmatic_q2__sum'] or 0
            pvq3 = pv.aggregate(models.Sum('programmatic_q3'))['programmatic_q3__sum'] or 0
            pvq4 = pv.aggregate(models.Sum('programmatic_q4'))['programmatic_q4__sum'] or 0

        hact = json.loads(partner.hact_values) \
            if isinstance(partner.hact_values, six.text_type) \
            else partner.hact_values
        hact['programmatic_visits']['planned']['q1'] = pvq1
        hact['programmatic_visits']['planned']['q2'] = pvq2
        hact['programmatic_visits']['planned']['q3'] = pvq3
        hact['programmatic_visits']['planned']['q4'] = pvq4
        hact['programmatic_visits']['planned']['total'] = pvq1 + pvq2 + pvq3 + pvq4
        partner.hact_values = hact
        partner.save()

    @classmethod
    def programmatic_visits(cls, partner, update_one=False):
        """
        :return: all completed programmatic visits
        """
        quarter_name = get_quarter()
        pv = partner.hact_values['programmatic_visits']['completed']['total']
        pvq = partner.hact_values['programmatic_visits']['completed'][quarter_name]

        if update_one:
            pv += 1
            pvq += 1
            partner.hact_values['programmatic_visits']['completed'][quarter_name] = pvq
        else:
            pv_year = TravelActivity.objects.filter(
                travel_type=TravelType.PROGRAMME_MONITORING,
                travels__traveler=F('primary_traveler'),
                travels__status__in=[Travel.COMPLETED],
                travels__completed_at__year=datetime.datetime.now().year,
                partner=partner,
            )

            pv = pv_year.count()
            pvq1 = pv_year.filter(travels__completed_at__month__in=[1, 2, 3]).count()
            pvq2 = pv_year.filter(travels__completed_at__month__in=[4, 5, 6]).count()
            pvq3 = pv_year.filter(travels__completed_at__month__in=[7, 8, 9]).count()
            pvq4 = pv_year.filter(travels__completed_at__month__in=[10, 11, 12]).count()

            partner.hact_values['programmatic_visits']['completed']['q1'] = pvq1
            partner.hact_values['programmatic_visits']['completed']['q2'] = pvq2
            partner.hact_values['programmatic_visits']['completed']['q3'] = pvq3
            partner.hact_values['programmatic_visits']['completed']['q4'] = pvq4

        partner.hact_values['programmatic_visits']['completed']['total'] = pv
        partner.save()

    @classmethod
    def spot_checks(cls, partner, event_date=None, update_one=False):
        """
        :return: all completed spot checks
        """
        from audit.models import Engagement, SpotCheck
        if not event_date:
            event_date = datetime.datetime.today()
        quarter_name = get_quarter(event_date)
        sc = partner.hact_values['spot_checks']['completed']['total']
        scq = partner.hact_values['spot_checks']['completed'][quarter_name]

        if update_one:
            sc += 1
            scq += 1
            partner.hact_values['spot_checks']['completed'][quarter_name] = scq
        else:
            trip = TravelActivity.objects.filter(
                travel_type=TravelType.SPOT_CHECK,
                travels__traveler=F('primary_traveler'),
                travels__status__in=[Travel.COMPLETED],
                travels__completed_at__year=datetime.datetime.now().year,
                partner=partner,
            )

            trq1 = trip.filter(travels__completed_at__month__in=[1, 2, 3]).count()
            trq2 = trip.filter(travels__completed_at__month__in=[4, 5, 6]).count()
            trq3 = trip.filter(travels__completed_at__month__in=[7, 8, 9]).count()
            trq4 = trip.filter(travels__completed_at__month__in=[10, 11, 12]).count()

            audit_spot_check = SpotCheck.objects.filter(
                partner=partner, status=Engagement.FINAL,
                date_of_draft_report_to_unicef__year=datetime.datetime.now().year
            )

            asc1 = audit_spot_check.filter(date_of_draft_report_to_unicef__month__in=[1, 2, 3]).count()
            asc2 = audit_spot_check.filter(date_of_draft_report_to_unicef__month__in=[4, 5, 6]).count()
            asc3 = audit_spot_check.filter(date_of_draft_report_to_unicef__month__in=[7, 8, 9]).count()
            asc4 = audit_spot_check.filter(date_of_draft_report_to_unicef__month__in=[10, 11, 12]).count()

            partner.hact_values['spot_checks']['completed']['q1'] = trq1 + asc1
            partner.hact_values['spot_checks']['completed']['q2'] = trq2 + asc2
            partner.hact_values['spot_checks']['completed']['q3'] = trq3 + asc3
            partner.hact_values['spot_checks']['completed']['q4'] = trq4 + asc4

            sc = trip.count() + audit_spot_check.count()  # TODO 1.1.9c add spot checks from field monitoring

        partner.hact_values['spot_checks']['completed']['total'] = sc
        partner.save()

    @classmethod
    def audits_completed(cls, partner, update_one=False):
        """
        :param partner: Partner Organization
        :param update_one: if True will increase by one the value, if False would recalculate the value
        :return: all completed audit (including special audit)
        """
        from audit.models import Audit, Engagement, SpecialAudit
        completed_audit = partner.hact_values['audits']['completed']
        if update_one:
            completed_audit += 1
        else:
            audits = Audit.objects.filter(
                partner=partner,
                status=Engagement.FINAL,
                date_of_draft_report_to_unicef__year=datetime.datetime.now().year).count()
            s_audits = SpecialAudit.objects.filter(
                partner=partner,
                status=Engagement.FINAL,
                date_of_draft_report_to_unicef__year=datetime.datetime.now().year).count()
            completed_audit = audits + s_audits
        partner.hact_values['audits']['completed'] = completed_audit
        partner.save()


class PartnerStaffMemberManager(models.Manager):

    def get_queryset(self):
        return super(PartnerStaffMemberManager, self).get_queryset().select_related('partner')


@python_2_unicode_compatible
class PartnerStaffMember(TimeStampedModel):
    """
    Represents a staff member at the partner organization.
    A User is created for each staff member

    Relates to :model:`partners.PartnerOrganization`

    related models:
        Agreement: "agreement_authorizations" (m2m - all agreements this user is authorized for)
        Agreement: "agreements_signed" (refers to all the agreements this user signed)
    """

    partner = models.ForeignKey(
        PartnerOrganization,
        verbose_name=_("Partner"),
        related_name='staff_members'
    )
    title = models.CharField(
        verbose_name=_("Title"),
        max_length=64,
        default='',
        blank=True,
    )
    first_name = models.CharField(verbose_name=_("First Name"), max_length=64)
    last_name = models.CharField(verbose_name=_("Last Name"), max_length=64)
    email = models.CharField(
        verbose_name=_("Email Address"),
        max_length=128,
        unique=True,
        blank=False,
    )
    phone = models.CharField(
        verbose_name=_("Phone Number"),
        max_length=64,
        blank=True,
        default='',
    )
    active = models.BooleanField(
        verbose_name=_("Active"),
        default=True
    )

    tracker = FieldTracker()
    objects = PartnerStaffMemberManager()

    def get_full_name(self):
        full_name = '%s %s' % (self.first_name, self.last_name)
        return full_name.strip()

    def __str__(self):
        return'{} {} ({})'.format(
            self.first_name,
            self.last_name,
            self.partner.name
        )

    # TODO: instead of signals we need this transactional
    def reactivate_signal(self):
        # sends a signal to activate the user
        post_save.send(PartnerStaffMember, instance=self, created=True)

    def deactivate_signal(self):
        # sends a signal to deactivate user and remove partnerstaffmember link
        pre_delete.send(PartnerStaffMember, instance=self)

    def save(self, **kwargs):
        # if the instance exists and active was changed, re-associate user
        if self.pk:
            # get the instance that exists in the db to compare active states
            existing_instance = PartnerStaffMember.objects.get(pk=self.pk)
            if existing_instance.active and not self.active:
                self.deactivate_signal()
            elif not existing_instance.active and self.active:
                self.reactivate_signal()

        return super(PartnerStaffMember, self).save(**kwargs)


@python_2_unicode_compatible
class PlannedEngagement(TimeStampedModel):
    """ class to handle partner's engagement for current year """
    partner = models.OneToOneField(PartnerOrganization, verbose_name=_("Partner"), related_name='planned_engagement')
    spot_check_mr = QuarterField()
    spot_check_follow_up_q1 = models.IntegerField(verbose_name=_("Spot Check Q1"), default=0)
    spot_check_follow_up_q2 = models.IntegerField(verbose_name=_("Spot Check Q2"), default=0)
    spot_check_follow_up_q3 = models.IntegerField(verbose_name=_("Spot Check Q3"), default=0)
    spot_check_follow_up_q4 = models.IntegerField(verbose_name=_("Spot Check Q4"), default=0)
    scheduled_audit = models.BooleanField(verbose_name=_("Scheduled Audit"), default=False)
    special_audit = models.BooleanField(verbose_name=_("Special Audit"), default=False)

    @cached_property
    def total_spot_check_follow_up_required(self):
        return sum([
            self.spot_check_follow_up_q1, self.spot_check_follow_up_q2,
            self.spot_check_follow_up_q3, self.spot_check_follow_up_q4
        ])

    @cached_property
    def spot_check_required(self):
        return self.total_spot_check_follow_up_required + (1 if self.spot_check_mr else 0)

    @cached_property
    def required_audit(self):
        return sum([self.scheduled_audit, self.special_audit])

    def reset(self):
        """this is used to reset the values of the object at the end of the year"""
        self.spot_check_mr = None
        self.spot_check_follow_up_q1 = 0
        self.spot_check_follow_up_q2 = 0
        self.spot_check_follow_up_q3 = 0
        self.spot_check_follow_up_q4 = 0
        self.scheduled_audit = False
        self.special_audit = False
        self.save()

    def __str__(self):
        return 'Planned Engagement {}'.format(self.partner.name)


@python_2_unicode_compatible
class Assessment(TimeStampedModel):
    """
    Represents an assessment for a partner organization.

    Relates to :model:`partners.PartnerOrganization`
    Relates to :model:`auth.User`
    """
    HIGH = 'high'
    SIGNIFICANT = 'significant'
    MEDIUM = 'medium'
    LOW = 'low'
    RISK_RATINGS = (
        (HIGH, 'High'),
        (SIGNIFICANT, 'Significant'),
        (MEDIUM, 'Medium'),
        (LOW, 'Low'),
    )

    ASSESSMENT_TYPES = (
        ('Micro Assessment', 'Micro Assessment'),
        ('Simplified Checklist', 'Simplified Checklist'),
        ('Scheduled Audit report', 'Scheduled Audit report'),
        ('Special Audit report', 'Special Audit report'),
        ('Other', 'Other'),
    )

    partner = models.ForeignKey(
        PartnerOrganization,
        verbose_name=_("Partner"),
        related_name='assessments'
    )
    type = models.CharField(
        verbose_name=_("Type"),
        max_length=50,
        choices=ASSESSMENT_TYPES,
    )
    names_of_other_agencies = models.CharField(
        verbose_name=_("Other Agencies"),
        max_length=255,
        blank=True,
        default=True,
        help_text='List the names of the other agencies they have worked with',
    )
    expected_budget = models.IntegerField(
        verbose_name=_('Planned amount'),
        blank=True, null=True,
    )
    notes = models.CharField(
        max_length=255,
        blank=True,
        default='',
        verbose_name=_('Special requests'),
        help_text='Note any special requests to be considered during the assessment'
    )
    requested_date = models.DateField(
        verbose_name=_("Requested Date"),
        auto_now_add=True,
    )
    requesting_officer = models.ForeignKey(
        settings.AUTH_USER_MODEL,
        verbose_name=_("Requesting Officer"),
        related_name='requested_assessments',
        blank=True,
        null=True,
    )
    approving_officer = models.ForeignKey(
        settings.AUTH_USER_MODEL,
        verbose_name=_("Approving Officer"),
        blank=True,
        null=True,
    )
    planned_date = models.DateField(
        verbose_name=_("Planned Date"),
        blank=True,
        null=True,
    )
    completed_date = models.DateField(
        verbose_name=_("Completed Date"),
        blank=True,
        null=True,
    )
    rating = models.CharField(
        verbose_name=_("Rating"),
        max_length=50,
        choices=RISK_RATINGS,
        default=HIGH,
    )
    # Assessment Report
    report = models.FileField(
        verbose_name=_("Report"),
        blank=True,
        null=True,
        max_length=1024,
        upload_to=get_assesment_path
    )
    report_attachment = CodedGenericRelation(
        Attachment,
        verbose_name=_('Report'),
        code='partners_assessment_report',
        blank=True,
        null=True
    )
    # Basis for Risk Rating
    current = models.BooleanField(
        verbose_name=_('Basis for risk rating'),
        default=False,
    )

    tracker = FieldTracker()

    def __str__(self):
        return'{type}: {partner} {rating} {date}'.format(
            type=self.type,
            partner=self.partner.name,
            rating=self.rating,
            date=self.completed_date.strftime("%d-%m-%Y") if
            self.completed_date else'NOT COMPLETED'
        )


class AgreementManager(models.Manager):

    def get_queryset(self):
        return super(AgreementManager, self).get_queryset().select_related('partner')


def activity_to_active_side_effects(i, old_instance=None, user=None):
    # here we can make any updates to the object as we need as part of the auto transition change
    # obj.end = datetime.date.today()
    # old_instance.status will give you the status you're transitioning from
    pass


@python_2_unicode_compatible
class Agreement(TimeStampedModel):
    """
    Represents an agreement with the partner organization.

    Relates to :model:`partners.PartnerOrganization`
    """
    # POTENTIAL_AUTO_TRANSITIONS.. these are all transitions that we want to
    # make automatically if possible
    PCA = 'PCA'
    MOU = 'MOU'
    SSFA = 'SSFA'
    AGREEMENT_TYPES = (
        (PCA, u"Programme Cooperation Agreement"),
        (SSFA, 'Small Scale Funding Agreement'),
        (MOU, 'Memorandum of Understanding'),
    )

    DRAFT = "draft"
    SIGNED = "signed"
    ENDED = "ended"
    SUSPENDED = "suspended"
    TERMINATED = "terminated"
    STATUS_CHOICES = (
        (DRAFT, "Draft"),
        (SIGNED, "Signed"),
        (ENDED, "Ended"),
        (SUSPENDED, "Suspended"),
        (TERMINATED, "Terminated"),
    )
    AUTO_TRANSITIONS = {
        DRAFT: [SIGNED],
        SIGNED: [ENDED],
    }
    TRANSITION_SIDE_EFFECTS = {
        SIGNED: [activity_to_active_side_effects],
    }

    partner = models.ForeignKey(PartnerOrganization, related_name="agreements")
    country_programme = models.ForeignKey(
        'reports.CountryProgramme',
        verbose_name=_("Country Programme"),
        related_name='agreements',
        blank=True,
        null=True,
    )
    authorized_officers = models.ManyToManyField(
        PartnerStaffMember,
        verbose_name=_("Partner Authorized Officer"),
        blank=True,
        related_name="agreement_authorizations")
    agreement_type = models.CharField(
        verbose_name=_("Agreement Type"),
        max_length=10,
        choices=AGREEMENT_TYPES
    )
    agreement_number = models.CharField(
        verbose_name=_('Reference Number'),
        max_length=45,
        blank=True,
        # TODO: write a script to insure this before merging.
        unique=True,
    )
    attached_agreement = models.FileField(
        verbose_name=_("Attached Agreement"),
        upload_to=get_agreement_path,
        blank=True,
        max_length=1024
    )
    attachment = CodedGenericRelation(
        Attachment,
        verbose_name=_('Attached Agreement'),
        code='partners_agreement',
        blank=True
    )
    start = models.DateField(
        verbose_name=_("Start Date"),
        null=True,
        blank=True,
    )
    end = models.DateField(
        verbose_name=_("End Date"),
        null=True,
        blank=True,
    )

    signed_by_unicef_date = models.DateField(
        verbose_name=_("Signed By UNICEF Date"),
        null=True,
        blank=True,
    )

    # Unicef staff members that sign the agreements
    # this user needs to be in the partnership management group
    signed_by = models.ForeignKey(
        settings.AUTH_USER_MODEL,
        verbose_name=_("Signed By UNICEF"),
        related_name='agreements_signed+',
        null=True, blank=True
    )

    signed_by_partner_date = models.DateField(
        verbose_name=_("Signed By Partner Date"),
        null=True,
        blank=True,
    )

    # Signatory on behalf of the PartnerOrganization
    partner_manager = ChainedForeignKey(
        PartnerStaffMember,
        related_name='agreements_signed',
        verbose_name=_('Signed by partner'),
        chained_field="partner",
        chained_model_field="partner",
        show_all=False,
        auto_choose=False,
        blank=True, null=True,
    )

    # TODO: Write a script that sets a status to each existing record
    status = FSMField(
        verbose_name=_("Status"),
        max_length=32,
        blank=True,
        choices=STATUS_CHOICES,
        default=DRAFT
    )

    tracker = FieldTracker()
    view_objects = AgreementManager()
    objects = models.Manager()

    class Meta:
        ordering = ['-created']

    def __str__(self):
        return'{} for {} ({} - {})'.format(
            self.agreement_type,
            self.partner.name,
            self.start.strftime('%d-%m-%Y') if self.start else '',
            self.end.strftime('%d-%m-%Y') if self.end else '',
            self.signed_by_partner_date,
            self.signed_by_unicef_date
        )

    @classmethod
    def permission_structure(cls):
        permissions = import_permissions(cls.__name__)
        return permissions

    @property
    def year(self):
        if self.id:
            if self.signed_by_unicef_date is not None:
                return self.signed_by_unicef_date.year
            else:
                return self.created.year
        else:
            return datetime.date.today().year

    @property
    def reference_number(self):
        return '{code}/{type}{year}{id}'.format(
            code=connection.tenant.country_short_code or '',
            type=self.agreement_type,
            year=self.created.year,
            id=self.id,
        )

    @property
    def base_number(self):
        return self.agreement_number.split('-')[0]

    def update_reference_number(self, amendment_number=None):

        if amendment_number:
            self.agreement_number = '{}-{}'.format(self.base_number, amendment_number)
            return
        self.agreement_number = self.reference_number

    def update_related_interventions(self, oldself, **kwargs):
        '''
        When suspending or terminating an agreement we need to suspend or terminate all interventions related
        this should only be called in a transaction with agreement save
        '''

        if oldself and oldself.status != self.status and \
                self.status in [Agreement.SUSPENDED, Agreement.TERMINATED]:

            interventions = self.interventions.filter(
                document_type__in=[Intervention.PD, Intervention.SHPD]
            )
            for item in interventions:
                if item.status not in [Intervention.DRAFT,
                                       Intervention.CLOSED,
                                       Intervention.ENDED,
                                       Intervention.TERMINATED] and\
                        item.status != self.status:
                    item.status = self.status
                    item.save()

    @transition(field=status,
                source=[DRAFT],
                target=[SIGNED],
                conditions=[agreement_transition_to_signed_valid])
    def transition_to_signed(self):
        pass

    @transition(field=status,
                source=[SIGNED],
                target=[ENDED],
                conditions=[agreement_transition_to_ended_valid])
    def transition_to_ended(self):
        pass

    @transition(field=status,
                source=[SIGNED],
                target=[SUSPENDED],
                conditions=[])
    def transition_to_suspended(self):
        pass

    @transition(field=status,
                source=[SUSPENDED, SIGNED],
                target=[DRAFT],
                conditions=[agreements_illegal_transition])
    def transition_to_cancelled(self):
        pass

    @transition(field=status,
                source=[DRAFT],
                target=[TERMINATED, SUSPENDED],
                conditions=[agreements_illegal_transition])
    def transition_to_terminated(self):
        pass

    @transaction.atomic
    def save(self, **kwargs):

        oldself = None
        if self.pk:
            # load from DB
            oldself = Agreement.objects.get(pk=self.pk)

        if not oldself:
            # to create a ref number we need an id
            super(Agreement, self).save()
            self.update_reference_number()
        else:
            self.update_related_interventions(oldself)

        # update reference number if needed
        amendment_number = kwargs.pop('amendment_number', None)
        if amendment_number:
            self.update_reference_number(amendment_number)

        if self.agreement_type == self.PCA:
            assert self.country_programme is not None, 'Country Programme is required'
            # set start date
            if self.signed_by_partner_date and self.signed_by_unicef_date:
                self.start = max(self.signed_by_unicef_date,
                                 self.signed_by_partner_date,
                                 self.country_programme.from_date
                                 )

            # set end date
            self.end = self.country_programme.to_date

        return super(Agreement, self).save()


class AgreementAmendmentManager(models.Manager):

    def get_queryset(self):
        return super(AgreementAmendmentManager, self).get_queryset().select_related('agreement__partner')


@python_2_unicode_compatible
class AgreementAmendment(TimeStampedModel):
    '''
    Represents an amendment to an agreement
    '''
    IP_NAME = u'Change IP name'
    AUTHORIZED_OFFICER = u'Change authorized officer'
    BANKING_INFO = u'Change banking info'
    CLAUSE = u'Change in clause'

    AMENDMENT_TYPES = Choices(
        (IP_NAME, 'Change in Legal Name of Implementing Partner'),
        (AUTHORIZED_OFFICER, 'Change Authorized Officer(s)'),
        (BANKING_INFO, 'Banking Information'),
        (CLAUSE, 'Change in clause'),
    )

    number = models.CharField(verbose_name=_("Number"), max_length=5)
    agreement = models.ForeignKey(
        Agreement,
        verbose_name=_("Agreement"),
        related_name='amendments',
    )
    signed_amendment = models.FileField(
        verbose_name=_("Signed Amendment"),
        max_length=1024,
        null=True, blank=True,
        upload_to=get_agreement_amd_file_path
    )
    signed_amendment_attachment = CodedGenericRelation(
        Attachment,
        verbose_name=_('Signed Amendment'),
        code='partners_agreement_amendment',
        blank=True,
        null=True
    )
    types = ArrayField(models.CharField(
        max_length=50,
        choices=AMENDMENT_TYPES))
    signed_date = models.DateField(
        verbose_name=_("Signed Date"),
        null=True,
        blank=True,
    )

    tracker = FieldTracker()
    view_objects = AgreementAmendmentManager()
    objects = models.Manager()

    def __str__(self):
        return "{} {}".format(
            self.agreement.reference_number,
            self.number
        )

    def compute_reference_number(self):
        if self.signed_date:
            return '{0:02d}'.format(self.agreement.amendments.filter(signed_date__isnull=False).count() + 1)
        else:
            seq = self.agreement.amendments.filter(signed_date__isnull=True).count() + 1
            return 'tmp{0:02d}'.format(seq)

    @transaction.atomic
    def save(self, **kwargs):
        update_agreement_number_needed = False
        oldself = AgreementAmendment.objects.get(id=self.pk) if self.pk else None
        if self.signed_amendment:
            if not oldself or not oldself.signed_amendment:
                self.number = self.compute_reference_number()
                update_agreement_number_needed = True
        else:
            if not oldself:
                self.number = self.compute_reference_number()

        if update_agreement_number_needed:
            self.agreement.save(amendment_number=self.number)
        return super(AgreementAmendment, self).save(**kwargs)


class InterventionManager(models.Manager):

    def get_queryset(self):
        return super(InterventionManager, self).get_queryset().prefetch_related(
            'agreement__partner',
            'frs',
            'partner_focal_points',
            'unicef_focal_points',
            'offices',
            'planned_budget',
            'sections',
        )

    def detail_qs(self):
        return self.get_queryset().prefetch_related(
            'agreement__partner',
            'frs',
            'partner_focal_points',
            'unicef_focal_points',
            'offices',
            'planned_budget',
            'sections',
            'result_links__cp_output',
            'result_links__ll_results',
            'result_links__ll_results__applied_indicators__indicator',
            'result_links__ll_results__applied_indicators__disaggregation',
            'result_links__ll_results__applied_indicators__locations',
            'flat_locations',
        )

    def frs_qs(self):
        qs = self.get_queryset().prefetch_related(
            'agreement__partner',
            'planned_budget',
            'offices',
            'sections',
            # TODO: Figure out a way in which to add locations that is more performant
            # 'flat_locations',
            'result_links__cp_output',
            'unicef_focal_points',
        )
        qs = qs.annotate(
            Max("frs__end_date"),
            Min("frs__start_date"),
            Sum("frs__total_amt_local"),
            Sum("frs__outstanding_amt_local"),
            Sum("frs__actual_amt_local"),
            Sum("frs__intervention_amt"),
            Count("frs__currency", distinct=True),
            max_fr_currency=Max("frs__currency", output_field=CharField(), distinct=True)
        )
        return qs


def side_effect_one(i, old_instance=None, user=None):
    pass


def side_effect_two(i, old_instance=None, user=None):
    pass


@python_2_unicode_compatible
class Intervention(TimeStampedModel):
    """
    Represents a partner intervention.

    Relates to :model:`partners.PartnerOrganization`
    Relates to :model:`partners.Agreement`
    Relates to :model:`reports.CountryProgramme`
    Relates to :model:`auth.User`
    Relates to :model:`partners.PartnerStaffMember`
    Relates to :model:`users.Office`
    """

    DRAFT = 'draft'
    SIGNED = 'signed'
    ACTIVE = 'active'
    ENDED = 'ended'
    IMPLEMENTED = 'implemented'
    CLOSED = 'closed'
    SUSPENDED = 'suspended'
    TERMINATED = 'terminated'

    AUTO_TRANSITIONS = {
        DRAFT: [SIGNED],
        SIGNED: [ACTIVE],
        ACTIVE: [ENDED],
        ENDED: [CLOSED]
    }
    TRANSITION_SIDE_EFFECTS = {
        SIGNED: [side_effect_one, side_effect_two],
        ACTIVE: [],
        SUSPENDED: [],
        ENDED: [],
        CLOSED: [],
        TERMINATED: []
    }

    CANCELLED = 'cancelled'
    INTERVENTION_STATUS = (
        (DRAFT, "Draft"),
        (SIGNED, 'Signed'),
        (ACTIVE, "Active"),
        (ENDED, "Ended"),
        (CLOSED, "Closed"),
        (SUSPENDED, "Suspended"),
        (TERMINATED, "Terminated"),
    )
    PD = 'PD'
    SHPD = 'SHPD'
    SSFA = 'SSFA'
    INTERVENTION_TYPES = (
        (PD, 'Programme Document'),
        (SHPD, 'Simplified Humanitarian Programme Document'),
        (SSFA, 'SSFA'),
    )

    tracker = FieldTracker()
    objects = InterventionManager()

    document_type = models.CharField(
        verbose_name=_('Document Type'),
        choices=INTERVENTION_TYPES,
        max_length=255,
    )
    agreement = models.ForeignKey(
        Agreement,
        verbose_name=_("Agreement"),
        related_name='interventions'
    )
    # Even though CP is defined at the Agreement Level, for a particular intervention this can be different.
    country_programme = models.ForeignKey(
        CountryProgramme,
        verbose_name=_("Country Programme"),
        related_name='interventions',
        blank=True, null=True, on_delete=models.DO_NOTHING,
        help_text='Which Country Programme does this Intervention belong to?'
    )
    number = models.CharField(
        verbose_name=_('Reference Number'),
        max_length=64,
        blank=True,
        default='',
        unique=True,
    )
    title = models.CharField(verbose_name=_("Document Title"), max_length=256)
    status = FSMField(
        verbose_name=_("Status"),
        max_length=32,
        blank=True,
        choices=INTERVENTION_STATUS,
        default=DRAFT
    )
    # dates
    start = models.DateField(
        verbose_name=_("Start Date"),
        null=True,
        blank=True,
        help_text='The date the Intervention will start'
    )
    end = models.DateField(
        verbose_name=_("End Date"),
        null=True,
        blank=True,
        help_text='The date the Intervention will end'
    )
    submission_date = models.DateField(
        verbose_name=_("Document Submission Date by CSO"),
        null=True,
        blank=True,
        help_text='The date the partner submitted complete PD/SSFA documents to Unicef',
    )
    submission_date_prc = models.DateField(
        verbose_name=_('Submission Date to PRC'),
        help_text='The date the documents were submitted to the PRC',
        null=True,
        blank=True,
    )
    review_date_prc = models.DateField(
        verbose_name=_('Review Date by PRC'),
        help_text='The date the PRC reviewed the partnership',
        null=True,
        blank=True,
    )
    prc_review_document = models.FileField(
        verbose_name=_("Review Document by PRC"),
        max_length=1024,
        null=True,
        blank=True,
        upload_to=get_prc_intervention_file_path
    )
    prc_review_attachment = CodedGenericRelation(
        Attachment,
        verbose_name=_('Review Document by PRC'),
        code='partners_intervention_prc_review',
        blank=True,
        null=True
    )
    signed_pd_document = models.FileField(
        verbose_name=_("Signed PD Document"),
        max_length=1024,
        null=True,
        blank=True,
        upload_to=get_prc_intervention_file_path
    )
    signed_pd_attachment = CodedGenericRelation(
        Attachment,
        verbose_name=_('Signed PD Document'),
        code='partners_intervention_signed_pd',
        blank=True,
        null=True
    )
    signed_by_unicef_date = models.DateField(
        verbose_name=_("Signed by UNICEF Date"),
        null=True,
        blank=True,
    )
    signed_by_partner_date = models.DateField(
        verbose_name=_("Signed by Partner Date"),
        null=True,
        blank=True,
    )

    # partnership managers
    unicef_signatory = models.ForeignKey(
        settings.AUTH_USER_MODEL,
        verbose_name=_("Signed by UNICEF"),
        related_name='signed_interventions+',
        blank=True,
        null=True,
    )
    # part of the Agreement authorized officers
    partner_authorized_officer_signatory = models.ForeignKey(
        PartnerStaffMember,
        verbose_name=_("Signed by Partner"),
        related_name='signed_interventions',
        blank=True,
        null=True,
    )
    # anyone in unicef country office
    unicef_focal_points = models.ManyToManyField(
        settings.AUTH_USER_MODEL,
        verbose_name=_("UNICEF Focal Points"),
        blank=True,
        related_name='unicef_interventions_focal_points+'
    )
    # any PartnerStaffMember on the ParterOrganization
    partner_focal_points = models.ManyToManyField(
        PartnerStaffMember,
        verbose_name=_("CSO Authorized Officials"),
        related_name='interventions_focal_points+',
        blank=True
    )

    contingency_pd = models.BooleanField(
        verbose_name=_("Contingency PD"),
        default=False,
    )
    sections = models.ManyToManyField(
        Sector,
        verbose_name=_("Sections"),
        blank=True,
        related_name='interventions',
    )
    offices = models.ManyToManyField(
        Office,
        verbose_name=_("Office"),
        blank=True,
        related_name='office_interventions+',
    )
    # TODO: remove this after PRP flag is on for all countries
    flat_locations = models.ManyToManyField(Location, related_name="intervention_flat_locations", blank=True)

    population_focus = models.CharField(
        verbose_name=_("Population Focus"),
        max_length=130,
        default='',
        blank=True,
    )
    in_amendment = models.BooleanField(
        verbose_name=_("Amendment Open"),
        default=False,
    )

    # Flag if this has been migrated to a status that is not correct
    # previous status
    metadata = JSONField(
        verbose_name=_("Metadata"),
        blank=True,
        null=True,
        default=dict,
    )

    class Meta:
        ordering = ['-created']

    def __str__(self):
        return '{}'.format(
            self.number
        )

    @classmethod
    def permission_structure(cls):
        permissions = import_permissions(cls.__name__)
        return permissions

    @property
    def days_from_submission_to_signed(self):
        if not self.submission_date:
            return 'Not Submitted'
        if not self.signed_by_unicef_date or not self.signed_by_partner_date:
            return 'Not fully signed'
        signed_date = max([self.signed_by_partner_date, self.signed_by_unicef_date])
        return relativedelta(signed_date, self.submission_date).days

    @property
    def submitted_to_prc(self):
        return True if any([self.submission_date_prc, self.review_date_prc, self.prc_review_document]) else False

    @property
    def days_from_review_to_signed(self):
        if not self.review_date_prc:
            return 'Not Reviewed'
        if not self.signed_by_unicef_date or not self.signed_by_partner_date:
            return 'Not fully signed'
        signed_date = max([self.signed_by_partner_date, self.signed_by_unicef_date])
        return relativedelta(signed_date, self.review_date_prc).days

    @property
    def sector_names(self):
        return ', '.join(Sector.objects.filter(intervention_locations__intervention=self).
                         values_list('name', flat=True))

    @property
    def combined_sections(self):
        # sections defined on the indicators + sections selected at the pd level
        # In the case in which on the pd there are more sections selected then all the indicators
        # the reason for the loops is to avoid creating new db queries
        sections = set(self.sections.all())
        for lower_result in self.all_lower_results:
            for applied_indicator in lower_result.applied_indicators.all():
                if applied_indicator.section:
                    sections.add(applied_indicator.section)
        return sections

    @property
    def sections_present(self):
        # for permissions validation. the name of this def needs to remain the same as defined in the permission matrix.
        # /assets/partner/intervention_permission.csv
        return True if len(self.combined_sections) > 0 else None

    @cached_property
    def total_partner_contribution(self):
        return self.planned_budget.partner_contribution_local if hasattr(self, 'planned_budget') else 0

    @cached_property
    def total_unicef_cash(self):
        return self.planned_budget.unicef_cash_local if hasattr(self, 'planned_budget') else 0

    @cached_property
    def total_in_kind_amount(self):
        return self.planned_budget.in_kind_amount_local if hasattr(self, 'planned_budget') else 0

    @cached_property
    def total_budget(self):
        return self.total_unicef_cash + self.total_partner_contribution + self.total_in_kind_amount

    @cached_property
    def total_unicef_budget(self):
        return self.total_unicef_cash + self.total_in_kind_amount

    @cached_property
    def all_lower_results(self):
        # todo: it'd be nice to be able to do this as a queryset but that may not be possible
        # with prefetch_related
        return [
            lower_result for link in self.result_links.all()
            for lower_result in link.ll_results.all()
        ]

    @cached_property
    def intervention_locations(self):
        if tenant_switch_is_active("prp_mode_off"):
            locations = set(self.flat_locations.all())
        else:
            # return intervention locations as a set of Location objects
            locations = set()
            for lower_result in self.all_lower_results:
                for applied_indicator in lower_result.applied_indicators.all():
                    for location in applied_indicator.locations.all():
                        locations.add(location)

        return locations

    @cached_property
    def flagged_sections(self):
        if tenant_switch_is_active("prp_mode_off"):
            sections = set(self.sections.all())
        else:
            # return intervention locations as a set of Location objects
            sections = set()
            for lower_result in self.all_lower_results:
                for applied_indicator in lower_result.applied_indicators.all():
                    if applied_indicator.section:
                        sections.add(applied_indicator.section)

        return sections

    @cached_property
    def intervention_clusters(self):
        # return intervention clusters as an array of strings
        clusters = set()
        for lower_result in self.all_lower_results:
            for applied_indicator in lower_result.applied_indicators.all():
                if applied_indicator.cluster_name:
                    clusters.add(applied_indicator.cluster_name)

        return clusters

    @cached_property
    def total_frs(self):
        r = {
            'total_frs_amt': 0,
            'total_frs_amt_usd': 0,
            'total_outstanding_amt': 0,
            'total_outstanding_amt_usd': 0,
            'total_intervention_amt': 0,
            'total_actual_amt': 0,
            'total_actual_amt_usd': 0,
            'earliest_start_date': None,
            'latest_end_date': None
        }
        for fr in self.frs.all():
            r['total_frs_amt'] += fr.total_amt_local
            r['total_frs_amt_usd'] += fr.total_amt
            r['total_outstanding_amt'] += fr.outstanding_amt_local
            r['total_outstanding_amt_usd'] += fr.outstanding_amt
            r['total_intervention_amt'] += fr.intervention_amt
            r['total_actual_amt'] += fr.actual_amt_local
            r['total_actual_amt_usd'] += fr.actual_amt
            if r['earliest_start_date'] is None:
                r['earliest_start_date'] = fr.start_date
            elif r['earliest_start_date'] > fr.start_date:
                r['earliest_start_date'] = fr.start_date
            if r['latest_end_date'] is None:
                r['latest_end_date'] = fr.end_date
            elif r['latest_end_date'] < fr.end_date:
                r['latest_end_date'] = fr.end_date
        return r

    @property
    def year(self):
        if self.id:
            if self.signed_by_unicef_date is not None:
                return self.signed_by_unicef_date.year
            else:
                return self.created.year
        else:
            return datetime.date.today().year

    def illegal_transitions(self):
        return False

    @transition(field=status,
                source=[ACTIVE, IMPLEMENTED, SUSPENDED],
                target=[DRAFT, CANCELLED],
                conditions=[illegal_transitions])
    def basic_transition(self):
        pass

    @transition(field=status,
                source=[DRAFT, SUSPENDED],
                target=[ACTIVE],
                conditions=[intervention_validation.transition_to_active],
                permission=intervention_validation.partnership_manager_only)
    def transition_to_active(self):
        pass

    @transition(field=status,
                source=[DRAFT, SUSPENDED],
                target=[SIGNED],
                conditions=[intervention_validation.transition_to_signed])
    def transition_to_signed(self):
        pass

    @transition(field=status,
                source=[ACTIVE],
                target=[ENDED],
                conditions=[intervention_validation.transition_to_ended])
    def transition_to_ended(self):
        # From active, ended, suspended and terminated you cannot move to draft or cancelled because yo'll
        # mess up the reference numbers.
        pass

    @transition(field=status,
                source=[ENDED],
                target=[CLOSED],
                conditions=[intervention_validation.transition_to_closed])
    def transition_to_closed(self):
        pass

    @transition(field=status,
                source=[ACTIVE, SIGNED],
                target=[SUSPENDED],
                conditions=[intervention_validation.transition_to_suspended],
                permission=intervention_validation.partnership_manager_only)
    def transition_to_suspended(self):
        pass

    @transition(field=status,
                source=[ACTIVE, SUSPENDED, SIGNED],
                target=[TERMINATED],
                conditions=[intervention_validation.transition_to_terminated],
                permission=intervention_validation.partnership_manager_only)
    def transition_to_terminated(self):
        pass

    @property
    def reference_number(self):
        if self.document_type != Intervention.SSFA:
            number = '{agreement}/{type}{year}{id}'.format(
                agreement=self.agreement.base_number,
                type=self.document_type,
                year=self.year,
                id=self.id
            )
            return number
        return self.agreement.base_number

    def update_reference_number(self, amendment_number=None):
        if amendment_number:
            self.number = '{}-{}'.format(self.number.split('-')[0], amendment_number)
            return
        self.number = self.reference_number

    def update_ssfa_properties(self):
        if self.document_type == self.SSFA:
            save_agreement = False
            if self.agreement.start != self.start or self.agreement.end != self.end:
                save_agreement = True
                self.agreement.start = self.start
                self.agreement.end = self.end

            # if it's an SSFA amendment we update the agreement with amendment number
            # TODO write test for this scenario
            if self.agreement.agreement_number != self.number:
                save_agreement = True
                self.agreement.agreement_number = self.number

            if self.status in [self.SIGNED, self.ACTIVE] and self.agreement.status != Agreement.SIGNED:
                save_agreement = True
                self.agreement.status = Agreement.SIGNED

            elif self.status in [self.ENDED, self.SUSPENDED, self.TERMINATED] and self.status != self.agreement.status:
                save_agreement = True
                self.agreement.status = self.status

            elif self.status in [self.CLOSED] and self.agreement.status != Agreement.ENDED:
                save_agreement = True
                self.agreement.status = Agreement.ENDED

            if save_agreement:
                self.agreement.save()

    @transaction.atomic
    def save(self, **kwargs):
        # check status auto updates
        # TODO: move this outside of save in the future to properly check transitions
        # self.check_status_auto_updates()

        oldself = None
        if self.pk:
            # load from DB
            oldself = Intervention.objects.get(pk=self.pk)

        # update reference number if needed
        amendment_number = kwargs.get('amendment_number', None)
        if amendment_number:
            self.update_reference_number(amendment_number)
        if not oldself:
            # to create a reference number we need a pk
            super(Intervention, self).save()
            self.update_reference_number()

        self.update_ssfa_properties()

        super(Intervention, self).save()

        if self.status == Intervention.ACTIVE:
            PartnerOrganization.planned_visits(partner=self.agreement.partner)


@python_2_unicode_compatible
class InterventionAmendment(TimeStampedModel):
    """
    Represents an amendment for the partner intervention.

    Relates to :model:`partners.Interventions`
    """

    DATES = 'dates'
    RESULTS = 'results'
    BUDGET = 'budget'
    OTHER = 'other'

    AMENDMENT_TYPES = Choices(
        (DATES, 'Dates'),
        (RESULTS, 'Results'),
        (BUDGET, 'Budget'),
        (OTHER, 'Other')
    )

    intervention = models.ForeignKey(
        Intervention,
        verbose_name=_("Reference Number"),
        related_name='amendments'
    )

    types = ArrayField(models.CharField(
        max_length=50,
        choices=AMENDMENT_TYPES))

    other_description = models.CharField(
        verbose_name=_("Description"),
        max_length=512,
        default='',
        blank=True,
    )

    signed_date = models.DateField(
        verbose_name=_("Signed Date"),
        null=True,
    )
    amendment_number = models.IntegerField(
        verbose_name=_("Number"),
        default=0,
    )
    signed_amendment = models.FileField(
        verbose_name=_("Amendment Document"),
        max_length=1024,
        upload_to=get_intervention_amendment_file_path
    )
    signed_amendment_attachment = CodedGenericRelation(
        Attachment,
        verbose_name=_('Amendment Document'),
        code='partners_intervention_amendment_signed',
        blank=True,
    )

    tracker = FieldTracker()

    def compute_reference_number(self):
        return self.intervention.amendments.filter(
            signed_date__isnull=False
        ).count() + 1

    @transaction.atomic
    def save(self, **kwargs):
        # TODO: make the folowing scenario work:
        # agreement amendment and agreement are saved in the same time... avoid race conditions for reference number
        # TODO: validation don't allow save on objects that have attached
        # signed amendment but don't have a signed date

        # check if temporary number is needed or amendment number needs to be
        # set
        if self.pk is None:
            self.amendment_number = self.compute_reference_number()
            self.intervention.in_amendment = True
            self.intervention.save(amendment_number=self.amendment_number)
        return super(InterventionAmendment, self).save(**kwargs)

    def __str__(self):
        return '{}:- {}'.format(
            self.amendment_number,
            self.signed_date
        )


@python_2_unicode_compatible
class InterventionPlannedVisits(TimeStampedModel):
    """
    Represents planned visits for the intervention
    """

    intervention = models.ForeignKey(Intervention, related_name='planned_visits')
    year = models.IntegerField(default=get_current_year)
    programmatic_q1 = models.IntegerField(default=0)
    programmatic_q2 = models.IntegerField(default=0)
    programmatic_q3 = models.IntegerField(default=0)
    programmatic_q4 = models.IntegerField(default=0)

    tracker = FieldTracker()

    class Meta:
        unique_together = ('intervention', 'year')

    def __str__(self):
        return '{} {}'.format(self.intervention, self.year)


@python_2_unicode_compatible
class InterventionResultLink(TimeStampedModel):
    intervention = models.ForeignKey(Intervention, related_name='result_links')
    cp_output = models.ForeignKey(Result, related_name='intervention_links')
    ram_indicators = models.ManyToManyField(Indicator, blank=True)

    tracker = FieldTracker()

    def __str__(self):
        return '{} {}'.format(
            self.intervention, self.cp_output
        )


@python_2_unicode_compatible
class InterventionBudget(TimeStampedModel):
    """
    Represents a budget for the intervention
    """
    intervention = models.OneToOneField(Intervention, related_name='planned_budget', null=True, blank=True)

    partner_contribution = models.DecimalField(max_digits=20, decimal_places=2, default=0)
    unicef_cash = models.DecimalField(max_digits=20, decimal_places=2, default=0)
    in_kind_amount = models.DecimalField(
        max_digits=20,
        decimal_places=2,
        default=0,
        verbose_name=_('UNICEF Supplies')
    )
    total = models.DecimalField(max_digits=20, decimal_places=2)

    partner_contribution_local = models.DecimalField(max_digits=20, decimal_places=2, default=0)
    unicef_cash_local = models.DecimalField(max_digits=20, decimal_places=2, default=0)
    in_kind_amount_local = models.DecimalField(
        max_digits=20, decimal_places=2, default=0,
        verbose_name=_('UNICEF Supplies Local')
    )
    currency = CurrencyField()
    total_local = models.DecimalField(max_digits=20, decimal_places=2)

    tracker = FieldTracker()

    def total_unicef_contribution(self):
        return self.unicef_cash + self.in_kind_amount

    def total_unicef_contribution_local(self):
        return self.unicef_cash_local + self.in_kind_amount_local

    @transaction.atomic
    def save(self, **kwargs):
        """
        Calculate total budget on save
        """
        self.total = self.total_unicef_contribution() + self.partner_contribution
        self.total_local = self.total_unicef_contribution_local() + self.partner_contribution_local
        super(InterventionBudget, self).save(**kwargs)

    def __str__(self):
        # self.total is None if object hasn't been saved yet
        total_local = self.total_local if self.total_local else decimal.Decimal('0.00')
        return '{}: {:.2f}'.format(
            self.intervention,
            total_local
        )


@python_2_unicode_compatible
class FileType(models.Model):
    """
    Represents a file type
    """
    FACE = 'FACE'
    PROGRESS_REPORT = 'Progress Report'
    PARTNERSHIP_REVIEW = 'Partnership Review'
    FINAL_PARTNERSHIP_REVIEW = 'Final Partnership Review'
    CORRESPONDENCE = 'Correspondence'
    SUPPLY_PLAN = 'Supply/Distribution Plan'
    OTHER = 'Other'

    NAME_CHOICES = Choices(
        (FACE, FACE),
        (PROGRESS_REPORT, PROGRESS_REPORT),
        (PARTNERSHIP_REVIEW, PARTNERSHIP_REVIEW),
        (FINAL_PARTNERSHIP_REVIEW, FINAL_PARTNERSHIP_REVIEW),
        (CORRESPONDENCE, CORRESPONDENCE),
        (SUPPLY_PLAN, SUPPLY_PLAN),
        (OTHER, OTHER),
    )
    name = models.CharField(max_length=64, choices=NAME_CHOICES, unique=True)

    tracker = FieldTracker()

    def __str__(self):
        return self.name


@python_2_unicode_compatible
class InterventionAttachment(TimeStampedModel):
    """
    Represents a file for the partner intervention

    Relates to :model:`partners.Intervention`
    Relates to :model:`partners.WorkspaceFileType`
    """
    intervention = models.ForeignKey(Intervention, related_name='attachments')
    type = models.ForeignKey(FileType, related_name='+')

    attachment = models.FileField(
        max_length=1024,
        upload_to=get_intervention_attachments_file_path
    )
    attachment_file = CodedGenericRelation(
        Attachment,
        verbose_name=_('Intervention Attachment'),
        code='partners_intervention_attachment',
        blank=True,
        null=True,
    )

    tracker = FieldTracker()

    class Meta:
        ordering = ['-created']

    def __str__(self):
        return self.attachment.name


@python_2_unicode_compatible
class InterventionReportingPeriod(TimeStampedModel):
    """
    Represents a set of 3 dates associated with an Intervention (start, end,
    and due).

    There can be multiple sets of these dates for each intervention, but
    within each set, start < end < due.
    """
    intervention = models.ForeignKey(Intervention, related_name='reporting_periods')
    start_date = models.DateField(verbose_name='Reporting Period Start Date')
    end_date = models.DateField(verbose_name='Reporting Period End Date')
    due_date = models.DateField(verbose_name='Report Due Date')

    class Meta:
        ordering = ['-due_date']

    def __str__(self):
        return '{} ({} - {}) due on {}'.format(
            self.intervention, self.start_date, self.end_date, self.due_date
        )


# TODO intervention sector locations cleanup
class InterventionSectorLocationLink(TimeStampedModel):
    intervention = models.ForeignKey(Intervention, related_name='sector_locations')
    sector = models.ForeignKey(Sector, related_name='intervention_locations')
    locations = models.ManyToManyField(Location, related_name='intervention_sector_locations', blank=True)

    tracker = FieldTracker()


# TODO: Move to funds
class FCManager(models.Manager):

    def get_queryset(self):
        return super(FCManager, self).get_queryset().select_related('grant__donor')


class FundingCommitment(TimeFramedModel):
    """
    Represents a funding commitment for the grant

    Relates to :model:`funds.Grant`
    """

    grant = models.ForeignKey(Grant, null=True, blank=True)
    fr_number = models.CharField(max_length=50)
    wbs = models.CharField(max_length=50)
    fc_type = models.CharField(max_length=50)
    fc_ref = models.CharField(
        max_length=50, blank=True, unique=True, default='')
    fr_item_amount_usd = models.DecimalField(
        decimal_places=2, max_digits=12, blank=True, null=True)
    agreement_amount = models.DecimalField(
        decimal_places=2, max_digits=12, blank=True, null=True)
    commitment_amount = models.DecimalField(
        decimal_places=2, max_digits=12, blank=True, null=True)
    expenditure_amount = models.DecimalField(
        decimal_places=2, max_digits=12, blank=True, null=True)

    tracker = FieldTracker()
    objects = FCManager()


class DirectCashTransfer(models.Model):
    """
    Represents a direct cash transfer
    """

    fc_ref = models.CharField(max_length=50)
    amount_usd = models.DecimalField(decimal_places=2, max_digits=10)
    liquidation_usd = models.DecimalField(decimal_places=2, max_digits=10)
    outstanding_balance_usd = models.DecimalField(decimal_places=2, max_digits=10)
    amount_less_than_3_Months_usd = models.DecimalField(decimal_places=2, max_digits=10)
    amount_3_to_6_months_usd = models.DecimalField(decimal_places=2, max_digits=10)
    amount_6_to_9_months_usd = models.DecimalField(decimal_places=2, max_digits=10)
    amount_more_than_9_Months_usd = models.DecimalField(decimal_places=2, max_digits=10)

    tracker = FieldTracker()


# get_file_path() isn't used as of October 2017, but it's referenced by partners/migrations/0001_initial.py.
# Once migrations are squashed, this can be removed.
def get_file_path(instance, filename):
    return '/'.join(
        [connection.schema_name,
         'file_attachments',
         'partner_org',
         six.text_type(instance.pca.agreement.partner.id),
         'agreements',
         six.text_type(instance.pca.agreement.id),
         'interventions',
         six.text_type(instance.pca.id),
         filename]
    )<|MERGE_RESOLUTION|>--- conflicted
+++ resolved
@@ -1,7 +1,4 @@
-<<<<<<< HEAD
 # -*- coding: utf-8 -*-
-=======
->>>>>>> 3b6a949b
 from __future__ import absolute_import, division, print_function, unicode_literals
 
 import datetime
