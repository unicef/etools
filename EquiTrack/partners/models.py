# -*- coding: utf-8 -*-
from __future__ import absolute_import, division, print_function, unicode_literals

import datetime
import decimal
import json

from django.conf import settings
from django.contrib.postgres.fields import JSONField, ArrayField
from django.db import models, connection, transaction
from django.db.models import F, Sum, Max, Min, CharField, Count
from django.db.models.functions import Coalesce
from django.db.models.signals import post_save, pre_delete
from django.utils.encoding import python_2_unicode_compatible
from django.utils.translation import ugettext as _
from django.utils.functional import cached_property

from django_fsm import FSMField, transition
from smart_selects.db_fields import ChainedForeignKey
from model_utils.models import (
    TimeFramedModel,
    TimeStampedModel,
)
from model_utils import Choices, FieldTracker
from dateutil.relativedelta import relativedelta

from EquiTrack.fields import CurrencyField, QuarterField
from EquiTrack.utils import import_permissions, get_quarter, get_current_year
from EquiTrack.mixins import AdminURLMixin
from environment.helpers import tenant_switch_is_active
from funds.models import Grant
from reports.models import (
    Indicator,
    Sector,
    Result,
    CountryProgramme,
)
from t2f.models import Travel, TravelActivity, TravelType
from locations.models import Location
from users.models import Office
from partners.validation.agreements import (
    agreement_transition_to_ended_valid,
    agreements_illegal_transition,
    agreement_transition_to_signed_valid)
from partners.validation import interventions as intervention_validation


def _get_partner_base_path(partner):
    return '/'.join([
        connection.schema_name,
        'file_attachments',
        'partner_organization',
        str(partner.id),
    ])


def get_agreement_path(instance, filename):
    return '/'.join([
        _get_partner_base_path(instance.partner),
        'agreements',
        str(instance.agreement_number),
        filename
    ])


# 'assessment' is misspelled in this function name, but as of Nov 2017, two migrations reference it so it can't be
# renamed until after migrations are squashed.
def get_assesment_path(instance, filename):
    return '/'.join([
        _get_partner_base_path(instance.partner),
        'assesments',
        str(instance.id),
        filename
    ])


def get_intervention_file_path(instance, filename):
    return '/'.join([
        _get_partner_base_path(instance.agreement.partner),
        'agreements',
        str(instance.agreement.id),
        'interventions',
        str(instance.id),
        filename
    ])


def get_prc_intervention_file_path(instance, filename):
    return '/'.join([
        _get_partner_base_path(instance.agreement.partner),
        'agreements',
        str(instance.agreement.id),
        'interventions',
        str(instance.id),
        'prc',
        filename
    ])


def get_intervention_amendment_file_path(instance, filename):
    return '/'.join([
        _get_partner_base_path(instance.intervention.agreement.partner),
        str(instance.intervention.agreement.partner.id),
        'agreements',
        str(instance.intervention.agreement.id),
        'interventions',
        str(instance.intervention.id),
        'amendments',
        str(instance.id),
        filename
    ])


def get_intervention_attachments_file_path(instance, filename):
    return '/'.join([
        _get_partner_base_path(instance.intervention.agreement.partner),
        'agreements',
        str(instance.intervention.agreement.id),
        'interventions',
        str(instance.intervention.id),
        'attachments',
        str(instance.id),
        filename
    ])


def get_agreement_amd_file_path(instance, filename):
    return '/'.join([
        connection.schema_name,
        'file_attachments',
        'partner_org',
        str(instance.agreement.partner.id),
        'agreements',
        instance.agreement.base_number,
        'amendments',
        str(instance.number),
        filename
    ])


@python_2_unicode_compatible
class WorkspaceFileType(models.Model):
    """
    Represents a file type
    """

    name = models.CharField(max_length=64, unique=True)

    def __str__(self):
        return self.name


class PartnerType(object):
    BILATERAL_MULTILATERAL = 'Bilateral / Multilateral'
    CIVIL_SOCIETY_ORGANIZATION = 'Civil Society Organization'
    GOVERNMENT = 'Government'
    UN_AGENCY = 'UN Agency'

    CHOICES = Choices(BILATERAL_MULTILATERAL,
                      CIVIL_SOCIETY_ORGANIZATION,
                      GOVERNMENT,
                      UN_AGENCY)


def hact_default():
    return {
        'audits': {
            'minimum_requirements': 0,
            'completed': 0,
        },
        'spot_checks': {
            'planned': {
                'q1': 0,
                'q2': 0,
                'q3': 0,
                'q4': 0,
                'total': 0,
            },
            'completed': {
                'q1': 0,
                'q2': 0,
                'q3': 0,
                'q4': 0,
                'total': 0,
            },
            'follow_up_required': 0,
        },
        'programmatic_visits': {
            'planned': {
                'q1': 0,
                'q2': 0,
                'q3': 0,
                'q4': 0,
                'total': 0,
            },
            'completed': {
                'q1': 0,
                'q2': 0,
                'q3': 0,
                'q4': 0,
                'total': 0,
            },
        },
    }


@python_2_unicode_compatible
class PartnerOrganization(AdminURLMixin, TimeStampedModel):
    """
    Represents a partner organization

    related models:
        Assessment: "assessments"
        PartnerStaffMember: "staff_members"


    """
    # When cash transferred to a country programme exceeds CT_CP_AUDIT_TRIGGER_LEVEL, an audit is triggered.
    EXPIRING_ASSESSMENT_LIMIT_YEAR = 4
    CT_CP_AUDIT_TRIGGER_LEVEL = decimal.Decimal('50000.00')

    CT_MR_AUDIT_TRIGGER_LEVEL = decimal.Decimal('25000.00')
    CT_MR_AUDIT_TRIGGER_LEVEL2 = decimal.Decimal('100000.00')
    CT_MR_AUDIT_TRIGGER_LEVEL3 = decimal.Decimal('500000.00')

    RATING_HIGH = 'High'
    RATING_SIGNIFICANT = 'Significant'
    RATING_MODERATE = 'Moderate'
    RATING_LOW = 'Low'
    RATING_NON_ASSESSED = 'Non-Assessed'

    RISK_RATINGS = (
        (RATING_HIGH, 'High'),
        (RATING_SIGNIFICANT, 'Significant'),
        (RATING_MODERATE, 'Medium'),
        (RATING_LOW, 'Low'),
        (RATING_NON_ASSESSED, 'Non Required'),
    )

    AGENCY_CHOICES = Choices(
        ('DPKO', 'DPKO'),
        ('ECA', 'ECA'),
        ('ECLAC', 'ECLAC'),
        ('ESCWA', 'ESCWA'),
        ('FAO', 'FAO'),
        ('ILO', 'ILO'),
        ('IOM', 'IOM'),
        ('OHCHR', 'OHCHR'),
        ('UN', 'UN'),
        ('UN Women', 'UN Women'),
        ('UNAIDS', 'UNAIDS'),
        ('UNDP', 'UNDP'),
        ('UNESCO', 'UNESCO'),
        ('UNFPA', 'UNFPA'),
        ('UN - Habitat', 'UN - Habitat'),
        ('UNHCR', 'UNHCR'),
        ('UNODC', 'UNODC'),
        ('UNOPS', 'UNOPS'),
        ('UNRWA', 'UNRWA'),
        ('UNSC', 'UNSC'),
        ('UNU', 'UNU'),
        ('WB', 'WB'),
        ('WFP', 'WFP'),
        ('WHO', 'WHO')
    )

    CSO_TYPES = Choices(
        'International',
        'National',
        'Community Based Organization',
        'Academic Institution',
    )

    partner_type = models.CharField(
        verbose_name=_("Partner Type"),
        max_length=50,
        choices=PartnerType.CHOICES
    )

    # this is only applicable if type is CSO
    cso_type = models.CharField(
        verbose_name=_('CSO Type'),
        max_length=50,
        choices=CSO_TYPES,
        blank=True,
        default='',
    )
    name = models.CharField(
        verbose_name=_('Name'),
        max_length=255,
        help_text='Please make sure this matches the name you enter in VISION'
    )
    short_name = models.CharField(
        verbose_name=_("Short Name"),
        max_length=50,
        blank=True
    )
    description = models.CharField(
        verbose_name=_("Description"),
        max_length=256,
        blank=True
    )
    shared_with = ArrayField(
        models.CharField(max_length=20, blank=True, choices=AGENCY_CHOICES),
        verbose_name=_("Shared Partner"),
        blank=True,
        null=True
    )
    street_address = models.CharField(
        verbose_name=_("Street Address"),
        max_length=500,
        blank=True,
        default='',
    )
    city = models.CharField(
        verbose_name=_("City"),
        max_length=64,
        blank=True,
        default='',
    )
    postal_code = models.CharField(
        verbose_name=_("Postal Code"),
        max_length=32,
        blank=True,
        default='',
    )
    country = models.CharField(
        verbose_name=_("Country"),
        max_length=64,
        blank=True,
        default='',
    )

    # TODO: remove this when migration to the new fields is done. check for references
    # BEGIN REMOVE
    address = models.TextField(
        verbose_name=_("Address"),
        blank=True,
        default=''
    )
    # END REMOVE

    email = models.CharField(
        verbose_name=_("Email Address"),
        max_length=255,
        blank=True,
        default='',
    )
    phone_number = models.CharField(
        verbose_name=_("Phone Number"),
        max_length=64,
        blank=True,
        default='',
    )
    vendor_number = models.CharField(
        verbose_name=_("Vendor Number"),
        blank=True,
        null=True,  # nullable so it can be optional and not interfere with uniqueness
        unique=True,
        max_length=30
    )
    alternate_id = models.IntegerField(
        verbose_name=_("Alternate ID"),
        blank=True,
        null=True
    )
    alternate_name = models.CharField(
        verbose_name=_("Alternate Name"),
        max_length=255,
        blank=True,
        default=''
    )
    rating = models.CharField(
        verbose_name=_('Risk Rating'),
        max_length=50,
<<<<<<< HEAD
        default='',
=======
        choices=RISK_RATINGS,
        null=True,
        blank=True
>>>>>>> 5e65bc87
    )
    type_of_assessment = models.CharField(
        verbose_name=_("Assessment Type"),
        max_length=50,
        default='',
    )
    last_assessment_date = models.DateField(
        verbose_name=_("Last Assessment Date"),
        blank=True,
        null=True,
    )
    core_values_assessment_date = models.DateField(
        verbose_name=_('Date positively assessed against core values'),
        blank=True,
        null=True,
    )
    core_values_assessment = models.FileField(
        verbose_name=_("Core Values Assessment"),
        blank=True,
        null=True,
        upload_to='partners/core_values/',
        max_length=1024,
        help_text='Only required for CSO partners'
    )
    vision_synced = models.BooleanField(
        verbose_name=_("VISION Synced"),
        default=False,
    )
    blocked = models.BooleanField(verbose_name=_("Blocked"), default=False)
    hidden = models.BooleanField(verbose_name=_("Hidden"), default=False)
    deleted_flag = models.BooleanField(
        verbose_name=_('Marked for deletion'),
        default=False,
    )

    total_ct_cp = models.DecimalField(
        verbose_name=_("Total Cash Transferred for Country Programme"),
        decimal_places=2,
        max_digits=12,
        blank=True,
        null=True,
        help_text='Total Cash Transferred for Country Programme'
    )
    total_ct_cy = models.DecimalField(
        verbose_name=_("Total Cash Transferred per Current Year"),
        decimal_places=2,
        max_digits=12,
        blank=True,
        null=True,
        help_text='Total Cash Transferred per Current Year'
    )

    net_ct_cy = models.DecimalField(
        decimal_places=2, max_digits=12, blank=True, null=True,
        help_text='Net Cash Transferred per Current Year'
    )

    reported_cy = models.DecimalField(
        decimal_places=2, max_digits=12, blank=True, null=True,
        help_text='Liquidations 1 Oct - 30 Sep'
    )

    total_ct_ytd = models.DecimalField(
        decimal_places=2, max_digits=12, blank=True, null=True,
        help_text='Cash Transfers Jan - Dec'
    )

    hact_values = JSONField(blank=True, null=True, default=hact_default, verbose_name='HACT')
    basis_for_risk_rating = models.CharField(
        verbose_name=_("Basis for Risk Rating"), max_length=50, null=True, blank=True)

    tracker = FieldTracker()

    class Meta:
        ordering = ['name']
        unique_together = ('name', 'vendor_number')

    def __str__(self):
        return self.name

    def latest_assessment(self, type):
        return self.assessments.filter(type=type).order_by('completed_date').last()

    def save(self, *args, **kwargs):
        # JSONFIELD has an issue where it keeps escaping characters
        hact_is_string = isinstance(self.hact_values, str)
        try:

            self.hact_values = json.loads(self.hact_values) if hact_is_string else self.hact_values
        except ValueError as e:
            e.message = 'hact_values needs to be a valid format (dict)'
            raise e

        super(PartnerOrganization, self).save(*args, **kwargs)
        if hact_is_string:
            self.hact_values = json.dumps(self.hact_values)

    @cached_property
    def partner_type_slug(self):
        slugs = {
            PartnerType.BILATERAL_MULTILATERAL: 'Multi',
            PartnerType.CIVIL_SOCIETY_ORGANIZATION: 'CSO',
            PartnerType.GOVERNMENT: 'Gov',
            PartnerType.UN_AGENCY: 'UN',
        }
        return slugs.get(self.partner_type, self.partner_type)

    def get_pcas(self):
        return self.agreements.filter(
            agreement_type=Agreement.PCA
        ).exclude(
            signed_by_unicef_date__isnull=True,
            signed_by_partner_date__isnull=True,
            status__in=[Agreement.DRAFT, Agreement.TERMINATED]
        ).order_by('signed_by_unicef_date')

    @cached_property
    def get_last_pca(self):
        # exclude Agreements that were not signed
        return self.agreements.filter(
            agreement_type=Agreement.PCA
        ).exclude(
            signed_by_unicef_date__isnull=True,
            signed_by_partner_date__isnull=True,
            status__in=[Agreement.DRAFT, Agreement.TERMINATED]
        ).order_by('signed_by_unicef_date').last()

    @cached_property
    def expiring_assessment_flag(self):
        if self.last_assessment_date:
            last_assessment_age = datetime.date.today().year - self.last_assessment_date.year
            return last_assessment_age >= PartnerOrganization.EXPIRING_ASSESSMENT_LIMIT_YEAR
        return False

    @cached_property
    def approaching_threshold_flag(self):
        return self.rating == PartnerOrganization.RATING_NON_ASSESSED and \
               self.total_ct_ytd > PartnerOrganization.CT_CP_AUDIT_TRIGGER_LEVEL

    @cached_property
    def flags(self):
        return {
            'expiring_assessment_flag': self.expiring_assessment_flag,
            'approaching_threshold_flag': self.approaching_threshold_flag
        }

    @cached_property
    def min_req_programme_visits(self):
        programme_visits = 0
        ct = self.net_ct_cy

        if ct <= PartnerOrganization.CT_MR_AUDIT_TRIGGER_LEVEL:
            programme_visits = 0
        elif PartnerOrganization.CT_MR_AUDIT_TRIGGER_LEVEL < ct <= PartnerOrganization.CT_MR_AUDIT_TRIGGER_LEVEL2:
            programme_visits = 1
        elif PartnerOrganization.CT_MR_AUDIT_TRIGGER_LEVEL2 < ct <= PartnerOrganization.CT_MR_AUDIT_TRIGGER_LEVEL3:
            if self.rating in [PartnerOrganization.RATING_HIGH, PartnerOrganization.RATING_SIGNIFICANT]:
                programme_visits = 3
            elif self.rating in [PartnerOrganization.RATING_MODERATE, ]:
                programme_visits = 2
            elif self.rating in [PartnerOrganization.RATING_LOW, ]:
                programme_visits = 1
        else:
            if self.rating in [PartnerOrganization.RATING_HIGH, PartnerOrganization.RATING_SIGNIFICANT]:
                programme_visits = 4
            elif self.rating in [PartnerOrganization.RATING_MODERATE, ]:
                programme_visits = 3
            elif self.rating in [PartnerOrganization.RATING_LOW, ]:
                programme_visits = 2
        return programme_visits

    @cached_property
    def min_req_spot_checks(self):
        return 1 if self.reported_cy > PartnerOrganization.CT_CP_AUDIT_TRIGGER_LEVEL else 0

    @cached_property
    def hact_min_requirements(self):

        return {
            'programme_visits': self.min_req_programme_visits,
            'spot_checks': self.min_req_spot_checks,
        }

    @cached_property
    def outstanding_findings(self):
        # pending_unsupported_amount property
        from audit.models import Audit, Engagement
        audits = Audit.objects.filter(partner=self, status=Engagement.FINAL,
                                      date_of_draft_report_to_unicef__year=datetime.datetime.now().year)
        ff = audits.filter(financial_findings__isnull=False).aggregate(
            total=Coalesce(Sum('financial_findings'), 0))['total']
        ar = audits.filter(amount_refunded__isnull=False).aggregate(
            total=Coalesce(Sum('amount_refunded'), 0))['total']
        asdp = audits.filter(additional_supporting_documentation_provided__isnull=False).aggregate(
            total=Coalesce(Sum('additional_supporting_documentation_provided'), 0))['total']
        wor = audits.filter(write_off_required__isnull=False).aggregate(
            total=Coalesce(Sum('write_off_required'), 0))['total']
        return ff - ar - asdp - wor

    @classmethod
    def planned_visits(cls, partner):
        """For current year sum all programmatic values of planned visits
        records for partner

        If partner type is Government, then default to 0 planned visits
        """
        year = datetime.date.today().year
        if partner.partner_type == 'Government':
            pvq1 = pvq2 = pvq3 = pvq4 = 0
        else:
            pv = InterventionPlannedVisits.objects.filter(
                intervention__agreement__partner=partner, year=year,
                intervention__status__in=[Intervention.ACTIVE, Intervention.CLOSED, Intervention.ENDED]
            )
            pvq1 = pv.aggregate(models.Sum('programmatic_q1'))['programmatic_q1__sum'] or 0
            pvq2 = pv.aggregate(models.Sum('programmatic_q2'))['programmatic_q2__sum'] or 0
            pvq3 = pv.aggregate(models.Sum('programmatic_q3'))['programmatic_q3__sum'] or 0
            pvq4 = pv.aggregate(models.Sum('programmatic_q4'))['programmatic_q4__sum'] or 0

        hact = json.loads(partner.hact_values) if isinstance(partner.hact_values, str) else partner.hact_values
        hact['programmatic_visits']['planned']['q1'] = pvq1
        hact['programmatic_visits']['planned']['q2'] = pvq2
        hact['programmatic_visits']['planned']['q3'] = pvq3
        hact['programmatic_visits']['planned']['q4'] = pvq4
        hact['programmatic_visits']['planned']['total'] = pvq1 + pvq2 + pvq3 + pvq4
        partner.hact_values = hact
        partner.save()

    @classmethod
    def programmatic_visits(cls, partner, update_one=False):
        """
        :return: all completed programmatic visits
        """
        quarter_name = get_quarter()
        pv = partner.hact_values['programmatic_visits']['completed']['total']
        pvq = partner.hact_values['programmatic_visits']['completed'][quarter_name]

        if update_one:
            pv += 1
            pvq += 1
            partner.hact_values['programmatic_visits']['completed'][quarter_name] = pvq
        else:
            pv_year = TravelActivity.objects.filter(
                travel_type=TravelType.PROGRAMME_MONITORING,
                travels__traveler=F('primary_traveler'),
                travels__status__in=[Travel.COMPLETED],
                travels__completed_at__year=datetime.datetime.now().year,
                partner=partner,
            )

            pv = pv_year.count()
            pvq1 = pv_year.filter(travels__completed_at__month__in=[1, 2, 3]).count()
            pvq2 = pv_year.filter(travels__completed_at__month__in=[4, 5, 6]).count()
            pvq3 = pv_year.filter(travels__completed_at__month__in=[7, 8, 9]).count()
            pvq4 = pv_year.filter(travels__completed_at__month__in=[10, 11, 12]).count()

            partner.hact_values['programmatic_visits']['completed']['q1'] = pvq1
            partner.hact_values['programmatic_visits']['completed']['q2'] = pvq2
            partner.hact_values['programmatic_visits']['completed']['q3'] = pvq3
            partner.hact_values['programmatic_visits']['completed']['q4'] = pvq4

        partner.hact_values['programmatic_visits']['completed']['total'] = pv
        partner.save()

    @classmethod
    def spot_checks(cls, partner, event_date=None, update_one=False):
        """
        :return: all completed spot checks
        """
        from audit.models import Engagement, SpotCheck
        if not event_date:
            event_date = datetime.datetime.today()
        quarter_name = get_quarter(event_date)
        sc = partner.hact_values['spot_checks']['completed']['total']
        scq = partner.hact_values['spot_checks']['completed'][quarter_name]

        if update_one:
            sc += 1
            scq += 1
            partner.hact_values['spot_checks']['completed'][quarter_name] = scq
        else:
            trip = TravelActivity.objects.filter(
                travel_type=TravelType.SPOT_CHECK,
                travels__traveler=F('primary_traveler'),
                travels__status__in=[Travel.COMPLETED],
                travels__completed_at__year=datetime.datetime.now().year,
                partner=partner,
            )

            trq1 = trip.filter(travels__completed_at__month__in=[1, 2, 3]).count()
            trq2 = trip.filter(travels__completed_at__month__in=[4, 5, 6]).count()
            trq3 = trip.filter(travels__completed_at__month__in=[7, 8, 9]).count()
            trq4 = trip.filter(travels__completed_at__month__in=[10, 11, 12]).count()

            audit_spot_check = SpotCheck.objects.filter(
                partner=partner, status=Engagement.FINAL,
                date_of_draft_report_to_unicef__year=datetime.datetime.now().year
            )

            asc1 = audit_spot_check.filter(date_of_draft_report_to_unicef__month__in=[1, 2, 3]).count()
            asc2 = audit_spot_check.filter(date_of_draft_report_to_unicef__month__in=[4, 5, 6]).count()
            asc3 = audit_spot_check.filter(date_of_draft_report_to_unicef__month__in=[7, 8, 9]).count()
            asc4 = audit_spot_check.filter(date_of_draft_report_to_unicef__month__in=[10, 11, 12]).count()

            partner.hact_values['spot_checks']['completed']['q1'] = trq1 + asc1
            partner.hact_values['spot_checks']['completed']['q2'] = trq2 + asc2
            partner.hact_values['spot_checks']['completed']['q3'] = trq3 + asc3
            partner.hact_values['spot_checks']['completed']['q4'] = trq4 + asc4

            sc = trip.count() + audit_spot_check.count()  # TODO 1.1.9c add spot checks from field monitoring

        partner.hact_values['spot_checks']['completed']['total'] = sc
        partner.save()

    @classmethod
    def audits_completed(cls, partner, update_one=False):
        """
        :param partner: Partner Organization
        :param update_one: if True will increase by one the value, if False would recalculate the value
        :return: all completed audit (including special audit)
        """
        from audit.models import Audit, Engagement, SpecialAudit
        completed_audit = partner.hact_values['audits']['completed']
        if update_one:
            completed_audit += 1
        else:
            audits = Audit.objects.filter(
                partner=partner,
                status=Engagement.FINAL,
                date_of_draft_report_to_unicef__year=datetime.datetime.now().year).count()
            s_audits = SpecialAudit.objects.filter(
                partner=partner,
                status=Engagement.FINAL,
                date_of_draft_report_to_unicef__year=datetime.datetime.now().year).count()
            completed_audit = audits + s_audits
        partner.hact_values['audits']['completed'] = completed_audit
        partner.save()


class PartnerStaffMemberManager(models.Manager):

    def get_queryset(self):
        return super(PartnerStaffMemberManager, self).get_queryset().select_related('partner')


@python_2_unicode_compatible
class PartnerStaffMember(TimeStampedModel):
    """
    Represents a staff member at the partner organization.
    A User is created for each staff member

    Relates to :model:`partners.PartnerOrganization`

    related models:
        Agreement: "agreement_authorizations" (m2m - all agreements this user is authorized for)
        Agreement: "agreements_signed" (refers to all the agreements this user signed)
    """

    partner = models.ForeignKey(
        PartnerOrganization,
        verbose_name=_("Partner"),
        related_name='staff_members'
    )
    title = models.CharField(
        verbose_name=_("Title"),
        max_length=64,
        default='',
        blank=True,
    )
    first_name = models.CharField(verbose_name=_("First Name"), max_length=64)
    last_name = models.CharField(verbose_name=_("Last Name"), max_length=64)
    email = models.CharField(
        verbose_name=_("Email Address"),
        max_length=128,
        unique=True,
        blank=False,
    )
    phone = models.CharField(
        verbose_name=_("Phone Number"),
        max_length=64,
        blank=True,
        default='',
    )
    active = models.BooleanField(
        verbose_name=_("Active"),
        default=True
    )

    tracker = FieldTracker()
    objects = PartnerStaffMemberManager()

    def get_full_name(self):
        full_name = '%s %s' % (self.first_name, self.last_name)
        return full_name.strip()

    def __str__(self):
        return'{} {} ({})'.format(
            self.first_name,
            self.last_name,
            self.partner.name
        )

    # TODO: instead of signals we need this transactional
    def reactivate_signal(self):
        # sends a signal to activate the user
        post_save.send(PartnerStaffMember, instance=self, created=True)

    def deactivate_signal(self):
        # sends a signal to deactivate user and remove partnerstaffmember link
        pre_delete.send(PartnerStaffMember, instance=self)

    def save(self, **kwargs):
        # if the instance exists and active was changed, re-associate user
        if self.pk:
            # get the instance that exists in the db to compare active states
            existing_instance = PartnerStaffMember.objects.get(pk=self.pk)
            if existing_instance.active and not self.active:
                self.deactivate_signal()
            elif not existing_instance.active and self.active:
                self.reactivate_signal()

        return super(PartnerStaffMember, self).save(**kwargs)


@python_2_unicode_compatible
class PlannedEngagement(TimeStampedModel):
    """ class to handle partner's engagement for current year """
    partner = models.OneToOneField(PartnerOrganization, verbose_name=_("Partner"), related_name='planned_engagement')
    spot_check_mr = QuarterField()
    spot_check_follow_up_q1 = models.IntegerField(verbose_name=_("Spot Check Q1"), default=0)
    spot_check_follow_up_q2 = models.IntegerField(verbose_name=_("Spot Check Q2"), default=0)
    spot_check_follow_up_q3 = models.IntegerField(verbose_name=_("Spot Check Q3"), default=0)
    spot_check_follow_up_q4 = models.IntegerField(verbose_name=_("Spot Check Q4"), default=0)
    scheduled_audit = models.BooleanField(verbose_name=_("Scheduled Audit"), default=False)
    special_audit = models.BooleanField(verbose_name=_("Special Audit"), default=False)

    @cached_property
    def total_spot_check_follow_up_required(self):
        return sum([
            self.spot_check_follow_up_q1, self.spot_check_follow_up_q2,
            self.spot_check_follow_up_q3, self.spot_check_follow_up_q4
        ])

    @cached_property
    def spot_check_required(self):
        return self.total_spot_check_follow_up_required + (1 if self.spot_check_mr else 0)

    @cached_property
    def required_audit(self):
        return sum([self.scheduled_audit, self.special_audit])

    def reset(self):
        """this is used to reset the values of the object at the end of the year"""
        self.spot_check_mr = None
        self.spot_check_follow_up_q1 = 0
        self.spot_check_follow_up_q2 = 0
        self.spot_check_follow_up_q3 = 0
        self.spot_check_follow_up_q4 = 0
        self.scheduled_audit = False
        self.special_audit = False
        self.save()

    def __str__(self):
        return 'Planned Engagement {}'.format(self.partner.name)


@python_2_unicode_compatible
class Assessment(TimeStampedModel):
    """
    Represents an assessment for a partner organization.

    Relates to :model:`partners.PartnerOrganization`
    Relates to :model:`auth.User`
    """
    HIGH = 'high'
    SIGNIFICANT = 'significant'
    MEDIUM = 'medium'
    LOW = 'low'
    RISK_RATINGS = (
        (HIGH, 'High'),
        (SIGNIFICANT, 'Significant'),
        (MEDIUM, 'Medium'),
        (LOW, 'Low'),
    )

    ASSESSMENT_TYPES = (
        ('Micro Assessment', 'Micro Assessment'),
        ('Simplified Checklist', 'Simplified Checklist'),
        ('Scheduled Audit report', 'Scheduled Audit report'),
        ('Special Audit report', 'Special Audit report'),
        ('Other', 'Other'),
    )

    partner = models.ForeignKey(
        PartnerOrganization,
        verbose_name=_("Partner"),
        related_name='assessments'
    )
    type = models.CharField(
        verbose_name=_("Type"),
        max_length=50,
        choices=ASSESSMENT_TYPES,
    )
    names_of_other_agencies = models.CharField(
        verbose_name=_("Other Agencies"),
        max_length=255,
        blank=True,
        default=True,
        help_text='List the names of the other agencies they have worked with',
    )
    expected_budget = models.IntegerField(
        verbose_name=_('Planned amount'),
        blank=True, null=True,
    )
    notes = models.CharField(
        max_length=255,
        blank=True,
        default='',
        verbose_name=_('Special requests'),
        help_text='Note any special requests to be considered during the assessment'
    )
    requested_date = models.DateField(
        verbose_name=_("Requested Date"),
        auto_now_add=True,
    )
    requesting_officer = models.ForeignKey(
        settings.AUTH_USER_MODEL,
        verbose_name=_("Requesting Officer"),
        related_name='requested_assessments',
        blank=True,
        null=True,
    )
    approving_officer = models.ForeignKey(
        settings.AUTH_USER_MODEL,
        verbose_name=_("Approving Officer"),
        blank=True,
        null=True,
    )
    planned_date = models.DateField(
        verbose_name=_("Planned Date"),
        blank=True,
        null=True,
    )
    completed_date = models.DateField(
        verbose_name=_("Completed Date"),
        blank=True,
        null=True,
    )
    rating = models.CharField(
        verbose_name=_("Rating"),
        max_length=50,
        choices=RISK_RATINGS,
        default=HIGH,
    )
    # Assessment Report
    report = models.FileField(
        verbose_name=_("Report"),
        blank=True,
        null=True,
        max_length=1024,
        upload_to=get_assesment_path
    )
    # Basis for Risk Rating
    current = models.BooleanField(
        verbose_name=_('Basis for risk rating'),
        default=False,
    )

    tracker = FieldTracker()

    def __str__(self):
        return'{type}: {partner} {rating} {date}'.format(
            type=self.type,
            partner=self.partner.name,
            rating=self.rating,
            date=self.completed_date.strftime("%d-%m-%Y") if
            self.completed_date else'NOT COMPLETED'
        )


class AgreementManager(models.Manager):

    def get_queryset(self):
        return super(AgreementManager, self).get_queryset().select_related('partner')


def activity_to_active_side_effects(i, old_instance=None, user=None):
    # here we can make any updates to the object as we need as part of the auto transition change
    # obj.end = datetime.date.today()
    # old_instance.status will give you the status you're transitioning from
    pass


@python_2_unicode_compatible
class Agreement(TimeStampedModel):
    """
    Represents an agreement with the partner organization.

    Relates to :model:`partners.PartnerOrganization`
    """
    # POTENTIAL_AUTO_TRANSITIONS.. these are all transitions that we want to
    # make automatically if possible
    PCA = 'PCA'
    MOU = 'MOU'
    SSFA = 'SSFA'
    AGREEMENT_TYPES = (
        (PCA, u"Programme Cooperation Agreement"),
        (SSFA, 'Small Scale Funding Agreement'),
        (MOU, 'Memorandum of Understanding'),
    )

    DRAFT = "draft"
    SIGNED = "signed"
    ENDED = "ended"
    SUSPENDED = "suspended"
    TERMINATED = "terminated"
    STATUS_CHOICES = (
        (DRAFT, "Draft"),
        (SIGNED, "Signed"),
        (ENDED, "Ended"),
        (SUSPENDED, "Suspended"),
        (TERMINATED, "Terminated"),
    )
    AUTO_TRANSITIONS = {
        DRAFT: [SIGNED],
        SIGNED: [ENDED],
    }
    TRANSITION_SIDE_EFFECTS = {
        SIGNED: [activity_to_active_side_effects],
    }

    partner = models.ForeignKey(PartnerOrganization, related_name="agreements")
    country_programme = models.ForeignKey(
        'reports.CountryProgramme',
        verbose_name=_("Country Programme"),
        related_name='agreements',
        blank=True,
        null=True,
    )
    authorized_officers = models.ManyToManyField(
        PartnerStaffMember,
        verbose_name=_("Partner Authorized Officer"),
        blank=True,
        related_name="agreement_authorizations")
    agreement_type = models.CharField(
        verbose_name=_("Agreement Type"),
        max_length=10,
        choices=AGREEMENT_TYPES
    )
    agreement_number = models.CharField(
        verbose_name=_('Reference Number'),
        max_length=45,
        blank=True,
        # TODO: write a script to insure this before merging.
        unique=True,
    )
    attached_agreement = models.FileField(
        verbose_name=_("Attached Agreement"),
        upload_to=get_agreement_path,
        blank=True,
        max_length=1024
    )
    start = models.DateField(
        verbose_name=_("Start Date"),
        null=True,
        blank=True,
    )
    end = models.DateField(
        verbose_name=_("End Date"),
        null=True,
        blank=True,
    )

    signed_by_unicef_date = models.DateField(
        verbose_name=_("Signed By UNICEF Date"),
        null=True,
        blank=True,
    )

    # Unicef staff members that sign the agreements
    # this user needs to be in the partnership management group
    signed_by = models.ForeignKey(
        settings.AUTH_USER_MODEL,
        verbose_name=_("Signed By UNICEF"),
        related_name='agreements_signed+',
        null=True, blank=True
    )

    signed_by_partner_date = models.DateField(
        verbose_name=_("Signed By Partner Date"),
        null=True,
        blank=True,
    )

    # Signatory on behalf of the PartnerOrganization
    partner_manager = ChainedForeignKey(
        PartnerStaffMember,
        related_name='agreements_signed',
        verbose_name=_('Signed by partner'),
        chained_field="partner",
        chained_model_field="partner",
        show_all=False,
        auto_choose=False,
        blank=True, null=True,
    )

    # TODO: Write a script that sets a status to each existing record
    status = FSMField(
        verbose_name=_("Status"),
        max_length=32,
        blank=True,
        choices=STATUS_CHOICES,
        default=DRAFT
    )

    tracker = FieldTracker()
    view_objects = AgreementManager()
    objects = models.Manager()

    class Meta:
        ordering = ['-created']

    def __str__(self):
        return'{} for {} ({} - {})'.format(
            self.agreement_type,
            self.partner.name,
            self.start.strftime('%d-%m-%Y') if self.start else '',
            self.end.strftime('%d-%m-%Y') if self.end else '',
            self.signed_by_partner_date,
            self.signed_by_unicef_date
        )

    @classmethod
    def permission_structure(cls):
        permissions = import_permissions(cls.__name__)
        return permissions

    @property
    def year(self):
        if self.id:
            if self.signed_by_unicef_date is not None:
                return self.signed_by_unicef_date.year
            else:
                return self.created.year
        else:
            return datetime.date.today().year

    @property
    def reference_number(self):
        return '{code}/{type}{year}{id}'.format(
            code=connection.tenant.country_short_code or '',
            type=self.agreement_type,
            year=self.created.year,
            id=self.id,
        )

    @property
    def base_number(self):
        return self.agreement_number.split('-')[0]

    def update_reference_number(self, amendment_number=None):

        if amendment_number:
            self.agreement_number = '{}-{}'.format(self.base_number, amendment_number)
            return
        self.agreement_number = self.reference_number

    def update_related_interventions(self, oldself, **kwargs):
        '''
        When suspending or terminating an agreement we need to suspend or terminate all interventions related
        this should only be called in a transaction with agreement save
        '''

        if oldself and oldself.status != self.status and \
                self.status in [Agreement.SUSPENDED, Agreement.TERMINATED]:

            interventions = self.interventions.filter(
                document_type__in=[Intervention.PD, Intervention.SHPD]
            )
            for item in interventions:
                if item.status not in [Intervention.DRAFT,
                                       Intervention.CLOSED,
                                       Intervention.ENDED,
                                       Intervention.TERMINATED] and\
                        item.status != self.status:
                    item.status = self.status
                    item.save()

    @transition(field=status,
                source=[DRAFT],
                target=[SIGNED],
                conditions=[agreement_transition_to_signed_valid])
    def transition_to_signed(self):
        pass

    @transition(field=status,
                source=[SIGNED],
                target=[ENDED],
                conditions=[agreement_transition_to_ended_valid])
    def transition_to_ended(self):
        pass

    @transition(field=status,
                source=[SIGNED],
                target=[SUSPENDED],
                conditions=[])
    def transition_to_suspended(self):
        pass

    @transition(field=status,
                source=[SUSPENDED, SIGNED],
                target=[DRAFT],
                conditions=[agreements_illegal_transition])
    def transition_to_cancelled(self):
        pass

    @transition(field=status,
                source=[DRAFT],
                target=[TERMINATED, SUSPENDED],
                conditions=[agreements_illegal_transition])
    def transition_to_terminated(self):
        pass

    @transaction.atomic
    def save(self, **kwargs):

        oldself = None
        if self.pk:
            # load from DB
            oldself = Agreement.objects.get(pk=self.pk)

        if not oldself:
            # to create a ref number we need an id
            super(Agreement, self).save()
            self.update_reference_number()
        else:
            self.update_related_interventions(oldself)

        # update reference number if needed
        amendment_number = kwargs.pop('amendment_number', None)
        if amendment_number:
            self.update_reference_number(amendment_number)

        if self.agreement_type == self.PCA:
            # set start date
            if self.signed_by_partner_date and self.signed_by_unicef_date:
                self.start = self.signed_by_unicef_date \
                    if self.signed_by_unicef_date > self.signed_by_partner_date else self.signed_by_partner_date

            # set end date
            assert self.country_programme is not None, 'Country Programme is required'
            self.end = self.country_programme.to_date

        return super(Agreement, self).save()


class AgreementAmendmentManager(models.Manager):

    def get_queryset(self):
        return super(AgreementAmendmentManager, self).get_queryset().select_related('agreement__partner')


@python_2_unicode_compatible
class AgreementAmendment(TimeStampedModel):
    '''
    Represents an amendment to an agreement
    '''
    IP_NAME = u'Change IP name'
    AUTHORIZED_OFFICER = u'Change authorized officer'
    BANKING_INFO = u'Change banking info'
    CLAUSE = u'Change in clause'

    AMENDMENT_TYPES = Choices(
        (IP_NAME, 'Change in Legal Name of Implementing Partner'),
        (AUTHORIZED_OFFICER, 'Change Authorized Officer(s)'),
        (BANKING_INFO, 'Banking Information'),
        (CLAUSE, 'Change in clause'),
    )

    number = models.CharField(verbose_name=_("Number"), max_length=5)
    agreement = models.ForeignKey(
        Agreement,
        verbose_name=_("Agreement"),
        related_name='amendments',
    )
    signed_amendment = models.FileField(
        verbose_name=_("Signed Amendment"),
        max_length=1024,
        null=True, blank=True,
        upload_to=get_agreement_amd_file_path
    )
    types = ArrayField(models.CharField(
        max_length=50,
        choices=AMENDMENT_TYPES))
    signed_date = models.DateField(
        verbose_name=_("Signed Date"),
        null=True,
        blank=True,
    )

    tracker = FieldTracker()
    view_objects = AgreementAmendmentManager()
    objects = models.Manager()

    def __str__(self):
        return "{} {}".format(
            self.agreement.reference_number,
            self.number
        )

    def compute_reference_number(self):
        if self.signed_date:
            return '{0:02d}'.format(self.agreement.amendments.filter(signed_date__isnull=False).count() + 1)
        else:
            seq = self.agreement.amendments.filter(signed_date__isnull=True).count() + 1
            return 'tmp{0:02d}'.format(seq)

    @transaction.atomic
    def save(self, **kwargs):
        update_agreement_number_needed = False
        oldself = AgreementAmendment.objects.get(id=self.pk) if self.pk else None
        if self.signed_amendment:
            if not oldself or not oldself.signed_amendment:
                self.number = self.compute_reference_number()
                update_agreement_number_needed = True
        else:
            if not oldself:
                self.number = self.compute_reference_number()

        if update_agreement_number_needed:
            self.agreement.save(amendment_number=self.number)
        return super(AgreementAmendment, self).save(**kwargs)


class InterventionManager(models.Manager):

    def get_queryset(self):
        return super(InterventionManager, self).get_queryset().prefetch_related(
            'agreement__partner',
            'frs',
            'partner_focal_points',
            'unicef_focal_points',
            'offices',
            'planned_budget',
            'sections',
        )

    def detail_qs(self):
        return self.get_queryset().prefetch_related(
            'agreement__partner',
            'frs',
            'partner_focal_points',
            'unicef_focal_points',
            'offices',
            'planned_budget',
            'sections',
            'result_links__cp_output',
            'result_links__ll_results',
            'result_links__ll_results__applied_indicators__indicator',
            'result_links__ll_results__applied_indicators__disaggregation',
            'result_links__ll_results__applied_indicators__locations',
            'flat_locations',
        )

    def frs_qs(self):
        qs = self.get_queryset().prefetch_related(
            'agreement__partner',
            'planned_budget',
            'offices',
            'sections',
            # TODO: Figure out a way in which to add locations that is more performant
            # 'flat_locations',
            'result_links__cp_output',
            'unicef_focal_points',
        )
        qs = qs.annotate(
            Max("frs__end_date"),
            Min("frs__start_date"),
            Sum("frs__total_amt_local"),
            Sum("frs__outstanding_amt_local"),
            Sum("frs__actual_amt_local"),
            Sum("frs__intervention_amt"),
            Count("frs__currency", distinct=True),
            max_fr_currency=Max("frs__currency", output_field=CharField(), distinct=True)
        )
        return qs


def side_effect_one(i, old_instance=None, user=None):
    pass


def side_effect_two(i, old_instance=None, user=None):
    pass


@python_2_unicode_compatible
class Intervention(TimeStampedModel):
    """
    Represents a partner intervention.

    Relates to :model:`partners.PartnerOrganization`
    Relates to :model:`partners.Agreement`
    Relates to :model:`reports.CountryProgramme`
    Relates to :model:`auth.User`
    Relates to :model:`partners.PartnerStaffMember`
    Relates to :model:`users.Office`
    """

    DRAFT = 'draft'
    SIGNED = 'signed'
    ACTIVE = 'active'
    ENDED = 'ended'
    IMPLEMENTED = 'implemented'
    CLOSED = 'closed'
    SUSPENDED = 'suspended'
    TERMINATED = 'terminated'

    AUTO_TRANSITIONS = {
        DRAFT: [SIGNED],
        SIGNED: [ACTIVE],
        ACTIVE: [ENDED],
        ENDED: [CLOSED]
    }
    TRANSITION_SIDE_EFFECTS = {
        SIGNED: [side_effect_one, side_effect_two],
        ACTIVE: [],
        SUSPENDED: [],
        ENDED: [],
        CLOSED: [],
        TERMINATED: []
    }

    CANCELLED = 'cancelled'
    INTERVENTION_STATUS = (
        (DRAFT, "Draft"),
        (SIGNED, 'Signed'),
        (ACTIVE, "Active"),
        (ENDED, "Ended"),
        (CLOSED, "Closed"),
        (SUSPENDED, "Suspended"),
        (TERMINATED, "Terminated"),
    )
    PD = 'PD'
    SHPD = 'SHPD'
    SSFA = 'SSFA'
    INTERVENTION_TYPES = (
        (PD, 'Programme Document'),
        (SHPD, 'Simplified Humanitarian Programme Document'),
        (SSFA, 'SSFA'),
    )

    tracker = FieldTracker()
    objects = InterventionManager()

    document_type = models.CharField(
        verbose_name=_('Document Type'),
        choices=INTERVENTION_TYPES,
        max_length=255,
    )
    agreement = models.ForeignKey(
        Agreement,
        verbose_name=_("Agreement"),
        related_name='interventions'
    )
    # Even though CP is defined at the Agreement Level, for a particular intervention this can be different.
    country_programme = models.ForeignKey(
        CountryProgramme,
        verbose_name=_("Country Programme"),
        related_name='interventions',
        blank=True, null=True, on_delete=models.DO_NOTHING,
        help_text='Which Country Programme does this Intervention belong to?'
    )
    number = models.CharField(
        verbose_name=_('Reference Number'),
        max_length=64,
        blank=True,
        default='',
        unique=True,
    )
    title = models.CharField(verbose_name=_("Document Title"), max_length=256)
    status = FSMField(
        verbose_name=_("Status"),
        max_length=32,
        blank=True,
        choices=INTERVENTION_STATUS,
        default=DRAFT
    )
    # dates
    start = models.DateField(
        verbose_name=_("Start Date"),
        null=True,
        blank=True,
        help_text='The date the Intervention will start'
    )
    end = models.DateField(
        verbose_name=_("End Date"),
        null=True,
        blank=True,
        help_text='The date the Intervention will end'
    )
    submission_date = models.DateField(
        verbose_name=_("Document Submission Date by CSO"),
        null=True,
        blank=True,
        help_text='The date the partner submitted complete PD/SSFA documents to Unicef',
    )
    submission_date_prc = models.DateField(
        verbose_name=_('Submission Date to PRC'),
        help_text='The date the documents were submitted to the PRC',
        null=True,
        blank=True,
    )
    review_date_prc = models.DateField(
        verbose_name=_('Review Date by PRC'),
        help_text='The date the PRC reviewed the partnership',
        null=True,
        blank=True,
    )
    prc_review_document = models.FileField(
        verbose_name=_("Review Document by PRC"),
        max_length=1024,
        null=True,
        blank=True,
        upload_to=get_prc_intervention_file_path
    )
    signed_pd_document = models.FileField(
        verbose_name=_("Signed PD Document"),
        max_length=1024,
        null=True,
        blank=True,
        upload_to=get_prc_intervention_file_path
    )
    signed_by_unicef_date = models.DateField(
        verbose_name=_("Signed by UNICEF Date"),
        null=True,
        blank=True,
    )
    signed_by_partner_date = models.DateField(
        verbose_name=_("Signed by Partner Date"),
        null=True,
        blank=True,
    )

    # partnership managers
    unicef_signatory = models.ForeignKey(
        settings.AUTH_USER_MODEL,
        verbose_name=_("Signed by UNICEF"),
        related_name='signed_interventions+',
        blank=True,
        null=True,
    )
    # part of the Agreement authorized officers
    partner_authorized_officer_signatory = models.ForeignKey(
        PartnerStaffMember,
        verbose_name=_("Signed by Partner"),
        related_name='signed_interventions',
        blank=True,
        null=True,
    )
    # anyone in unicef country office
    unicef_focal_points = models.ManyToManyField(
        settings.AUTH_USER_MODEL,
        verbose_name=_("UNICEF Focal Points"),
        blank=True,
        related_name='unicef_interventions_focal_points+'
    )
    # any PartnerStaffMember on the ParterOrganization
    partner_focal_points = models.ManyToManyField(
        PartnerStaffMember,
        verbose_name=_("CSO Authorized Officials"),
        related_name='interventions_focal_points+',
        blank=True
    )

    contingency_pd = models.BooleanField(
        verbose_name=_("Contingency PD"),
        default=False,
    )
    sections = models.ManyToManyField(
        Sector,
        verbose_name=_("Sections"),
        blank=True,
        related_name='interventions',
    )
    offices = models.ManyToManyField(
        Office,
        verbose_name=_("Office"),
        blank=True,
        related_name='office_interventions+',
    )
    # TODO: remove this after PRP flag is on for all countries
    flat_locations = models.ManyToManyField(Location, related_name="intervention_flat_locations", blank=True)

    population_focus = models.CharField(
        verbose_name=_("Population Focus"),
        max_length=130,
        default='',
        blank=True,
    )
    in_amendment = models.BooleanField(
        verbose_name=_("Amendment Open"),
        default=False,
    )

    # Flag if this has been migrated to a status that is not correct
    # previous status
    metadata = JSONField(
        verbose_name=_("Metadata"),
        blank=True,
        null=True,
        default=dict,
    )

    class Meta:
        ordering = ['-created']

    def __str__(self):
        return '{}'.format(
            self.number
        )

    @classmethod
    def permission_structure(cls):
        permissions = import_permissions(cls.__name__)
        return permissions

    @property
    def days_from_submission_to_signed(self):
        if not self.submission_date:
            return 'Not Submitted'
        if not self.signed_by_unicef_date or not self.signed_by_partner_date:
            return 'Not fully signed'
        signed_date = max([self.signed_by_partner_date, self.signed_by_unicef_date])
        return relativedelta(signed_date, self.submission_date).days

    @property
    def submitted_to_prc(self):
        return True if any([self.submission_date_prc, self.review_date_prc, self.prc_review_document]) else False

    @property
    def days_from_review_to_signed(self):
        if not self.review_date_prc:
            return 'Not Reviewed'
        if not self.signed_by_unicef_date or not self.signed_by_partner_date:
            return 'Not fully signed'
        signed_date = max([self.signed_by_partner_date, self.signed_by_unicef_date])
        return relativedelta(signed_date, self.review_date_prc).days

    @property
    def sector_names(self):
        return ', '.join(Sector.objects.filter(intervention_locations__intervention=self).
                         values_list('name', flat=True))

    @property
    def combined_sections(self):
        # sections defined on the indicators + sections selected at the pd level
        # In the case in which on the pd there are more sections selected then all the indicators
        # the reason for the loops is to avoid creating new db queries
        sections = set(self.sections.all())
        for lower_result in self.all_lower_results:
            for applied_indicator in lower_result.applied_indicators.all():
                if applied_indicator.section:
                    sections.add(applied_indicator.section)
        return sections

    @property
    def sections_present(self):
        # for permissions validation. the name of this def needs to remain the same as defined in the permission matrix.
        # /assets/partner/intervention_permission.csv
        return True if len(self.combined_sections) > 0 else None

    @cached_property
    def total_partner_contribution(self):
        return self.planned_budget.partner_contribution_local if hasattr(self, 'planned_budget') else 0

    @cached_property
    def total_unicef_cash(self):
        return self.planned_budget.unicef_cash_local if hasattr(self, 'planned_budget') else 0

    @cached_property
    def total_in_kind_amount(self):
        return self.planned_budget.in_kind_amount_local if hasattr(self, 'planned_budget') else 0

    @cached_property
    def total_budget(self):
        return self.total_unicef_cash + self.total_partner_contribution + self.total_in_kind_amount

    @cached_property
    def total_unicef_budget(self):
        return self.total_unicef_cash + self.total_in_kind_amount

    @cached_property
    def all_lower_results(self):
        # todo: it'd be nice to be able to do this as a queryset but that may not be possible
        # with prefetch_related
        return [
            lower_result for link in self.result_links.all()
            for lower_result in link.ll_results.all()
        ]

    @cached_property
    def intervention_locations(self):
        if tenant_switch_is_active("prp_mode_off"):
            locations = set(self.flat_locations.all())
        else:
            # return intervention locations as a set of Location objects
            locations = set()
            for lower_result in self.all_lower_results:
                for applied_indicator in lower_result.applied_indicators.all():
                    for location in applied_indicator.locations.all():
                        locations.add(location)

        return locations

    @cached_property
    def flagged_sections(self):
        if tenant_switch_is_active("prp_mode_off"):
            sections = set(self.sections.all())
        else:
            # return intervention locations as a set of Location objects
            sections = set()
            for lower_result in self.all_lower_results:
                for applied_indicator in lower_result.applied_indicators.all():
                    if applied_indicator.section:
                        sections.add(applied_indicator.section)

        return sections

    @cached_property
    def intervention_clusters(self):
        # return intervention clusters as an array of strings
        clusters = set()
        for lower_result in self.all_lower_results:
            for applied_indicator in lower_result.applied_indicators.all():
                if applied_indicator.cluster_name:
                    clusters.add(applied_indicator.cluster_name)

        return clusters

    @cached_property
    def total_frs(self):
        r = {
            'total_frs_amt': 0,
            'total_outstanding_amt': 0,
            'total_intervention_amt': 0,
            'total_actual_amt': 0,
            'earliest_start_date': None,
            'latest_end_date': None
        }
        for fr in self.frs.all():
            r['total_frs_amt'] += fr.total_amt
            r['total_outstanding_amt'] += fr.outstanding_amt
            r['total_intervention_amt'] += fr.intervention_amt
            r['total_actual_amt'] += fr.actual_amt
            if r['earliest_start_date'] is None:
                r['earliest_start_date'] = fr.start_date
            elif r['earliest_start_date'] > fr.start_date:
                r['earliest_start_date'] = fr.start_date
            if r['latest_end_date'] is None:
                r['latest_end_date'] = fr.end_date
            elif r['latest_end_date'] < fr.end_date:
                r['latest_end_date'] = fr.end_date
        return r

    @property
    def year(self):
        if self.id:
            if self.signed_by_unicef_date is not None:
                return self.signed_by_unicef_date.year
            else:
                return self.created.year
        else:
            return datetime.date.today().year

    def illegal_transitions(self):
        return False

    @transition(field=status,
                source=[ACTIVE, IMPLEMENTED, SUSPENDED],
                target=[DRAFT, CANCELLED],
                conditions=[illegal_transitions])
    def basic_transition(self):
        pass

    @transition(field=status,
                source=[DRAFT, SUSPENDED],
                target=[ACTIVE],
                conditions=[intervention_validation.transition_to_active],
                permission=intervention_validation.partnership_manager_only)
    def transition_to_active(self):
        pass

    @transition(field=status,
                source=[DRAFT, SUSPENDED],
                target=[SIGNED],
                conditions=[intervention_validation.transition_to_signed])
    def transition_to_signed(self):
        pass

    @transition(field=status,
                source=[ACTIVE],
                target=[ENDED],
                conditions=[intervention_validation.transition_to_ended])
    def transition_to_ended(self):
        # From active, ended, suspended and terminated you cannot move to draft or cancelled because yo'll
        # mess up the reference numbers.
        pass

    @transition(field=status,
                source=[ENDED],
                target=[CLOSED],
                conditions=[intervention_validation.transition_to_closed])
    def transition_to_closed(self):
        pass

    @transition(field=status,
                source=[ACTIVE],
                target=[SUSPENDED],
                conditions=[intervention_validation.transition_to_suspended],
                permission=intervention_validation.partnership_manager_only)
    def transition_to_suspended(self):
        pass

    @transition(field=status,
                source=[ACTIVE, SUSPENDED],
                target=[TERMINATED],
                conditions=[intervention_validation.transition_to_terminated],
                permission=intervention_validation.partnership_manager_only)
    def transition_to_terminated(self):
        pass

    @property
    def reference_number(self):
        if self.document_type != Intervention.SSFA:
            number = '{agreement}/{type}{year}{id}'.format(
                agreement=self.agreement.base_number,
                type=self.document_type,
                year=self.year,
                id=self.id
            )
            return number
        return self.agreement.base_number

    def update_reference_number(self, amendment_number=None):
        if amendment_number:
            self.number = '{}-{}'.format(self.number.split('-')[0], amendment_number)
            return
        self.number = self.reference_number

    def update_ssfa_properties(self):
        if self.document_type == self.SSFA:
            save_agreement = False
            if self.agreement.start != self.start or self.agreement.end != self.end:
                save_agreement = True
                self.agreement.start = self.start
                self.agreement.end = self.end

            # if it's an SSFA amendment we update the agreement with amendment number
            # TODO write test for this scenario
            if self.agreement.agreement_number != self.number:
                save_agreement = True
                self.agreement.agreement_number = self.number

            if self.status in [self.SIGNED, self.ACTIVE] and self.agreement.status != Agreement.SIGNED:
                save_agreement = True
                self.agreement.status = Agreement.SIGNED

            elif self.status in [self.ENDED, self.SUSPENDED, self.TERMINATED] and self.status != self.agreement.status:
                save_agreement = True
                self.agreement.status = self.status

            elif self.status in [self.CLOSED] and self.agreement.status != Agreement.ENDED:
                save_agreement = True
                self.agreement.status = Agreement.ENDED

            if save_agreement:
                self.agreement.save()

    @transaction.atomic
    def save(self, **kwargs):
        # check status auto updates
        # TODO: move this outside of save in the future to properly check transitions
        # self.check_status_auto_updates()

        oldself = None
        if self.pk:
            # load from DB
            oldself = Intervention.objects.get(pk=self.pk)

        # update reference number if needed
        amendment_number = kwargs.get('amendment_number', None)
        if amendment_number:
            self.update_reference_number(amendment_number)
        if not oldself:
            # to create a reference number we need a pk
            super(Intervention, self).save()
            self.update_reference_number()

        self.update_ssfa_properties()

        super(Intervention, self).save()

        if self.status == Intervention.ACTIVE:
            PartnerOrganization.planned_visits(partner=self.agreement.partner)


@python_2_unicode_compatible
class InterventionAmendment(TimeStampedModel):
    """
    Represents an amendment for the partner intervention.

    Relates to :model:`partners.Interventions`
    """

    DATES = 'dates'
    RESULTS = 'results'
    BUDGET = 'budget'
    OTHER = 'other'

    AMENDMENT_TYPES = Choices(
        (DATES, 'Dates'),
        (RESULTS, 'Results'),
        (BUDGET, 'Budget'),
        (OTHER, 'Other')
    )

    intervention = models.ForeignKey(
        Intervention,
        verbose_name=_("Reference Number"),
        related_name='amendments'
    )

    types = ArrayField(models.CharField(
        max_length=50,
        choices=AMENDMENT_TYPES))

    other_description = models.CharField(
        verbose_name=_("Description"),
        max_length=512,
        default='',
        blank=True,
    )

    signed_date = models.DateField(
        verbose_name=_("Signed Date"),
        null=True,
    )
    amendment_number = models.IntegerField(
        verbose_name=_("Number"),
        default=0,
    )
    signed_amendment = models.FileField(
        verbose_name=_("Amendment Document"),
        max_length=1024,
        upload_to=get_intervention_amendment_file_path
    )

    tracker = FieldTracker()

    def compute_reference_number(self):
        return self.intervention.amendments.filter(
            signed_date__isnull=False
        ).count() + 1

    @transaction.atomic
    def save(self, **kwargs):
        # TODO: make the folowing scenario work:
        # agreement amendment and agreement are saved in the same time... avoid race conditions for reference number
        # TODO: validation don't allow save on objects that have attached
        # signed amendment but don't have a signed date

        # check if temporary number is needed or amendment number needs to be
        # set
        if self.pk is None:
            self.amendment_number = self.compute_reference_number()
            self.intervention.in_amendment = True
            self.intervention.save(amendment_number=self.amendment_number)
        return super(InterventionAmendment, self).save(**kwargs)

    def __str__(self):
        return '{}:- {}'.format(
            self.amendment_number,
            self.signed_date
        )


@python_2_unicode_compatible
class InterventionPlannedVisits(TimeStampedModel):
    """
    Represents planned visits for the intervention
    """

    intervention = models.ForeignKey(Intervention, related_name='planned_visits')
    year = models.IntegerField(default=get_current_year)
    programmatic_q1 = models.IntegerField(default=0)
    programmatic_q2 = models.IntegerField(default=0)
    programmatic_q3 = models.IntegerField(default=0)
    programmatic_q4 = models.IntegerField(default=0)

    tracker = FieldTracker()

    class Meta:
        unique_together = ('intervention', 'year')

    def __str__(self):
        return '{} {}'.format(self.intervention, self.year)


@python_2_unicode_compatible
class InterventionResultLink(TimeStampedModel):
    intervention = models.ForeignKey(Intervention, related_name='result_links')
    cp_output = models.ForeignKey(Result, related_name='intervention_links')
    ram_indicators = models.ManyToManyField(Indicator, blank=True)

    tracker = FieldTracker()

    def __str__(self):
        return '{} {}'.format(
            self.intervention, self.cp_output
        )


@python_2_unicode_compatible
class InterventionBudget(TimeStampedModel):
    """
    Represents a budget for the intervention
    """
    intervention = models.OneToOneField(Intervention, related_name='planned_budget', null=True, blank=True)

    partner_contribution = models.DecimalField(max_digits=20, decimal_places=2, default=0)
    unicef_cash = models.DecimalField(max_digits=20, decimal_places=2, default=0)
    in_kind_amount = models.DecimalField(
        max_digits=20,
        decimal_places=2,
        default=0,
        verbose_name=_('UNICEF Supplies')
    )
    total = models.DecimalField(max_digits=20, decimal_places=2)

    partner_contribution_local = models.DecimalField(max_digits=20, decimal_places=2, default=0)
    unicef_cash_local = models.DecimalField(max_digits=20, decimal_places=2, default=0)
    in_kind_amount_local = models.DecimalField(
        max_digits=20, decimal_places=2, default=0,
        verbose_name=_('UNICEF Supplies Local')
    )
    currency = CurrencyField()
    total_local = models.DecimalField(max_digits=20, decimal_places=2)

    tracker = FieldTracker()

    def total_unicef_contribution(self):
        return self.unicef_cash + self.in_kind_amount

    def total_unicef_contribution_local(self):
        return self.unicef_cash_local + self.in_kind_amount_local

    @transaction.atomic
    def save(self, **kwargs):
        """
        Calculate total budget on save
        """
        self.total = self.total_unicef_contribution() + self.partner_contribution
        self.total_local = self.total_unicef_contribution_local() + self.partner_contribution_local
        super(InterventionBudget, self).save(**kwargs)

    def __str__(self):
        # self.total is None if object hasn't been saved yet
        total_local = self.total_local if self.total_local else decimal.Decimal('0.00')
        return '{}: {:.2f}'.format(
            self.intervention,
            total_local
        )


@python_2_unicode_compatible
class FileType(models.Model):
    """
    Represents a file type
    """
    FACE = 'FACE'
    PROGRESS_REPORT = 'Progress Report'
    PARTNERSHIP_REVIEW = 'Partnership Review'
    FINAL_PARTNERSHIP_REVIEW = 'Final Partnership Review'
    CORRESPONDENCE = 'Correspondence'
    SUPPLY_PLAN = 'Supply/Distribution Plan'
    OTHER = 'Other'

    NAME_CHOICES = Choices(
        (FACE, FACE),
        (PROGRESS_REPORT, PROGRESS_REPORT),
        (PARTNERSHIP_REVIEW, PARTNERSHIP_REVIEW),
        (FINAL_PARTNERSHIP_REVIEW, FINAL_PARTNERSHIP_REVIEW),
        (CORRESPONDENCE, CORRESPONDENCE),
        (SUPPLY_PLAN, SUPPLY_PLAN),
        (OTHER, OTHER),
    )
    name = models.CharField(max_length=64, choices=NAME_CHOICES, unique=True)

    tracker = FieldTracker()

    def __str__(self):
        return self.name


@python_2_unicode_compatible
class InterventionAttachment(TimeStampedModel):
    """
    Represents a file for the partner intervention

    Relates to :model:`partners.Intervention`
    Relates to :model:`partners.WorkspaceFileType`
    """
    intervention = models.ForeignKey(Intervention, related_name='attachments')
    type = models.ForeignKey(FileType, related_name='+')

    attachment = models.FileField(
        max_length=1024,
        upload_to=get_intervention_attachments_file_path
    )

    tracker = FieldTracker()

    class Meta:
        ordering = ['-created']

    def __str__(self):
        return self.attachment.name


@python_2_unicode_compatible
class InterventionReportingPeriod(TimeStampedModel):
    """
    Represents a set of 3 dates associated with an Intervention (start, end,
    and due).

    There can be multiple sets of these dates for each intervention, but
    within each set, start < end < due.
    """
    intervention = models.ForeignKey(Intervention, related_name='reporting_periods')
    start_date = models.DateField(verbose_name='Reporting Period Start Date')
    end_date = models.DateField(verbose_name='Reporting Period End Date')
    due_date = models.DateField(verbose_name='Report Due Date')

    class Meta:
        ordering = ['-due_date']

    def __str__(self):
        return '{} ({} - {}) due on {}'.format(
            self.intervention, self.start_date, self.end_date, self.due_date
        )


# TODO intervention sector locations cleanup
class InterventionSectorLocationLink(TimeStampedModel):
    intervention = models.ForeignKey(Intervention, related_name='sector_locations')
    sector = models.ForeignKey(Sector, related_name='intervention_locations')
    locations = models.ManyToManyField(Location, related_name='intervention_sector_locations', blank=True)

    tracker = FieldTracker()


# TODO: Move to funds
class FCManager(models.Manager):

    def get_queryset(self):
        return super(FCManager, self).get_queryset().select_related('grant__donor')


class FundingCommitment(TimeFramedModel):
    """
    Represents a funding commitment for the grant

    Relates to :model:`funds.Grant`
    """

    grant = models.ForeignKey(Grant, null=True, blank=True)
    fr_number = models.CharField(max_length=50)
    wbs = models.CharField(max_length=50)
    fc_type = models.CharField(max_length=50)
    fc_ref = models.CharField(
        max_length=50, blank=True, unique=True, default='')
    fr_item_amount_usd = models.DecimalField(
        decimal_places=2, max_digits=12, blank=True, null=True)
    agreement_amount = models.DecimalField(
        decimal_places=2, max_digits=12, blank=True, null=True)
    commitment_amount = models.DecimalField(
        decimal_places=2, max_digits=12, blank=True, null=True)
    expenditure_amount = models.DecimalField(
        decimal_places=2, max_digits=12, blank=True, null=True)

    tracker = FieldTracker()
    objects = FCManager()


class DirectCashTransfer(models.Model):
    """
    Represents a direct cash transfer
    """

    fc_ref = models.CharField(max_length=50)
    amount_usd = models.DecimalField(decimal_places=2, max_digits=10)
    liquidation_usd = models.DecimalField(decimal_places=2, max_digits=10)
    outstanding_balance_usd = models.DecimalField(decimal_places=2, max_digits=10)
    amount_less_than_3_Months_usd = models.DecimalField(decimal_places=2, max_digits=10)
    amount_3_to_6_months_usd = models.DecimalField(decimal_places=2, max_digits=10)
    amount_6_to_9_months_usd = models.DecimalField(decimal_places=2, max_digits=10)
    amount_more_than_9_Months_usd = models.DecimalField(decimal_places=2, max_digits=10)

    tracker = FieldTracker()


# get_file_path() isn't used as of October 2017, but it's referenced by partners/migrations/0001_initial.py.
# Once migrations are squashed, this can be removed.
def get_file_path(instance, filename):
    return '/'.join(
        [connection.schema_name,
         'file_attachments',
         'partner_org',
         str(instance.pca.agreement.partner.id),
         'agreements',
         str(instance.pca.agreement.id),
         'interventions',
         str(instance.pca.id),
         filename]
    )<|MERGE_RESOLUTION|>--- conflicted
+++ resolved
@@ -373,13 +373,9 @@
     rating = models.CharField(
         verbose_name=_('Risk Rating'),
         max_length=50,
-<<<<<<< HEAD
+        choices=RISK_RATINGS,
         default='',
-=======
-        choices=RISK_RATINGS,
-        null=True,
         blank=True
->>>>>>> 5e65bc87
     )
     type_of_assessment = models.CharField(
         verbose_name=_("Assessment Type"),
