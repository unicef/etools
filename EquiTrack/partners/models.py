--- conflicted
+++ resolved
@@ -477,7 +477,7 @@
     Relates to :model:`partners.PartnerOrganization`
     """
 
-    partner = models.ForeignKey(PartnerOrganization, related_name='staff_members')
+    partner = models.ForeignKey(PartnerOrganization)
     title = models.CharField(max_length=64L)
     first_name = models.CharField(max_length=64L)
     last_name = models.CharField(max_length=64L)
@@ -1506,12 +1506,7 @@
     Relates to :model:`funds.Grant`
     Relates to :model:`partners.AmendmentLog`
     """
-<<<<<<< HEAD
     partnership = models.ForeignKey(PCA, related_name='grants')
-=======
-    
-    partnership = models.ForeignKey(PCA)
->>>>>>> 2d9a9536
     grant = models.ForeignKey(Grant)
     funds = models.IntegerField(null=True, blank=True)
     # TODO: Add multi-currency support
