--- conflicted
+++ resolved
@@ -11,7 +11,6 @@
 from django.contrib.auth.models import User
 from django.utils.translation import ugettext as _
 from django.utils.functional import cached_property
-from django.db.models import F, FloatField, Sum
 
 from django.contrib.postgres.fields import JSONField, ArrayField
 from django_hstore import hstore
@@ -886,11 +885,7 @@
         max_length=255,
         verbose_name=u'Document type'
     )
-<<<<<<< HEAD
-
-=======
     # TODO: rename result_structure to hrp
->>>>>>> 79f92a60
     result_structure = models.ForeignKey(
         ResultStructure,
         blank=True, null=True, on_delete=models.DO_NOTHING,
@@ -959,15 +954,11 @@
         verbose_name='Unicef focal points',
         blank=True
     )
-<<<<<<< HEAD
-    programme_focal_points = models.ManyToManyField(
+    $ programme intervention_focal_points = models.ManyToManyField(
         settings.AUTH_USER_MODEL,
-        related_name='partnership_focals',
+        related_name='intervention_focal_points',
         blank=True
     )
-=======
-    # TODO: remove chainedForeignKEy
->>>>>>> 79f92a60
     partner_manager = ChainedForeignKey(
         PartnerStaffMember,
         verbose_name=u'Signed by partner',
@@ -978,12 +969,9 @@
         auto_choose=False,
         blank=True, null=True,
     )
-<<<<<<< HEAD
+
+    # TODO: remove chainedForeignKEy
     partner_focal_point = ChainedManyToManyField(
-=======
-    # TODO: remove chainedForeignKEy
-    partner_focal_point = ChainedForeignKey(
->>>>>>> 79f92a60
         PartnerStaffMember,
         related_name='my_partnerships',
         chained_field="partner",
@@ -992,8 +980,6 @@
         blank=True,
     )
     office = models.ManyToManyField(Office, blank=True, related_name='+')
-    # TODO remove fr_number field
-    fr_number = models.CharField(max_length=50, blank=True, null=True)
     fr_numbers = ArrayField(models.CharField(max_length=50, blank=True), null=True)
     planned_visits = models.IntegerField(default=0)
     population_focus = models.CharField(max_length=130, null=True, blank=True)
@@ -1076,8 +1062,8 @@
     def total_unicef_cash(self):
 
         if self.budget_log.exists():
-            return sum([b['unicef_cash'] + b['in_kind_amount'] for b in
-                 self.budget_log.values('created', 'year', 'unicef_cash', 'in_kind_amount').
+            return sum([b['unicef_cash'] for b in
+                 self.budget_log.values('created', 'year', 'unicef_cash').
                  order_by('year', '-created').distinct('year').all()
                  ])
         return 0
@@ -1871,11 +1857,7 @@
     """
     Represents an indicator report for the result chain on the location
 
-<<<<<<< HEAD
-    Relates to :model:`partners.ResultChain`
-=======
     Relates to :model:`partners.AppliedIndicator`
->>>>>>> 79f92a60
     Relates to :model:`partners.PartnerStaffMember`
     Relates to :model:`locations.Location`
     """
