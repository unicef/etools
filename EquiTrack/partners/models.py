--- conflicted
+++ resolved
@@ -129,7 +129,6 @@
         default=HIGH,
         verbose_name=u'Risk Rating'
     )
-<<<<<<< HEAD
     core_values_assessment_date = models.DateField(
         blank=True, null=True,
         verbose_name=u'Date positively assessed against core values'
@@ -139,12 +138,6 @@
         upload_to='partners/core_values/',
         help_text=u'Only required for CSO partners'
     )
-=======
-    # core_values_assessment_date = models.DateField(
-    #     blank=True, null=True,
-    #     verbose_name=u'Date positively assessed against core values'
-    # )
->>>>>>> c796750c
 
     class Meta:
         ordering = ['name']
@@ -371,21 +364,14 @@
     SHPD = u'shpd'
     DCT = u'dct'
     SSFA = u'ssfa'
-<<<<<<< HEAD
+    SSFA = u'ssfa'
+    IC = u'ic'
     PARTNERSHIP_TYPES = (
         (PD, u'Programme Document'),
         (SHPD, u'Simplified Humanitarian Programme Document'),
         (DCT, u'Cash Transfers to Government'),
-        (SSFA, u'SSFA ToR'),
-=======
-    IC = u'ic'
-    PARTNERSHIP_TYPES = (
-        (PD, u'Programme Document'),
-        (SHPD, u'Simplified Humanitarian Programme Document'),
-        (DCT, u'DCT to Government'),
         (SSFA, u'SSFA TOR'),
         (IC, u'IC TOR'),
->>>>>>> c796750c
     )
 
     partner = models.ForeignKey(PartnerOrganization)
