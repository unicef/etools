--- conflicted
+++ resolved
@@ -1706,21 +1706,15 @@
     sector = models.ForeignKey(Sector, related_name='intervention_locations')
     locations = models.ManyToManyField(Location, related_name='intervention_sector_locations', blank=True)
 
-<<<<<<< HEAD
-    tracker = FieldTracker()
-
-
-# TODO: check this for sanity
-=======
+    tracker = FieldTracker()
+
 
 class GovernmentInterventionManager(models.Manager):
     def get_queryset(self):
-        return super(GovernmentInterventionManager, self).get_queryset().prefetch_related('results',
-                                                                                'results__sectors',
-                                                                                'results__unicef_managers')
-
-
->>>>>>> 4b25a9f9
+        return super(GovernmentInterventionManager, self).get_queryset().prefetch_related('results', 'results__sectors', 'results__unicef_managers')
+
+
+# TODO: check this for sanity
 class GovernmentIntervention(models.Model):
     """
     Represents a government intervention.
