from __future__ import absolute_import
import logging
import datetime
import json
from dateutil.relativedelta import relativedelta

from django.conf import settings
from django.contrib.auth.models import User, Group
from django.contrib.postgres.fields import JSONField, ArrayField
from django.db import models, connection, transaction
from django.db.models import Q, Sum
from django.db.models.signals import post_save, pre_delete
from django.utils.translation import ugettext as _
from django.utils.functional import cached_property

from django_fsm import FSMField, transition
from django_hstore import hstore
from smart_selects.db_fields import ChainedForeignKey
from model_utils.models import (
    TimeFramedModel,
    TimeStampedModel,
)
from model_utils import Choices, FieldTracker

from EquiTrack.utils import get_changeform_link, get_current_site
from EquiTrack.mixins import AdminURLMixin

from funds.models import Grant
from reports.models import (
    ResultStructure,
    Indicator,
    Sector,
    Goal,
    ResultType,
    Result,
    CountryProgramme,
    LowerResult,
    AppliedIndicator
)
from locations.models import Location
from supplies.models import SupplyItem
from supplies.tasks import (
    set_unisupply_distribution,
    set_unisupply_user
)
from users.models import Section, Office
from notification.models import Notification

from partners.validation.agreements import (
    agreement_transition_to_active_valid,
    agreement_transition_to_ended_valid,
    agreements_illegal_transition_permissions,
    agreements_illegal_transition
)
from partners.validation import interventions as intervention_validation


# TODO: streamline this ...
def get_agreement_path(instance, filename):
    return '/'.join(
        [connection.schema_name,
         'file_attachments',
         'partner_organization',
         str(instance.partner.id),
         'agreements',
         str(instance.agreement_number),
         filename]
    )


def get_assesment_path(instance, filename):
    return '/'.join(
        [connection.schema_name,
         'file_attachments',
         'partner_organizations',
         str(instance.partner.id),
         'assesments',
         str(instance.id),
         filename]
    )


def get_intervention_file_path(instance, filename):
    return '/'.join(
        [connection.schema_name,
         'file_attachments',
         'partner_organization',
         str(instance.agreement.partner.id),
         'agreements',
         str(instance.agreement.id),
         'interventions',
         str(instance.id),
         filename]
    )


def get_prc_intervention_file_path(instance, filename):
    return '/'.join(
        [connection.schema_name,
         'file_attachments',
         'partner_organization',
         str(instance.agreement.partner.id),
         'agreements',
         str(instance.agreement.id),
         'interventions',
         str(instance.id),
         'prc',
         filename]
    )


def get_intervention_amendment_file_path(instance, filename):
    return '/'.join(
        [connection.schema_name,
         'file_attachments',
         'partner_organization',
         str(instance.intervention.agreement.partner.id),
         'agreements',
         str(instance.intervention.agreement.id),
         'interventions',
         str(instance.intervention.id),
         'amendments',
         str(instance.id),
         filename]
    )


def get_intervention_attachments_file_path(instance, filename):
    return '/'.join(
        [connection.schema_name,
         'file_attachments',
         'partner_organization',
         str(instance.intervention.agreement.partner.id),
         'agreements',
         str(instance.intervention.agreement.id),
         'interventions',
         str(instance.intervention.id),
         'attachments',
         str(instance.id),
         filename]
    )


def get_agreement_amd_file_path(instance, filename):
    return '/'.join(
        [connection.schema_name,
         'file_attachments',
         'partner_org',
         str(instance.agreement.partner.id),
         'agreements',
         instance.agreement.base_number,
         'amendments',
         str(instance.number),
         filename]
    )

# TODO: move this to a workspace app for common configuration options


class WorkspaceFileType(models.Model):
    """
    Represents a file type
    """

    name = models.CharField(max_length=64L, unique=True)

    def __unicode__(self):
        return self.name

# TODO: move this on the models
HIGH = u'high'
SIGNIFICANT = u'significant'
MEDIUM = u'medium'
LOW = u'low'
RISK_RATINGS = (
    (HIGH, u'High'),
    (SIGNIFICANT, u'Significant'),
    (MEDIUM, u'Medium'),
    (LOW, u'Low'),
)
CSO_TYPES = Choices(
    u'International',
    u'National',
    u'Community Based Organisation',
    u'Academic Institution',
)


class PartnerType(object):
    BILATERAL_MULTILATERAL = u'Bilateral / Multilateral'
    CIVIL_SOCIETY_ORGANIZATION = u'Civil Society Organization'
    GOVERNMENT = u'Government'
    UN_AGENCY = u'UN Agency'

    CHOICES = Choices(BILATERAL_MULTILATERAL,
                      CIVIL_SOCIETY_ORGANIZATION,
                      GOVERNMENT,
                      UN_AGENCY)


def hact_default():
    return {
        "audits_mr": 0,
        "audits_done": 0,
        "spot_checks": 0,
        "planned_visits": 0,
        "follow_up_flags": 0,
        "programmatic_visits": 0,
        "planned_cash_transfer": 0,
        "micro_assessment_needed": "Missing"
    }


class PartnerOrganization(AdminURLMixin, models.Model):
    """
    Represents a partner organization

    related models:
        Assesment: "assesments"
        PartnerStaffMember: "staff_members"


    """
    AGENCY_CHOICES = Choices(
        ('DPKO', 'DPKO'),
        ('ECA', 'ECA'),
        ('ECLAC', 'ECLAC'),
        ('ESCWA', 'ESCWA'),
        ('FAO', 'FAO'),
        ('ILO', 'ILO'),
        ('IOM', 'IOM'),
        ('OHCHR', 'OHCHR'),
        ('UN', 'UN'),
        ('Women', 'Women'),
        ('UNAIDS', 'UNAIDS'),
        ('UNDP', 'UNDP'),
        ('UNESCO', 'UNESCO'),
        ('UNFPA', 'UNFPA'),
        ('UN - Habitat', 'UN - Habitat'),
        ('UNHCR', 'UNHCR'),
        ('UNODC', 'UNODC'),
        ('UNOPS', 'UNOPS'),
        ('UNRWA', 'UNRWA'),
        ('UNSC', 'UNSC'),
        ('UNU', 'UNU'),
        ('WB', 'WB'),
        ('WFP', 'WFP'),
        ('WHO', 'WHO')
    )
    partner_type = models.CharField(
        max_length=50,
        choices=PartnerType.CHOICES
    )

    # this is only applicable if type is CSO
    cso_type = models.CharField(
        max_length=50,
        choices=CSO_TYPES,
        verbose_name=u'CSO Type',
        blank=True, null=True
    )
    name = models.CharField(
        max_length=255,
        verbose_name='Full Name',
        help_text=u'Please make sure this matches the name you enter in VISION'
    )
    short_name = models.CharField(
        max_length=50,
        blank=True
    )
    description = models.CharField(
        max_length=256L,
        blank=True
    )
    shared_with = ArrayField(models.CharField(max_length=20, blank=True, choices=AGENCY_CHOICES), blank=True, null=True)

    # TODO remove this after migration to shared_with + add calculation to
    # hact_field
    shared_partner = models.CharField(
        help_text=u'Partner shared with UNDP or UNFPA?',
        choices=Choices(
            u'No',
            u'with UNDP',
            u'with UNFPA',
            u'with UNDP & UNFPA',
        ),
        default=u'No',
        max_length=50
    )
    street_address = models.CharField(
        max_length=500L,
        blank=True, null=True
    )
    city = models.CharField(
        max_length=32L,
        blank=True, null=True
    )
    postal_code = models.CharField(
        max_length=32L,
        blank=True, null=True
    )
    country = models.CharField(
        max_length=32L,
        blank=True, null=True
    )

    # TODO: remove this when migration to the new fields is done. check for references
    # BEGIN REMOVE
    address = models.TextField(
        blank=True,
        null=True
    )
    # END REMOVE

    email = models.CharField(
        max_length=255,
        blank=True, null=True
    )
    phone_number = models.CharField(
        max_length=32L,
        blank=True, null=True
    )

    vendor_number = models.CharField(
        blank=True,
        null=True,
        unique=True,
        max_length=30
    )
    alternate_id = models.IntegerField(
        blank=True,
        null=True
    )
    alternate_name = models.CharField(
        max_length=255,
        blank=True,
        null=True
    )
    rating = models.CharField(
        max_length=50,
        null=True,
        verbose_name=u'Risk Rating'
    )
    type_of_assessment = models.CharField(
        max_length=50,
        null=True,
    )
    last_assessment_date = models.DateField(
        blank=True, null=True
    )
    core_values_assessment_date = models.DateField(
        blank=True, null=True,
        verbose_name=u'Date positively assessed against core values'
    )
    core_values_assessment = models.FileField(
        blank=True, null=True,
        upload_to='partners/core_values/',
        help_text=u'Only required for CSO partners'
    )
    vision_synced = models.BooleanField(default=False)
    blocked = models.BooleanField(default=False)
    hidden = models.BooleanField(default=False)
    deleted_flag = models.BooleanField(default=False, verbose_name=u'Marked for deletion')

    total_ct_cp = models.DecimalField(
        decimal_places=2, max_digits=12, blank=True, null=True,
        help_text='Total Cash Transferred for Country Programme'
    )
    total_ct_cy = models.DecimalField(
        decimal_places=2, max_digits=12, blank=True, null=True,
        help_text='Total Cash Transferred per Current Year'
    )

    # TODO: add shared partner on hact_values: boolean, yes if shared with any of: [UNDP, UNFPA]
    #     {"audits_done": 0,
    #     "planned_visits": 0,
    #     "spot_checks": 0,
    #     "programmatic_visits": 0,
    #     "follow_up_flags": 0,
    #     "planned_cash_transfer": 0,
    #     "micro_assessment_needed": "Missing",
    #     "audits_mr": 0}
    hact_values = JSONField(blank=True, null=True, default=hact_default)

    tracker = FieldTracker()

    class Meta:
        ordering = ['name']
        unique_together = ('name', 'vendor_number')

    def __unicode__(self):
        return self.name

    def latest_assessment(self, type):
        return self.assessments.filter(type=type).order_by('completed_date').last()

    def save(self, *args, **kwargs):
        # JSONFIELD has an issue where it keeps escaping characters
        hact_is_string = isinstance(self.hact_values, str)
        try:

            self.hact_values = json.loads(self.hact_values) if hact_is_string else self.hact_values
        except ValueError as e:
            e.message = 'hact_values needs to be a valid format (dict)'
            raise e

        super(PartnerOrganization, self).save(*args, **kwargs)
        if hact_is_string:
            self.hact_values = json.dumps(self.hact_values)

    @cached_property
    def get_last_pca(self):
        # exclude Agreements that were not signed
        return self.agreements.filter(
            agreement_type=Agreement.PCA
        ).exclude(
            signed_by_unicef_date__isnull=True,
            signed_by_partner_date__isnull=True,
            status__in=[Agreement.DRAFT, Agreement.TERMINATED, Agreement.CANCELLED]
        ).order_by('signed_by_unicef_date').last()

    @classmethod
    def micro_assessment_needed(cls, partner, assessment=None):
        """
        Returns Yes if:
        1. type of assessment field is 'high risk assumed';
        2. planned amount is >$100K and type of assessment is 'simplified checklist' or risk rating is 'not required';
        3. risk rating is 'low, medium, significant, high', type of assessment is 'ma' or 'negative audit results'
            and date is older than 54 months.
        return 'missing' if ma is not attached in the Assessment and Audit record in the Partner screen.
        Displays No in all other instances .
        :return:
        """
        micro_assessment = partner.assessments.filter(type=u'Micro Assessment').order_by('completed_date').last()
        hact = json.loads(partner.hact_values) if isinstance(partner.hact_values, str) else partner.hact_values

        if assessment:
            if micro_assessment:
                if assessment.completed_date and micro_assessment.completed_date and \
                        assessment.completed_date > micro_assessment.completed_date:
                    micro_assessment = assessment
            else:
                micro_assessment = assessment
        if partner.type_of_assessment == 'High Risk Assumed':
            hact['micro_assessment_needed'] = 'Yes'
        elif 'planned_cash_transfer' in hact and hact['planned_cash_transfer'] > 100000.00 \
            and partner.type_of_assessment == 'Simplified Checklist' or partner.rating == 'Not Required':
            hact['micro_assessment_needed'] = 'Yes'
        elif partner.rating in [LOW, MEDIUM, SIGNIFICANT, HIGH] \
            and partner.type_of_assessment in ['Micro Assessment', 'Negative Audit Results'] \
            and micro_assessment.completed_date < datetime.date.today() - datetime.timedelta(days=1642):
            hact['micro_assessment_needed'] = 'Yes'
        elif micro_assessment is None:
            hact['micro_assessment_needed'] = 'Missing'
        else:
            hact['micro_assessment_needed'] = 'No'
        partner.hact_values = hact
        partner.save()

    @classmethod
    def audit_needed(cls, partner, assesment=None):
        audits = 0
        hact = json.loads(partner.hact_values) if isinstance(partner.hact_values, str) else partner.hact_values
        if partner.total_ct_cp > 500000.00:
            audits = 1
            current_cycle = CountryProgramme.current()
            last_audit = partner.latest_assessment(u'Scheduled Audit report')
            if assesment:
                if last_audit:
                    if assesment.completed_date > last_audit.completed_date:
                        last_audit = assesment
                else:
                    last_audit = assesment

            if last_audit and current_cycle.from_date < last_audit.completed_date < current_cycle.to_date:
                audits = 0
        hact['audits_mr'] = audits
        partner.hact_values = hact
        partner.save()

    @classmethod
    def audit_done(cls, partner, assesment=None):
        audits = 0
        hact = json.loads(partner.hact_values) if isinstance(partner.hact_values, str) else partner.hact_values
        audits = partner.assessments.filter(type=u'Scheduled Audit report').count()
        if assesment:
            audits += 1
        hact['audits_done'] = audits
        partner.hact_values = hact
        partner.save()

    @property
    def hact_min_requirements(self):
        programme_visits = spot_checks = audits = 0
        cash_transferred = self.total_ct_cy
        if cash_transferred <= 50000.00:
            programme_visits = 1
        elif 50000.00 < cash_transferred <= 100000.00:
            programme_visits = 1
            spot_checks = 1
        elif 100000.00 < cash_transferred <= 350000.00:
            if self.rating in ['Low', 'Moderate']:
                programme_visits = 1
                spot_checks = 1
            else:
                programme_visits = 2
                spot_checks = 2
        else:
            if self.rating in ['Low', 'Moderate']:
                programme_visits = 2
                spot_checks = 2
            else:
                programme_visits = 4
                spot_checks = 3

        return {
            'programme_visits': programme_visits,
            'spot_checks': spot_checks,
        }

    @classmethod
    def planned_cash_transfers(cls, partner, budget_record=None):
        """
        Planned cash transfers for the current year
        """
        year = datetime.date.today().year
        total = 0
        if partner.partner_type == u'Government':
            if budget_record:
                qs = GovernmentInterventionResult.objects.filter(
                    intervention__partner=partner,
                    year=year).exclude(id=budget_record.id)
                total = GovernmentInterventionResult.objects.filter(
                    intervention__partner=partner,
                    year=year).exclude(id=budget_record.id).aggregate(
                    models.Sum('planned_amount')
                )['planned_amount__sum'] or 0
                total += budget_record.planned_amount
            else:
                total = GovernmentInterventionResult.objects.filter(
                    intervention__partner=partner,
                    year=year).aggregate(
                    models.Sum('planned_amount')
                )['planned_amount__sum'] or 0
        else:
            if budget_record:
                q = InterventionBudget.objects.filter(
                    intervention__agreement__partner=partner,
                    intervention__status__in=[
                        Intervention.ACTIVE,
                        Intervention.IMPLEMENTED
                    ],
                    year=year).exclude(id=budget_record.id)

                q = q.order_by("intervention__id", "-created") \
                    .distinct('intervention__id') \
                    .values_list('unicef_cash', flat=True)

                total = sum(q)
                total += budget_record.unicef_cash if budget_record.year == str(year) else 0
            else:
                q = InterventionBudget.objects.filter(intervention__agreement__partner=partner,
                                                      intervention__status__in=[
                                                          Intervention.ACTIVE, Intervention.IMPLEMENTED],
                                                      year=year)
                q = q.order_by("intervention__id", "-created").\
                    distinct('intervention__id').values_list('unicef_cash', flat=True)
                total = sum(q)

        hact = json.loads(partner.hact_values) if isinstance(partner.hact_values, str) else partner.hact_values
        hact["planned_cash_transfer"] = float(total)
        partner.hact_values = hact
        partner.save()

    @cached_property
    def cp_cycle_trip_links(self):
        from trips.models import Trip
        cry = datetime.datetime.now().year
        if self.partner_type == u'Government':
            return self.linkedgovernmentpartner_set.filter(
                trip__from_date__year=cry,
            ).distinct('trip')
        else:
            return self.linkedpartner_set.filter(
                trip__from_date__year=cry,
            ).distinct('trip')

    @property
    def trips(self):
        year = datetime.date.today().year
        from trips.models import LinkedPartner, Trip
        trip_ids = LinkedPartner.objects.filter(
            partner=self).values_list('trip__id', flat=True)

        return Trip.objects.filter(
            Q(id__in=trip_ids),
            Q(from_date__year=year),
            Q(status=Trip.COMPLETED),
            ~Q(section__name='Drivers'),
        )

    @classmethod
    def planned_visits(cls, partner, pv_intervention=None):
        year = datetime.date.today().year
        # planned visits
        pv = 0
        if partner.partner_type == u'Government':

            if pv_intervention:
                pv = GovernmentInterventionResult.objects.filter(
                    intervention__partner=partner,
                    year=year).exclude(id=pv_intervention.id).aggregate(
                    models.Sum('planned_visits')
                )['planned_visits__sum'] or 0
                pv += pv_intervention.planned_visits
            else:
                pv = GovernmentInterventionResult.objects.filter(
                    intervention__partner=partner,
                    year=year).aggregate(
                    models.Sum('planned_visits')
                )['planned_visits__sum'] or 0
        else:
            if pv_intervention:
                pv = InterventionPlannedVisits.objects.filter(
                    intervention__agreement__partner=partner, year=year,
                    intervention__status__in=[Intervention.ACTIVE, Intervention.IMPLEMENTED]).exclude(
                    id=pv_intervention.id).aggregate(models.Sum('programmatic'))['programmatic__sum'] or 0
                pv += pv_intervention.programmatic
            else:
                pv = InterventionPlannedVisits.objects.filter(
                    intervention__agreement__partner=partner, year=year,
                    intervention__status__in=[Intervention.ACTIVE, Intervention.IMPLEMENTED]).aggregate(
                    models.Sum('programmatic'))['programmatic__sum'] or 0

        hact = json.loads(partner.hact_values) if isinstance(partner.hact_values, str) else partner.hact_values
        hact["planned_visits"] = pv
        partner.hact_values = hact
        partner.save()

    @classmethod
    def programmatic_visits(cls, partner, trip=None):
        '''
        :return: all done programmatic visits
        '''
        from trips.models import Trip
        pv = partner.cp_cycle_trip_links.filter(
            trip__travel_type=Trip.PROGRAMME_MONITORING,
            trip__status__in=[Trip.COMPLETED]
        ).count() or 0
        if trip and trip.travel_type == Trip.PROGRAMME_MONITORING \
                and trip.status in [Trip.COMPLETED]:
            pv += 1
        partner.hact_values['programmatic_visits'] = pv
        partner.save()

    @classmethod
    def spot_checks(cls, partner, trip=None):
        from trips.models import Trip
        sc = partner.cp_cycle_trip_links.filter(
            trip__travel_type=Trip.SPOT_CHECK,
            trip__status__in=[Trip.COMPLETED]
        ).count()

        if trip and trip.travel_type == Trip.SPOT_CHECK \
                and trip.status in [Trip.COMPLETED]:
            sc += 1
        partner.hact_values['spot_checks'] = sc
        partner.save()

    @classmethod
    def follow_up_flags(cls, partner, action_point=None):
        follow_ups = len([
            action for trip in partner.trips
            for action in trip.actionpoint_set.filter(
                completed_date__isnull=True
            )
            if action.follow_up
        ])
        if action_point and action_point.completed_date is None and action_point.follow_up:
            follow_ups += 1

        partner.hact_values['follow_up_flags'] = follow_ups
        partner.save()

    @classmethod
    def create_user(cls, sender, instance, created, **kwargs):
        '''
        Used for UNI_SUPPLY
        '''
        if instance.short_name and instance.alternate_name:
            set_unisupply_user.delay(
                instance.short_name,
                instance.alternate_name
            )
post_save.connect(PartnerOrganization.create_user, sender=PartnerOrganization)


class PartnerStaffMemberManager(models.Manager):

    def get_queryset(self):
        return super(PartnerStaffMemberManager, self).get_queryset().select_related('partner')


class PartnerStaffMember(models.Model):
    """
    Represents a staff member at the partner organization.
    A User is created for each staff member

    Relates to :model:`partners.PartnerOrganization`

    related models:
        Agreement: "agreement_authorizations" (m2m - all agreements this user is authorized for)
        Agreement: "agreements_signed" (refers to all the agreements this user signed)
    """

    partner = models.ForeignKey(
        PartnerOrganization, related_name='staff_members')
    title = models.CharField(max_length=64L)
    first_name = models.CharField(max_length=64L)
    last_name = models.CharField(max_length=64L)
    email = models.CharField(max_length=128L, unique=True, blank=False)
    phone = models.CharField(max_length=64L, blank=True)
    active = models.BooleanField(
        default=True
    )

    tracker = FieldTracker()
    objects = PartnerStaffMemberManager()

    def get_full_name(self):
        full_name = '%s %s' % (self.first_name, self.last_name)
        return full_name.strip()

    def __unicode__(self):
        return u'{} {} ({})'.format(
            self.first_name,
            self.last_name,
            self.partner.name
        )

    # TODO: instead of signals we need this transactional
    def reactivate_signal(self):
        # sends a signal to activate the user
        post_save.send(PartnerStaffMember, instance=self, created=True)

    def deactivate_signal(self):
        # sends a signal to deactivate user and remove partnerstaffmember link
        pre_delete.send(PartnerStaffMember, instance=self)

    def save(self, **kwargs):
        # if the instance exists and active was changed, re-associate user
        if self.pk:
            # get the instance that exists in the db to compare active states
            existing_instance = PartnerStaffMember.objects.get(pk=self.pk)
            if existing_instance.active and not self.active:
                self.deactivate_signal()
            elif not existing_instance.active and self.active:
                self.reactivate_signal()

        return super(PartnerStaffMember, self).save(**kwargs)


class Assessment(models.Model):
    """
    Represents an assessment for a partner organization.

    Relates to :model:`partners.PartnerOrganization`
    Relates to :model:`auth.User`
    """

    partner = models.ForeignKey(
        PartnerOrganization,
        related_name='assessments'
    )
    type = models.CharField(
        max_length=50,
        choices=Choices(
            u'Micro Assessment',
            u'Simplified Checklist',
            u'Scheduled Audit report',
            u'Special Audit report',
            u'High Risk Assumed',
            u'Other',
        ),
    )
    names_of_other_agencies = models.CharField(
        max_length=255,
        blank=True, null=True,
        help_text=u'List the names of the other '
                  u'agencies they have worked with'
    )
    expected_budget = models.IntegerField(
        verbose_name=u'Planned amount',
        blank=True, null=True,
    )
    notes = models.CharField(
        max_length=255,
        blank=True, null=True,
        verbose_name=u'Special requests',
        help_text=u'Note any special requests to be '
                  u'considered during the assessment'
    )
    requested_date = models.DateField(
        auto_now_add=True
    )
    requesting_officer = models.ForeignKey(
        settings.AUTH_USER_MODEL,
        related_name='requested_assessments',
        blank=True, null=True
    )
    approving_officer = models.ForeignKey(
        settings.AUTH_USER_MODEL,
        blank=True, null=True
    )
    planned_date = models.DateField(
        blank=True, null=True
    )
    completed_date = models.DateField(
        blank=True, null=True
    )
    rating = models.CharField(
        max_length=50,
        choices=RISK_RATINGS,
        default=HIGH,
    )
    # Assesment Report
    report = models.FileField(
        blank=True, null=True,
        upload_to=get_assesment_path
    )
    # Basis for Risk Rating
    current = models.BooleanField(
        default=False,
        verbose_name=u'Basis for risk rating'
    )

    tracker = FieldTracker()

    def __unicode__(self):
        return u'{type}: {partner} {rating} {date}'.format(
            type=self.type,
            partner=self.partner.name,
            rating=self.rating,
            date=self.completed_date.strftime("%d-%m-%Y") if
            self.completed_date else u'NOT COMPLETED'
        )

    @transaction.atomic
    def save(self, **kwargs):
        # set partner last micro assessment
        if self.type == u'Micro Assessment' and self.completed_date:
            if self.pk:
                prev_assessment = Assessment.objects.get(id=self.id)
                if prev_assessment.completed_date and prev_assessment.completed_date != self.completed_date:
                    PartnerOrganization.micro_assessment_needed(self.partner, self)
            else:
                PartnerOrganization.micro_assessment_needed(self.partner, self)

        elif self.type == u'Scheduled Audit report' and self.completed_date:
            if self.pk:
                prev_assessment = Assessment.objects.get(id=self.id)
                if prev_assessment.type != self.type:
                    PartnerOrganization.audit_needed(self.partner, self)
                    PartnerOrganization.audit_done(self.partner, self)
            else:
                PartnerOrganization.audit_needed(self.partner, self)
                PartnerOrganization.audit_done(self.partner, self)

        super(Assessment, self).save(**kwargs)


class BankDetails(models.Model):
    """
    Represents bank information on the partner agreement and/or agreement amendment log.

    Relates to :model:`partners.Agreement`
    Relates to :model:`partners.AgreementAmendmentLog`
    """

    # TODO: remove the ability to add blank for the partner_organization field
    partner_organization = models.ForeignKey(PartnerOrganization, related_name='bank_details', null=True, blank=True)
    bank_name = models.CharField(max_length=255, null=True, blank=True)
    bank_address = models.CharField(
        max_length=256L,
        blank=True
    )
    account_title = models.CharField(max_length=255, null=True, blank=True)
    account_number = models.CharField(max_length=50, null=True, blank=True)
    routing_details = models.CharField(
        max_length=255,
        null=True,
        blank=True,
        help_text='Routing Details, including SWIFT/IBAN (if applicable)'
    )
    bank_contact_person = models.CharField(max_length=255, null=True, blank=True)

    tracker = FieldTracker()


class AgreementManager(models.Manager):

    def get_queryset(self):
        return super(AgreementManager, self).get_queryset().select_related('partner')


def draft_to_active_auto_changes(obj):
    # here we can make any updates to the object as we need as part of the auto transition change
    # obj.end = datetime.date.today()
    pass


class Agreement(TimeStampedModel):
    """
    Represents an agreement with the partner organization.

    Relates to :model:`partners.PartnerOrganization`
    """
    # POTENTIAL_AUTO_TRANSITIONS.. these are all transitions that we want to
    # make automatically if possible
    POTENTIAL_AUTO_TRANSITIONS = {
        'draft': [
            {'active': [draft_to_active_auto_changes]},
        ],
        'active': [
            {'ended': []},
        ],
    }

    PCA = u'PCA'
    MOU = u'MOU'
    SSFA = u'SSFA'
    IC = u'IC'
    AWP = u'AWP'
    AGREEMENT_TYPES = (
        (PCA, u"Programme Cooperation Agreement"),
        (SSFA, u'Small Scale Funding Agreement'),
        (MOU, u'Memorandum of Understanding'),
        # TODO Remove these two with data migration
        (IC, u'Institutional Contract'),
        (AWP, u"Work Plan"),
    )

    DRAFT = u"draft"
    CANCELLED = u"cancelled"
    ACTIVE = u"active"
    ENDED = u"ended"
    SUSPENDED = u"suspended"
    TERMINATED = u"terminated"
    STATUS_CHOICES = (
        (DRAFT, u"Draft"),
        (CANCELLED, u"Cancelled"),
        (ACTIVE, u"Active"),
        (ENDED, u"Ended"),
        (SUSPENDED, u"Suspended"),
        (TERMINATED, u"Terminated"),
    )

    partner = models.ForeignKey(PartnerOrganization, related_name="agreements")
    country_programme = models.ForeignKey('reports.CountryProgramme', related_name='agreements', blank=True, null=True)
    authorized_officers = models.ManyToManyField(
        PartnerStaffMember,
        blank=True,
        related_name="agreement_authorizations")
    agreement_type = models.CharField(
        max_length=10,
        choices=AGREEMENT_TYPES
    )
    agreement_number = models.CharField(
        max_length=45L,
        blank=True,
        verbose_name=u'Reference Number',
        # TODO: write a script to insure this before merging.
        unique=True,
    )
    attached_agreement = models.FileField(
        upload_to=get_agreement_path,
        blank=True,
    )
    start = models.DateField(null=True, blank=True)
    end = models.DateField(null=True, blank=True)

    signed_by_unicef_date = models.DateField(null=True, blank=True)

    # Unicef staff members that sign the agreemetns
    # this user needs to be in the partnership management group
    signed_by = models.ForeignKey(
        settings.AUTH_USER_MODEL,
        related_name='agreements_signed+',
        null=True, blank=True
    )

    signed_by_partner_date = models.DateField(null=True, blank=True)

    # Signatory on behalf of the PartnerOrganization
    partner_manager = ChainedForeignKey(
        PartnerStaffMember,
        related_name='agreements_signed',
        verbose_name=u'Signed by partner',
        chained_field="partner",
        chained_model_field="partner",
        show_all=False,
        auto_choose=False,
        blank=True, null=True,
    )

    # TODO: Write a script that sets a status to each existing record
    status = FSMField(
        max_length=32,
        blank=True,
        choices=STATUS_CHOICES,
        default=DRAFT
    )

    tracker = FieldTracker()
    view_objects = AgreementManager()
    objects = models.Manager()

    def __unicode__(self):
        return u'{} for {} ({} - {})'.format(
            self.agreement_type,
            self.partner.name,
            self.start.strftime('%d-%m-%Y') if self.start else '',
            self.end.strftime('%d-%m-%Y') if self.end else ''
        )

    @property
    def year(self):
        if self.id:
            if self.signed_by_unicef_date is not None:
                return self.signed_by_unicef_date.year
            else:
                return self.created.year
        else:
            return datetime.date.today().year

    @property
    def reference_number(self):
        if self.status in [self.DRAFT, self.CANCELLED]:
            number = 'TempRef:{}'.format(self.id)
        else:
            agreements_count = Agreement.objects.filter(
                status__in=[self.ACTIVE, self.SUSPENDED,
                            self.TERMINATED, self.ENDED],
                signed_by_unicef_date__year=self.year,
                agreement_type=self.agreement_type
            ).count()

            sequence = '{0:02d}'.format(agreements_count + 1)
            number = u'{code}/{type}{year}{seq}'.format(
                code=connection.tenant.country_short_code or '',
                type=self.agreement_type,
                year=self.year,
                seq=sequence,
            )
        # assuming in tempRef (status Draft or Cancelled we don't have
        # amendments)
        return u'{}'.format(number)

    @property
    def base_number(self):
        return self.agreement_number.split('-')[0]

    def update_reference_number(self, oldself=None, amendment_number=None, **kwargs):

        if amendment_number:
            self.agreement_number = u'{}-{}'.format(self.agreement_number.split('-')[0], amendment_number)
            return
        # to create a reference number we need a pk
        elif not oldself:
            super(Agreement, self).save()
            self.agreement_number = self.reference_number

        elif self.status != oldself.status:
            if self.status not in [self.CANCELLED, self.DRAFT] and self.agreement_number.startswith('TempRef'):
                self.agreement_number = self.reference_number

    def update_related_interventions(self, oldself, **kwargs):
        '''
        When suspending or terminating an agreement we need to suspend or terminate all interventions related
        this should only be called in a transaction with agreement save
        '''
        # TODO: question: should reactivated agreements reactivate
        # interventions?

        if oldself and oldself.status != self.status and \
                self.status in [Agreement.SUSPENDED, Agreement.TERMINATED]:

            interventions = self.interventions.filter(
                document_type__in=[Intervention.PD, Intervention.SHPD]
            )
            for item in interventions:
                if item.status not in [Intervention.DRAFT, Intervention.CANCELLED, Intervention.IMPLEMENTED] and item.status != self.status:
                    item.status = self.status
                    item.save()

    @transition(field=status,
                source=[DRAFT],
                target=[ACTIVE],
                conditions=[agreement_transition_to_active_valid])
    def transition_to_active(self):
        pass

    @transition(field=status,
                source=[ACTIVE],
                target=[ENDED],
                conditions=[agreement_transition_to_ended_valid])
    def transition_to_ended(self):
        pass

    @transition(field=status,
                source=[ACTIVE],
                target=[SUSPENDED],
                conditions=[agreements_illegal_transition],
                permission=agreements_illegal_transition_permissions)
    def transition_to_suspended(self):
        pass

    @transition(field=status,
                source=[SUSPENDED, TERMINATED, ACTIVE],
                target=[CANCELLED],
                conditions=[agreements_illegal_transition])
    def transition_to_cancelled(self):
        pass

    @transition(field=status,
                source=[DRAFT],
                target=[TERMINATED, SUSPENDED],
                conditions=[agreements_illegal_transition])
    def transition_to_cancelled(self):
        pass

    def check_auto_updates(self):
        # auto-update country programme:
        if not self.country_programme and self.start and self.end:
            try:
                self.country_programme = CountryProgramme.encapsulates(self.start, self.end)
            except (CountryProgramme.MultipleObjectsReturned, CountryProgramme.DoesNotExist):
                logging.warn('CountryProgramme not found for agreement {} in country {}'.
                             format(self.id, connection.tenant))

    @transaction.atomic
    def save(self, **kwargs):
        self.check_auto_updates()

        oldself = None
        if self.pk:
            # load from DB
            oldself = Agreement.objects.get(pk=self.pk)

        # update reference number if needed
        amendment_number = kwargs.pop('amendment_number', None)
        if amendment_number:
            self.update_reference_number(oldself, amendment_number)
        else:
            self.update_reference_number(oldself)

        self.update_related_interventions(oldself)

        return super(Agreement, self).save()


class AgreementAmendment(TimeStampedModel):
    '''
    Represents an amendment to an agreement
    '''
<<<<<<< HEAD
    AMENDMENT_TYPES = Choices(
        ('Change IP name', 'Change in Legal Name of Implementing Partner'),
        ('CP extension', 'Extension of Country Programme Cycle'),
        ('Change authorized officer', 'Change Authorized Officer'),
        ('Change banking info', 'Banking Information'),
        ('Additional clause', 'Additional Clause'),
        # previously known as Agreement Changes
        ('Amend existing clause', 'Amend Existing Clause')
    )
=======

>>>>>>> 03c84690
    number = models.CharField(max_length=5)
    agreement = models.ForeignKey(Agreement, related_name='amendments')
    signed_amendment = models.FileField(
        max_length=255,
        null=True, blank=True,
        upload_to=get_agreement_amd_file_path
    )
    signed_date = models.DateField(null=True, blank=True)

    tracker = FieldTracker()

    def compute_reference_number(self):
        if self.signed_date:
            return '{0:02d}'.format(self.agreement.amendments.filter(signed_date__isnull=False).count() + 1)
        else:
            seq = self.agreement.amendments.filter(signed_date__isnull=True).count() + 1
            return 'tmp{0:02d}'.format(seq)

    @transaction.atomic
    def save(self, **kwargs):
        # TODO: make the folowing scenario work:
        # agreement amendment and agreement are saved in the same time... avoid race conditions for reference number
        # TODO: validation don't allow save on objects that have attached
        # signed amendment but don't have a signed date

        # check if temporary number is needed or amendment number needs to be
        # set
        update_agreement_number_needed = False
        oldself = AgreementAmendment.objects.get(id=self.pk) if self.pk else None
        if self.signed_amendment:
            if not oldself or not oldself.signed_amendment:
                self.number = self.compute_reference_number()
                update_agreement_number_needed = True
        else:
            if not oldself:
                self.number = self.compute_reference_number()

        if update_agreement_number_needed:
            self.agreement.save(amendment_number=self.number)
        return super(AgreementAmendment, self).save(**kwargs)


<<<<<<< HEAD
=======
class AgreementAmendmentType(models.Model):

    AMENDMENT_TYPES = Choices(
        ('Change IP name', 'Change in Legal Name of Implementing Partner'),
        ('CP extension', 'Extension of Country Programme Cycle'),
        ('Change authorized officer', 'Change Authorized Officer'),
        ('Change banking info', 'Banking Information'),
        ('Additional clause', 'Additional Clause'),
        ('Amend existing clause', 'Amend Existing Clause')  # previously known as Agreement Changes
    )
    agreement_amendment = models.ForeignKey(AgreementAmendment, related_name='amendment_types')
    type = models.CharField(max_length=64, choices=AMENDMENT_TYPES)
    label = models.TextField(null=True, blank=True)
    officer = models.IntegerField(null=True, blank=True)
    bank_info = models.TextField(null=True, blank=True)
    legal_name_of_ip = models.CharField(null=True, blank=True, max_length=255)
    cp_cycle_end = models.DateField(null=True, blank=True)
    additional_clauses = models.TextField(null=True, blank=True)
    existing_clause_amended = models.TextField(null=True, blank=True)


>>>>>>> 03c84690
class InterventionManager(models.Manager):

    def get_queryset(self):
        return super(InterventionManager, self).get_queryset().prefetch_related('result_links',
                                                                                'sector_locations__sector',
                                                                                'unicef_focal_points',
                                                                                'offices',
                                                                                'agreement__partner',
                                                                                'planned_budget')


class Intervention(TimeStampedModel):
    """
    Represents a partner intervention.

    Relates to :model:`partners.PartnerOrganization`
    Relates to :model:`partners.Agreement`
    Relates to :model:`reports.ResultStructure`
    Relates to :model:`reports.CountryProgramme`
    Relates to :model:`auth.User`
    Relates to :model:`partners.PartnerStaffMember`
    """

    POTENTIAL_AUTO_TRANSITIONS = {
        'draft': [
            {'active': []},
        ],
        'active': [
            {'implemented': []},
        ],
    }

    DRAFT = u'draft'
    ACTIVE = u'active'
    IMPLEMENTED = u'implemented'
    SUSPENDED = u'suspended'
    TERMINATED = u'terminated'
    CANCELLED = u'cancelled'
    INTERVENTION_STATUS = (
        (DRAFT, u"Draft"),
        (ACTIVE, u"Active"),
        (IMPLEMENTED, u"Implemented"),
        (SUSPENDED, u"Suspended"),
        (TERMINATED, u"Terminated"),
        (CANCELLED, u"Cancelled"),
    )
    PD = u'PD'
    SHPD = u'SHPD'
    SSFA = u'SSFA'
    INTERVENTION_TYPES = (
        (PD, u'Programme Document'),
        (SHPD, u'Simplified Humanitarian Programme Document'),
        (SSFA, u'SSFA TOR'),
    )

    tracker = FieldTracker()
    objects = InterventionManager()

    document_type = models.CharField(
        choices=INTERVENTION_TYPES,
        max_length=255,
        verbose_name=u'Document type'
    )
    agreement = models.ForeignKey(
        Agreement,
        related_name='interventions'
    )
    hrp = models.ForeignKey(
        ResultStructure,
        related_name='interventions',
        blank=True, null=True, on_delete=models.DO_NOTHING,
        help_text=u'Which humanitarian response plan does this PD/SSFA report under?'
    )
    number = models.CharField(
        max_length=64,
        blank=True,
        null=True,
        verbose_name=u'Reference Number',
        # TODO: write a script to insure this before merging.
        unique=True,
    )
    title = models.CharField(max_length=256)
    status = FSMField(
        max_length=32,
        blank=True,
        choices=INTERVENTION_STATUS,
        default=u'draft',
        help_text=u'Draft = In discussion with partner, '
                  u'Active = Currently ongoing, '
                  u'Implemented = completed, '
                  u'Terminated = cancelled or not approved'
    )
    # dates
    start = models.DateField(
        null=True, blank=True,
        help_text=u'The date the Intervention will start'
    )
    end = models.DateField(
        null=True, blank=True,
        help_text=u'The date the Intervention will end'
    )
    submission_date = models.DateField(
        null=True, blank=True,
        help_text=u'The date the partner submitted complete PD/SSFA documents to Unicef',
    )
    submission_date_prc = models.DateField(
        verbose_name=u'Submission Date to PRC',
        help_text=u'The date the documents were submitted to the PRC',
        null=True, blank=True,
    )
    review_date_prc = models.DateField(
        verbose_name=u'Review date by PRC',
        help_text=u'The date the PRC reviewed the partnership',
        null=True, blank=True,
    )
    prc_review_document = models.FileField(
        max_length=255,
        null=True, blank=True,
        upload_to=get_prc_intervention_file_path
    )

    signed_by_unicef_date = models.DateField(null=True, blank=True)
    signed_by_partner_date = models.DateField(null=True, blank=True)

    # partnership managers
    unicef_signatory = models.ForeignKey(
        settings.AUTH_USER_MODEL,
        related_name='signed_interventions+',
        blank=True, null=True
    )
    # part of the Agreement authorized officers
    partner_authorized_officer_signatory = models.ForeignKey(
        PartnerStaffMember,
        related_name='signed_interventions',
        blank=True, null=True,
    )
    # anyone in unicef country office
    unicef_focal_points = models.ManyToManyField(
        settings.AUTH_USER_MODEL,
        blank=True,
        related_name='unicef_interventions_focal_points+'
    )
    # any PartnerStaffMember on the ParterOrganization
    partner_focal_points = models.ManyToManyField(
        PartnerStaffMember,
        related_name='interventions_focal_points+',
        blank=True
    )

    offices = models.ManyToManyField(Office, blank=True, related_name='office_interventions+')
    fr_numbers = ArrayField(models.CharField(max_length=50, blank=True), blank=True, null=True)
    population_focus = models.CharField(max_length=130, null=True, blank=True)

    class Meta:
        ordering = ['-created']

    def __unicode__(self):
        return u'{}'.format(
            self.number
        )

    @property
    def sector_names(self):
        return u', '.join(Sector.objects.filter(intervention_locations__intervention=self).values_list('name', flat=True))

    @cached_property
    def total_partner_contribution(self):
        # TODO: test this
        return sum([i.partner_contribution for i in self.planned_budget.all()])
        # return self.planned_budget.aggregate(mysum=Sum('partner_contribution'))['mysum'] or 0

    @cached_property
    def total_unicef_cash(self):
        # TODO: test this
        return sum([i.unicef_cash for i in self.planned_budget.all()])
        # return self.planned_budget.aggregate(mysum=Sum('unicef_cash'))['mysum'] or 0

    @cached_property
    def total_in_kind_amount(self):
        # TODO: test this
        return sum([i.in_kind_amount for i in self.planned_budget.all()])

    @cached_property
    def total_budget(self):
        # TODO: test this
        return self.total_unicef_cash + self.total_partner_contribution + self.total_in_kind_amount

    @cached_property
    def total_partner_contribution_local(self):
        if self.planned_budget.exists():
            return self.planned_budget.aggregate(mysum=Sum('partner_contribution_local'))['mysum']
        return 0

    @cached_property
    def total_unicef_cash_local(self):
        # TODO: test this
        if self.planned_budget.exists():
            # return sum([i.unicef_cash_local for i in self.planned_budget.all()])
            return self.planned_budget.aggregate(mysum=Sum('unicef_cash_local'))['mysum']
        return 0

    @cached_property
    def total_budget_local(self):
        # TODO: test this
        if self.planned_budget.exists():
            return self.planned_budget.aggregate(mysum=Sum('in_kind_amount_local'))['mysum'] + self.total_unicef_cash_local + self.total_partner_contribution_local
        return 0

    @property
    def year(self):
        if self.id:
            if self.signed_by_unicef_date is not None:
                return self.signed_by_unicef_date.year
            else:
                return self.created.year
        else:
            return datetime.date.today().year

    def illegal_transitions(self):
        return False

    @transition(field=status,
                source=[ACTIVE, IMPLEMENTED, SUSPENDED, TERMINATED],
                target=[DRAFT, CANCELLED],
                conditions=[illegal_transitions])
    def basic_transition(self):
        # From active, ended, suspended and terminated you cannot move to draft or cancelled because you'll
        # mess up the reference numbers.
        pass

    @transition(field=status,
                source=[DRAFT, SUSPENDED],
                target=[ACTIVE],
                conditions=[intervention_validation.transition_to_active])
    def transition_to_active(self):
        # From active, ended, suspended and terminated you cannot move to draft or cancelled because you'll
        # mess up the reference numbers.
        pass

    @transition(field=status,
                source=[ACTIVE],
                target=[IMPLEMENTED],
                conditions=[intervention_validation.transition_to_implemented])
    def transition_to_ended(self):
        # From active, ended, suspended and terminated you cannot move to draft or cancelled because you'll
        # mess up the reference numbers.
        pass

    @property
    def reference_number(self):
        if self.status in [self.DRAFT, self.CANCELLED]:
            number = u'{}/TempRef:{}'.format(self.agreement.agreement_number, self.id)
        else:
            interventions_count = Intervention.objects.filter(
                status__in=[self.ACTIVE, self.SUSPENDED,
                            self.TERMINATED, self.IMPLEMENTED],
                signed_by_unicef_date__year=self.year,
                document_type=self.document_type
            ).exclude(id=self.pk).count()

            sequence = '{0:02d}'.format(interventions_count + 1)
            number = u'{agreement}/{type}{year}{seq}'.format(
                agreement=self.agreement.agreement_number,
                code=connection.tenant.country_short_code or '',
                type=self.document_type,
                year=self.year,
                seq=sequence,
            )
        # assuming in tempRef (status Draft or Cancelled we don't have
        # amendments)
        return u'{}'.format(number)

    def check_status_auto_updates(self):

        if self.status == Intervention.DRAFT and self.start and self.end and \
                self.signed_by_unicef_date and self.signed_by_partner_date and \
                self.unicef_signatory and self.partner_authorized_officer_signatory:
            self.status = Intervention.ACTIVE
            return
        today = datetime.date.today()
        if self.end and self.status == self.ACTIVE and self.end < today:
            self.status = Intervention.IMPLEMENTED
            return

    def update_reference_number(self, oldself=None, amendment_number=None, **kwargs):

        if amendment_number:
            self.number = u'{}-{}'.format(self.number.split('-')[0], amendment_number)
            return

        # to create a reference number we need a pk
        elif not oldself:
            super(Intervention, self).save()
            self.number = self.reference_number

        elif self.status != oldself.status:
            if self.status not in [self.CANCELLED, self.DRAFT] and self.number.startswith('TempRef'):
                self.number = self.reference_number

    @transaction.atomic
    def save(self, **kwargs):
        # check status auto updates
        # TODO: move this outside of save in the future to properly check transitions
        # self.check_status_auto_updates()

        oldself = None
        if self.pk:
            # load from DB
            oldself = Intervention.objects.get(pk=self.pk)

        # update reference number if needed
        amendment_number = kwargs.get('amendment_number', None)
        if amendment_number:
            self.update_reference_number(oldself, amendment_number)
        else:
            self.update_reference_number(oldself)

        super(Intervention, self).save()


class InterventionAmendment(TimeStampedModel):
    """
    Represents an amendment for the partner intervention.

    Relates to :model:`partners.Interventions`
    """
    CPR = u'CPR'
    CPF = u'CPF'
    CGC = u'CGC'
    CTBGT20 = u'CTBGT20'
    CTBLT20 = u'CTBLT20'
    CABLT20 = u'CABLT20'
    CABGT20 = u'CABGT20'
    CABGT20FACE = u'CABGT20FACE'

    AMENDMENT_TYPES = (
        (CPR, 'Change in Programme Result'),
        (CPF, 'Change in Population Focus'),
        (CGC, 'Change in Georgraphical Coverage'),
        (CTBGT20, 'Change in Total Budget >20%'),
        (CTBLT20, 'Change in Total Budget <=20%'),
        (CABLT20, 'Changes in Activity Budget <=20% - No Change in Total Budget'),
        (CABGT20, 'Changes in Activity Budget >20% - No Change in Total Budget - Prior approval in authorized FACE'),
        (CABGT20FACE, 'Changes in Activity Budget >20% - No Change in Total Budget - Reporting at FACE'),
    )

    intervention = models.ForeignKey(Intervention, related_name='amendments')
    type = models.CharField(
        max_length=50,
        choices=AMENDMENT_TYPES)
    signed_date = models.DateField(null=True)
    amendment_number = models.IntegerField(default=0)
    signed_amendment = models.FileField(
        max_length=255,
        upload_to=get_intervention_amendment_file_path
    )

    tracker = FieldTracker()

    def __unicode__(self):
        return u'{}: {} - {}'.format(
            self.amendment_number,
            self.type,
            self.signed_date
        )


class InterventionPlannedVisits(models.Model):
    """
    Represents planned visits for the intervention
    """
    intervention = models.ForeignKey(Intervention, related_name='planned_visits')
    year = models.IntegerField(default=datetime.datetime.now().year)
    programmatic = models.IntegerField(default=0)
    spot_checks = models.IntegerField(default=0)
    audit = models.IntegerField(default=0)

    tracker = FieldTracker()

    @transaction.atomic
    def save(self, **kwargs):
        PartnerOrganization.planned_visits(self.intervention.agreement.partner, self)
        super(InterventionPlannedVisits, self).save(**kwargs)

    class Meta:
        unique_together = ('intervention', 'year')


class InterventionResultLink(models.Model):
    intervention = models.ForeignKey(Intervention, related_name='result_links')
    cp_output = models.ForeignKey(Result, related_name='intervention_links')
    ram_indicators = models.ManyToManyField(Indicator, blank=True)

    tracker = FieldTracker()


class InterventionBudget(TimeStampedModel):
    """
    Represents a budget for the intervention

    Relates to :model:`partners.PCA`
    Relates to :model:`partners.AmendmentLog`
    """
    intervention = models.ForeignKey(Intervention, related_name='planned_budget', null=True, blank=True)
    partner_contribution = models.DecimalField(max_digits=20, decimal_places=2, default=0)
    unicef_cash = models.DecimalField(max_digits=20, decimal_places=2, default=0)
    in_kind_amount = models.DecimalField(
        max_digits=20,
        decimal_places=2,
        default=0,
        verbose_name='UNICEF Supplies'
    )
    partner_contribution_local = models.DecimalField(max_digits=20, decimal_places=2, default=0)
    unicef_cash_local = models.DecimalField(max_digits=20, decimal_places=2, default=0)
    in_kind_amount_local = models.DecimalField(
        max_digits=20, decimal_places=2, default=0,
        verbose_name='UNICEF Supplies Local'
    )
    year = models.CharField(
        max_length=5,
        blank=True, null=True
    )
    # TODO add Currency field
    total = models.DecimalField(max_digits=20, decimal_places=2)

    tracker = FieldTracker()

    def total_unicef_contribution(self):
        return self.unicef_cash + self.in_kind_amount

    @transaction.atomic
    def save(self, **kwargs):
        """
        Calculate total budget on save
        """
        self.total = \
            self.total_unicef_contribution() \
            + self.partner_contribution

        if self.intervention.status in [Intervention.ACTIVE, Intervention.IMPLEMENTED]:
            PartnerOrganization.planned_cash_transfers(self.intervention.agreement.partner, self)

        super(InterventionBudget, self).save(**kwargs)

    def __unicode__(self):
        return u'{}: {}'.format(
            self.intervention,
            self.total
        )

    class Meta:
        unique_together = (('year', 'intervention'),)


class FileType(models.Model):
    """
    Represents a file type
    """

    name = models.CharField(max_length=64L, unique=True)

    tracker = FieldTracker()

    def __unicode__(self):
        return self.name


class InterventionAttachment(models.Model):
    """
    Represents a file for the partner intervention

    Relates to :model:`partners.Intervention`
    Relates to :model:`partners.WorkspaceFileType`
    """
    intervention = models.ForeignKey(Intervention, related_name='attachments')
    type = models.ForeignKey(FileType, related_name='+')

    attachment = models.FileField(
        max_length=255,
        upload_to=get_intervention_attachments_file_path
    )

    tracker = FieldTracker()

    def __unicode__(self):
        return self.attachment.name


class InterventionSectorLocationLink(models.Model):
    intervention = models.ForeignKey(Intervention, related_name='sector_locations')
    sector = models.ForeignKey(Sector, related_name='intervention_locations')
    locations = models.ManyToManyField(Location, related_name='intervention_sector_locations', blank=True)

    tracker = FieldTracker()


class GovernmentInterventionManager(models.Manager):
    def get_queryset(self):
        return super(GovernmentInterventionManager, self).get_queryset().prefetch_related('results', 'results__sectors', 'results__unicef_managers')


# TODO: check this for sanity
class GovernmentIntervention(models.Model):
    """
    Represents a government intervention.

    Relates to :model:`partners.PartnerOrganization`
    Relates to :model:`reports.ResultStructure`
    """
    objects = GovernmentInterventionManager()

    partner = models.ForeignKey(
        PartnerOrganization,
        related_name='work_plans',
    )
    result_structure = models.ForeignKey(
        ResultStructure, on_delete=models.DO_NOTHING, null=True, blank=True
    )
    country_programme = models.ForeignKey(
        CountryProgramme, on_delete=models.DO_NOTHING, null=True, blank=True,
        related_query_name='government_interventions'
    )
    number = models.CharField(
        max_length=45L,
        blank=True,
        verbose_name='Reference Number',
    )
    created_at = models.DateTimeField(auto_now_add=True)

    tracker = FieldTracker()

    def __unicode__(self):
        return u'Number: {}'.format(self.number) if self.number else \
            u'{}: {}'.format(self.pk,
                             self.reference_number)

    #country/partner/year/#
    @property
    def reference_number(self):
        if self.number:
            number = self.number
        else:
            objects = list(GovernmentIntervention.objects.filter(
                partner=self.partner,
                country_programme=self.country_programme,
            ).order_by('created_at').values_list('id', flat=True))
            sequence = '{0:02d}'.format(objects.index(self.id) + 1 if self.id in objects else len(objects) + 1)
            number = u'{code}/{partner}/{seq}'.format(
                code=connection.tenant.country_short_code or '',
                partner=self.partner.short_name,
                seq=sequence
            )
        return number

    def save(self, **kwargs):

        # commit the reference number to the database once the agreement is
        # signed
        if not self.number:
            self.number = self.reference_number

        super(GovernmentIntervention, self).save(**kwargs)

def activity_default():
    return {
        "0": "",
    }

class GovernmentInterventionResult(models.Model):
    """
    Represents an result from government intervention.

    Relates to :model:`partners.GovernmentIntervention`
    Relates to :model:`auth.User`
    Relates to :model:`reports.Sector`
    Relates to :model:`users.Section`
    Relates to :model:`reports.Result`
    """

    intervention = models.ForeignKey(
        GovernmentIntervention,
        related_name='results'
    )
    result = models.ForeignKey(
        Result,
    )
    year = models.CharField(
        max_length=4,
    )
    planned_amount = models.IntegerField(
        default=0,
        verbose_name='Planned Cash Transfers'
    )
    activities = hstore.DictionaryField(
        blank=True, null=True
    )
    activity = JSONField(blank=True, null=True, default=activity_default)
    unicef_managers = models.ManyToManyField(
        settings.AUTH_USER_MODEL,
        verbose_name='Unicef focal points',
        blank=True
    )
    sectors = models.ManyToManyField(
        Sector, blank=True,
        verbose_name='Programme/Sector', related_name='+')
    sections = models.ManyToManyField(
        Section, blank=True, related_name='+')
    planned_visits = models.IntegerField(default=0)

    tracker = FieldTracker()
    objects = hstore.HStoreManager()

    @transaction.atomic
    def save(self, **kwargs):
        if self.pk:
            prev_result = GovernmentInterventionResult.objects.get(id=self.id)
            if prev_result.planned_amount != self.planned_amount:
                PartnerOrganization.planned_cash_transfers(self.intervention.partner, self)
            if prev_result.planned_visits != self.planned_visits:
                PartnerOrganization.planned_visits(self.intervention.partner, self)
        else:
            PartnerOrganization.planned_cash_transfers(self.intervention.partner, self)
            PartnerOrganization.planned_visits(self.intervention.partner, self)

        # JSONFIELD has an issue where it keeps escaping characters
        activity_is_string = isinstance(self.activity, str)
        try:

            self.activity = json.loads(self.activity) if activity_is_string else self.activity
        except ValueError as e:
            e.message = 'Activities needs to be a valid format (dict)'
            raise e

        super(GovernmentInterventionResult, self).save(**kwargs)

    @transaction.atomic
    def delete(self, using=None):

        self.activities_list.all().delete()
        super(GovernmentInterventionResult, self).delete(using=using)

    def __unicode__(self):
        return u'{}, {}'.format(self.intervention.number,
                                self.result)


class IndicatorReport(TimeStampedModel, TimeFramedModel):
    """
    Represents an indicator report for the result chain on the location

    Relates to :model:`partners.AppliedIndicator`
    Relates to :model:`partners.PartnerStaffMember`
    Relates to :model:`locations.Location`
    """

    STATUS_CHOICES = Choices(
        ('ontrack', _('On Track')),
        ('constrained', _('Constrained')),
        ('noprogress', _('No Progress')),
        ('targetmet', _('Target Met'))
    )

    # FOR WHOM / Beneficiary
    #  -  AppliedIndicator
    indicator = models.ForeignKey(AppliedIndicator, related_name='reports')

    # WHO
    #  -  Implementing Partner
    partner_staff_member = models.ForeignKey('partners.PartnerStaffMember', related_name='indicator_reports')

    # WHAT
    #  -  Indicator / Quantity / Disagreagation Flag / Dissagregation Fields
    total = models.PositiveIntegerField()
    # is this a disaggregated report?
    disaggregated = models.BooleanField(default=False)
    # the structure should always be computed from applied_indicator
    disaggregation = JSONField(default=dict)

    # WHERE
    #  -  Location
    location = models.ForeignKey('locations.Location', blank=True, null=True)

    # Metadata
    #  - Remarks, Report Status
    # TODO: set max_length property
    remarks = models.TextField(blank=True, null=True)
    report_status = models.CharField(choices=STATUS_CHOICES, default=STATUS_CHOICES.ontrack, max_length=15)

    tracker = FieldTracker()


class SupplyPlan(models.Model):
    """
    Represents a supply plan for the partner intervention

    Relates to :model:`partners.PCA`
    Relates to :model:`supplies.SupplyItem`
    """
    # TODO: remove partnership when model is ready
    partnership = models.ForeignKey(
        'partners.PCA',
        related_name='supply_plans', null=True, blank=True
    )
    intervention = models.ForeignKey(
        Intervention,
        related_name='supplies', null=True, blank=True
    )
    item = models.ForeignKey(SupplyItem)
    quantity = models.PositiveIntegerField(
        help_text=u'Total quantity needed for this intervention'
    )

    tracker = FieldTracker()


class DistributionPlan(models.Model):
    """
    Represents a distribution plan for the partner intervention

    Relates to :model:`partners.PCA`
    Relates to :model:`supplies.SupplyItem`
    Relates to :model:`locations.Location`
    """
    # TODO: remove partnership when model is ready
    partnership = models.ForeignKey(
        'partners.PCA',
        related_name='distribution_plans', null=True, blank=True
    )
    intervention = models.ForeignKey(
        Intervention,
        related_name='distributions', null=True, blank=True
    )
    item = models.ForeignKey(SupplyItem)
    site = models.ForeignKey(Location, null=True)
    quantity = models.PositiveIntegerField(
        help_text=u'Quantity required for this location'
    )
    send = models.BooleanField(
        default=False,
        verbose_name=u'Send to partner?'
    )
    sent = models.BooleanField(default=False)
    document = JSONField(null=True, blank=True)
    delivered = models.IntegerField(default=0)

    tracker = FieldTracker()

    def __unicode__(self):
        return u'{}-{}-{}-{}'.format(
            self.intervention,
            self.item,
            self.site,
            self.quantity
        )
    # TODO: this whole logic around supply plans and distribution plans needs
    # to be revisited

    def save(self, **kwargs):
        if self.intervention and self.item:
            sp_quantity = SupplyPlan.objects.filter(intervention=self.intervention, item=self.item)[0].quantity or 0
            dp_quantity = DistributionPlan.objects.filter(
                intervention=self.intervention, item=self.item).aggregate(
                models.Sum('quantity'))['quantity__sum'] or 0
            if not self.pk and self.quantity:
                dp_quantity += self.quantity
        if dp_quantity <= sp_quantity:
            super(DistributionPlan, self).save(**kwargs)
        else:
            raise ValueError('Distribution plan quantity exceeds supply plan quantity')

    @classmethod
    def send_distribution(cls, sender, instance, created, **kwargs):

        if instance.send and instance.sent is False:
            set_unisupply_distribution.delay(instance.id)
        elif instance.send and instance.sent:
            instance.sent = False
            instance.save()
post_save.connect(DistributionPlan.send_distribution, sender=DistributionPlan)


# TODO: Move to funds
class FCManager(models.Manager):

    def get_queryset(self):
        return super(FCManager, self).get_queryset().select_related('grant__donor')


class FundingCommitment(TimeFramedModel):
    """
    Represents a funding commitment for the grant

    Relates to :model:`funds.Grant`
    """

    grant = models.ForeignKey(Grant, null=True, blank=True)
    fr_number = models.CharField(max_length=50)
    wbs = models.CharField(max_length=50)
    fc_type = models.CharField(max_length=50)
    fc_ref = models.CharField(
        max_length=50, blank=True, null=True, unique=True)
    fr_item_amount_usd = models.DecimalField(
        decimal_places=2, max_digits=12, blank=True, null=True)
    agreement_amount = models.DecimalField(
        decimal_places=2, max_digits=12, blank=True, null=True)
    commitment_amount = models.DecimalField(
        decimal_places=2, max_digits=12, blank=True, null=True)
    expenditure_amount = models.DecimalField(
        decimal_places=2, max_digits=12, blank=True, null=True)

    tracker = FieldTracker()
    objects = FCManager()


class DirectCashTransfer(models.Model):
    """
    Represents a direct cash transfer
    """

    fc_ref = models.CharField(max_length=50)
    amount_usd = models.DecimalField(decimal_places=2, max_digits=10)
    liquidation_usd = models.DecimalField(decimal_places=2, max_digits=10)
    outstanding_balance_usd = models.DecimalField(decimal_places=2, max_digits=10)
    amount_less_than_3_Months_usd = models.DecimalField(decimal_places=2, max_digits=10)
    amount_3_to_6_months_usd = models.DecimalField(decimal_places=2, max_digits=10)
    amount_6_to_9_months_usd = models.DecimalField(decimal_places=2, max_digits=10)
    amount_more_than_9_Months_usd = models.DecimalField(decimal_places=2, max_digits=10)

    tracker = FieldTracker()


# TODO: remove these models
class PCA(AdminURLMixin, models.Model):
    """
    Represents a partner intervention.

    Relates to :model:`partners.PartnerOrganization`
    Relates to :model:`partners.Agreement`
    Relates to :model:`reports.ResultStructure`
    Relates to :model:`reports.CountryProgramme`
    Relates to :model:`auth.User`
    Relates to :model:`partners.PartnerStaffMember`
    """

    IN_PROCESS = u'in_process'
    ACTIVE = u'active'
    IMPLEMENTED = u'implemented'
    CANCELLED = u'cancelled'
    SUSPENDED = u'suspended'
    TERMINATED = u'terminated'
    PCA_STATUS = (
        (IN_PROCESS, u"In Process"),
        (ACTIVE, u"Active"),
        (IMPLEMENTED, u"Implemented"),
        (CANCELLED, u"Cancelled"),
        (SUSPENDED, u"Suspended"),
        (TERMINATED, u"Terminated"),
    )
    PD = u'PD'
    SHPD = u'SHPD'
    AWP = u'AWP'
    SSFA = u'SSFA'
    IC = u'IC'
    PARTNERSHIP_TYPES = (
        (PD, u'Programme Document'),
        (SHPD, u'Simplified Humanitarian Programme Document'),
        (AWP, u'Cash Transfers to Government'),
        (SSFA, u'SSFA TOR'),
        (IC, u'IC TOR'),
    )
    # TODO: remove partner foreign key, already on the agreement model
    partner = models.ForeignKey(
        PartnerOrganization,
        related_name='documents',
    )
    # TODO: remove chained foreign key
    agreement = ChainedForeignKey(
        Agreement,
        related_name='pca_interventions',
        chained_field="partner",
        chained_model_field="partner",
        show_all=False,
        auto_choose=True,
        blank=True, null=True,
    )
    partnership_type = models.CharField(
        choices=PARTNERSHIP_TYPES,
        default=PD,
        blank=True, null=True,
        max_length=255,
        verbose_name=u'Document type'
    )
    # TODO: rename result_structure to hrp
    result_structure = models.ForeignKey(
        ResultStructure,
        blank=True, null=True, on_delete=models.DO_NOTHING,
        help_text=u'Which result structure does this partnership report under?'
    )
    number = models.CharField(
        max_length=45L,
        blank=True, null=True,
        verbose_name=u'Reference Number'
    )
    title = models.CharField(max_length=256L)
    project_type = models.CharField(
        max_length=20,
        blank=True, null=True,
        choices=Choices(
            u'Bulk Procurement',
            u'Construction Project',
        )
    )
    status = models.CharField(
        max_length=32,
        blank=True,
        choices=PCA_STATUS,
        default=u'in_process',
        help_text=u'In Process = In discussion with partner, '
        u'Active = Currently ongoing, '
        u'Implemented = completed, '
        u'Cancelled = cancelled or not approved'
    )
    # dates
    start_date = models.DateField(
        null=True, blank=True,
        help_text=u'The date the Intervention will start'
    )
    end_date = models.DateField(
        null=True, blank=True,
        help_text=u'The date the Intervention will end'
    )
    initiation_date = models.DateField(
        verbose_name=u'Submission Date',
        help_text=u'The date the partner submitted complete partnership documents to Unicef',
    )
    submission_date = models.DateField(
        verbose_name=u'Submission Date to PRC',
        help_text=u'The date the documents were submitted to the PRC',
        null=True, blank=True,
    )
    review_date = models.DateField(
        verbose_name=u'Review date by PRC',
        help_text=u'The date the PRC reviewed the partnership',
        null=True, blank=True,
    )
    signed_by_unicef_date = models.DateField(null=True, blank=True)
    signed_by_partner_date = models.DateField(null=True, blank=True)

    # managers and focal points
    unicef_manager = models.ForeignKey(
        settings.AUTH_USER_MODEL,
        related_name='approved_partnerships',
        verbose_name=u'Signed by',
        blank=True, null=True
    )
    unicef_managers = models.ManyToManyField(
        settings.AUTH_USER_MODEL,
        verbose_name='Unicef focal points',
        blank=True,
    )
    partner_manager = ChainedForeignKey(
        PartnerStaffMember,
        verbose_name=u'Signed by partner',
        related_name='signed_partnerships',
        chained_field="partner",
        chained_model_field="partner",
        show_all=False,
        auto_choose=False,
        blank=True, null=True,
    )

    # TODO: remove chainedForeignKEy
    partner_focal_point = ChainedForeignKey(
        PartnerStaffMember,
        related_name='my_partnerships',
        chained_field="partner",
        chained_model_field="partner",
        show_all=False,
        auto_choose=False,
        blank=True, null=True,
    )
    fr_number = models.CharField(max_length=50, blank=True, null=True)
    planned_visits = models.IntegerField(default=0)

    # meta fields
    sectors = models.CharField(max_length=255, null=True, blank=True)
    current = models.BooleanField(default=True)
    created_at = models.DateTimeField(auto_now_add=True)
    updated_at = models.DateTimeField(auto_now=True)

    tracker = FieldTracker()

    class Meta:
        verbose_name = 'Intervention'
        verbose_name_plural = 'Interventions'
        ordering = ['-created_at']

    def __unicode__(self):
        return u'{}: {}'.format(
            self.partner.name,
            self.number if self.number else self.reference_number
        )

    @property
    def sector_children(self):
        sectors = self.pcasector_set.all().values_list('sector__id', flat=True)
        return Sector.objects.filter(id__in=sectors)

    @property
    def sector_id(self):
        if self.sector_children:
            return self.sector_children[0].id
        return 0

    @property
    def sector_names(self):
        return u', '.join(self.sector_children.values_list('name', flat=True))

    @property
    def days_from_submission_to_signed(self):
        if not self.submission_date:
            return u'Not Submitted'
        if not self.signed_by_unicef_date or self.signed_by_partner_date:
            return u'Not fully signed'
        signed_date = max([self.signed_by_partner_date, self.signed_by_unicef_date])
        return relativedelta(signed_date - self.submission_date).days

    @property
    def days_from_review_to_signed(self):
        if not self.review_date:
            return u'Not Reviewed'
        if not self.signed_by_unicef_date or self.signed_by_partner_date:
            return u'Not fully signed'
        signed_date = max([self.signed_by_partner_date, self.signed_by_unicef_date])
        return relativedelta(signed_date - self.review_date).days

    @property
    def duration(self):
        if self.start_date and self.end_date:
            return u'{} Months'.format(
                relativedelta(self.end_date - self.start_date).months
            )
        else:
            return u''

    @property
    def amendment_num(self):
        return self.amendments_log.all().count()

    @cached_property
    def total_partner_contribution(self):

        if self.budget_log.exists():
            return sum([b['partner_contribution'] for b in
                        self.budget_log.values('created', 'year', 'partner_contribution').
                        order_by('year', '-created').distinct('year').all()
                        ])
        return 0

    @cached_property
    def total_unicef_cash(self):

        if self.budget_log.exists():
            return sum([b['unicef_cash'] for b in
                        self.budget_log.values('created', 'year', 'unicef_cash').
                        order_by('year', '-created').distinct('year').all()
                        ])
        return 0

    @cached_property
    def total_budget(self):

        if self.budget_log.exists():
            return sum([b['unicef_cash'] + b['in_kind_amount'] + b['partner_contribution'] for b in
                        self.budget_log.values('created', 'year', 'unicef_cash', 'in_kind_amount', 'partner_contribution').
                        order_by('year', '-created').distinct('year').all()])
        return 0

    @cached_property
    def total_partner_contribution_local(self):

        if self.budget_log.exists():
            return sum([b['partner_contribution_local'] for b in
                        self.budget_log.values('created', 'year', 'partner_contribution_local').
                        order_by('year', '-created').distinct('year').all()
                        ])
        return 0

    @cached_property
    def total_unicef_cash_local(self):

        if self.budget_log.exists():
            return sum([b['unicef_cash_local'] for b in
                        self.budget_log.values('created', 'year', 'unicef_cash_local', 'in_kind_amount_local').
                        order_by('year', '-created').distinct('year').all()
                        ])
        return 0

    @cached_property
    def total_budget_local(self):

        if self.budget_log.exists():
            return sum([b['unicef_cash_local'] + b['in_kind_amount_local'] + b['partner_contribution_local'] for b in
                        self.budget_log.values('created', 'year', 'unicef_cash_local', 'in_kind_amount_local', 'partner_contribution_local').
                        order_by('year', '-created').distinct('year').all()])
        return 0

    @property
    def year(self):
        if self.id:
            if self.signed_by_unicef_date is not None:
                return self.signed_by_unicef_date.year
            else:
                return self.created_at.year
        else:
            return datetime.date.today().year

    @property
    def reference_number(self):

        if self.partnership_type in [Agreement.SSFA, Agreement.MOU]:
            number = self.agreement.reference_number
        elif self.number:
            number = self.number
        else:
            objects = list(PCA.objects.filter(
                partner=self.partner,
                created_at__year=self.year,
                partnership_type=self.partnership_type
            ).order_by('created_at').values_list('id', flat=True))
            sequence = '{0:02d}'.format(objects.index(self.id) + 1 if self.id in objects else len(objects) + 1)
            number = u'{agreement}/{type}{year}{seq}'.format(
                agreement=self.agreement.reference_number.split("-")[0] if self.id and self.agreement else '',
                type=self.partnership_type,
                year=self.year,
                seq=sequence
            )
        return u'{}{}'.format(
            number,
            u'-{0:02d}'.format(self.amendments_log.last().amendment_number)
            if self.amendments_log.last() else ''
        )

    @property
    def planned_cash_transfers(self):
        """
        Planned cash transfers for the current year
        """
        if not self.budget_log.exists():
            return 0
        year = datetime.date.today().year
        total = self.budget_log.filter(year=year).order_by('-created').first()
        return total.unicef_cash if total else 0

    @property
    def programmatic_visits(self):
        year = datetime.date.today().year
        from trips.models import LinkedPartner, Trip
        trip_ids = LinkedPartner.objects.filter(
            intervention=self
        ).values_list('trip__id', flat=True)

        trips = Trip.objects.filter(
            Q(id__in=trip_ids),
            Q(from_date__year=year),
            Q(status=Trip.COMPLETED),
            Q(travel_type=Trip.PROGRAMME_MONITORING),
            ~Q(section__name='Drivers'),
        )
        return trips.count()

    @property
    def spot_checks(self):
        return self.trips.filter(
            trip__status=u'completed',
            trip__travel_type=u'spot_check'
        ).count()

    def save(self, **kwargs):

        # commit the referece number to the database once the intervention is
        # signed
        if self.status != PCA.IN_PROCESS and self.signed_by_unicef_date and not self.number:
            self.number = self.reference_number

        if not self.pk:
            if self.partnership_type != self.PD:
                self.signed_by_partner_date = self.agreement.signed_by_partner_date
                self.partner_manager = self.agreement.partner_manager
                self.signed_by_unicef_date = self.agreement.signed_by_unicef_date
                self.unicef_manager = self.agreement.signed_by
                self.start_date = self.agreement.start
                self.end_date = self.agreement.end

            if self.planned_visits and self.status in [PCA.ACTIVE, PCA.IMPLEMENTED]:
                PartnerOrganization.planned_visits(self.partner, self)
        else:
            if self.planned_visits and self.status in [PCA.ACTIVE, PCA.IMPLEMENTED]:
                prev_pca = PCA.objects.filter(id=self.id)[0]
                if self.planned_visits != prev_pca.planned_visits:
                    PartnerOrganization.planned_visits(self.partner, self)

        # set start date to latest of signed by partner or unicef date
        if self.partnership_type == self.PD:
            if self.agreement.signed_by_unicef_date\
                    and self.agreement.signed_by_partner_date and self.start_date is None:
                if self.agreement.signed_by_unicef_date > self.agreement.signed_by_partner_date:
                    self.start_date = self.agreement.signed_by_unicef_date
                else:
                    self.start_date = self.agreement.signed_by_partner_date

            if self.agreement.signed_by_unicef_date\
                    and not self.agreement.signed_by_partner_date and self.start_date is None:
                self.start_date = self.agreement.signed_by_unicef_date

            if not self.agreement.signed_by_unicef_date\
                    and self.agreement.signed_by_partner_date and self.start_date is None:
                self.start_date = self.agreement.signed_by_partner_date

            if self.end_date is None and self.result_structure:
                self.end_date = self.result_structure.to_date

        super(PCA, self).save(**kwargs)

    @classmethod
    def get_active_partnerships(cls):
        return cls.objects.filter(current=True, status=cls.ACTIVE)

    @classmethod
    def send_changes(cls, sender, instance, created, **kwargs):
        # send emails to managers on changes
        manager, created = Group.objects.get_or_create(
            name=u'Partnership Manager'
        )
        managers = set(manager.user_set.filter(profile__country=connection.tenant, is_staff=True) |
                       instance.unicef_managers.all())
        recipients = [user.email for user in managers]

        email_context = {
            'number': instance.__unicode__(),
            'state': 'Created',
            'url': 'https://{}{}'.format(get_current_site().domain, instance.get_admin_url())
        }

        if created:  # new partnership
            notification = Notification.objects.create(
                sender=instance,
                recipients=recipients, template_name="partners/partnership/created/updated",
                template_data=email_context
            )

        else:  # change to existing
            email_context['state'] = 'Updated'

            notification = Notification.objects.create(
                sender=instance,
                recipients=recipients, template_name="partners/partnership/created/updated",
                template_data=email_context
            )

        notification.send_notification()

        # attach any FCs immediately
        # if instance:
        #     for fr_number in instance.fr_numbers:
        #         commitments = FundingCommitment.objects.filter(fr_number=fr_number)
        #         for commit in commitments:
        #             commit.intervention = instance
        #             commit.save()


class RAMIndicator(models.Model):
    """
    Represents a RAM Indicator for the partner intervention

    Relates to :model:`partners.PCA`
    Relates to :model:`reports.Result`
    Relates to :model:`reports.Indicator`
    """
    # TODO: Remove This indicator and connect direcly to higher indicators M2M
    # related
    intervention = models.ForeignKey(PCA, related_name='indicators')
    result = models.ForeignKey(Result)
    indicator = ChainedForeignKey(
        Indicator,
        chained_field="result",
        chained_model_field="result",
        show_all=False,
        auto_choose=True,
        blank=True,
        null=True
    )

    tracker = FieldTracker()

    @property
    def baseline(self):
        return self.indicator.baseline

    @property
    def target(self):
        return self.indicator.target

    def __unicode__(self):
        return u'{} -> {}'.format(
            self.result.sector.name if self.result.sector else '',
            self.result.__unicode__(),
        )


class AmendmentLog(TimeStampedModel):
    """
    Represents an amendment log for the partner intervention.

    Relates to :model:`partners.PCA`
    """

    partnership = models.ForeignKey(PCA, related_name='amendments_log')
    type = models.CharField(
        max_length=50,
        choices=Choices(
            'No Cost',
            'Cost',
            'Activity',
            'Other',
        ))
    amended_at = models.DateField(null=True, verbose_name='Signed At')
    amendment_number = models.IntegerField(default=0)
    status = models.CharField(
        max_length=32L,
        blank=True,
        choices=PCA.PCA_STATUS,
    )

    tracker = FieldTracker()

    def __unicode__(self):
        return u'{}: {} - {}'.format(
            self.amendment_number,
            self.type,
            self.amended_at
        )

    @property
    def amendment_number(self):
        """
        Increment amendment number automatically
        """
        objects = list(AmendmentLog.objects.filter(
            partnership=self.partnership
        ).order_by('created').values_list('id', flat=True))

        return objects.index(self.id) + 1 if self.id in objects else len(objects) + 1


def get_file_path(instance, filename):
    return '/'.join(
        [connection.schema_name,
         'file_attachments',
         'partner_org',
         str(instance.pca.agreement.partner.id),
         'agreements',
         str(instance.pca.agreement.id),
         'interventions',
         str(instance.pca.id),
         filename]
    )


class PCAFile(models.Model):
    """
    Represents a file for the partner intervention

    Relates to :model:`partners.PCA`
    Relates to :model:`partners.FileType`
    """

    pca = models.ForeignKey(PCA, related_name='attachments')
    type = models.ForeignKey(FileType)
    attachment = models.FileField(
        max_length=255,
        upload_to=get_file_path
    )

    tracker = FieldTracker()

    def __unicode__(self):
        return self.attachment.name

    def download_url(self):
        if self.file:
            return u'<a class="btn btn-primary default" ' \
                   u'href="{}" >Download</a>'.format(self.file.file.url)
        return u''
    download_url.allow_tags = True
    download_url.short_description = 'Download Files'


class PCAGrant(TimeStampedModel):
    """
    Represents a grant for the partner intervention, which links a grant to a partnership with a specified amount

    Relates to :model:`partners.PCA`
    Relates to :model:`funds.Grant`
    Relates to :model:`partners.AmendmentLog`
    """
    partnership = models.ForeignKey(PCA, related_name='grants')
    grant = models.ForeignKey(Grant)
    funds = models.IntegerField(null=True, blank=True)
    # TODO: Add multi-currency support
    amendment = models.ForeignKey(
        AmendmentLog,
        related_name='grants',
        blank=True, null=True,
    )

    tracker = FieldTracker()

    class Meta:
        ordering = ['-funds']

    def __unicode__(self):
        return u'{}: {}'.format(
            self.grant,
            self.funds
        )


class GwPCALocation(models.Model):
    """
    Represents a location for the partner intervention, which links a location to a partnership

    Relates to :model:`partners.PCA`
    Relates to :model:`users.Sector`
    Relates to :model:`locations.Location`
    """

    pca = models.ForeignKey(PCA, related_name='locations')
    sector = models.ForeignKey(Sector, null=True, blank=True)
    location = models.ForeignKey(
        Location,
        null=True,
        blank=True
    )
    tpm_visit = models.BooleanField(default=False)

    tracker = FieldTracker()

    class Meta:
        verbose_name = 'Partnership Location'

    def __unicode__(self):
        return self.location.__unicode__() if self.location else u''

    def view_location(self):
        return get_changeform_link(self)
    view_location.allow_tags = True
    view_location.short_description = 'View Location'


class PCASector(TimeStampedModel):
    """
    Represents a sector for the partner intervention, which links a sector to a partnership

    Relates to :model:`partners.PCA`
    Relates to :model:`users.Sector`
    Relates to :model:`partners.AmendmentLog`
    """

    pca = models.ForeignKey(PCA)
    sector = models.ForeignKey(Sector)
    amendment = models.ForeignKey(
        AmendmentLog,
        related_name='sectors',
        blank=True, null=True,
    )

    tracker = FieldTracker()

    class Meta:
        verbose_name = 'PCA Sector'

    def __unicode__(self):
        return u'{}: {}: {}'.format(
            self.pca.partner.name,
            self.pca.number,
            self.sector.name,
        )


class PCASectorGoal(models.Model):
    """
    Represents a goal for the partner intervention sector, which links a sector to a partnership

    Relates to :model:`partners.PCASector`
    Relates to :model:`reports.Goal`
    """

    pca_sector = models.ForeignKey(PCASector)
    goal = models.ForeignKey(Goal)

    tracker = FieldTracker()

    class Meta:
        verbose_name = 'CCC'
        verbose_name_plural = 'CCCs'


class IndicatorDueDates(models.Model):
    """
    Represents an indicator due date for the partner intervention

    Relates to :model:`partners.PCA`
    """

    intervention = models.ForeignKey(
        'PCA',
        blank=True, null=True,
        related_name='indicator_due_dates'
    )
    due_date = models.DateField(blank=True, null=True)

    tracker = FieldTracker()

    class Meta:
        verbose_name = 'Report Due Date'
        verbose_name_plural = 'Report Due Dates'
        ordering = ['-due_date']


class PartnershipBudget(TimeStampedModel):
    """
    Represents a budget for the intervention

    Relates to :model:`partners.PCA`
    Relates to :model:`partners.AmendmentLog`
    """

    partnership = models.ForeignKey(PCA, related_name='budget_log', null=True, blank=True)
    partner_contribution = models.IntegerField(default=0)
    unicef_cash = models.IntegerField(default=0)
    in_kind_amount = models.IntegerField(
        default=0,
        verbose_name='UNICEF Supplies'
    )
    year = models.CharField(
        max_length=5,
        blank=True, null=True
    )
    # TODO add Currency field
    total = models.IntegerField(default=0)
    amendment = models.ForeignKey(
        AmendmentLog,
        related_name='budgets',
        blank=True, null=True,
    )

    tracker = FieldTracker()

    def total_unicef_contribution(self):
        return self.unicef_cash + self.in_kind_amount

    @transaction.atomic
    def save(self, **kwargs):
        """
        Calculate total budget on save
        """
        self.total = \
            self.total_unicef_contribution() \
            + self.partner_contribution

        super(PartnershipBudget, self).save(**kwargs)

    def __unicode__(self):
        return u'{}: {}'.format(
            self.partnership,
            self.total
        )


class AgreementAmendmentLog(TimeStampedModel):
    """
    Represents an amendment log for the partner agreement.

    Relates to :model:`partners.Agreement`
    """

    agreement = models.ForeignKey(Agreement, related_name='amendments_log')
    type = models.CharField(
        max_length=50,
        choices=Choices(
            'Authorised Officers',
            'Banking Info',
            'Agreement Changes',
            'Additional Clauses',
        ))
    amended_at = models.DateField(null=True, verbose_name='Signed At')

    signed_document = models.FileField(
        max_length=255,
        upload_to=get_agreement_amd_file_path,
        blank=True,
        null=True,
    )
    status = models.CharField(
        max_length=32L,
        blank=True,
        choices=PCA.PCA_STATUS,
    )

    tracker = FieldTracker()

    def __unicode__(self):
        return u'{}: {} - {}'.format(
            self.amendment_number,
            self.type,
            self.amended_at
        )

    @property
    def amendment_number(self):
        """
        Increment amendment number automatically
        """
        objects = list(AgreementAmendmentLog.objects.filter(
            agreement=self.agreement
        ).order_by('created').values_list('id', flat=True))

        return objects.index(self.id) + 1 if self.id in objects else len(objects) + 1


class AuthorizedOfficer(models.Model):
    # TODO: write a script to move this to authorized officers on the model
    # TODO: change on admin to use the model
    """
    Represents an authorized UNICEF officer on the partner agreement.

    Relates to :model:`partners.PartnerOrganization`
    Relates to :model:`partners.PartnerStaffMember`
    Relates to :model:`partners.AgreementAmendmentLog`
    """

    agreement = models.ForeignKey(
        Agreement,
    )
    officer = models.ForeignKey(
        PartnerStaffMember
    )
    amendment = models.ForeignKey(
        'AgreementAmendmentLog',
        blank=True, null=True,
    )

    tracker = FieldTracker()

    def __unicode__(self):
        return self.officer.__unicode__()

    @classmethod
    def create_officer(cls, sender, instance, created, **kwargs):
        """
        Signal handler to create authorized_officers automatically
        """
        if instance.partner_manager and \
                instance.partner_manager.id not in \
                instance.authorized_officers:

            cls.objects.create(agreement=instance,
                               officer=instance.partner_manager)
# post_save.connect(AuthorizedOfficer.create_officer, sender=Agreement)

post_save.connect(PCA.send_changes, sender=PCA)<|MERGE_RESOLUTION|>--- conflicted
+++ resolved
@@ -320,6 +320,7 @@
         max_length=32L,
         blank=True, null=True
     )
+
 
     vendor_number = models.CharField(
         blank=True,
@@ -1163,19 +1164,7 @@
     '''
     Represents an amendment to an agreement
     '''
-<<<<<<< HEAD
-    AMENDMENT_TYPES = Choices(
-        ('Change IP name', 'Change in Legal Name of Implementing Partner'),
-        ('CP extension', 'Extension of Country Programme Cycle'),
-        ('Change authorized officer', 'Change Authorized Officer'),
-        ('Change banking info', 'Banking Information'),
-        ('Additional clause', 'Additional Clause'),
-        # previously known as Agreement Changes
-        ('Amend existing clause', 'Amend Existing Clause')
-    )
-=======
-
->>>>>>> 03c84690
+
     number = models.CharField(max_length=5)
     agreement = models.ForeignKey(Agreement, related_name='amendments')
     signed_amendment = models.FileField(
@@ -1218,8 +1207,7 @@
         return super(AgreementAmendment, self).save(**kwargs)
 
 
-<<<<<<< HEAD
-=======
+
 class AgreementAmendmentType(models.Model):
 
     AMENDMENT_TYPES = Choices(
@@ -1241,7 +1229,6 @@
     existing_clause_amended = models.TextField(null=True, blank=True)
 
 
->>>>>>> 03c84690
 class InterventionManager(models.Manager):
 
     def get_queryset(self):
