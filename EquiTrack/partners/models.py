from __future__ import absolute_import

import datetime
from dateutil.relativedelta import relativedelta

from django.db.models import Q
from django.conf import settings
from django.db import models, connection, transaction
from django.contrib.auth.models import Group
from django.db.models.signals import post_save, pre_delete
from django.contrib.auth.models import User
from django.utils.translation import ugettext as _
from django.utils.functional import cached_property

from django.contrib.postgres.fields import JSONField
from django_hstore import hstore
from smart_selects.db_fields import ChainedForeignKey
from model_utils.models import (
    TimeFramedModel,
    TimeStampedModel,
)
from model_utils import Choices


from EquiTrack.utils import get_changeform_link
from EquiTrack.mixins import AdminURLMixin

from funds.models import Grant
from reports.models import (
    ResultStructure,
    Indicator,
    Sector,
    Goal,
    ResultType,
    Result,
    CountryProgramme,
    LowerResult,
    AppliedIndicator
)
from locations.models import (
    Governorate,
    Locality,
    Location,
    Region,
)
from supplies.models import SupplyItem
from supplies.tasks import (
    set_unisupply_distribution,
    set_unisupply_user
)
from users.models import Section
from . import emails


HIGH = u'high'
SIGNIFICANT = u'significant'
MEDIUM = u'medium'
LOW = u'low'
RISK_RATINGS = (
    (HIGH, u'High'),
    (SIGNIFICANT, u'Significant'),
    (MEDIUM, u'Medium'),
    (LOW, u'Low'),
)


class PartnerType(object):
    BILATERAL_MULTILATERAL = u'Bilateral / Multilateral'
    CIVIL_SOCIETY_ORGANIZATION = u'Civil Society Organization'
    GOVERNMENT = u'Government'
    UN_AGENCY = u'UN Agency'

    CHOICES = Choices(BILATERAL_MULTILATERAL,
                      CIVIL_SOCIETY_ORGANIZATION,
                      GOVERNMENT,
                      UN_AGENCY)


CSO_TYPES = Choices(
    u'International',
    u'National',
    u'Community Based Organisation',
    u'Academic Institution',
)


class PartnerOrganization(AdminURLMixin, models.Model):
    """
    Represents a partner organization
    """

    partner_type = models.CharField(
        max_length=50,
        choices=PartnerType.CHOICES
    )
    cso_type = models.CharField(
        max_length=50,
        choices=CSO_TYPES,
        verbose_name=u'CSO Type',
        blank=True, null=True
    )
    name = models.CharField(
        max_length=255,
        verbose_name='Full Name',
        help_text=u'Please make sure this matches the name you enter in VISION'
    )
    short_name = models.CharField(
        max_length=50,
        blank=True
    )
    description = models.CharField(
        max_length=256L,
        blank=True
    )
    shared_partner = models.CharField(
        help_text=u'Partner shared with UNDP or UNFPA?',
        choices=Choices(
            u'No',
            u'with UNDP',
            u'with UNFPA',
            u'with UNDP & UNFPA',
        ),
        default=u'No',
        max_length=50
    )
    address = models.TextField(
        blank=True,
        null=True
    )
    email = models.CharField(
        max_length=255,
        blank=True, null=True
    )
    phone_number = models.CharField(
        max_length=32L,
        blank=True, null=True
    )
    vendor_number = models.CharField(
        blank=True,
        null=True,
        unique=True,
        max_length=30
    )
    alternate_id = models.IntegerField(
        blank=True,
        null=True
    )
    alternate_name = models.CharField(
        max_length=255,
        blank=True,
        null=True
    )
    rating = models.CharField(
        max_length=50,
        null=True,
        verbose_name=u'Risk Rating'
    )
    type_of_assessment = models.CharField(
        max_length=50,
        null=True,
    )
    last_assessment_date = models.DateField(
        blank=True, null=True
    )
    core_values_assessment_date = models.DateField(
        blank=True, null=True,
        verbose_name=u'Date positively assessed against core values'
    )
    core_values_assessment = models.FileField(
        blank=True, null=True,
        upload_to='partners/core_values/',
        help_text=u'Only required for CSO partners'
    )
    vision_synced = models.BooleanField(default=False)
    blocked = models.BooleanField(default=False)
    hidden = models.BooleanField(default=False)
    deleted_flag = models.BooleanField(default=False, verbose_name=u'Marked for deletion')

    total_ct_cp = models.DecimalField(
        decimal_places=2, max_digits=12, blank=True, null=True,
        help_text='Total Cash Transferred for Country Programme'
    )
    total_ct_cy = models.DecimalField(
        decimal_places=2, max_digits=12, blank=True, null=True,
        help_text='Total Cash Transferred per Current Year'
    )
    hact_values = JSONField(blank=True, null=True, default={})

    class Meta:
        ordering = ['name']
        unique_together = ('name', 'vendor_number')

    def __unicode__(self):
        return self.name

    def latest_assessment(self, type):
        return self.assessments.filter(type=type).order_by('completed_date').last()

    @cached_property
    def get_last_pca(self):
        # exclude Agreements that were not signed
        return self.agreement_set.filter(
            agreement_type=Agreement.PCA
        ).exclude(
            signed_by_unicef_date__isnull=True,
            signed_by_partner_date__isnull=True
        ).order_by('signed_by_unicef_date').last()

    @classmethod
    def micro_assessment_needed(cls, partner, assessment=None):
        """
        Returns Yes if:
        1. type of assessment field is 'high risk assumed';
        2. planned amount is >$100K and type of assessment is 'simplified checklist' or risk rating is 'not required';
        3. risk rating is 'low, medium, significant, high', type of assessment is 'ma' or 'negative audit results'
            and date is older than 54 months.
        return 'missing' if ma is not attached in the Assessment and Audit record in the Partner screen.
        Displays No in all other instances .
        :return:
        """
        micro_assessment = partner.assessments.filter(type=u'Micro Assessment').order_by('completed_date').last()
        if assessment:
            if micro_assessment:
                if assessment.completed_date and micro_assessment.completed_date and \
                                assessment.completed_date > micro_assessment.completed_date:
                    micro_assessment = assessment
            else:
                micro_assessment = assessment
        if partner.type_of_assessment == 'High Risk Assumed':
            partner.hact_values['micro_assessment_needed'] = 'Yes'
        elif partner.hact_values['planned_cash_transfer'] > 100000.00 \
            and partner.type_of_assessment == 'Simplified Checklist' or partner.rating == 'Not Required':
            partner.hact_values['micro_assessment_needed'] = 'Yes'
        elif partner.rating in [LOW, MEDIUM, SIGNIFICANT, HIGH] \
            and partner.type_of_assessment in ['Micro Assessment', 'Negative Audit Results'] \
            and micro_assessment.completed_date < datetime.date.today() - datetime.timedelta(days=1642):
            partner.hact_values['micro_assessment_needed'] = 'Yes'
        elif micro_assessment is None:
            partner.hact_values['micro_assessment_needed'] = 'Missing'
        else:
            partner.hact_values['micro_assessment_needed'] = 'No'
        partner.save()


    @classmethod
    def audit_needed(cls, partner, assesment=None):
        audits = 0
        if partner.total_ct_cp > 500000.00:
            audits = 1
            current_cycle = CountryProgramme.current()
            last_audit = partner.latest_assessment(u'Scheduled Audit report')
            if assesment:
                if last_audit:
                    if assesment.completed_date > last_audit.completed_date:
                        last_audit = assesment
                else:
                    last_audit = assesment

            if last_audit and current_cycle.from_date < last_audit.completed_date < current_cycle.to_date:
                audits = 0
        partner.hact_values['audits_mr'] = audits
        partner.save()


    @classmethod
    def audit_done(cls, partner, assesment=None):
        audits = 0
        audits = partner.assessments.filter(type=u'Scheduled Audit report').count()
        if assesment:
            audits += 1
        partner.hact_values['audits_done'] = audits
        partner.save()


    @property
    def hact_min_requirements(self):
        programme_visits = spot_checks = audits = 0
        cash_transferred = self.total_ct_cy
        if cash_transferred <= 50000.00:
            programme_visits = 1
        elif 50000.00 < cash_transferred <= 100000.00:
            programme_visits = 1
            spot_checks = 1
        elif 100000.00 < cash_transferred <= 350000.00:
            if self.rating in ['Low', 'Moderate']:
                programme_visits = 1
                spot_checks = 1
            else:
                programme_visits = 2
                spot_checks = 2
        else:
            if self.rating in ['Low', 'Moderate']:
                programme_visits = 2
                spot_checks = 2
            else:
                programme_visits = 4
                spot_checks = 3

        return {
            'programme_visits': programme_visits,
            'spot_checks': spot_checks,
        }

    @classmethod
    def planned_cash_transfers(cls, partner, budget_record=None):
        """
        Planned cash transfers for the current year
        """
        year = datetime.date.today().year
        total = 0
        if partner.partner_type == u'Government':
            if budget_record:
                qs= GovernmentInterventionResult.objects.filter(
                    intervention__partner=partner,
                    year=year).exclude(id=budget_record.id)
                total = GovernmentInterventionResult.objects.filter(
                    intervention__partner=partner,
                    year=year).exclude(id=budget_record.id).aggregate(
                    models.Sum('planned_amount')
                )['planned_amount__sum'] or 0
                total += budget_record.planned_amount
            else:
               total = GovernmentInterventionResult.objects.filter(
                    intervention__partner=partner,
                    year=year).aggregate(
                    models.Sum('planned_amount')
                )['planned_amount__sum'] or 0
        else:
            if budget_record:
                q = PartnershipBudget.objects.filter(partnership__partner=partner,
                                                     partnership__status__in=[PCA.ACTIVE,
                                                                              PCA.IMPLEMENTED],
                                                     year=year).exclude(partnership__id=budget_record.partnership.id)
                q = q.order_by("partnership__id", "-created").\
                    distinct('partnership__id').values_list('unicef_cash', flat=True)
                total = sum(q)
                total += budget_record.unicef_cash
            else:
                q = PartnershipBudget.objects.filter(partnership__partner=partner,
                                                     partnership__status__in=[PCA.ACTIVE,
                                                                              PCA.IMPLEMENTED],
                                                     year=year)
                q = q.order_by("partnership__id", "-created").\
                    distinct('partnership__id').values_list('unicef_cash', flat=True)
                total = sum(q)

        partner.hact_values['planned_cash_transfer'] = total
        partner.save()

    @cached_property
    def cp_cycle_trip_links(self):
        from trips.models import Trip
        cry = datetime.datetime.now().year
        if self.partner_type == u'Government':
            return self.linkedgovernmentpartner_set.filter(
                        trip__from_date__year=cry,
                ).distinct('trip')
        else:
            return self.linkedpartner_set.filter(
                    trip__from_date__year=cry,
                ).distinct('trip')

    @property
    def trips(self):
        year = datetime.date.today().year
        from trips.models import LinkedPartner, Trip
        trip_ids = LinkedPartner.objects.filter(
            partner=self).values_list('trip__id', flat=True)

        return Trip.objects.filter(
            Q(id__in=trip_ids),
            Q(from_date__year=year),
            Q(status=Trip.COMPLETED),
            ~Q(section__name='Drivers'),
        )

    @classmethod
    def planned_visits(cls, partner, intervention=None):
        year = datetime.date.today().year
        from trips.models import Trip
        # planned visits
        pv = 0
        if partner.partner_type == u'Government':

            if intervention:
                pv = GovernmentInterventionResult.objects.filter(
                    intervention__partner=partner,
                    year=year).exclude(id=intervention.id).aggregate(
                    models.Sum('planned_visits')
                )['planned_visits__sum'] or 0
                pv += intervention.planned_visits
            else:
               pv = GovernmentInterventionResult.objects.filter(
                    intervention__partner=partner,
                    year=year).aggregate(
                    models.Sum('planned_visits')
                )['planned_visits__sum'] or 0
        else:
            qs = PCA.objects.filter(
                partner=partner,
                end_date__gte=datetime.date(year, 1, 1), status__in=[PCA.ACTIVE, PCA.IMPLEMENTED])
            pv = 0
            if intervention:
                pv += intervention.planned_visits
                if intervention.id:
                    qs = qs.exclude(id=intervention.id)

                pv += qs.aggregate(models.Sum('planned_visits'))['planned_visits__sum'] or 0
            else:
                pv = PCA.objects.filter(
                     partner=partner,
                     end_date__gte=datetime.date(year, 1, 1), status__in=[PCA.ACTIVE, PCA.IMPLEMENTED]).aggregate(
                     models.Sum('planned_visits'))['planned_visits__sum'] or 0

        partner.hact_values['planned_visits'] = pv
        partner.save()

    @classmethod
    def programmatic_visits(cls, partner, trip=None):
        '''
        :return: all done programmatic visits
        '''
        from trips.models import Trip
        pv = partner.cp_cycle_trip_links.filter(
            trip__travel_type=Trip.PROGRAMME_MONITORING,
            trip__status__in=[Trip.COMPLETED]
        ).count() or 0
        if trip and trip.travel_type == Trip.PROGRAMME_MONITORING \
                and trip.status in [Trip.COMPLETED]:
            pv += 1
        partner.hact_values['programmatic_visits'] = pv
        partner.save()

    @classmethod
    def spot_checks(cls, partner, trip=None):
        from trips.models import Trip
        sc = partner.cp_cycle_trip_links.filter(
            trip__travel_type=Trip.SPOT_CHECK,
            trip__status__in=[Trip.COMPLETED]
        ).count()

        if trip and trip.travel_type == Trip.SPOT_CHECK \
                and trip.status in [Trip.COMPLETED]:
            sc += 1
        partner.hact_values['spot_checks'] = sc
        partner.save()

    @classmethod
    def follow_up_flags(cls, partner, action_point=None):
        follow_ups = len([
            action for trip in partner.trips
            for action in trip.actionpoint_set.filter(
                completed_date__isnull=True
            )
            if action.follow_up
        ])
        if action_point and action_point.completed_date is None and action_point.follow_up:
            follow_ups += 1

        partner.hact_values['follow_up_flags'] = follow_ups
        partner.save()

    @classmethod
    def create_user(cls, sender, instance, created, **kwargs):

        if instance.short_name and instance.alternate_name:
            set_unisupply_user.delay(
                instance.short_name,
                instance.alternate_name
            )

    def save(self, **kwargs):
        if self.blocked or self.deleted_flag:
            self.hidden = True

        return super(PartnerOrganization, self).save(**kwargs)

post_save.connect(PartnerOrganization.create_user, sender=PartnerOrganization)


class PartnerStaffMember(models.Model):
    """
    Represents a staff member at the partner organization.
    A User is created for each staff member

    Relates to :model:`partners.PartnerOrganization`
    """

    partner = models.ForeignKey(PartnerOrganization, related_name='staff_members')
    title = models.CharField(max_length=64L)
    first_name = models.CharField(max_length=64L)
    last_name = models.CharField(max_length=64L)
    email = models.CharField(max_length=128L, unique=True, blank=False)
    phone = models.CharField(max_length=64L, blank=True)
    active = models.BooleanField(
        default=True
    )

    def get_full_name(self):
        full_name = '%s %s' % (self.first_name, self.last_name)
        return full_name.strip()

    def __unicode__(self):
        return u'{} {} ({})'.format(
            self.first_name,
            self.last_name,
            self.partner.name
        )

    def reactivate_signal(self):
        # sends a signal to activate the user
        post_save.send(PartnerStaffMember, instance=self, created=True)

    def deactivate_signal(self):
        # sends a signal to deactivate user and remove partnerstaffmember link
        pre_delete.send(PartnerStaffMember, instance=self)

    def save(self, **kwargs):
        # if the instance exists and active was changed, re-associate user
        if self.pk:
            # get the instance that exists in the db to compare active states
            existing_instance = PartnerStaffMember.objects.get(pk=self.pk)
            if existing_instance.active and not self.active:
                self.deactivate_signal()
            elif not existing_instance.active and self.active:
                self.reactivate_signal()

        return super(PartnerStaffMember, self).save(**kwargs)


class Assessment(models.Model):
    """
    Represents an assessment for a partner organization.

    Relates to :model:`partners.PartnerOrganization`
    Relates to :model:`auth.User`
    """

    partner = models.ForeignKey(
        PartnerOrganization,
        related_name='assessments'
    )
    type = models.CharField(
        max_length=50,
        choices=Choices(
            u'Micro Assessment',
            u'Simplified Checklist',
            u'Scheduled Audit report',
            u'Special Audit report',
            u'High Risk Assumed',
            u'Other',
        ),
    )
    names_of_other_agencies = models.CharField(
        max_length=255,
        blank=True, null=True,
        help_text=u'List the names of the other '
                  u'agencies they have worked with'
    )
    expected_budget = models.IntegerField(
        verbose_name=u'Planned amount',
        blank=True, null=True,
    )
    notes = models.CharField(
        max_length=255,
        blank=True, null=True,
        verbose_name=u'Special requests',
        help_text=u'Note any special requests to be '
                  u'considered during the assessment'
    )
    requested_date = models.DateField(
        auto_now_add=True
    )
    requesting_officer = models.ForeignKey(
        settings.AUTH_USER_MODEL,
        related_name='requested_assessments',
        blank=True, null=True
    )
    approving_officer = models.ForeignKey(
        settings.AUTH_USER_MODEL,
        blank=True, null=True
    )
    planned_date = models.DateField(
        blank=True, null=True
    )
    completed_date = models.DateField(
        blank=True, null=True
    )
    rating = models.CharField(
        max_length=50,
        choices=RISK_RATINGS,
        default=HIGH,
    )
    report = models.FileField(
        blank=True, null=True,
        upload_to='assessments'
    )
    current = models.BooleanField(
        default=False,
        verbose_name=u'Basis for risk rating'
    )

    def __unicode__(self):
        return u'{type}: {partner} {rating} {date}'.format(
            type=self.type,
            partner=self.partner.name,
            rating=self.rating,
            date=self.completed_date.strftime("%d-%m-%Y") if
            self.completed_date else u'NOT COMPLETED'
        )

    @transaction.atomic
    def save(self, **kwargs):
        # set partner last micro assessment
        if self.type == u'Micro Assessment' and self.completed_date:
            if self.pk:
                prev_assessment = Assessment.objects.get(id=self.id)
                if prev_assessment.completed_date and prev_assessment.completed_date != self.completed_date:
                    PartnerOrganization.micro_assessment_needed(self.partner, self)
            else:
                PartnerOrganization.micro_assessment_needed(self.partner, self)

        elif self.type == u'Scheduled Audit report' and self.completed_date:
            if self.pk:
                prev_assessment = Assessment.objects.get(id=self.id)
                if prev_assessment.type != self.type:
                    PartnerOrganization.audit_needed(self.partner, self)
                    PartnerOrganization.audit_done(self.partner, self)
            else:
                PartnerOrganization.audit_needed(self.partner, self)
                PartnerOrganization.audit_done(self.partner, self)


        super(Assessment, self).save(**kwargs)


def get_agreement_path(instance, filename):
    return '/'.join(
        [connection.schema_name,
         'file_attachments',
         'agreements',
         str(instance.id),
         filename]
    )


class AgreementManager(models.Manager):
    def get_queryset(self):
        return super(AgreementManager, self).get_queryset().select_related('partner')


class Agreement(TimeStampedModel):
    """
    Represents an agreement with the partner organization.

    Relates to :model:`partners.PartnerOrganization`
    """

    PCA = u'PCA'
    MOU = u'MOU'
    SSFA = u'SSFA'
    IC = u'IC'
    AWP = u'AWP'
    AGREEMENT_TYPES = (
        (PCA, u"Programme Cooperation Agreement"),
        (SSFA, u'Small Scale Funding Agreement'),
        (MOU, u'Memorandum of Understanding'),
        # TODO Remove these two with data migration
        (IC, u'Institutional Contract'),
        (AWP, u"Work Plan"),
    )

    DRAFT = "draft"
    ACTIVE = "active"
    ENDED = "ended"
    SUSPENDED = "suspended"
    TERMINATED = "terminated"
    STATUS_CHOICES = (
        (DRAFT, "Draft"),
        (ACTIVE, "Active"),
        (ENDED, "Ended"),
        (SUSPENDED, "Suspended"),
        (TERMINATED, "Terminated"),
    )

    partner = models.ForeignKey(PartnerOrganization)
    authorized_officers = models.ManyToManyField(
        PartnerStaffMember,
        blank=True,
        related_name="staff_members")
    agreement_type = models.CharField(
        max_length=10,
        choices=AGREEMENT_TYPES
    )
    agreement_number = models.CharField(
        max_length=45L,
        blank=True,
        verbose_name=u'Reference Number'
    )
    attached_agreement = models.FileField(
        upload_to=get_agreement_path,
        blank=True,
    )
    start = models.DateField(null=True, blank=True)
    end = models.DateField(null=True, blank=True)

    signed_by_unicef_date = models.DateField(null=True, blank=True)
    signed_by = models.ForeignKey(
        settings.AUTH_USER_MODEL,
        related_name='signed_pcas',
        null=True, blank=True
    )

    signed_by_partner_date = models.DateField(null=True, blank=True)
    partner_manager = ChainedForeignKey(
        PartnerStaffMember,
        verbose_name=u'Signed by partner',
        chained_field="partner",
        chained_model_field="partner",
        show_all=False,
        auto_choose=False,
        blank=True, null=True,
    )
    status = models.CharField(
        max_length=32L,
        blank=True,
        choices=STATUS_CHOICES,
    )

    # bank information
    bank_name = models.CharField(max_length=255, null=True, blank=True)
    bank_address = models.CharField(
        max_length=256L,
        blank=True)
    account_title = models.CharField(max_length=255, null=True, blank=True)
    account_number = models.CharField(max_length=50, null=True, blank=True)
    routing_details = models.CharField(
        max_length=255,
        null=True,
        blank=True,
        help_text='Routing Details, including SWIFT/IBAN (if applicable)'
    )
    bank_contact_person = models.CharField(max_length=255, null=True, blank=True)

    view_objects = AgreementManager()
    objects = models.Manager()

    def __unicode__(self):
        return u'{} for {} ({} - {})'.format(
            self.agreement_type,
            self.partner.name,
            self.start.strftime('%d-%m-%Y') if self.start else '',
            self.end.strftime('%d-%m-%Y') if self.end else ''
        )

    @property
    def year(self):
        if self.id:
            if self.signed_by_unicef_date is not None:
                return self.signed_by_unicef_date.year
            else:
                return self.created.year
        else:
            return datetime.date.today().year

    @property
    def reference_number(self):
        if self.agreement_number:
            number = self.agreement_number
        else:
            objects = list(Agreement.objects.filter(
                created__year=self.year,
                agreement_type=self.agreement_type
            ).order_by('created').values_list('id', flat=True))
            sequence = '{0:02d}'.format(objects.index(self.id) + 1 if self.id in objects else len(objects) + 1)
            number = u'{code}/{type}{year}{seq}'.format(
                code=connection.tenant.country_short_code or '',
                type=self.agreement_type,
                year=self.year,
                seq=sequence,
            )
        return u'{}{}'.format(
            number,
            u'-{0:02d}'.format(self.amendments_log.last().amendment_number)
            if self.amendments_log.last() else ''
        )

    @transaction.atomic
    def save(self, **kwargs):

        # commit the reference number to the database once the agreement is signed
        if self.status != Agreement.DRAFT and self.signed_by_unicef_date and not self.agreement_number:
            self.agreement_number = self.reference_number

        if self.status == Agreement.DRAFT and self.start and self.end and \
                self.signed_by_unicef_date and self.signed_by_partner_date and \
                self.signed_by and self.partner_manager:
            self.status = Agreement.ACTIVE

        if self.agreement_type == Agreement.PCA and not self.end:
            cp = CountryProgramme.current()
            if cp:
                self.end = cp.to_date

        if self.status in [Agreement.SUSPENDED, Agreement.TERMINATED]:
            interventions = PCA.objects.filter(
                                partner_id=self.partner.id,
                                agreement_id=self.id,
                                partnership_type__in=[PCA.PD, PCA.SHPD])
            for item in interventions:
                item.status = self.status
                item.save()

        super(Agreement, self).save(**kwargs)


class BankDetails(models.Model):
    """
    Represents bank information on the partner agreement and/or agreement amendment log.

    Relates to :model:`partners.Agreement`
    Relates to :model:`partners.AgreementAmendmentLog`
    """

    agreement = models.ForeignKey(Agreement, related_name='bank_details')
    bank_name = models.CharField(max_length=255, null=True, blank=True)
    bank_address = models.CharField(
        max_length=256L,
        blank=True
    )
    account_title = models.CharField(max_length=255, null=True, blank=True)
    account_number = models.CharField(max_length=50, null=True, blank=True)
    routing_details = models.CharField(
        max_length=255,
        null=True,
        blank=True,
        help_text='Routing Details, including SWIFT/IBAN (if applicable)'
    )
    bank_contact_person = models.CharField(max_length=255, null=True, blank=True)
    amendment = models.ForeignKey(
        'AgreementAmendmentLog',
        blank=True, null=True,
    )


class AuthorizedOfficer(models.Model):
    """
    Represents an authorized UNICEF officer on the partner agreement.

    Relates to :model:`partners.PartnerOrganization`
    Relates to :model:`partners.PartnerStaffMember`
    Relates to :model:`partners.AgreementAmendmentLog`
    """

    agreement = models.ForeignKey(
        Agreement,
        related_name='__authorized_officers'
    )
    officer = models.ForeignKey(
        PartnerStaffMember
    )
    amendment = models.ForeignKey(
        'AgreementAmendmentLog',
        blank=True, null=True,
    )

    def __unicode__(self):
        return self.officer.__unicode__()

    @classmethod
    def create_officer(cls, sender, instance, created, **kwargs):
        """
        Signal handler to create authorized_officers automatically
        """
        if instance.partner_manager and \
                instance.partner_manager.id not in \
                instance.authorized_officers.values_list('officer', flat=True):

            cls.objects.create(agreement=instance,
                               officer=instance.partner_manager)


class PCA(AdminURLMixin, models.Model):
    """
    Represents a partner intervention.

    Relates to :model:`partners.PartnerOrganization`
    Relates to :model:`partners.Agreement`
    Relates to :model:`reports.ResultStructure`
    Relates to :model:`reports.CountryProgramme`
    Relates to :model:`auth.User`
    Relates to :model:`partners.PartnerStaffMember`
    """

    IN_PROCESS = u'in_process'
    ACTIVE = u'active'
    IMPLEMENTED = u'implemented'
    CANCELLED = u'cancelled'
    SUSPENDED = u'suspended'
    TERMINATED = u'terminated'
    PCA_STATUS = (
        (IN_PROCESS, u"In Process"),
        (ACTIVE, u"Active"),
        (IMPLEMENTED, u"Implemented"),
        (CANCELLED, u"Cancelled"),
        (SUSPENDED, u"Suspended"),
        (TERMINATED, u"Terminated"),
    )
    PD = u'PD'
    SHPD = u'SHPD'
    AWP = u'AWP'
    SSFA = u'SSFA'
    IC = u'IC'
    PARTNERSHIP_TYPES = (
        (PD, u'Programme Document'),
        (SHPD, u'Simplified Humanitarian Programme Document'),
        (AWP, u'Cash Transfers to Government'),
        (SSFA, u'SSFA TOR'),
        (IC, u'IC TOR'),
    )

    partner = models.ForeignKey(
        PartnerOrganization,
        related_name='documents',
    )
    # TODO: remove chained foreign key
    agreement = ChainedForeignKey(
        Agreement,
        related_name='interventions',
        chained_field="partner",
        chained_model_field="partner",
        show_all=False,
        auto_choose=True,
        blank=True, null=True,
    )
    partnership_type = models.CharField(
        choices=PARTNERSHIP_TYPES,
        default=PD,
        blank=True, null=True,
        max_length=255,
        verbose_name=u'Document type'
    )
    # TODO: rename result_structure to hrp
    result_structure = models.ForeignKey(
        ResultStructure,
        blank=True, null=True, on_delete=models.DO_NOTHING,
        help_text=u'Which result structure does this partnership report under?'
    )
    number = models.CharField(
        max_length=45L,
        blank=True, null=True,
        verbose_name=u'Reference Number'
    )
    title = models.CharField(max_length=256L)
    project_type = models.CharField(
        max_length=20,
        blank=True, null=True,
        choices=Choices(
            u'Bulk Procurement',
            u'Construction Project',
        )
    )
    status = models.CharField(
        max_length=32,
        blank=True,
        choices=PCA_STATUS,
        default=u'in_process',
        help_text=u'In Process = In discussion with partner, '
                  u'Active = Currently ongoing, '
                  u'Implemented = completed, '
                  u'Cancelled = cancelled or not approved'
    )

    # dates
    start_date = models.DateField(
        null=True, blank=True,
        help_text=u'The date the Intervention will start'
    )
    end_date = models.DateField(
        null=True, blank=True,
        help_text=u'The date the Intervention will end'
    )
    initiation_date = models.DateField(
        verbose_name=u'Submission Date',
        help_text=u'The date the partner submitted complete partnership documents to Unicef',
    )
    submission_date = models.DateField(
        verbose_name=u'Submission Date to PRC',
        help_text=u'The date the documents were submitted to the PRC',
        null=True, blank=True,
    )
    review_date = models.DateField(
        verbose_name=u'Review date by PRC',
        help_text=u'The date the PRC reviewed the partnership',
        null=True, blank=True,
    )
    signed_by_unicef_date = models.DateField(null=True, blank=True)
    signed_by_partner_date = models.DateField(null=True, blank=True)

    # managers and focal points
    unicef_manager = models.ForeignKey(
        settings.AUTH_USER_MODEL,
        related_name='approved_partnerships',
        verbose_name=u'Signed by',
        blank=True, null=True
    )
    unicef_managers = models.ManyToManyField(
        settings.AUTH_USER_MODEL,
        verbose_name='Unicef focal points',
        blank=True
    )
    # TODO: remove chainedForeignKEy
    partner_manager = ChainedForeignKey(
        PartnerStaffMember,
        verbose_name=u'Signed by partner',
        related_name='signed_partnerships',
        chained_field="partner",
        chained_model_field="partner",
        show_all=False,
        auto_choose=False,
        blank=True, null=True,
    )
    # TODO: remove chainedForeignKEy
    partner_focal_point = ChainedForeignKey(
        PartnerStaffMember,
        related_name='my_partnerships',
        chained_field="partner",
        chained_model_field="partner",
        show_all=False,
        auto_choose=False,
        blank=True, null=True,
    )

    fr_number = models.CharField(max_length=50, null=True, blank=True)
    planned_visits = models.IntegerField(default=0)

    # meta fields
    sectors = models.CharField(max_length=255, null=True, blank=True)
    current = models.BooleanField(default=True)
    created_at = models.DateTimeField(auto_now_add=True)
    updated_at = models.DateTimeField(auto_now=True)

    class Meta:
        verbose_name = 'Intervention'
        verbose_name_plural = 'Interventions'
        ordering = ['-created_at']

    def __unicode__(self):
        return u'{}: {}'.format(
            self.partner.name,
            self.number if self.number else self.reference_number
        )

    @property
    def sector_children(self):
        sectors = self.pcasector_set.all().values_list('sector__id', flat=True)
        return Sector.objects.filter(id__in=sectors)

    @property
    def sector_id(self):
        if self.sector_children:
            return self.sector_children[0].id
        return 0

    @property
    def sector_names(self):
        return u', '.join(self.sector_children.values_list('name', flat=True))

    @property
    def days_from_submission_to_signed(self):
        if not self.submission_date:
            return u'Not Submitted'
        signed_date = self.signed_by_partner_date or datetime.date.today()
        return relativedelta(signed_date - self.submission_date).days

    @property
    def days_from_review_to_signed(self):
        if not self.submission_date or not self.review_date:
            return u'Not Reviewed'
        signed_date = self.signed_by_partner_date or datetime.date.today()
        return relativedelta(signed_date - self.review_date).days

    @property
    def duration(self):
        if self.start_date and self.end_date:
            return u'{} Months'.format(
                relativedelta(self.end_date - self.start_date).months
            )
        else:
            return u''

    @property
    def amendment_num(self):
        return self.amendments_log.all().count()

    @property
    def total_unicef_cash(self):

        if self.budget_log.exists():
            return sum([b['unicef_cash'] for b in
                 self.budget_log.values('created', 'year', 'unicef_cash').
                 order_by('year', '-created').distinct('year').all()
                 ])
        return 0

    @property
    def total_budget(self):

        if self.budget_log.exists():
            return sum([b['unicef_cash'] + b['in_kind_amount'] + b['partner_contribution'] for b in
                 self.budget_log.values('created', 'year', 'unicef_cash', 'in_kind_amount', 'partner_contribution').
                 order_by('year','-created').distinct('year').all()])
        return 0

    @property
    def year(self):
        if self.id:
            if self.signed_by_unicef_date is not None:
                return self.signed_by_unicef_date.year
            else:
                return self.created_at.year
        else:
            return datetime.date.today().year

    @property
    def reference_number(self):
        if self.partnership_type in [Agreement.SSFA, Agreement.MOU]:
            number = self.agreement.reference_number
        elif self.number:
            number = self.number
        else:
            objects = list(PCA.objects.filter(
                partner=self.partner,
                created_at__year=self.year,
                partnership_type=self.partnership_type
            ).order_by('created_at').values_list('id', flat=True))
            sequence = '{0:02d}'.format(objects.index(self.id) + 1 if self.id in objects else len(objects) + 1)
            number = u'{agreement}/{type}{year}{seq}'.format(
                agreement=self.agreement.reference_number if self.id and self.agreement else '',
                type=self.partnership_type,
                year=self.year,
                seq=sequence
            )
        return u'{}{}'.format(
            number,
            u'-{0:02d}'.format(self.amendments_log.last().amendment_number)
            if self.amendments_log.last() else ''
        )

    @property
    def planned_cash_transfers(self):
        """
        Planned cash transfers for the current year
        """
        if not self.budget_log.exists():
            return 0
        year = datetime.date.today().year
        total = self.budget_log.filter(year=year).order_by('-created').first()
        return total.unicef_cash if total else 0

    @property
    def programmatic_visits(self):
        year = datetime.date.today().year
        from trips.models import LinkedPartner, Trip
        trip_ids = LinkedPartner.objects.filter(
            intervention=self
        ).values_list('trip__id', flat=True)

        trips = Trip.objects.filter(
            Q(id__in=trip_ids),
            Q(from_date__year=year),
            Q(status=Trip.COMPLETED),
            Q(travel_type=Trip.PROGRAMME_MONITORING),
            ~Q(section__name='Drivers'),
        )
        return trips.count()

    @property
    def spot_checks(self):
        return self.trips.filter(
            trip__status=u'completed',
            trip__travel_type=u'spot_check'
        ).count()

    def save(self, **kwargs):

        # commit the referece number to the database once the intervention is signed
        if self.signed_by_unicef_date and not self.number:
            self.number = self.reference_number
            self.save()

        if not self.pk:
            if self.partnership_type != self.PD:
                self.signed_by_partner_date = self.agreement.signed_by_partner_date
                self.partner_manager = self.agreement.partner_manager
                self.signed_by_unicef_date = self.agreement.signed_by_unicef_date
                self.unicef_manager = self.agreement.signed_by
                self.start_date = self.agreement.start
                self.end_date = self.agreement.end

            if self.planned_visits and self.status in [PCA.ACTIVE, PCA.IMPLEMENTED]:
                PartnerOrganization.planned_visits(self.partner, self)
        else:
            if self.planned_visits and self.status in [PCA.ACTIVE, PCA.IMPLEMENTED]:
                prev_pca = PCA.objects.filter(id=self.id)[0]
                if self.planned_visits != prev_pca.planned_visits:
                    PartnerOrganization.planned_visits(self.partner, self)

        # set start date to latest of signed by partner or unicef date
        if self.partnership_type == self.PD:
            if self.agreement.signed_by_unicef_date\
                    and self.agreement.signed_by_partner_date and self.start_date is None:
                if self.agreement.signed_by_unicef_date > self.agreement.signed_by_partner_date:
                    self.start_date = self.agreement.signed_by_unicef_date
                else:
                    self.start_date = self.agreement.signed_by_partner_date

            if self.agreement.signed_by_unicef_date\
                    and not self.agreement.signed_by_partner_date and self.start_date is None:
                self.start_date = self.agreement.signed_by_unicef_date

            if not self.agreement.signed_by_unicef_date\
                    and self.agreement.signed_by_partner_date and self.start_date is None:
                self.start_date = self.agreement.signed_by_partner_date

            if self.end_date is None and self.result_structure:
                self.end_date = self.result_structure.to_date

        super(PCA, self).save(**kwargs)



    @classmethod
    def get_active_partnerships(cls):
        return cls.objects.filter(current=True, status=cls.ACTIVE)

    @classmethod
    def send_changes(cls, sender, instance, created, **kwargs):
        # send emails to managers on changes
        manager, created = Group.objects.get_or_create(
            name=u'Partnership Manager'
        )
        managers = set(manager.user_set.filter(profile__country=connection.tenant, is_staff=True) |
                       instance.unicef_managers.all())
        recipients = [user.email for user in managers]

        if created:  # new partnership
            emails.PartnershipCreatedEmail(instance).send(
                settings.DEFAULT_FROM_EMAIL,
                *recipients
            )

        else:  # change to existing
            emails.PartnershipUpdatedEmail(instance).send(
                settings.DEFAULT_FROM_EMAIL,
                *recipients
            )

        # attach any FCs immediately
        commitments = FundingCommitment.objects.filter(fr_number=instance.fr_number)
        for commit in commitments:
            commit.intervention = instance
            commit.save()


post_save.connect(PCA.send_changes, sender=PCA)


class GovernmentIntervention(models.Model):
    """
    Represents a government intervention.

    Relates to :model:`partners.PartnerOrganization`
    Relates to :model:`reports.ResultStructure`
    """

    partner = models.ForeignKey(
        PartnerOrganization,
        related_name='work_plans',
    )
    result_structure = models.ForeignKey(
        ResultStructure, on_delete=models.DO_NOTHING
    )
    number = models.CharField(
        max_length=45L,
        blank=True,
        verbose_name='Reference Number',
    )
    created_at = models.DateTimeField(auto_now_add=True)

    def __unicode__(self):
        return u'Number: {}'.format(self.number) if self.number else \
            u'{}: {}'.format(self.pk,
                             self.reference_number)

    #country/partner/year/#
    @property
    def reference_number(self):
        if self.number:
            number = self.number
        else:
            objects = list(GovernmentIntervention.objects.filter(
                partner=self.partner,
                result_structure=self.result_structure,
            ).order_by('created_at').values_list('id', flat=True))
            sequence = '{0:02d}'.format(objects.index(self.id) + 1 if self.id in objects else len(objects) + 1)
            number = u'{code}/{partner}/{year}{seq}'.format(
                code=connection.tenant.country_short_code or '',
                partner=self.partner.short_name,
                year=self.result_structure.to_date.year,
                seq=sequence
            )
        return number

    def save(self, **kwargs):

        # commit the reference number to the database once the agreement is signed
        if not self.number:
            self.number = self.reference_number

        super(GovernmentIntervention, self).save(**kwargs)


class GovernmentInterventionResult(models.Model):
    """
    Represents an result from government intervention.

    Relates to :model:`partners.GovernmentIntervention`
    Relates to :model:`auth.User`
    Relates to :model:`reports.Sector`
    Relates to :model:`users.Section`
    Relates to :model:`reports.Result`
    """

    intervention = models.ForeignKey(
        GovernmentIntervention,
        related_name='results'
    )
    result = models.ForeignKey(
        Result,
    )
    year = models.CharField(
        max_length=4,
    )
    planned_amount = models.IntegerField(
        default=0,
        verbose_name='Planned Cash Transfers'
    )
    activities = hstore.DictionaryField(
        blank=True, null=True
    )
    unicef_managers = models.ManyToManyField(
        settings.AUTH_USER_MODEL,
        verbose_name='Unicef focal points',
        blank=True
    )
    sector = models.ForeignKey(
        Sector,
        blank=True, null=True,
        verbose_name='Programme/Sector'
    )
    section = models.ForeignKey(
        Section,
        null=True, blank=True
    )
    activities_list = models.ManyToManyField(
        Result,
        related_name='activities_list',
        blank=True
    )
    planned_visits = models.IntegerField(default=0)

    objects = hstore.HStoreManager()

    @transaction.atomic
    def save(self, **kwargs):
        if self.pk:
            prev_result = GovernmentInterventionResult.objects.get(id=self.id)
            if prev_result.planned_amount != self.planned_amount:
                PartnerOrganization.planned_cash_transfers(self.intervention.partner, self)
            if prev_result.planned_visits != self.planned_visits:
                PartnerOrganization.planned_visits(self.intervention.partner, self)
        else:
            PartnerOrganization.planned_cash_transfers(self.intervention.partner, self)
            PartnerOrganization.planned_visits(self.intervention.partner, self)

        super(GovernmentInterventionResult, self).save(**kwargs)

        for activity in self.activities.items():
            try:
                referenced_activity = self.activities_list.get(code=activity[0])
                if referenced_activity.name != activity[1]:
                    referenced_activity.name = activity[1]
                    referenced_activity.save()

            except Result.DoesNotExist:
                referenced_activity = Result.objects.create(
                    result_structure=self.intervention.result_structure,
                    result_type=ResultType.objects.get(name='Activity'),
                    parent=self.result,
                    code=activity[0],
                    name=activity[1],
                    hidden=True

                )
                self.activities_list.add(referenced_activity)

        for ref_activity in self.activities_list.all():
            if ref_activity.code not in self.activities:
                ref_activity.delete()


    @transaction.atomic
    def delete(self, using=None):

        self.activities_list.all().delete()
        super(GovernmentInterventionResult, self).delete(using=using)

    def __unicode__(self):
        return u'{}, {}'.format(self.intervention.number,
                                self.result)


class AmendmentLog(TimeStampedModel):
    """
    Represents an amendment log for the partner intervention.

    Relates to :model:`partners.PCA`
    """

    partnership = models.ForeignKey(PCA, related_name='amendments_log')
    type = models.CharField(
        max_length=50,
        choices=Choices(
            'No Cost',
            'Cost',
            'Activity',
            'Other',
        ))
    amended_at = models.DateField(null=True, verbose_name='Signed At')
    amendment_number = models.IntegerField(default=0)
    status = models.CharField(
        max_length=32L,
        blank=True,
        choices=PCA.PCA_STATUS,
    )

    def __unicode__(self):
        return u'{}: {} - {}'.format(
            self.amendment_number,
            self.type,
            self.amended_at
        )


    @property
    def amendment_number(self):
        """
        Increment amendment number automatically
        """
        objects = list(AmendmentLog.objects.filter(
            partnership=self.partnership
        ).order_by('created').values_list('id', flat=True))

        return objects.index(self.id) + 1 if self.id in objects else len(objects) + 1


class AgreementAmendmentLog(TimeStampedModel):
    """
    Represents an amendment log for the partner agreement.

    Relates to :model:`partners.Agreement`
    """

    agreement = models.ForeignKey(Agreement, related_name='amendments_log')
    type = models.CharField(
        max_length=50,
        choices=Choices(
            'Authorised Officers',
            'Banking Info',
            'Agreement Changes',
            'Additional Clauses',
        ))
    amended_at = models.DateField(null=True, verbose_name='Signed At')
    amendment_number = models.IntegerField(default=0)
    status = models.CharField(
        max_length=32L,
        blank=True,
        choices=PCA.PCA_STATUS,
    )

    def __unicode__(self):
        return u'{}: {} - {}'.format(
            self.amendment_number,
            self.type,
            self.amended_at
        )

    @property
    def amendment_number(self):
        """
        Increment amendment number automatically
        """
        objects = list(AgreementAmendmentLog.objects.filter(
            agreement=self.agreement
        ).order_by('created').values_list('id', flat=True))

        return objects.index(self.id) + 1 if self.id in objects else len(objects) + 1


class PartnershipBudget(TimeStampedModel):
    """
    Represents a budget for the intervention

    Relates to :model:`partners.PCA`
    Relates to :model:`partners.AmendmentLog`
    """

    partnership = models.ForeignKey(PCA, related_name='budget_log')
    partner_contribution = models.IntegerField(default=0)
    unicef_cash = models.IntegerField(default=0)
    in_kind_amount = models.IntegerField(
        default=0,
        verbose_name='UNICEF Supplies'
    )
    year = models.CharField(
        max_length=5,
        blank=True, null=True
    )
    total = models.IntegerField(default=0)
    amendment = models.ForeignKey(
        AmendmentLog,
        related_name='budgets',
        blank=True, null=True,
    )

    def total_unicef_contribution(self):
        return self.unicef_cash + self.in_kind_amount

    @transaction.atomic
    def save(self, **kwargs):
        """
        Calculate total budget on save
        """
        self.total = \
            self.total_unicef_contribution() \
            + self.partner_contribution

        if self.unicef_cash:
            if self.pk:
                prev_result = PartnershipBudget.objects.get(id=self.id)
                if prev_result.unicef_cash != self.unicef_cash:
                    PartnerOrganization.planned_cash_transfers(self.partnership.partner, self)
            else:
                PartnerOrganization.planned_cash_transfers(self.partnership.partner, self)

        super(PartnershipBudget, self).save(**kwargs)

    def __unicode__(self):
        return u'{}: {}'.format(
            self.partnership,
            self.total
        )


class PCAGrant(TimeStampedModel):
    """
    Represents a grant for the partner intervention, which links a grant to a partnership with a specified amount

    Relates to :model:`partners.PCA`
    Relates to :model:`funds.Grant`
    Relates to :model:`partners.AmendmentLog`
    """
    partnership = models.ForeignKey(PCA, related_name='grants')
    grant = models.ForeignKey(Grant)
    funds = models.IntegerField(null=True, blank=True)
    # TODO: Add multi-currency support
    amendment = models.ForeignKey(
        AmendmentLog,
        related_name='grants',
        blank=True, null=True,
    )

    class Meta:
        ordering = ['-funds']

    def __unicode__(self):
        return u'{}: {}'.format(
            self.grant,
            self.funds
        )


class GwPCALocation(models.Model):
    """
    Represents a location for the partner intervention, which links a location to a partnership

    Relates to :model:`partners.PCA`
    Relates to :model:`users.Sector`
    Relates to :model:`locations.Governorate`
    Relates to :model:`locations.Region`
    Relates to :model:`locations.Locality`
    Relates to :model:`locations.Location`
    """

    pca = models.ForeignKey(PCA, related_name='locations')
    sector = models.ForeignKey(Sector, null=True, blank=True)
    governorate = models.ForeignKey(
        Governorate,
        null=True,
        blank=True
    )
    region = models.ForeignKey(
        Region,
        null=True,
        blank=True
    )
    locality = models.ForeignKey(
        Locality,
        null=True,
        blank=True
    )
    location = models.ForeignKey(
        Location,
        null=True,
        blank=True
    )
    tpm_visit = models.BooleanField(default=False)

    class Meta:
        verbose_name = 'Partnership Location'

    def __unicode__(self):
        return u'{} -> {}{}{}'.format(
            self.governorate.name if self.governorate else u'',
            self.region.name if self.region else u'',
            u'-> {}'.format(self.locality.name) if self.locality else u'',
            self.location.__unicode__() if self.location else u'',
        )

    def view_location(self):
        return get_changeform_link(self)
    view_location.allow_tags = True
    view_location.short_description = 'View Location'


class PCASector(TimeStampedModel):
    """
    Represents a sector for the partner intervention, which links a sector to a partnership

    Relates to :model:`partners.PCA`
    Relates to :model:`users.Sector`
    Relates to :model:`partners.AmendmentLog`
    """

    pca = models.ForeignKey(PCA)
    sector = models.ForeignKey(Sector)
    amendment = models.ForeignKey(
        AmendmentLog,
        related_name='sectors',
        blank=True, null=True,
    )

    class Meta:
        verbose_name = 'PCA Sector'

    def __unicode__(self):
        return u'{}: {}: {}'.format(
            self.pca.partner.name,
            self.pca.number,
            self.sector.name,
        )


class PCASectorGoal(models.Model):
    """
    Represents a goal for the partner intervention sector, which links a sector to a partnership

    Relates to :model:`partners.PCASector`
    Relates to :model:`reports.Goal`
    """

    pca_sector = models.ForeignKey(PCASector)
    goal = models.ForeignKey(Goal)

    class Meta:
        verbose_name = 'CCC'
        verbose_name_plural = 'CCCs'


class FileType(models.Model):
    """
    Represents a file type
    """

    name = models.CharField(max_length=64L, unique=True)

    def __unicode__(self):
        return self.name


def get_file_path(instance, filename):
    return '/'.join(
        [connection.schema_name,
         'file_attachments',
         'interventions',
         str(instance.pca.id),
         filename]
    )


class PCAFile(models.Model):
    """
    Represents a file for the partner intervention

    Relates to :model:`partners.PCA`
    Relates to :model:`partners.FileType`
    """

    pca = models.ForeignKey(PCA, related_name='attachments')
    type = models.ForeignKey(FileType)
    attachment = models.FileField(
        max_length=255,
        upload_to=get_file_path
    )

    def __unicode__(self):
        return self.attachment.name

    def download_url(self):
        if self.file:
            return u'<a class="btn btn-primary default" ' \
                   u'href="{}" >Download</a>'.format(self.file.file.url)
        return u''
    download_url.allow_tags = True
    download_url.short_description = 'Download Files'


class RAMIndicator(models.Model):
    """
    Represents a RAM Indicator for the partner intervention

    Relates to :model:`partners.PCA`
    Relates to :model:`reports.Result`
    Relates to :model:`reports.Indicator`
    """
    # TODO: Remove This indicator and connect direcly to higher indicators M2M related
    intervention = models.ForeignKey(PCA, related_name='indicators')
    result = models.ForeignKey(Result)
    indicator = ChainedForeignKey(
        Indicator,
        chained_field="result",
        chained_model_field="result",
        show_all=False,
        auto_choose=True,
        blank=True,
        null=True
    )

    @property
    def baseline(self):
        return self.indicator.baseline

    @property
    def target(self):
        return self.indicator.target

    def __unicode__(self):
        return u'{} -> {}'.format(
            self.result.sector.name if self.result.sector else '',
            self.result.__unicode__(),
        )


class ResultChain(models.Model):
    """
    Represents a result chain for the partner intervention,
    Connects Results and Indicators to interventions

    Relates to :model:`partners.PCA`
    Relates to :model:`reports.ResultType`
    Relates to :model:`reports.Result`
    Relates to :model:`reports.Indicator`
    """

    partnership = models.ForeignKey(PCA, related_name='results')
    code = models.CharField(max_length=50, null=True, blank=True)
    result_type = models.ForeignKey(ResultType)
    result = models.ForeignKey(
        Result,
    )
    indicator = models.ForeignKey(
        Indicator,
        blank=True, null=True
    )
    # fixed columns
    target = models.PositiveIntegerField(
        blank=True, null=True
    )
    current_progress = models.PositiveIntegerField(
        default=0
    )
    partner_contribution = models.IntegerField(default=0)
    unicef_cash = models.IntegerField(default=0)
    in_kind_amount = models.IntegerField(default=0)

    # variable disaggregation's that may be present in the work plan
    disaggregation = JSONField(null=True)


    @property
    def total(self):

        return self.unicef_cash + self.in_kind_amount + self.partner_contribution

    def __unicode__(self):
        return u'{} -> {} -> {}'.format(
            self.result.result_structure.name if self.result.result_structure else '',
            self.result.sector.name if self.result.sector else '',
            self.result.__unicode__(),
        )


class IndicatorDueDates(models.Model):
    """
    Represents an indicator due date for the partner intervention

    Relates to :model:`partners.PCA`
    """

    intervention = models.ForeignKey(
        'PCA',
        blank=True, null=True,
        related_name='indicator_due_dates'
    )
    due_date = models.DateField(blank=True, null=True)

    class Meta:
        verbose_name = 'Report Due Date'
        verbose_name_plural = 'Report Due Dates'
        ordering = ['-due_date']


class IndicatorReport(TimeStampedModel, TimeFramedModel):
    """
    Represents an indicator report for the result chain on the location

<<<<<<< HEAD
    Relates to :model:`partners.ResultChain`
=======
    Relates to :model:`partners.AppliedIndicator`
>>>>>>> 7240b702
    Relates to :model:`partners.PartnerStaffMember`
    Relates to :model:`locations.Location`
    """

    STATUS_CHOICES = Choices(
        ('ontrack', _('On Track')),
        ('constrained', _('Constrained')),
        ('noprogress', _('No Progress')),
        ('targetmet', _('Target Met'))
    )

    # FOR WHOM / Beneficiary
    #  -  AppliedIndicator
    indicator = models.ForeignKey(AppliedIndicator, related_name='reports')

    # WHO
    #  -  Implementing Partner
    partner_staff_member = models.ForeignKey('partners.PartnerStaffMember', related_name='indicator_reports')

    # WHAT
    #  -  Indicator / Quantity / Disagreagation Flag / Dissagregation Fields
    total = models.PositiveIntegerField()
    disaggregated = models.BooleanField(default=False)  # is this a disaggregated report?
    disaggregation = JSONField(default=dict)  # the structure should always be computed from applied_indicator

    # WHERE
    #  -  Location
    location = models.ForeignKey('locations.Location', blank=True, null=True)

    # Metadata
    #  - Remarks, Report Status
    remarks = models.TextField(blank=True, null=True)  # TODO: set max_length property
    report_status = models.CharField(choices=STATUS_CHOICES, default=STATUS_CHOICES.ontrack, max_length=15)


class SupplyPlan(models.Model):
    """
    Represents a supply plan for the partner intervention

    Relates to :model:`partners.PCA`
    Relates to :model:`supplies.SupplyItem`
    """

    partnership = models.ForeignKey(
        PCA,
        related_name='supply_plans'
    )
    item = models.ForeignKey(SupplyItem)
    quantity = models.PositiveIntegerField(
        help_text=u'Total quantity needed for this intervention'
    )


class DistributionPlan(models.Model):
    """
    Represents a distribution plan for the partner intervention

    Relates to :model:`partners.PCA`
    Relates to :model:`supplies.SupplyItem`
    Relates to :model:`locations.Location`
    """

    partnership = models.ForeignKey(
        PCA,
        related_name='distribution_plans'
    )
    item = models.ForeignKey(SupplyItem)
    site = models.ForeignKey(Location, null=True)
    quantity = models.PositiveIntegerField(
        help_text=u'Quantity required for this location'
    )
    send = models.BooleanField(
        default=False,
        verbose_name=u'Send to partner?'
    )
    sent = models.BooleanField(default=False)
    document = JSONField(null=True, blank=True)
    delivered = models.IntegerField(default=0)

    def __unicode__(self):
        return u'{}-{}-{}-{}'.format(
            self.partnership,
            self.item,
            self.site,
            self.quantity
        )

    @classmethod
    def send_distribution(cls, sender, instance, created, **kwargs):

        if instance.send and instance.sent is False:
            set_unisupply_distribution.delay(instance.id)
        elif instance.send and instance.sent:
            instance.sent = False
            instance.save()

post_save.connect(DistributionPlan.send_distribution, sender=DistributionPlan)


class FCManager(models.Manager):
    def get_queryset(self):
        return super(FCManager, self).get_queryset().select_related('grant__donor')


class FundingCommitment(TimeFramedModel):
    """
    Represents a funding commitment for the grant

    Relates to :model:`funds.Grant`
    """

    grant = models.ForeignKey(Grant, null=True, blank=True)
    fr_number = models.CharField(max_length=50)
    wbs = models.CharField(max_length=50)
    fc_type = models.CharField(max_length=50)
    fc_ref = models.CharField(max_length=50, blank=True, null=True, unique=True)
    fr_item_amount_usd = models.DecimalField(decimal_places=2, max_digits=12, blank=True, null=True)
    agreement_amount = models.DecimalField(decimal_places=2, max_digits=12, blank=True, null=True)
    commitment_amount = models.DecimalField(decimal_places=2, max_digits=12, blank=True, null=True)
    expenditure_amount = models.DecimalField(decimal_places=2, max_digits=12, blank=True, null=True)

    objects = FCManager()

class DirectCashTransfer(models.Model):
    """
    Represents a direct cash transfer
    """

    fc_ref = models.CharField(max_length=50)
    amount_usd = models.DecimalField(decimal_places=2, max_digits=10)
    liquidation_usd = models.DecimalField(decimal_places=2, max_digits=10)
    outstanding_balance_usd = models.DecimalField(decimal_places=2, max_digits=10)
    amount_less_than_3_Months_usd = models.DecimalField(decimal_places=2, max_digits=10)
    amount_3_to_6_months_usd = models.DecimalField(decimal_places=2, max_digits=10)
    amount_6_to_9_months_usd = models.DecimalField(decimal_places=2, max_digits=10)
    amount_more_than_9_Months_usd = models.DecimalField(decimal_places=2, max_digits=10)<|MERGE_RESOLUTION|>--- conflicted
+++ resolved
@@ -469,12 +469,6 @@
                 instance.alternate_name
             )
 
-    def save(self, **kwargs):
-        if self.blocked or self.deleted_flag:
-            self.hidden = True
-
-        return super(PartnerOrganization, self).save(**kwargs)
-
 post_save.connect(PartnerOrganization.create_user, sender=PartnerOrganization)
 
 
@@ -687,7 +681,7 @@
     authorized_officers = models.ManyToManyField(
         PartnerStaffMember,
         blank=True,
-        related_name="staff_members")
+        related_name="agreements")
     agreement_type = models.CharField(
         max_length=10,
         choices=AGREEMENT_TYPES
@@ -787,7 +781,7 @@
 
     @transaction.atomic
     def save(self, **kwargs):
-
+        # TODO: figure out reference number
         # commit the reference number to the database once the agreement is signed
         if self.status != Agreement.DRAFT and self.signed_by_unicef_date and not self.agreement_number:
             self.agreement_number = self.reference_number
@@ -854,7 +848,6 @@
 
     agreement = models.ForeignKey(
         Agreement,
-        related_name='__authorized_officers'
     )
     officer = models.ForeignKey(
         PartnerStaffMember
@@ -879,6 +872,7 @@
             cls.objects.create(agreement=instance,
                                officer=instance.partner_manager)
 
+post_save.connect(AuthorizedOfficer.create_officer, sender=Agreement)
 
 class PCA(AdminURLMixin, models.Model):
     """
@@ -1845,11 +1839,7 @@
     """
     Represents an indicator report for the result chain on the location
 
-<<<<<<< HEAD
-    Relates to :model:`partners.ResultChain`
-=======
     Relates to :model:`partners.AppliedIndicator`
->>>>>>> 7240b702
     Relates to :model:`partners.PartnerStaffMember`
     Relates to :model:`locations.Location`
     """
