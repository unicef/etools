from __future__ import absolute_import
from __future__ import unicode_literals
import datetime
import decimal
import json

from django.conf import settings
from django.contrib.postgres.fields import JSONField, ArrayField
from django.db import models, connection, transaction
from django.db.models import F, Sum
from django.db.models.functions import Coalesce
from django.db.models.signals import post_save, pre_delete
from django.utils.encoding import python_2_unicode_compatible
from django.utils.translation import ugettext as _
from django.utils.functional import cached_property

from django_fsm import FSMField, transition
from smart_selects.db_fields import ChainedForeignKey
from model_utils.models import (
    TimeFramedModel,
    TimeStampedModel,
)
from model_utils import Choices, FieldTracker
from dateutil.relativedelta import relativedelta

<<<<<<< HEAD
from EquiTrack.fields import QuarterField
=======
from EquiTrack.fields import CurrencyField
>>>>>>> 3f9bd62d
from EquiTrack.utils import import_permissions, get_quarter, get_current_year
from EquiTrack.mixins import AdminURLMixin
from environment.helpers import tenant_switch_is_active
from funds.models import Grant
from reports.models import (
    Indicator,
    Sector,
    Result,
    CountryProgramme,
)
from t2f.models import Travel, TravelActivity, TravelType
from locations.models import Location
from users.models import Office
from partners.validation.agreements import (
    agreement_transition_to_ended_valid,
    agreements_illegal_transition,
    agreement_transition_to_signed_valid)
from partners.validation import interventions as intervention_validation


def _get_partner_base_path(partner):
    return '/'.join([
        connection.schema_name,
        'file_attachments',
        'partner_organization',
        str(partner.id),
    ])


def get_agreement_path(instance, filename):
    return '/'.join([
        _get_partner_base_path(instance.partner),
        'agreements',
        str(instance.agreement_number),
        filename
    ])


# 'assessment' is misspelled in this function name, but as of Nov 2017, two migrations reference it so it can't be
# renamed until after migrations are squashed.
def get_assesment_path(instance, filename):
    return '/'.join([
        _get_partner_base_path(instance.partner),
        'assesments',
        str(instance.id),
        filename
    ])


def get_intervention_file_path(instance, filename):
    return '/'.join([
        _get_partner_base_path(instance.agreement.partner),
        'agreements',
        str(instance.agreement.id),
        'interventions',
        str(instance.id),
        filename
    ])


def get_prc_intervention_file_path(instance, filename):
    return '/'.join([
        _get_partner_base_path(instance.agreement.partner),
        'agreements',
        str(instance.agreement.id),
        'interventions',
        str(instance.id),
        'prc',
        filename
    ])


def get_intervention_amendment_file_path(instance, filename):
    return '/'.join([
        _get_partner_base_path(instance.intervention.agreement.partner),
        str(instance.intervention.agreement.partner.id),
        'agreements',
        str(instance.intervention.agreement.id),
        'interventions',
        str(instance.intervention.id),
        'amendments',
        str(instance.id),
        filename
    ])


def get_intervention_attachments_file_path(instance, filename):
    return '/'.join([
        _get_partner_base_path(instance.intervention.agreement.partner),
        'agreements',
        str(instance.intervention.agreement.id),
        'interventions',
        str(instance.intervention.id),
        'attachments',
        str(instance.id),
        filename
    ])


def get_agreement_amd_file_path(instance, filename):
    return '/'.join([
        connection.schema_name,
        'file_attachments',
        'partner_org',
        str(instance.agreement.partner.id),
        'agreements',
        instance.agreement.base_number,
        'amendments',
        str(instance.number),
        filename
    ])


@python_2_unicode_compatible
class WorkspaceFileType(models.Model):
    """
    Represents a file type
    """

    name = models.CharField(max_length=64, unique=True)

    def __str__(self):
        return self.name


class PartnerType(object):
    BILATERAL_MULTILATERAL = 'Bilateral / Multilateral'
    CIVIL_SOCIETY_ORGANIZATION = 'Civil Society Organization'
    GOVERNMENT = 'Government'
    UN_AGENCY = 'UN Agency'

    CHOICES = Choices(BILATERAL_MULTILATERAL,
                      CIVIL_SOCIETY_ORGANIZATION,
                      GOVERNMENT,
                      UN_AGENCY)


def hact_default():
    return {
        'audits': {
            'minimum_requirements': 0,
            'completed': 0,
        },
        'spot_checks': {
            'planned': {
                'q1': 0,
                'q2': 0,
                'q3': 0,
                'q4': 0,
                'total': 0,
            },
            'completed': {
                'q1': 0,
                'q2': 0,
                'q3': 0,
                'q4': 0,
                'total': 0,
            },
            'follow_up_required': 0,
        },
        'programmatic_visits': {
            'planned': {
                'q1': 0,
                'q2': 0,
                'q3': 0,
                'q4': 0,
                'total': 0,
            },
            'completed': {
                'q1': 0,
                'q2': 0,
                'q3': 0,
                'q4': 0,
                'total': 0,
            },
        },
    }


@python_2_unicode_compatible
class PartnerOrganization(AdminURLMixin, TimeStampedModel):
    """
    Represents a partner organization

    related models:
        Assessment: "assessments"
        PartnerStaffMember: "staff_members"


    """
    # When cash transferred to a country programme exceeds CT_CP_AUDIT_TRIGGER_LEVEL, an audit is triggered.
    EXPIRING_ASSESSMENT_LIMIT_YEAR = 4
    CT_CP_AUDIT_TRIGGER_LEVEL = decimal.Decimal('50000.00')

    CT_MR_AUDIT_TRIGGER_LEVEL = decimal.Decimal('25000.00')
    CT_MR_AUDIT_TRIGGER_LEVEL2 = decimal.Decimal('100000.00')
    CT_MR_AUDIT_TRIGGER_LEVEL3 = decimal.Decimal('500000.00')

    RATING_HIGH = 'High'
    RATING_SIGNIFICANT = 'Significant'
    RATING_MODERATE = 'Moderate'
    RATING_LOW = 'Low'
    RATING_NON_ASSESSED = 'Non-Assessed'

    RISK_RATINGS = (
        (RATING_HIGH, 'High'),
        (RATING_SIGNIFICANT, 'Significant'),
        (RATING_MODERATE, 'Medium'),
        (RATING_LOW, 'Low'),
        (RATING_NON_ASSESSED, 'Non Required'),
    )

    AGENCY_CHOICES = Choices(
        ('DPKO', 'DPKO'),
        ('ECA', 'ECA'),
        ('ECLAC', 'ECLAC'),
        ('ESCWA', 'ESCWA'),
        ('FAO', 'FAO'),
        ('ILO', 'ILO'),
        ('IOM', 'IOM'),
        ('OHCHR', 'OHCHR'),
        ('UN', 'UN'),
        ('UN Women', 'UN Women'),
        ('UNAIDS', 'UNAIDS'),
        ('UNDP', 'UNDP'),
        ('UNESCO', 'UNESCO'),
        ('UNFPA', 'UNFPA'),
        ('UN - Habitat', 'UN - Habitat'),
        ('UNHCR', 'UNHCR'),
        ('UNODC', 'UNODC'),
        ('UNOPS', 'UNOPS'),
        ('UNRWA', 'UNRWA'),
        ('UNSC', 'UNSC'),
        ('UNU', 'UNU'),
        ('WB', 'WB'),
        ('WFP', 'WFP'),
        ('WHO', 'WHO')
    )

    CSO_TYPES = Choices(
        'International',
        'National',
        'Community Based Organization',
        'Academic Institution',
    )

    partner_type = models.CharField(
        verbose_name=_("Partner Type"),
        max_length=50,
        choices=PartnerType.CHOICES
    )

    # this is only applicable if type is CSO
    cso_type = models.CharField(
        verbose_name=_('CSO Type'),
        max_length=50,
        choices=CSO_TYPES,
        blank=True,
        null=True,
    )
    name = models.CharField(
        verbose_name=_('Name'),
        max_length=255,
        help_text='Please make sure this matches the name you enter in VISION'
    )
    short_name = models.CharField(
        verbose_name=_("Short Name"),
        max_length=50,
        blank=True
    )
    description = models.CharField(
        verbose_name=_("Description"),
        max_length=256,
        blank=True
    )
    shared_with = ArrayField(
        models.CharField(max_length=20, blank=True, choices=AGENCY_CHOICES),
        verbose_name=_("Shared Partner"),
        blank=True,
        null=True
    )
<<<<<<< HEAD
=======
    # TODO remove this after migration to shared_with + add calculation to
    shared_partner = models.CharField(
        verbose_name=_("Shared Partner (old)"),
        help_text='Partner shared with UNDP or UNFPA?',
        choices=Choices(
            'No',
            'with UNDP',
            'with UNFPA',
            'with UNDP & UNFPA',
        ),
        default='No',
        max_length=50
    )
>>>>>>> 3f9bd62d
    street_address = models.CharField(
        verbose_name=_("Street Address"),
        max_length=500,
        blank=True,
        null=True,
    )
    city = models.CharField(
        verbose_name=_("City"),
        max_length=64,
        blank=True,
        null=True,
    )
    postal_code = models.CharField(
        verbose_name=_("Postal Code"),
        max_length=32,
        blank=True,
        null=True,
    )
    country = models.CharField(
        verbose_name=_("Country"),
        max_length=64,
        blank=True,
        null=True,
    )

    # TODO: remove this when migration to the new fields is done. check for references
    # BEGIN REMOVE
    address = models.TextField(
        verbose_name=_("Address"),
        blank=True,
        null=True
    )
    # END REMOVE

    email = models.CharField(
        verbose_name=_("Email Address"),
        max_length=255,
        blank=True, null=True
    )
    phone_number = models.CharField(
        verbose_name=_("Phone Number"),
        max_length=64,
        blank=True,
        null=True,
    )
    vendor_number = models.CharField(
        verbose_name=_("Vendor Number"),
        blank=True,
        null=True,
        unique=True,
        max_length=30
    )
    alternate_id = models.IntegerField(
        verbose_name=_("Alternate ID"),
        blank=True,
        null=True
    )
    alternate_name = models.CharField(
        verbose_name=_("Alternate Name"),
        max_length=255,
        blank=True,
        null=True
    )
    rating = models.CharField(
        verbose_name=_('Risk Rating'),
        max_length=50,
        choices=RISK_RATINGS,
        null=True,
        blank=True
    )
    type_of_assessment = models.CharField(
        verbose_name=_("Assessment Type"),
        max_length=50,
        null=True,
    )
    last_assessment_date = models.DateField(
        verbose_name=_("Last Assessment Date"),
        blank=True,
        null=True,
    )
    core_values_assessment_date = models.DateField(
        verbose_name=_('Date positively assessed against core values'),
        blank=True,
        null=True,
    )
    core_values_assessment = models.FileField(
        verbose_name=_("Core Values Assessment"),
        blank=True,
        null=True,
        upload_to='partners/core_values/',
        max_length=1024,
        help_text='Only required for CSO partners'
    )
    vision_synced = models.BooleanField(
        verbose_name=_("VISION Synced"),
        default=False,
    )
    blocked = models.BooleanField(verbose_name=_("Blocked"), default=False)
    hidden = models.BooleanField(verbose_name=_("Hidden"), default=False)
    deleted_flag = models.BooleanField(
        verbose_name=_('Marked for deletion'),
        default=False,
    )

    total_ct_cp = models.DecimalField(
        verbose_name=_("Total Cash Transferred for Country Programme"),
        decimal_places=2,
        max_digits=12,
        blank=True,
        null=True,
        help_text='Total Cash Transferred for Country Programme'
    )
    total_ct_cy = models.DecimalField(
        verbose_name=_("Total Cash Transferred per Current Year"),
        decimal_places=2,
        max_digits=12,
        blank=True,
        null=True,
        help_text='Total Cash Transferred per Current Year'
    )

    net_ct_cy = models.DecimalField(
        decimal_places=2, max_digits=12, blank=True, null=True,
        help_text='Net Cash Transferred per Current Year'
    )

    reported_cy = models.DecimalField(
        decimal_places=2, max_digits=12, blank=True, null=True,
        help_text='Liquidations 1 Oct - 30 Sep'
    )

    total_ct_ytd = models.DecimalField(
        decimal_places=2, max_digits=12, blank=True, null=True,
        help_text='Cash Transfers Jan - Dec'
    )

    hact_values = JSONField(blank=True, null=True, default=hact_default, verbose_name='HACT')

    tracker = FieldTracker()

    class Meta:
        ordering = ['name']
        unique_together = ('name', 'vendor_number')

    def __str__(self):
        return self.name

    def latest_assessment(self, type):
        return self.assessments.filter(type=type).order_by('completed_date').last()

    def save(self, *args, **kwargs):
        # JSONFIELD has an issue where it keeps escaping characters
        hact_is_string = isinstance(self.hact_values, str)
        try:

            self.hact_values = json.loads(self.hact_values) if hact_is_string else self.hact_values
        except ValueError as e:
            e.message = 'hact_values needs to be a valid format (dict)'
            raise e

        super(PartnerOrganization, self).save(*args, **kwargs)
        if hact_is_string:
            self.hact_values = json.dumps(self.hact_values)

    @cached_property
    def partner_type_slug(self):
        slugs = {
            PartnerType.BILATERAL_MULTILATERAL: 'Multi',
            PartnerType.CIVIL_SOCIETY_ORGANIZATION: 'CSO',
            PartnerType.GOVERNMENT: 'Gov',
            PartnerType.UN_AGENCY: 'UN',
        }
        return slugs.get(self.partner_type, self.partner_type)

    @cached_property
    def get_last_pca(self):
        # exclude Agreements that were not signed
        return self.agreements.filter(
            agreement_type=Agreement.PCA
        ).exclude(
            signed_by_unicef_date__isnull=True,
            signed_by_partner_date__isnull=True,
            status__in=[Agreement.DRAFT, Agreement.TERMINATED]
        ).order_by('signed_by_unicef_date').last()

    @cached_property
    def expiring_assessment_flag(self):
        if self.last_assessment_date:
            last_assessment_age = datetime.date.today().year - self.last_assessment_date.year
            return last_assessment_age >= PartnerOrganization.EXPIRING_ASSESSMENT_LIMIT_YEAR
        return False

    @cached_property
    def approaching_threshold_flag(self):
        return self.rating == PartnerOrganization.RATING_NON_ASSESSED and \
               self.total_ct_ytd > PartnerOrganization.CT_CP_AUDIT_TRIGGER_LEVEL

    @cached_property
    def flags(self):
        return {
            'expiring_assessment_flag': self.expiring_assessment_flag,
            'approaching_threshold_flag': self.approaching_threshold_flag
        }

    @cached_property
    def min_req_programme_visits(self):
        programme_visits = 0
        ct = self.net_ct_cy

        if ct <= PartnerOrganization.CT_MR_AUDIT_TRIGGER_LEVEL:
            programme_visits = 0
        elif PartnerOrganization.CT_MR_AUDIT_TRIGGER_LEVEL < ct <= PartnerOrganization.CT_MR_AUDIT_TRIGGER_LEVEL2:
            programme_visits = 1
        elif PartnerOrganization.CT_MR_AUDIT_TRIGGER_LEVEL2 < ct <= PartnerOrganization.CT_MR_AUDIT_TRIGGER_LEVEL3:
            if self.rating in [PartnerOrganization.RATING_HIGH, PartnerOrganization.RATING_SIGNIFICANT]:
                programme_visits = 3
            elif self.rating in [PartnerOrganization.RATING_MODERATE, ]:
                programme_visits = 2
            elif self.rating in [PartnerOrganization.RATING_LOW, ]:
                programme_visits = 1
        else:
            if self.rating in [PartnerOrganization.RATING_HIGH, PartnerOrganization.RATING_SIGNIFICANT]:
                programme_visits = 4
            elif self.rating in [PartnerOrganization.RATING_MODERATE, ]:
                programme_visits = 3
            elif self.rating in [PartnerOrganization.RATING_LOW, ]:
                programme_visits = 2
        return programme_visits

    @cached_property
    def min_req_spot_checks(self):
        return 1 if self.reported_cy > PartnerOrganization.CT_CP_AUDIT_TRIGGER_LEVEL else 0

    @cached_property
    def hact_min_requirements(self):

        return {
            'programme_visits': self.min_req_programme_visits,
            'spot_checks': self.min_req_spot_checks,
        }

    @cached_property
    def outstanding_findings(self):
        # pending_unsupported_amount property
        from audit.models import Audit, Engagement
        audits = Audit.objects.filter(partner=self, status=Engagement.FINAL,
                                      date_of_draft_report_to_unicef__year=datetime.datetime.now().year)
        ff = audits.filter(financial_findings__isnull=False).aggregate(
            total=Coalesce(Sum('financial_findings'), 0))['total']
        ar = audits.filter(amount_refunded__isnull=False).aggregate(
            total=Coalesce(Sum('amount_refunded'), 0))['total']
        asdp = audits.filter(additional_supporting_documentation_provided__isnull=False).aggregate(
            total=Coalesce(Sum('additional_supporting_documentation_provided'), 0))['total']
        wor = audits.filter(write_off_required__isnull=False).aggregate(
            total=Coalesce(Sum('write_off_required'), 0))['total']
        return ff - ar - asdp - wor

    @classmethod
    def planned_visits(cls, partner):
        """For current year sum all programmatic values of planned visits
        records for partner

        If partner type is Government, then default to 0 planned visits
        """
        year = datetime.date.today().year
        if partner.partner_type == 'Government':
            pvq1 = pvq2 = pvq3 = pvq4 = 0
        else:
            pv = InterventionPlannedVisits.objects.filter(
                intervention__agreement__partner=partner, year=year,
                intervention__status__in=[Intervention.ACTIVE, Intervention.CLOSED, Intervention.ENDED]
            )
            pvq1 = pv.filter(quarter=QuarterField.Q1).aggregate(
                models.Sum('programmatic'))['programmatic__sum'] or 0
            pvq2 = pv.filter(quarter=QuarterField.Q2).aggregate(
                models.Sum('programmatic'))['programmatic__sum'] or 0
            pvq3 = pv.filter(quarter=QuarterField.Q3).aggregate(
                models.Sum('programmatic'))['programmatic__sum'] or 0
            pvq4 = pv.filter(quarter=QuarterField.Q4).aggregate(
                models.Sum('programmatic'))['programmatic__sum'] or 0

        hact = json.loads(partner.hact_values) if isinstance(partner.hact_values, str) else partner.hact_values
        hact['programmatic_visits']['planned']['q1'] = pvq1
        hact['programmatic_visits']['planned']['q2'] = pvq2
        hact['programmatic_visits']['planned']['q3'] = pvq3
        hact['programmatic_visits']['planned']['q4'] = pvq4
        hact['programmatic_visits']['planned']['total'] = pvq1 + pvq2 + pvq3 + pvq4
        partner.hact_values = hact
        partner.save()

    @classmethod
    def programmatic_visits(cls, partner, update_one=False):
        """
        :return: all completed programmatic visits
        """
        quarter_name = get_quarter()
        pv = partner.hact_values['programmatic_visits']['completed']['total']
        pvq = partner.hact_values['programmatic_visits']['completed'][quarter_name]

        if update_one:
            pv += 1
            pvq += 1
            partner.hact_values['programmatic_visits']['completed'][quarter_name] = pvq
        else:
            pv_year = TravelActivity.objects.filter(
                travel_type=TravelType.PROGRAMME_MONITORING,
                travels__traveler=F('primary_traveler'),
                travels__status__in=[Travel.COMPLETED],
                travels__completed_at__year=datetime.datetime.now().year,
                partner=partner,
            )

            pv = pv_year.count()
            pvq1 = pv_year.filter(travels__completed_at__month__in=[1, 2, 3]).count()
            pvq2 = pv_year.filter(travels__completed_at__month__in=[4, 5, 6]).count()
            pvq3 = pv_year.filter(travels__completed_at__month__in=[7, 8, 9]).count()
            pvq4 = pv_year.filter(travels__completed_at__month__in=[10, 11, 12]).count()

            partner.hact_values['programmatic_visits']['completed']['q1'] = pvq1
            partner.hact_values['programmatic_visits']['completed']['q2'] = pvq2
            partner.hact_values['programmatic_visits']['completed']['q3'] = pvq3
            partner.hact_values['programmatic_visits']['completed']['q4'] = pvq4

        partner.hact_values['programmatic_visits']['completed']['total'] = pv
        partner.save()

    @classmethod
    def spot_checks(cls, partner, event_date=None, update_one=False):
        """
        :return: all completed spot checks
        """
        from audit.models import Engagement, SpotCheck
        if not event_date:
            event_date = datetime.datetime.today()
        quarter_name = get_quarter(event_date)
        sc = partner.hact_values['spot_checks']['completed']['total']
        scq = partner.hact_values['spot_checks']['completed'][quarter_name]

        if update_one:
            sc += 1
            scq += 1
            partner.hact_values['spot_checks']['completed'][quarter_name] = scq
        else:
            trip = TravelActivity.objects.filter(
                travel_type=TravelType.SPOT_CHECK,
                travels__traveler=F('primary_traveler'),
                travels__status__in=[Travel.COMPLETED],
                travels__completed_at__year=datetime.datetime.now().year,
                partner=partner,
            )

            trq1 = trip.filter(travels__completed_at__month__in=[1, 2, 3]).count()
            trq2 = trip.filter(travels__completed_at__month__in=[4, 5, 6]).count()
            trq3 = trip.filter(travels__completed_at__month__in=[7, 8, 9]).count()
            trq4 = trip.filter(travels__completed_at__month__in=[10, 11, 12]).count()

            audit_spot_check = SpotCheck.objects.filter(
                partner=partner, status=Engagement.FINAL,
                date_of_draft_report_to_unicef__year=datetime.datetime.now().year
            )

            asc1 = audit_spot_check.filter(date_of_draft_report_to_unicef__month__in=[1, 2, 3]).count()
            asc2 = audit_spot_check.filter(date_of_draft_report_to_unicef__month__in=[4, 5, 6]).count()
            asc3 = audit_spot_check.filter(date_of_draft_report_to_unicef__month__in=[7, 8, 9]).count()
            asc4 = audit_spot_check.filter(date_of_draft_report_to_unicef__month__in=[10, 11, 12]).count()

            partner.hact_values['spot_checks']['completed']['q1'] = trq1 + asc1
            partner.hact_values['spot_checks']['completed']['q2'] = trq2 + asc2
            partner.hact_values['spot_checks']['completed']['q3'] = trq3 + asc3
            partner.hact_values['spot_checks']['completed']['q4'] = trq4 + asc4

            sc = trip.count() + audit_spot_check.count()  # TODO 1.1.9c add spot checks from field monitoring

        partner.hact_values['spot_checks']['completed']['total'] = sc
        partner.save()

    @classmethod
    def audits_completed(cls, partner, update_one=False):
        """
        :param partner: Partner Organization
        :param update_one: if True will increase by one the value, if False would recalculate the value
        :return: all completed audit (including special audit)
        """
        from audit.models import Audit, Engagement, SpecialAudit
        completed_audit = partner.hact_values['audits']['completed']
        if update_one:
            completed_audit += 1
        else:
            audits = Audit.objects.filter(
                partner=partner,
                status=Engagement.FINAL,
                date_of_draft_report_to_unicef__year=datetime.datetime.now().year).count()
            s_audits = SpecialAudit.objects.filter(
                partner=partner,
                status=Engagement.FINAL,
                date_of_draft_report_to_unicef__year=datetime.datetime.now().year).count()
            completed_audit = audits + s_audits
        partner.hact_values['audits']['completed'] = completed_audit
        partner.save()


class PartnerStaffMemberManager(models.Manager):

    def get_queryset(self):
        return super(PartnerStaffMemberManager, self).get_queryset().select_related('partner')


@python_2_unicode_compatible
class PartnerStaffMember(TimeStampedModel):
    """
    Represents a staff member at the partner organization.
    A User is created for each staff member

    Relates to :model:`partners.PartnerOrganization`

    related models:
        Agreement: "agreement_authorizations" (m2m - all agreements this user is authorized for)
        Agreement: "agreements_signed" (refers to all the agreements this user signed)
    """

    partner = models.ForeignKey(
        PartnerOrganization,
        verbose_name=_("Partner"),
        related_name='staff_members'
    )
    title = models.CharField(
        verbose_name=_("Title"),
        max_length=64,
        null=True,
        blank=True,
    )
    first_name = models.CharField(verbose_name=_("First Name"), max_length=64)
    last_name = models.CharField(verbose_name=_("Last Name"), max_length=64)
    email = models.CharField(
        verbose_name=_("Email Address"),
        max_length=128,
        unique=True,
        blank=False,
    )
    phone = models.CharField(
        verbose_name=_("Phone Number"),
        max_length=64,
        blank=True,
        null=True,
    )
    active = models.BooleanField(
        verbose_name=_("Active"),
        default=True
    )

    tracker = FieldTracker()
    objects = PartnerStaffMemberManager()

    def get_full_name(self):
        full_name = '%s %s' % (self.first_name, self.last_name)
        return full_name.strip()

    def __str__(self):
        return'{} {} ({})'.format(
            self.first_name,
            self.last_name,
            self.partner.name
        )

    # TODO: instead of signals we need this transactional
    def reactivate_signal(self):
        # sends a signal to activate the user
        post_save.send(PartnerStaffMember, instance=self, created=True)

    def deactivate_signal(self):
        # sends a signal to deactivate user and remove partnerstaffmember link
        pre_delete.send(PartnerStaffMember, instance=self)

    def save(self, **kwargs):
        # if the instance exists and active was changed, re-associate user
        if self.pk:
            # get the instance that exists in the db to compare active states
            existing_instance = PartnerStaffMember.objects.get(pk=self.pk)
            if existing_instance.active and not self.active:
                self.deactivate_signal()
            elif not existing_instance.active and self.active:
                self.reactivate_signal()

        return super(PartnerStaffMember, self).save(**kwargs)


@python_2_unicode_compatible
class PlannedEngagement(TimeStampedModel):
    """ class to handle partner's engagement for current year """
    partner = models.OneToOneField(PartnerOrganization, verbose_name=_("Partner"), related_name='planned_engagement')
    spot_check_mr = QuarterField()
    spot_check_follow_up_q1 = models.IntegerField(verbose_name=_("Spot Check Q1"), default=0)
    spot_check_follow_up_q2 = models.IntegerField(verbose_name=_("Spot Check Q2"), default=0)
    spot_check_follow_up_q3 = models.IntegerField(verbose_name=_("Spot Check Q3"), default=0)
    spot_check_follow_up_q4 = models.IntegerField(verbose_name=_("Spot Check Q4"), default=0)
    scheduled_audit = models.BooleanField(verbose_name=_("Scheduled Audit"), default=False)
    special_audit = models.BooleanField(verbose_name=_("Special Audit"), default=False)

    @property
    def spot_check_follow_up_required(self):
        return sum([
            self.spot_check_follow_up_q1, self.spot_check_follow_up_q2,
            self.spot_check_follow_up_q3, self.spot_check_follow_up_q4
        ])

    @property
    def spot_check_required(self):
        return self.spot_check_follow_up_required + (1 if self.spot_check_mr else 0)

    @property
    def required_audit(self):
        return sum([self.scheduled_audit, self.special_audit])

    def reset(self):
        self.spot_check_mr = None
        self.spot_check_follow_up_q1 = 0
        self.spot_check_follow_up_q2 = 0
        self.spot_check_follow_up_q3 = 0
        self.spot_check_follow_up_q4 = 0
        self.scheduled_audit = False
        self.special_audit = False
        self.save()

    def __str__(self):
        return 'Engagement {}'.format(self.partner.name)


@python_2_unicode_compatible
class Assessment(TimeStampedModel):
    """
    Represents an assessment for a partner organization.

    Relates to :model:`partners.PartnerOrganization`
    Relates to :model:`auth.User`
    """
    HIGH = 'high'
    SIGNIFICANT = 'significant'
    MEDIUM = 'medium'
    LOW = 'low'
    RISK_RATINGS = (
        (HIGH, 'High'),
        (SIGNIFICANT, 'Significant'),
        (MEDIUM, 'Medium'),
        (LOW, 'Low'),
    )

    ASSESSMENT_TYPES = (
        ('Micro Assessment', 'Micro Assessment'),
        ('Simplified Checklist', 'Simplified Checklist'),
        ('Scheduled Audit report', 'Scheduled Audit report'),
        ('Special Audit report', 'Special Audit report'),
        ('Other', 'Other'),
    )

    partner = models.ForeignKey(
        PartnerOrganization,
        verbose_name=_("Partner"),
        related_name='assessments'
    )
    type = models.CharField(
        verbose_name=_("Type"),
        max_length=50,
        choices=ASSESSMENT_TYPES,
    )
    names_of_other_agencies = models.CharField(
        verbose_name=_("Other Agencies"),
        max_length=255,
        blank=True, null=True,
        help_text='List the names of the other agencies they have worked with'
    )
    expected_budget = models.IntegerField(
        verbose_name=_('Planned amount'),
        blank=True, null=True,
    )
    notes = models.CharField(
        max_length=255,
        blank=True, null=True,
        verbose_name=_('Special requests'),
        help_text='Note any special requests to be considered during the assessment'
    )
    requested_date = models.DateField(
        verbose_name=_("Requested Date"),
        auto_now_add=True,
    )
    requesting_officer = models.ForeignKey(
        settings.AUTH_USER_MODEL,
        verbose_name=_("Requesting Officer"),
        related_name='requested_assessments',
        blank=True,
        null=True,
    )
    approving_officer = models.ForeignKey(
        settings.AUTH_USER_MODEL,
        verbose_name=_("Approving Officer"),
        blank=True,
        null=True,
    )
    planned_date = models.DateField(
        verbose_name=_("Planned Date"),
        blank=True,
        null=True,
    )
    completed_date = models.DateField(
        verbose_name=_("Completed Date"),
        blank=True,
        null=True,
    )
    rating = models.CharField(
        verbose_name=_("Rating"),
        max_length=50,
        choices=RISK_RATINGS,
        default=HIGH,
    )
    # Assessment Report
    report = models.FileField(
        verbose_name=_("Report"),
        blank=True,
        null=True,
        max_length=1024,
        upload_to=get_assesment_path
    )
    # Basis for Risk Rating
    current = models.BooleanField(
        verbose_name=_('Basis for risk rating'),
        default=False,
    )

    tracker = FieldTracker()

    def __str__(self):
        return'{type}: {partner} {rating} {date}'.format(
            type=self.type,
            partner=self.partner.name,
            rating=self.rating,
            date=self.completed_date.strftime("%d-%m-%Y") if
            self.completed_date else'NOT COMPLETED'
        )


class AgreementManager(models.Manager):

    def get_queryset(self):
        return super(AgreementManager, self).get_queryset().select_related('partner')


def activity_to_active_side_effects(i, old_instance=None, user=None):
    # here we can make any updates to the object as we need as part of the auto transition change
    # obj.end = datetime.date.today()
    # old_instance.status will give you the status you're transitioning from
    pass


@python_2_unicode_compatible
class Agreement(TimeStampedModel):
    """
    Represents an agreement with the partner organization.

    Relates to :model:`partners.PartnerOrganization`
    """
    # POTENTIAL_AUTO_TRANSITIONS.. these are all transitions that we want to
    # make automatically if possible
    PCA = 'PCA'
    MOU = 'MOU'
    SSFA = 'SSFA'
    AGREEMENT_TYPES = (
        (PCA, u"Programme Cooperation Agreement"),
        (SSFA, 'Small Scale Funding Agreement'),
        (MOU, 'Memorandum of Understanding'),
    )

    DRAFT = "draft"
    SIGNED = "signed"
    ENDED = "ended"
    SUSPENDED = "suspended"
    TERMINATED = "terminated"
    STATUS_CHOICES = (
        (DRAFT, "Draft"),
        (SIGNED, "Signed"),
        (ENDED, "Ended"),
        (SUSPENDED, "Suspended"),
        (TERMINATED, "Terminated"),
    )
    AUTO_TRANSITIONS = {
        DRAFT: [SIGNED],
        SIGNED: [ENDED],
    }
    TRANSITION_SIDE_EFFECTS = {
        SIGNED: [activity_to_active_side_effects],
    }

    partner = models.ForeignKey(PartnerOrganization, related_name="agreements")
    country_programme = models.ForeignKey(
        'reports.CountryProgramme',
        verbose_name=_("Country Programme"),
        related_name='agreements',
        blank=True,
        null=True,
    )
    authorized_officers = models.ManyToManyField(
        PartnerStaffMember,
        verbose_name=_("Partner Authorized Officer"),
        blank=True,
        related_name="agreement_authorizations")
    agreement_type = models.CharField(
        verbose_name=_("Agreement Type"),
        max_length=10,
        choices=AGREEMENT_TYPES
    )
    agreement_number = models.CharField(
        verbose_name=_('Reference Number'),
        max_length=45,
        blank=True,
        # TODO: write a script to insure this before merging.
        unique=True,
    )
    attached_agreement = models.FileField(
        verbose_name=_("Attached Agreement"),
        upload_to=get_agreement_path,
        blank=True,
        max_length=1024
    )
    start = models.DateField(
        verbose_name=_("Start Date"),
        null=True,
        blank=True,
    )
    end = models.DateField(
        verbose_name=_("End Date"),
        null=True,
        blank=True,
    )

    signed_by_unicef_date = models.DateField(
        verbose_name=_("Signed By UNICEF Date"),
        null=True,
        blank=True,
    )

    # Unicef staff members that sign the agreements
    # this user needs to be in the partnership management group
    signed_by = models.ForeignKey(
        settings.AUTH_USER_MODEL,
        verbose_name=_("Signed By UNICEF"),
        related_name='agreements_signed+',
        null=True, blank=True
    )

    signed_by_partner_date = models.DateField(
        verbose_name=_("Signed By Partner Date"),
        null=True,
        blank=True,
    )

    # Signatory on behalf of the PartnerOrganization
    partner_manager = ChainedForeignKey(
        PartnerStaffMember,
        related_name='agreements_signed',
        verbose_name=_('Signed by partner'),
        chained_field="partner",
        chained_model_field="partner",
        show_all=False,
        auto_choose=False,
        blank=True, null=True,
    )

    # TODO: Write a script that sets a status to each existing record
    status = FSMField(
        verbose_name=_("Status"),
        max_length=32,
        blank=True,
        choices=STATUS_CHOICES,
        default=DRAFT
    )

    tracker = FieldTracker()
    view_objects = AgreementManager()
    objects = models.Manager()

    class Meta:
        ordering = ['-created']

    def __str__(self):
        return'{} for {} ({} - {})'.format(
            self.agreement_type,
            self.partner.name,
            self.start.strftime('%d-%m-%Y') if self.start else '',
            self.end.strftime('%d-%m-%Y') if self.end else ''
        )

    @classmethod
    def permission_structure(cls):
        permissions = import_permissions(cls.__name__)
        return permissions

    @property
    def year(self):
        if self.id:
            if self.signed_by_unicef_date is not None:
                return self.signed_by_unicef_date.year
            else:
                return self.created.year
        else:
            return datetime.date.today().year

    @property
    def reference_number(self):
        return '{code}/{type}{year}{id}'.format(
            code=connection.tenant.country_short_code or '',
            type=self.agreement_type,
            year=self.created.year,
            id=self.id,
        )

    @property
    def base_number(self):
        return self.agreement_number.split('-')[0]

    def update_reference_number(self, amendment_number=None):

        if amendment_number:
            self.agreement_number = '{}-{}'.format(self.base_number, amendment_number)
            return
        self.agreement_number = self.reference_number

    def update_related_interventions(self, oldself, **kwargs):
        '''
        When suspending or terminating an agreement we need to suspend or terminate all interventions related
        this should only be called in a transaction with agreement save
        '''

        if oldself and oldself.status != self.status and \
                self.status in [Agreement.SUSPENDED, Agreement.TERMINATED]:

            interventions = self.interventions.filter(
                document_type__in=[Intervention.PD, Intervention.SHPD]
            )
            for item in interventions:
                if item.status not in [Intervention.DRAFT,
                                       Intervention.CLOSED,
                                       Intervention.ENDED,
                                       Intervention.TERMINATED] and\
                        item.status != self.status:
                    item.status = self.status
                    item.save()

    @transition(field=status,
                source=[DRAFT],
                target=[SIGNED],
                conditions=[agreement_transition_to_signed_valid])
    def transition_to_signed(self):
        pass

    @transition(field=status,
                source=[SIGNED],
                target=[ENDED],
                conditions=[agreement_transition_to_ended_valid])
    def transition_to_ended(self):
        pass

    @transition(field=status,
                source=[SIGNED],
                target=[SUSPENDED],
                conditions=[])
    def transition_to_suspended(self):
        pass

    @transition(field=status,
                source=[SUSPENDED, SIGNED],
                target=[DRAFT],
                conditions=[agreements_illegal_transition])
    def transition_to_cancelled(self):
        pass

    @transition(field=status,
                source=[DRAFT],
                target=[TERMINATED, SUSPENDED],
                conditions=[agreements_illegal_transition])
    def transition_to_terminated(self):
        pass

    @transaction.atomic
    def save(self, **kwargs):

        oldself = None
        if self.pk:
            # load from DB
            oldself = Agreement.objects.get(pk=self.pk)

        if not oldself:
            # to create a ref number we need an id
            super(Agreement, self).save()
            self.update_reference_number()
        else:
            self.update_related_interventions(oldself)

        # update reference number if needed
        amendment_number = kwargs.pop('amendment_number', None)
        if amendment_number:
            self.update_reference_number(amendment_number)

        if self.agreement_type == self.PCA:
            # set start date
            if self.signed_by_partner_date and self.signed_by_unicef_date:
                self.start = self.signed_by_unicef_date \
                    if self.signed_by_unicef_date > self.signed_by_partner_date else self.signed_by_partner_date

            # set end date
            assert self.country_programme is not None, 'Country Programme is required'
            self.end = self.country_programme.to_date

        return super(Agreement, self).save()


class AgreementAmendmentManager(models.Manager):

    def get_queryset(self):
        return super(AgreementAmendmentManager, self).get_queryset().select_related('agreement__partner')


@python_2_unicode_compatible
class AgreementAmendment(TimeStampedModel):
    '''
    Represents an amendment to an agreement
    '''
    IP_NAME = u'Change IP name'
    AUTHORIZED_OFFICER = u'Change authorized officer'
    BANKING_INFO = u'Change banking info'
    CLAUSE = u'Change in clause'

    AMENDMENT_TYPES = Choices(
        (IP_NAME, 'Change in Legal Name of Implementing Partner'),
        (AUTHORIZED_OFFICER, 'Change Authorized Officer(s)'),
        (BANKING_INFO, 'Banking Information'),
        (CLAUSE, 'Change in clause'),
    )

    number = models.CharField(verbose_name=_("Number"), max_length=5)
    agreement = models.ForeignKey(
        Agreement,
        verbose_name=_("Agreement"),
        related_name='amendments',
    )
    signed_amendment = models.FileField(
        verbose_name=_("Signed Amendment"),
        max_length=1024,
        null=True, blank=True,
        upload_to=get_agreement_amd_file_path
    )
    types = ArrayField(models.CharField(
        max_length=50,
        choices=AMENDMENT_TYPES))
    signed_date = models.DateField(
        verbose_name=_("Signed Date"),
        null=True,
        blank=True,
    )

    tracker = FieldTracker()
    view_objects = AgreementAmendmentManager()
    objects = models.Manager()

    def __str__(self):
        return "{} {}".format(
            self.agreement.reference_number,
            self.number
        )

    def compute_reference_number(self):
        if self.signed_date:
            return '{0:02d}'.format(self.agreement.amendments.filter(signed_date__isnull=False).count() + 1)
        else:
            seq = self.agreement.amendments.filter(signed_date__isnull=True).count() + 1
            return 'tmp{0:02d}'.format(seq)

    @transaction.atomic
    def save(self, **kwargs):
        update_agreement_number_needed = False
        oldself = AgreementAmendment.objects.get(id=self.pk) if self.pk else None
        if self.signed_amendment:
            if not oldself or not oldself.signed_amendment:
                self.number = self.compute_reference_number()
                update_agreement_number_needed = True
        else:
            if not oldself:
                self.number = self.compute_reference_number()

        if update_agreement_number_needed:
            self.agreement.save(amendment_number=self.number)
        return super(AgreementAmendment, self).save(**kwargs)


class InterventionManager(models.Manager):

    def get_queryset(self):
        return super(InterventionManager, self).get_queryset().prefetch_related(
            'agreement__partner',
            'frs',
            'partner_focal_points',
            'unicef_focal_points',
            'offices',
            'planned_budget',
            'sections',
        )

    def detail_qs(self):
        return self.get_queryset().prefetch_related(
            'agreement__partner',
            'frs',
            'partner_focal_points',
            'unicef_focal_points',
            'offices',
            'planned_budget',
            'sections',
            'result_links__cp_output',
            'result_links__ll_results',
            'result_links__ll_results__applied_indicators__indicator',
            'result_links__ll_results__applied_indicators__disaggregation',
            'result_links__ll_results__applied_indicators__locations',
            'flat_locations',
        )


def side_effect_one(i, old_instance=None, user=None):
    pass


def side_effect_two(i, old_instance=None, user=None):
    pass


@python_2_unicode_compatible
class Intervention(TimeStampedModel):
    """
    Represents a partner intervention.

    Relates to :model:`partners.PartnerOrganization`
    Relates to :model:`partners.Agreement`
    Relates to :model:`reports.CountryProgramme`
    Relates to :model:`auth.User`
    Relates to :model:`partners.PartnerStaffMember`
    Relates to :model:`users.Office`
    """

    DRAFT = 'draft'
    SIGNED = 'signed'
    ACTIVE = 'active'
    ENDED = 'ended'
    IMPLEMENTED = 'implemented'
    CLOSED = 'closed'
    SUSPENDED = 'suspended'
    TERMINATED = 'terminated'

    AUTO_TRANSITIONS = {
        DRAFT: [SIGNED],
        SIGNED: [ACTIVE],
        ACTIVE: [ENDED],
        ENDED: [CLOSED]
    }
    TRANSITION_SIDE_EFFECTS = {
        SIGNED: [side_effect_one, side_effect_two],
        ACTIVE: [],
        SUSPENDED: [],
        ENDED: [],
        CLOSED: [],
        TERMINATED: []
    }

    CANCELLED = 'cancelled'
    INTERVENTION_STATUS = (
        (DRAFT, "Draft"),
        (SIGNED, 'Signed'),
        (ACTIVE, "Active"),
        (ENDED, "Ended"),
        (CLOSED, "Closed"),
        (SUSPENDED, "Suspended"),
        (TERMINATED, "Terminated"),
    )
    PD = 'PD'
    SHPD = 'SHPD'
    SSFA = 'SSFA'
    INTERVENTION_TYPES = (
        (PD, 'Programme Document'),
        (SHPD, 'Simplified Humanitarian Programme Document'),
        (SSFA, 'SSFA'),
    )

    tracker = FieldTracker()
    objects = InterventionManager()

    document_type = models.CharField(
        verbose_name=_('Document Type'),
        choices=INTERVENTION_TYPES,
        max_length=255,
    )
    agreement = models.ForeignKey(
        Agreement,
        verbose_name=_("Agreement"),
        related_name='interventions'
    )
    # Even though CP is defined at the Agreement Level, for a particular intervention this can be different.
    country_programme = models.ForeignKey(
        CountryProgramme,
        verbose_name=_("Country Programme"),
        related_name='interventions',
        blank=True, null=True, on_delete=models.DO_NOTHING,
        help_text='Which Country Programme does this Intervention belong to?'
    )
    number = models.CharField(
        verbose_name=_('Reference Number'),
        max_length=64,
        blank=True,
        null=True,
        unique=True,
    )
    title = models.CharField(verbose_name=_("Document Title"), max_length=256)
    status = FSMField(
        verbose_name=_("Status"),
        max_length=32,
        blank=True,
        choices=INTERVENTION_STATUS,
        default=DRAFT
    )
    # dates
    start = models.DateField(
        verbose_name=_("Start Date"),
        null=True,
        blank=True,
        help_text='The date the Intervention will start'
    )
    end = models.DateField(
        verbose_name=_("End Date"),
        null=True,
        blank=True,
        help_text='The date the Intervention will end'
    )
    submission_date = models.DateField(
        verbose_name=_("Document Submission Date by CSO"),
        null=True,
        blank=True,
        help_text='The date the partner submitted complete PD/SSFA documents to Unicef',
    )
    submission_date_prc = models.DateField(
        verbose_name=_('Submission Date to PRC'),
        help_text='The date the documents were submitted to the PRC',
        null=True,
        blank=True,
    )
    review_date_prc = models.DateField(
        verbose_name=_('Review Date by PRC'),
        help_text='The date the PRC reviewed the partnership',
        null=True,
        blank=True,
    )
    prc_review_document = models.FileField(
        verbose_name=_("Review Document by PRC"),
        max_length=1024,
        null=True,
        blank=True,
        upload_to=get_prc_intervention_file_path
    )
    signed_pd_document = models.FileField(
        verbose_name=_("Signed PD Document"),
        max_length=1024,
        null=True,
        blank=True,
        upload_to=get_prc_intervention_file_path
    )
    signed_by_unicef_date = models.DateField(
        verbose_name=_("Signed by UNICEF Date"),
        null=True,
        blank=True,
    )
    signed_by_partner_date = models.DateField(
        verbose_name=_("Signed by Partner Date"),
        null=True,
        blank=True,
    )

    # partnership managers
    unicef_signatory = models.ForeignKey(
        settings.AUTH_USER_MODEL,
        verbose_name=_("Signed by UNICEF"),
        related_name='signed_interventions+',
        blank=True,
        null=True,
    )
    # part of the Agreement authorized officers
    partner_authorized_officer_signatory = models.ForeignKey(
        PartnerStaffMember,
        verbose_name=_("Signed by Partner"),
        related_name='signed_interventions',
        blank=True,
        null=True,
    )
    # anyone in unicef country office
    unicef_focal_points = models.ManyToManyField(
        settings.AUTH_USER_MODEL,
        verbose_name=_("UNICEF Focal Points"),
        blank=True,
        related_name='unicef_interventions_focal_points+'
    )
    # any PartnerStaffMember on the ParterOrganization
    partner_focal_points = models.ManyToManyField(
        PartnerStaffMember,
        verbose_name=_("CSO Authorized Officials"),
        related_name='interventions_focal_points+',
        blank=True
    )

    contingency_pd = models.BooleanField(
        verbose_name=_("Contingency PD"),
        default=False,
    )
    sections = models.ManyToManyField(
        Sector,
        verbose_name=_("Sections"),
        blank=True,
        related_name='interventions',
    )
    offices = models.ManyToManyField(
        Office,
        verbose_name=_("Office"),
        blank=True,
        related_name='office_interventions+',
    )
    # TODO: remove this after PRP flag is on for all countries
    flat_locations = models.ManyToManyField(Location, related_name="intervention_flat_locations", blank=True)

    population_focus = models.CharField(
        verbose_name=_("Population Focus"),
        max_length=130,
        null=True,
        blank=True,
    )
    in_amendment = models.BooleanField(
        verbose_name=_("Amendment Open"),
        default=False,
    )

    # Flag if this has been migrated to a status that is not correct
    # previous status
    metadata = JSONField(
        verbose_name=_("Metadata"),
        blank=True,
        null=True,
        default=dict,
    )

    class Meta:
        ordering = ['-created']

    def __str__(self):
        return '{}'.format(
            self.number
        )

    @classmethod
    def permission_structure(cls):
        permissions = import_permissions(cls.__name__)
        return permissions

    @property
    def days_from_submission_to_signed(self):
        if not self.submission_date:
            return 'Not Submitted'
        if not self.signed_by_unicef_date or not self.signed_by_partner_date:
            return 'Not fully signed'
        signed_date = max([self.signed_by_partner_date, self.signed_by_unicef_date])
        return relativedelta(signed_date, self.submission_date).days

    @property
    def submitted_to_prc(self):
        return True if any([self.submission_date_prc, self.review_date_prc, self.prc_review_document]) else False

    @property
    def days_from_review_to_signed(self):
        if not self.review_date_prc:
            return 'Not Reviewed'
        if not self.signed_by_unicef_date or not self.signed_by_partner_date:
            return 'Not fully signed'
        signed_date = max([self.signed_by_partner_date, self.signed_by_unicef_date])
        return relativedelta(signed_date, self.review_date_prc).days

    @property
    def sector_names(self):
        return ', '.join(Sector.objects.filter(intervention_locations__intervention=self).
                         values_list('name', flat=True))

    @property
    def combined_sections(self):
        # sections defined on the indicators + sections selected at the pd level
        # In the case in which on the pd there are more sections selected then all the indicators
        # the reason for the loops is to avoid creating new db queries
        sections = set(self.sections.all())
        for lower_result in self.all_lower_results:
            for applied_indicator in lower_result.applied_indicators.all():
                if applied_indicator.section:
                    sections.add(applied_indicator.section)
        return sections

    @property
    def sections_present(self):
        # for permissions validation. the name of this def needs to remain the same as defined in the permission matrix.
        # /assets/partner/intervention_permission.csv
        return True if len(self.combined_sections) > 0 else None

    @cached_property
    def total_partner_contribution(self):
        return self.planned_budget.partner_contribution_local if hasattr(self, 'planned_budget') else 0

    @cached_property
    def total_unicef_cash(self):
        return self.planned_budget.unicef_cash_local if hasattr(self, 'planned_budget') else 0

    @cached_property
    def total_in_kind_amount(self):
        return self.planned_budget.in_kind_amount_local if hasattr(self, 'planned_budget') else 0

    @cached_property
    def total_budget(self):
        return self.total_unicef_cash + self.total_partner_contribution + self.total_in_kind_amount

    @cached_property
    def total_unicef_budget(self):
        return self.total_unicef_cash + self.total_in_kind_amount

    @cached_property
    def all_lower_results(self):
        # todo: it'd be nice to be able to do this as a queryset but that may not be possible
        # with prefetch_related
        return [
            lower_result for link in self.result_links.all()
            for lower_result in link.ll_results.all()
        ]

    @cached_property
    def intervention_locations(self):
        if tenant_switch_is_active("prp_mode_off"):
            locations = set(self.flat_locations.all())
        else:
            # return intervention locations as a set of Location objects
            locations = set()
            for lower_result in self.all_lower_results:
                for applied_indicator in lower_result.applied_indicators.all():
                    for location in applied_indicator.locations.all():
                        locations.add(location)

        return locations

    @cached_property
    def flagged_sections(self):
        if tenant_switch_is_active("prp_mode_off"):
            sections = set(self.sections.all())
        else:
            # return intervention locations as a set of Location objects
            sections = set()
            for lower_result in self.all_lower_results:
                for applied_indicator in lower_result.applied_indicators.all():
                    if applied_indicator.section:
                        sections.add(applied_indicator.section)

        return sections

    @cached_property
    def intervention_clusters(self):
        # return intervention clusters as an array of strings
        clusters = set()
        for lower_result in self.all_lower_results:
            for applied_indicator in lower_result.applied_indicators.all():
                if applied_indicator.cluster_name:
                    clusters.add(applied_indicator.cluster_name)

        return clusters

    @cached_property
    def total_frs(self):
        r = {
            'total_frs_amt': 0,
            'total_outstanding_amt': 0,
            'total_intervention_amt': 0,
            'total_actual_amt': 0,
            'earliest_start_date': None,
            'latest_end_date': None
        }
        for fr in self.frs.all():
            r['total_frs_amt'] += fr.total_amt
            r['total_outstanding_amt'] += fr.outstanding_amt
            r['total_intervention_amt'] += fr.intervention_amt
            r['total_actual_amt'] += fr.actual_amt
            if r['earliest_start_date'] is None:
                r['earliest_start_date'] = fr.start_date
            elif r['earliest_start_date'] > fr.start_date:
                r['earliest_start_date'] = fr.start_date
            if r['latest_end_date'] is None:
                r['latest_end_date'] = fr.end_date
            elif r['latest_end_date'] < fr.end_date:
                r['latest_end_date'] = fr.end_date
        return r

    @property
    def year(self):
        if self.id:
            if self.signed_by_unicef_date is not None:
                return self.signed_by_unicef_date.year
            else:
                return self.created.year
        else:
            return datetime.date.today().year

    def illegal_transitions(self):
        return False

    @transition(field=status,
                source=[ACTIVE, IMPLEMENTED, SUSPENDED],
                target=[DRAFT, CANCELLED],
                conditions=[illegal_transitions])
    def basic_transition(self):
        pass

    @transition(field=status,
                source=[DRAFT, SUSPENDED],
                target=[ACTIVE],
                conditions=[intervention_validation.transition_to_active],
                permission=intervention_validation.partnership_manager_only)
    def transition_to_active(self):
        pass

    @transition(field=status,
                source=[DRAFT, SUSPENDED],
                target=[SIGNED],
                conditions=[intervention_validation.transition_to_signed])
    def transition_to_signed(self):
        pass

    @transition(field=status,
                source=[ACTIVE],
                target=[ENDED],
                conditions=[intervention_validation.transition_to_ended])
    def transition_to_ended(self):
        # From active, ended, suspended and terminated you cannot move to draft or cancelled because yo'll
        # mess up the reference numbers.
        pass

    @transition(field=status,
                source=[ENDED],
                target=[CLOSED],
                conditions=[intervention_validation.transition_to_closed])
    def transition_to_closed(self):
        pass

    @transition(field=status,
                source=[ACTIVE],
                target=[SUSPENDED],
                conditions=[intervention_validation.transition_to_suspended],
                permission=intervention_validation.partnership_manager_only)
    def transition_to_suspended(self):
        pass

    @transition(field=status,
                source=[ACTIVE, SUSPENDED],
                target=[TERMINATED],
                conditions=[intervention_validation.transition_to_terminated],
                permission=intervention_validation.partnership_manager_only)
    def transition_to_terminated(self):
        pass

    @property
    def reference_number(self):
        if self.document_type != Intervention.SSFA:
            number = '{agreement}/{type}{year}{id}'.format(
                agreement=self.agreement.base_number,
                type=self.document_type,
                year=self.year,
                id=self.id
            )
            return number
        return self.agreement.base_number

    def update_reference_number(self, amendment_number=None):
        if amendment_number:
            self.number = '{}-{}'.format(self.number.split('-')[0], amendment_number)
            return
        self.number = self.reference_number

    def update_ssfa_properties(self):
        if self.document_type == self.SSFA:
            save_agreement = False
            if self.agreement.start != self.start or self.agreement.end != self.end:
                save_agreement = True
                self.agreement.start = self.start
                self.agreement.end = self.end

            # if it's an SSFA amendment we update the agreement with amendment number
            # TODO write test for this scenario
            if self.agreement.agreement_number != self.number:
                save_agreement = True
                self.agreement.agreement_number = self.number

            if self.status in [self.SIGNED, self.ACTIVE] and self.agreement.status != Agreement.SIGNED:
                save_agreement = True
                self.agreement.status = Agreement.SIGNED

            elif self.status in [self.ENDED, self.SUSPENDED, self.TERMINATED] and self.status != self.agreement.status:
                save_agreement = True
                self.agreement.status = self.status

            elif self.status in [self.CLOSED] and self.agreement.status != Agreement.ENDED:
                save_agreement = True
                self.agreement.status = Agreement.ENDED

            if save_agreement:
                self.agreement.save()

    @transaction.atomic
    def save(self, **kwargs):
        # check status auto updates
        # TODO: move this outside of save in the future to properly check transitions
        # self.check_status_auto_updates()

        oldself = None
        if self.pk:
            # load from DB
            oldself = Intervention.objects.get(pk=self.pk)

        # update reference number if needed
        amendment_number = kwargs.get('amendment_number', None)
        if amendment_number:
            self.update_reference_number(amendment_number)
        if not oldself:
            # to create a reference number we need a pk
            super(Intervention, self).save()
            self.update_reference_number()

        self.update_ssfa_properties()

        super(Intervention, self).save()

        if self.status == Intervention.ACTIVE:
            PartnerOrganization.planned_visits(partner=self.agreement.partner)


@python_2_unicode_compatible
class InterventionAmendment(TimeStampedModel):
    """
    Represents an amendment for the partner intervention.

    Relates to :model:`partners.Interventions`
    """

    DATES = 'dates'
    RESULTS = 'results'
    BUDGET = 'budget'
    OTHER = 'other'

    AMENDMENT_TYPES = Choices(
        (DATES, 'Dates'),
        (RESULTS, 'Results'),
        (BUDGET, 'Budget'),
        (OTHER, 'Other')
    )

    intervention = models.ForeignKey(
        Intervention,
        verbose_name=_("Reference Number"),
        related_name='amendments'
    )

    types = ArrayField(models.CharField(
        max_length=50,
        choices=AMENDMENT_TYPES))

    other_description = models.CharField(
        verbose_name=_("Description"),
        max_length=512,
        null=True,
        blank=True,
    )

    signed_date = models.DateField(
        verbose_name=_("Signed Date"),
        null=True,
    )
    amendment_number = models.IntegerField(
        verbose_name=_("Number"),
        default=0,
    )
    signed_amendment = models.FileField(
        verbose_name=_("Amendment Document"),
        max_length=1024,
        upload_to=get_intervention_amendment_file_path
    )

    tracker = FieldTracker()

    def compute_reference_number(self):
        return self.intervention.amendments.filter(
            signed_date__isnull=False
        ).count() + 1

    @transaction.atomic
    def save(self, **kwargs):
        # TODO: make the folowing scenario work:
        # agreement amendment and agreement are saved in the same time... avoid race conditions for reference number
        # TODO: validation don't allow save on objects that have attached
        # signed amendment but don't have a signed date

        # check if temporary number is needed or amendment number needs to be
        # set
        if self.pk is None:
            self.amendment_number = self.compute_reference_number()
            self.intervention.in_amendment = True
            self.intervention.save(amendment_number=self.amendment_number)
        return super(InterventionAmendment, self).save(**kwargs)

    def __str__(self):
        return '{}:- {}'.format(
            self.amendment_number,
            self.signed_date
        )


class InterventionPlannedVisits(TimeStampedModel):
    """
    Represents planned visits for the intervention
    """

    intervention = models.ForeignKey(Intervention, related_name='planned_visits')
    year = models.IntegerField(default=get_current_year)
    programmatic = models.IntegerField(default=0)
    quarter = QuarterField()

    tracker = FieldTracker()

    class Meta:
        unique_together = ('intervention', 'year', 'quarter')


@python_2_unicode_compatible
class InterventionResultLink(TimeStampedModel):
    intervention = models.ForeignKey(Intervention, related_name='result_links')
    cp_output = models.ForeignKey(Result, related_name='intervention_links')
    ram_indicators = models.ManyToManyField(Indicator, blank=True)

    tracker = FieldTracker()

    def __str__(self):
        return '{} {}'.format(
            self.intervention, self.cp_output
        )


@python_2_unicode_compatible
class InterventionBudget(TimeStampedModel):
    """
    Represents a budget for the intervention
    """
    intervention = models.OneToOneField(Intervention, related_name='planned_budget', null=True, blank=True)

    partner_contribution = models.DecimalField(max_digits=20, decimal_places=2, default=0)
    unicef_cash = models.DecimalField(max_digits=20, decimal_places=2, default=0)
    in_kind_amount = models.DecimalField(
        max_digits=20,
        decimal_places=2,
        default=0,
        verbose_name=_('UNICEF Supplies')
    )
    total = models.DecimalField(max_digits=20, decimal_places=2)

    partner_contribution_local = models.DecimalField(max_digits=20, decimal_places=2, default=0)
    unicef_cash_local = models.DecimalField(max_digits=20, decimal_places=2, default=0)
    in_kind_amount_local = models.DecimalField(
        max_digits=20, decimal_places=2, default=0,
        verbose_name=_('UNICEF Supplies Local')
    )
    currency = CurrencyField()
    total_local = models.DecimalField(max_digits=20, decimal_places=2)

    tracker = FieldTracker()

    def total_unicef_contribution(self):
        return self.unicef_cash + self.in_kind_amount

    def total_unicef_contribution_local(self):
        return self.unicef_cash_local + self.in_kind_amount_local

    @transaction.atomic
    def save(self, **kwargs):
        """
        Calculate total budget on save
        """
        self.total = self.total_unicef_contribution() + self.partner_contribution
        self.total_local = self.total_unicef_contribution_local() + self.partner_contribution_local
        super(InterventionBudget, self).save(**kwargs)

    def __str__(self):
        # self.total is None if object hasn't been saved yet
        total_local = self.total_local if self.total_local else decimal.Decimal('0.00')
        return '{}: {:.2f}'.format(
            self.intervention,
            total_local
        )


@python_2_unicode_compatible
class FileType(models.Model):
    """
    Represents a file type
    """
    FACE = 'FACE'
    PROGRESS_REPORT = 'Progress Report'
    PARTNERSHIP_REVIEW = 'Partnership Review'
    FINAL_PARTNERSHIP_REVIEW = 'Final Partnership Review'
    CORRESPONDENCE = 'Correspondence'
    SUPPLY_PLAN = 'Supply/Distribution Plan'
    OTHER = 'Other'

    NAME_CHOICES = Choices(
        (FACE, FACE),
        (PROGRESS_REPORT, PROGRESS_REPORT),
        (PARTNERSHIP_REVIEW, PARTNERSHIP_REVIEW),
        (FINAL_PARTNERSHIP_REVIEW, FINAL_PARTNERSHIP_REVIEW),
        (CORRESPONDENCE, CORRESPONDENCE),
        (SUPPLY_PLAN, SUPPLY_PLAN),
        (OTHER, OTHER),
    )
    name = models.CharField(max_length=64, choices=NAME_CHOICES, unique=True)

    tracker = FieldTracker()

    def __str__(self):
        return self.name


@python_2_unicode_compatible
class InterventionAttachment(TimeStampedModel):
    """
    Represents a file for the partner intervention

    Relates to :model:`partners.Intervention`
    Relates to :model:`partners.WorkspaceFileType`
    """
    intervention = models.ForeignKey(Intervention, related_name='attachments')
    type = models.ForeignKey(FileType, related_name='+')

    attachment = models.FileField(
        max_length=1024,
        upload_to=get_intervention_attachments_file_path
    )

    tracker = FieldTracker()

    class Meta:
        ordering = ['-created']

    def __str__(self):
        return self.attachment.name


@python_2_unicode_compatible
class InterventionReportingPeriod(TimeStampedModel):
    """
    Represents a set of 3 dates associated with an Intervention (start, end,
    and due).

    There can be multiple sets of these dates for each intervention, but
    within each set, start < end < due.
    """
    intervention = models.ForeignKey(Intervention, related_name='reporting_periods')
    start_date = models.DateField(verbose_name='Reporting Period Start Date')
    end_date = models.DateField(verbose_name='Reporting Period End Date')
    due_date = models.DateField(verbose_name='Report Due Date')

    class Meta:
        ordering = ['-due_date']

    def __str__(self):
        return '{} ({} - {}) due on {}'.format(
            self.intervention, self.start_date, self.end_date, self.due_date
        )


# TODO intervention sector locations cleanup
class InterventionSectorLocationLink(TimeStampedModel):
    intervention = models.ForeignKey(Intervention, related_name='sector_locations')
    sector = models.ForeignKey(Sector, related_name='intervention_locations')
    locations = models.ManyToManyField(Location, related_name='intervention_sector_locations', blank=True)

    tracker = FieldTracker()


# TODO: Move to funds
class FCManager(models.Manager):

    def get_queryset(self):
        return super(FCManager, self).get_queryset().select_related('grant__donor')


class FundingCommitment(TimeFramedModel):
    """
    Represents a funding commitment for the grant

    Relates to :model:`funds.Grant`
    """

    grant = models.ForeignKey(Grant, null=True, blank=True)
    fr_number = models.CharField(max_length=50)
    wbs = models.CharField(max_length=50)
    fc_type = models.CharField(max_length=50)
    fc_ref = models.CharField(
        max_length=50, blank=True, null=True, unique=True)
    fr_item_amount_usd = models.DecimalField(
        decimal_places=2, max_digits=12, blank=True, null=True)
    agreement_amount = models.DecimalField(
        decimal_places=2, max_digits=12, blank=True, null=True)
    commitment_amount = models.DecimalField(
        decimal_places=2, max_digits=12, blank=True, null=True)
    expenditure_amount = models.DecimalField(
        decimal_places=2, max_digits=12, blank=True, null=True)

    tracker = FieldTracker()
    objects = FCManager()


class DirectCashTransfer(models.Model):
    """
    Represents a direct cash transfer
    """

    fc_ref = models.CharField(max_length=50)
    amount_usd = models.DecimalField(decimal_places=2, max_digits=10)
    liquidation_usd = models.DecimalField(decimal_places=2, max_digits=10)
    outstanding_balance_usd = models.DecimalField(decimal_places=2, max_digits=10)
    amount_less_than_3_Months_usd = models.DecimalField(decimal_places=2, max_digits=10)
    amount_3_to_6_months_usd = models.DecimalField(decimal_places=2, max_digits=10)
    amount_6_to_9_months_usd = models.DecimalField(decimal_places=2, max_digits=10)
    amount_more_than_9_Months_usd = models.DecimalField(decimal_places=2, max_digits=10)

    tracker = FieldTracker()


# get_file_path() isn't used as of October 2017, but it's referenced by partners/migrations/0001_initial.py.
# Once migrations are squashed, this can be removed.
def get_file_path(instance, filename):
    return '/'.join(
        [connection.schema_name,
         'file_attachments',
         'partner_org',
         str(instance.pca.agreement.partner.id),
         'agreements',
         str(instance.pca.agreement.id),
         'interventions',
         str(instance.pca.id),
         filename]
    )<|MERGE_RESOLUTION|>--- conflicted
+++ resolved
@@ -23,11 +23,7 @@
 from model_utils import Choices, FieldTracker
 from dateutil.relativedelta import relativedelta
 
-<<<<<<< HEAD
-from EquiTrack.fields import QuarterField
-=======
-from EquiTrack.fields import CurrencyField
->>>>>>> 3f9bd62d
+from EquiTrack.fields import CurrencyField, QuarterField
 from EquiTrack.utils import import_permissions, get_quarter, get_current_year
 from EquiTrack.mixins import AdminURLMixin
 from environment.helpers import tenant_switch_is_active
@@ -309,22 +305,6 @@
         blank=True,
         null=True
     )
-<<<<<<< HEAD
-=======
-    # TODO remove this after migration to shared_with + add calculation to
-    shared_partner = models.CharField(
-        verbose_name=_("Shared Partner (old)"),
-        help_text='Partner shared with UNDP or UNFPA?',
-        choices=Choices(
-            'No',
-            'with UNDP',
-            'with UNFPA',
-            'with UNDP & UNFPA',
-        ),
-        default='No',
-        max_length=50
-    )
->>>>>>> 3f9bd62d
     street_address = models.CharField(
         verbose_name=_("Street Address"),
         max_length=500,
