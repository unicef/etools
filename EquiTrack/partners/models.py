from __future__ import absolute_import
from __future__ import unicode_literals
import datetime
import decimal
import json

from django.conf import settings
from django.contrib.postgres.fields import JSONField, ArrayField
from django.db import models, connection, transaction
from django.db.models import F, Sum
from django.db.models.functions import Coalesce
from django.db.models.signals import post_save, pre_delete
from django.utils.encoding import python_2_unicode_compatible
from django.utils.translation import ugettext as _
from django.utils.functional import cached_property

from django_fsm import FSMField, transition
from smart_selects.db_fields import ChainedForeignKey
from model_utils.models import (
    TimeFramedModel,
    TimeStampedModel,
)
from model_utils import Choices, FieldTracker
from dateutil.relativedelta import relativedelta

from EquiTrack.utils import import_permissions, get_quarter, get_current_year
from EquiTrack.mixins import AdminURLMixin
from environment.helpers import tenant_switch_is_active
from funds.models import Grant
from reports.models import (
    Indicator,
    Sector,
    Result,
    CountryProgramme,
)
from t2f.models import Travel, TravelActivity, TravelType
from locations.models import Location
from users.models import Office
from partners.validation.agreements import (
    agreement_transition_to_ended_valid,
    agreements_illegal_transition,
    agreement_transition_to_signed_valid)
from partners.validation import interventions as intervention_validation


def _get_partner_base_path(partner):
    return '/'.join([
        connection.schema_name,
        'file_attachments',
        'partner_organization',
        str(partner.id),
    ])


def get_agreement_path(instance, filename):
    return '/'.join([
        _get_partner_base_path(instance.partner),
        'agreements',
        str(instance.agreement_number),
        filename
    ])


# 'assessment' is misspelled in this function name, but as of Nov 2017, two migrations reference it so it can't be
# renamed until after migrations are squashed.
def get_assesment_path(instance, filename):
    return '/'.join([
        _get_partner_base_path(instance.partner),
        'assesments',
        str(instance.id),
        filename
    ])


def get_intervention_file_path(instance, filename):
    return '/'.join([
        _get_partner_base_path(instance.agreement.partner),
        'agreements',
        str(instance.agreement.id),
        'interventions',
        str(instance.id),
        filename
    ])


def get_prc_intervention_file_path(instance, filename):
    return '/'.join([
        _get_partner_base_path(instance.agreement.partner),
        'agreements',
        str(instance.agreement.id),
        'interventions',
        str(instance.id),
        'prc',
        filename
    ])


def get_intervention_amendment_file_path(instance, filename):
    return '/'.join([
        _get_partner_base_path(instance.intervention.agreement.partner),
        str(instance.intervention.agreement.partner.id),
        'agreements',
        str(instance.intervention.agreement.id),
        'interventions',
        str(instance.intervention.id),
        'amendments',
        str(instance.id),
        filename
    ])


def get_intervention_attachments_file_path(instance, filename):
    return '/'.join([
        _get_partner_base_path(instance.intervention.agreement.partner),
        'agreements',
        str(instance.intervention.agreement.id),
        'interventions',
        str(instance.intervention.id),
        'attachments',
        str(instance.id),
        filename
    ])


def get_agreement_amd_file_path(instance, filename):
    return '/'.join([
        connection.schema_name,
        'file_attachments',
        'partner_org',
        str(instance.agreement.partner.id),
        'agreements',
        instance.agreement.base_number,
        'amendments',
        str(instance.number),
        filename
    ])


def _get_currency_name_or_default(budget):
    if budget and budget.currency:
        return budget.currency.code
    return None


# TODO: move this to a workspace app for common configuration options


@python_2_unicode_compatible
class WorkspaceFileType(models.Model):
    """
    Represents a file type
    """

    name = models.CharField(max_length=64, unique=True)

    def __str__(self):
        return self.name


class PartnerType(object):
    BILATERAL_MULTILATERAL = 'Bilateral / Multilateral'
    CIVIL_SOCIETY_ORGANIZATION = 'Civil Society Organization'
    GOVERNMENT = 'Government'
    UN_AGENCY = 'UN Agency'

    CHOICES = Choices(BILATERAL_MULTILATERAL,
                      CIVIL_SOCIETY_ORGANIZATION,
                      GOVERNMENT,
                      UN_AGENCY)


def hact_default():
    return {
        'audits': {
            'minimum_requirements': 0,
            'completed': 0,
        },
        'spot_checks': {
            'planned': {
                'q1': 0,
                'q2': 0,
                'q3': 0,
                'q4': 0,
                'total': 0,
            },
            'completed': {
                'q1': 0,
                'q2': 0,
                'q3': 0,
                'q4': 0,
                'total': 0,
            },
            'follow_up_required': 0,
        },
        'programmatic_visits': {
            'planned': {
                'q1': 0,
                'q2': 0,
                'q3': 0,
                'q4': 0,
                'total': 0,
            },
            'completed': {
                'q1': 0,
                'q2': 0,
                'q3': 0,
                'q4': 0,
                'total': 0,
            },
        },
    }


@python_2_unicode_compatible
class PartnerOrganization(AdminURLMixin, TimeStampedModel):
    """
    Represents a partner organization

    related models:
        Assessment: "assessments"
        PartnerStaffMember: "staff_members"


    """
    # When cash transferred to a country programme exceeds CT_CP_AUDIT_TRIGGER_LEVEL, an audit is triggered.
    EXPIRING_ASSESSMENT_LIMIT_DAYS = 1460
    CT_CP_AUDIT_TRIGGER_LEVEL = decimal.Decimal('50000.00')

    CT_MR_AUDIT_TRIGGER_LEVEL = decimal.Decimal('25000.00')
    CT_MR_AUDIT_TRIGGER_LEVEL2 = decimal.Decimal('100000.00')
    CT_MR_AUDIT_TRIGGER_LEVEL3 = decimal.Decimal('500000.00')

    # TODO 1.1.5 rating to be converted in choice after prp-refactoring
    RATING_HIGH = 'High'
    RATING_SIGNIFICANT = 'Significant'
    RATING_MODERATE = 'Moderate'
    RATING_LOW = 'Low'
    RATING_NON_ASSESSED = 'Non-Assessed'

    AGENCY_CHOICES = Choices(
        ('DPKO', 'DPKO'),
        ('ECA', 'ECA'),
        ('ECLAC', 'ECLAC'),
        ('ESCWA', 'ESCWA'),
        ('FAO', 'FAO'),
        ('ILO', 'ILO'),
        ('IOM', 'IOM'),
        ('OHCHR', 'OHCHR'),
        ('UN', 'UN'),
        ('UN Women', 'UN Women'),
        ('UNAIDS', 'UNAIDS'),
        ('UNDP', 'UNDP'),
        ('UNESCO', 'UNESCO'),
        ('UNFPA', 'UNFPA'),
        ('UN - Habitat', 'UN - Habitat'),
        ('UNHCR', 'UNHCR'),
        ('UNODC', 'UNODC'),
        ('UNOPS', 'UNOPS'),
        ('UNRWA', 'UNRWA'),
        ('UNSC', 'UNSC'),
        ('UNU', 'UNU'),
        ('WB', 'WB'),
        ('WFP', 'WFP'),
        ('WHO', 'WHO')
    )

    CSO_TYPES = Choices(
        'International',
        'National',
        'Community Based Organization',
        'Academic Institution',
    )

    partner_type = models.CharField(
        verbose_name=_("Partner Type"),
        max_length=50,
        choices=PartnerType.CHOICES
    )

    # this is only applicable if type is CSO
    cso_type = models.CharField(
        verbose_name=_('CSO Type'),
        max_length=50,
        choices=CSO_TYPES,
        blank=True,
        null=True,
    )
    name = models.CharField(
        verbose_name=_('Name'),
        max_length=255,
        help_text='Please make sure this matches the name you enter in VISION'
    )
    short_name = models.CharField(
        verbose_name=_("Short Name"),
        max_length=50,
        blank=True
    )
    description = models.CharField(
        verbose_name=_("Description"),
        max_length=256,
        blank=True
    )
    shared_with = ArrayField(
        models.CharField(max_length=20, blank=True, choices=AGENCY_CHOICES),
        verbose_name=_("Shared Partner"),
        blank=True,
        null=True
    )

    # TODO remove this after migration to shared_with + add calculation to
    shared_partner = models.CharField(
        verbose_name=_("Shared Partner (old)"),
        help_text='Partner shared with UNDP or UNFPA?',
        choices=Choices(
            'No',
            'with UNDP',
            'with UNFPA',
            'with UNDP & UNFPA',
        ),
        default='No',
        max_length=50
    )
    street_address = models.CharField(
        verbose_name=_("Street Address"),
        max_length=500,
        blank=True,
        null=True,
    )
    city = models.CharField(
        verbose_name=_("City"),
        max_length=64,
        blank=True,
        null=True,
    )
    postal_code = models.CharField(
        verbose_name=_("Postal Code"),
        max_length=32,
        blank=True,
        null=True,
    )
    country = models.CharField(
        verbose_name=_("Country"),
        max_length=64,
        blank=True,
        null=True,
    )

    # TODO: remove this when migration to the new fields is done. check for references
    # BEGIN REMOVE
    address = models.TextField(
        verbose_name=_("Address"),
        blank=True,
        null=True
    )
    # END REMOVE

    email = models.CharField(
        verbose_name=_("Email Address"),
        max_length=255,
        blank=True, null=True
    )
    phone_number = models.CharField(
        verbose_name=_("Phone Number"),
        max_length=64,
        blank=True,
        null=True,
    )
    vendor_number = models.CharField(
        verbose_name=_("Vendor Number"),
        blank=True,
        null=True,
        unique=True,
        max_length=30
    )
    alternate_id = models.IntegerField(
        verbose_name=_("Alternate ID"),
        blank=True,
        null=True
    )
    alternate_name = models.CharField(
        verbose_name=_("Alternate Name"),
        max_length=255,
        blank=True,
        null=True
    )
    rating = models.CharField(
        verbose_name=_('Risk Rating'),
        max_length=50,
        null=True,
    )
    type_of_assessment = models.CharField(
        verbose_name=_("Assessment Type"),
        max_length=50,
        null=True,
    )
    last_assessment_date = models.DateField(
        verbose_name=_("Last Assessment Date"),
        blank=True,
        null=True,
    )
    core_values_assessment_date = models.DateField(
        verbose_name=_('Date positively assessed against core values'),
        blank=True,
        null=True,
    )
    core_values_assessment = models.FileField(
        verbose_name=_("Core Values Assessment"),
        blank=True,
        null=True,
        upload_to='partners/core_values/',
        max_length=1024,
        help_text='Only required for CSO partners'
    )
    vision_synced = models.BooleanField(
        verbose_name=_("VISION Synced"),
        default=False,
    )
    blocked = models.BooleanField(verbose_name=_("Blocked"), default=False)
    hidden = models.BooleanField(verbose_name=_("Hidden"), default=False)
    deleted_flag = models.BooleanField(
        verbose_name=_('Marked for deletion'),
        default=False,
    )

    total_ct_cp = models.DecimalField(
        verbose_name=_("Total Cash Transferred for Country Programme"),
        decimal_places=2,
        max_digits=12,
        blank=True,
        null=True,
        help_text='Total Cash Transferred for Country Programme'
    )
    total_ct_cy = models.DecimalField(
        verbose_name=_("Total Cash Transferred per Current Year"),
        decimal_places=2,
        max_digits=12,
        blank=True,
        null=True,
        help_text='Total Cash Transferred per Current Year'
    )

    hact_values = JSONField(blank=True, null=True, default=hact_default, verbose_name='HACT')

    # TODO these property will be replaced with correct field coming from vision
    @cached_property
    def cash_transfer(self):
        return self.total_ct_cy

    @cached_property
    def liquidation(self):
        return self.total_ct_cy

    tracker = FieldTracker()

    class Meta:
        ordering = ['name']
        unique_together = ('name', 'vendor_number')

    def __str__(self):
        return self.name

    def latest_assessment(self, type):
        return self.assessments.filter(type=type).order_by('completed_date').last()

    def save(self, *args, **kwargs):
        # JSONFIELD has an issue where it keeps escaping characters
        hact_is_string = isinstance(self.hact_values, str)
        try:

            self.hact_values = json.loads(self.hact_values) if hact_is_string else self.hact_values
        except ValueError as e:
            e.message = 'hact_values needs to be a valid format (dict)'
            raise e

        super(PartnerOrganization, self).save(*args, **kwargs)
        if hact_is_string:
            self.hact_values = json.dumps(self.hact_values)

    @cached_property
    def partner_type_slug(self):
        slugs = {
            PartnerType.BILATERAL_MULTILATERAL: 'Multi',
            PartnerType.CIVIL_SOCIETY_ORGANIZATION: 'CSO',
            PartnerType.GOVERNMENT: 'Gov',
            PartnerType.UN_AGENCY: 'UN',
        }
        return slugs.get(self.partner_type, self.partner_type)

    @cached_property
    def get_last_pca(self):
        # exclude Agreements that were not signed
        return self.agreements.filter(
            agreement_type=Agreement.PCA
        ).exclude(
            signed_by_unicef_date__isnull=True,
            signed_by_partner_date__isnull=True,
            status__in=[Agreement.DRAFT, Agreement.TERMINATED]
        ).order_by('signed_by_unicef_date').last()

    @cached_property
    def expiring_assessment_flag(self):
        if self.last_assessment_date:
            last_assessment_age = (datetime.date.today() - self.last_assessment_date).days
            return last_assessment_age > PartnerOrganization.EXPIRING_ASSESSMENT_LIMIT_DAYS
        return False

    @cached_property
    def approaching_threshold_flag(self):
        # TODO 1.1.6b change total_ct_cy when the vision API is ready
        return self.rating == PartnerOrganization.RATING_NON_ASSESSED and \
               self.cash_transfer > PartnerOrganization.CT_CP_AUDIT_TRIGGER_LEVEL

    @cached_property
    def flags(self):
        return {
            'expiring_assessment_flag': self.expiring_assessment_flag,
            'approaching_threshold_flag': self.approaching_threshold_flag
        }

    @cached_property
    def min_req_programme_visits(self):
        programme_visits = 0
        ct = self.total_ct_cy

        if ct <= PartnerOrganization.CT_MR_AUDIT_TRIGGER_LEVEL:
            programme_visits = 0
        elif PartnerOrganization.CT_MR_AUDIT_TRIGGER_LEVEL < ct <= PartnerOrganization.CT_MR_AUDIT_TRIGGER_LEVEL2:
            programme_visits = 1
        elif PartnerOrganization.CT_MR_AUDIT_TRIGGER_LEVEL2 < ct <= PartnerOrganization.CT_MR_AUDIT_TRIGGER_LEVEL3:
            if self.rating in [PartnerOrganization.RATING_HIGH, PartnerOrganization.RATING_SIGNIFICANT]:
                programme_visits = 3
            elif self.rating in [PartnerOrganization.RATING_MODERATE, ]:
                programme_visits = 2
            elif self.rating in [PartnerOrganization.RATING_LOW, ]:
                programme_visits = 1
        else:
            if self.rating in [PartnerOrganization.RATING_HIGH, PartnerOrganization.RATING_SIGNIFICANT]:
                programme_visits = 4
            elif self.rating in [PartnerOrganization.RATING_MODERATE, ]:
                programme_visits = 3
            elif self.rating in [PartnerOrganization.RATING_LOW, ]:
                programme_visits = 2
        return programme_visits

    @cached_property
    def min_req_spot_checks(self):
        # TODO 1.1.9b add condition when is implemented 1.1.10a
        return 1 if self.liquidation > PartnerOrganization.CT_CP_AUDIT_TRIGGER_LEVEL else 0

    @cached_property
    def hact_min_requirements(self):

        return {
            'programme_visits': self.min_req_programme_visits,
            'spot_checks': self.min_req_spot_checks,
        }

    @cached_property
    def outstanding_findings(self):
        # pending_unsupported_amount property
        from audit.models import Audit, Engagement
        audits = Audit.objects.filter(partner=self, status=Engagement.FINAL,
                                      date_of_draft_report_to_unicef__year=datetime.datetime.now().year)
        ff = audits.filter(financial_findings__isnull=False).aggregate(
            total=Coalesce(Sum('financial_findings'), 0))['total']
        ar = audits.filter(amount_refunded__isnull=False).aggregate(
            total=Coalesce(Sum('amount_refunded'), 0))['total']
        asdp = audits.filter(additional_supporting_documentation_provided__isnull=False).aggregate(
            total=Coalesce(Sum('additional_supporting_documentation_provided'), 0))['total']
        wor = audits.filter(write_off_required__isnull=False).aggregate(
            total=Coalesce(Sum('write_off_required'), 0))['total']
        return ff - ar - asdp - wor

    @classmethod
    def planned_visits(cls, partner):
        """For current year sum all programmatic values of planned visits
        records for partner

        If partner type is Government, then default to 0 planned visits
        """
        year = datetime.date.today().year
        # planned visits
        if partner.partner_type == 'Government':
            pv = 0
        else:
            pv = InterventionPlannedVisits.objects.filter(
                intervention__agreement__partner=partner, year=year,
                intervention__status__in=[Intervention.ACTIVE, Intervention.CLOSED, Intervention.ENDED]
            ).aggregate(models.Sum('programmatic'))['programmatic__sum'] or 0

        hact = json.loads(partner.hact_values) if isinstance(partner.hact_values, str) else partner.hact_values
        hact['programmatic_visits']['planned']['q1'] = pv
        hact['programmatic_visits']['planned']['total'] = pv
        partner.hact_values = hact
        partner.save()

    @classmethod
    def programmatic_visits(cls, partner, update_one=False):
        """
        :return: all completed programmatic visits
        """
        quarter_name = get_quarter()
        pv = partner.hact_values['programmatic_visits']['completed']['total']
        pvq = partner.hact_values['programmatic_visits']['completed'][quarter_name]

        if update_one:
            pv += 1
            pvq += 1
            partner.hact_values['programmatic_visits']['completed'][quarter_name] = pvq
        else:
            pv_year = TravelActivity.objects.filter(
                travel_type=TravelType.PROGRAMME_MONITORING,
                travels__traveler=F('primary_traveler'),
                travels__status__in=[Travel.COMPLETED],
                travels__completed_at__year=datetime.datetime.now().year,
                partner=partner,
            )

            pv = pv_year.count()
            pvq1 = pv_year.filter(travels__completed_at__month__in=[1, 2, 3]).count()
            pvq2 = pv_year.filter(travels__completed_at__month__in=[4, 5, 6]).count()
            pvq3 = pv_year.filter(travels__completed_at__month__in=[7, 8, 9]).count()
            pvq4 = pv_year.filter(travels__completed_at__month__in=[10, 11, 12]).count()

            partner.hact_values['programmatic_visits']['completed']['q1'] = pvq1
            partner.hact_values['programmatic_visits']['completed']['q2'] = pvq2
            partner.hact_values['programmatic_visits']['completed']['q3'] = pvq3
            partner.hact_values['programmatic_visits']['completed']['q4'] = pvq4

        partner.hact_values['programmatic_visits']['completed']['total'] = pv
        partner.save()

    @classmethod
    def spot_checks(cls, partner, event_date=None, update_one=False):
        """
        :return: all completed spot checks
        """
        from audit.models import Engagement, SpotCheck
        if not event_date:
            event_date = datetime.datetime.today()
        quarter_name = get_quarter(event_date)
        sc = partner.hact_values['spot_checks']['completed']['total']
        scq = partner.hact_values['spot_checks']['completed'][quarter_name]

        if update_one:
            sc += 1
            scq += 1
            partner.hact_values['spot_checks']['completed'][quarter_name] = scq
        else:
            trip = TravelActivity.objects.filter(
                travel_type=TravelType.SPOT_CHECK,
                travels__traveler=F('primary_traveler'),
                travels__status__in=[Travel.COMPLETED],
                travels__completed_at__year=datetime.datetime.now().year,
                partner=partner,
            )

            trq1 = trip.filter(travels__completed_at__month__in=[1, 2, 3]).count()
            trq2 = trip.filter(travels__completed_at__month__in=[4, 5, 6]).count()
            trq3 = trip.filter(travels__completed_at__month__in=[7, 8, 9]).count()
            trq4 = trip.filter(travels__completed_at__month__in=[10, 11, 12]).count()

            audit_spot_check = SpotCheck.objects.filter(
                partner=partner, status=Engagement.FINAL,
                date_of_draft_report_to_unicef__year=datetime.datetime.now().year
            )

            asc1 = audit_spot_check.filter(date_of_draft_report_to_unicef__month__in=[1, 2, 3]).count()
            asc2 = audit_spot_check.filter(date_of_draft_report_to_unicef__month__in=[4, 5, 6]).count()
            asc3 = audit_spot_check.filter(date_of_draft_report_to_unicef__month__in=[7, 8, 9]).count()
            asc4 = audit_spot_check.filter(date_of_draft_report_to_unicef__month__in=[10, 11, 12]).count()

            partner.hact_values['spot_checks']['completed']['q1'] = trq1 + asc1
            partner.hact_values['spot_checks']['completed']['q2'] = trq2 + asc2
            partner.hact_values['spot_checks']['completed']['q3'] = trq3 + asc3
            partner.hact_values['spot_checks']['completed']['q4'] = trq4 + asc4

            sc = trip.count() + audit_spot_check.count()  # TODO 1.1.9c add spot checks from field monitoring

        partner.hact_values['spot_checks']['completed']['total'] = sc
        partner.save()

    @classmethod
    def audits_completed(cls, partner, update_one=False):
        """
        :param partner: Partner Organization
        :param update_one: if True will increase by one the value, if False would recalculate the value
        :return: all completed audit (including special audit)
        """
        from audit.models import Audit, Engagement, SpecialAudit
        completed_audit = partner.hact_values['audits']['completed']
        if update_one:
            completed_audit += 1
        else:
            audits = Audit.objects.filter(
                partner=partner,
                status=Engagement.FINAL,
                date_of_draft_report_to_unicef__year=datetime.datetime.now().year).count()
            s_audits = SpecialAudit.objects.filter(
                partner=partner,
                status=Engagement.FINAL,
                date_of_draft_report_to_unicef__year=datetime.datetime.now().year).count()
            completed_audit = audits + s_audits
        partner.hact_values['audits']['completed'] = completed_audit
        partner.save()


class PartnerStaffMemberManager(models.Manager):

    def get_queryset(self):
        return super(PartnerStaffMemberManager, self).get_queryset().select_related('partner')


@python_2_unicode_compatible
class PartnerStaffMember(TimeStampedModel):
    """
    Represents a staff member at the partner organization.
    A User is created for each staff member

    Relates to :model:`partners.PartnerOrganization`

    related models:
        Agreement: "agreement_authorizations" (m2m - all agreements this user is authorized for)
        Agreement: "agreements_signed" (refers to all the agreements this user signed)
    """

    partner = models.ForeignKey(
        PartnerOrganization,
        verbose_name=_("Partner"),
        related_name='staff_members'
    )
    title = models.CharField(
        verbose_name=_("Title"),
        max_length=64,
        null=True,
        blank=True,
    )
    first_name = models.CharField(verbose_name=_("First Name"), max_length=64)
    last_name = models.CharField(verbose_name=_("Last Name"), max_length=64)
    email = models.CharField(
        verbose_name=_("Email Address"),
        max_length=128,
        unique=True,
        blank=False,
    )
    phone = models.CharField(
        verbose_name=_("Phone Number"),
        max_length=64,
        blank=True,
        null=True,
    )
    active = models.BooleanField(
        verbose_name=_("Active"),
        default=True
    )

    tracker = FieldTracker()
    objects = PartnerStaffMemberManager()

    def get_full_name(self):
        full_name = '%s %s' % (self.first_name, self.last_name)
        return full_name.strip()

    def __str__(self):
        return'{} {} ({})'.format(
            self.first_name,
            self.last_name,
            self.partner.name
        )

    # TODO: instead of signals we need this transactional
    def reactivate_signal(self):
        # sends a signal to activate the user
        post_save.send(PartnerStaffMember, instance=self, created=True)

    def deactivate_signal(self):
        # sends a signal to deactivate user and remove partnerstaffmember link
        pre_delete.send(PartnerStaffMember, instance=self)

    def save(self, **kwargs):
        # if the instance exists and active was changed, re-associate user
        if self.pk:
            # get the instance that exists in the db to compare active states
            existing_instance = PartnerStaffMember.objects.get(pk=self.pk)
            if existing_instance.active and not self.active:
                self.deactivate_signal()
            elif not existing_instance.active and self.active:
                self.reactivate_signal()

        return super(PartnerStaffMember, self).save(**kwargs)


@python_2_unicode_compatible
class Assessment(TimeStampedModel):
    """
    Represents an assessment for a partner organization.

    Relates to :model:`partners.PartnerOrganization`
    Relates to :model:`auth.User`
    """
    HIGH = 'high'
    SIGNIFICANT = 'significant'
    MEDIUM = 'medium'
    LOW = 'low'
    RISK_RATINGS = (
        (HIGH, 'High'),
        (SIGNIFICANT, 'Significant'),
        (MEDIUM, 'Medium'),
        (LOW, 'Low'),
    )

    ASSESSMENT_TYPES = (
        ('Micro Assessment', 'Micro Assessment'),
        ('Simplified Checklist', 'Simplified Checklist'),
        ('Scheduled Audit report', 'Scheduled Audit report'),
        ('Special Audit report', 'Special Audit report'),
        ('Other', 'Other'),
    )

    partner = models.ForeignKey(
        PartnerOrganization,
        verbose_name=_("Partner"),
        related_name='assessments'
    )
    type = models.CharField(
        verbose_name=_("Type"),
        max_length=50,
        choices=ASSESSMENT_TYPES,
    )
    names_of_other_agencies = models.CharField(
        verbose_name=_("Other Agencies"),
        max_length=255,
        blank=True, null=True,
        help_text='List the names of the other agencies they have worked with'
    )
    expected_budget = models.IntegerField(
        verbose_name=_('Planned amount'),
        blank=True, null=True,
    )
    notes = models.CharField(
        max_length=255,
        blank=True, null=True,
        verbose_name=_('Special requests'),
        help_text='Note any special requests to be considered during the assessment'
    )
    requested_date = models.DateField(
        verbose_name=_("Requested Date"),
        auto_now_add=True,
    )
    requesting_officer = models.ForeignKey(
        settings.AUTH_USER_MODEL,
        verbose_name=_("Requesting Officer"),
        related_name='requested_assessments',
        blank=True,
        null=True,
    )
    approving_officer = models.ForeignKey(
        settings.AUTH_USER_MODEL,
        verbose_name=_("Approving Officer"),
        blank=True,
        null=True,
    )
    planned_date = models.DateField(
        verbose_name=_("Planned Date"),
        blank=True,
        null=True,
    )
    completed_date = models.DateField(
        verbose_name=_("Completed Date"),
        blank=True,
        null=True,
    )
    rating = models.CharField(
        verbose_name=_("Rating"),
        max_length=50,
        choices=RISK_RATINGS,
        default=HIGH,
    )
    # Assessment Report
    report = models.FileField(
        verbose_name=_("Report"),
        blank=True,
        null=True,
        max_length=1024,
        upload_to=get_assesment_path
    )
    # Basis for Risk Rating
    current = models.BooleanField(
        verbose_name=_('Basis for risk rating'),
        default=False,
    )

    tracker = FieldTracker()

    def __str__(self):
        return'{type}: {partner} {rating} {date}'.format(
            type=self.type,
            partner=self.partner.name,
            rating=self.rating,
            date=self.completed_date.strftime("%d-%m-%Y") if
            self.completed_date else'NOT COMPLETED'
        )


class AgreementManager(models.Manager):

    def get_queryset(self):
        return super(AgreementManager, self).get_queryset().select_related('partner')


def activity_to_active_side_effects(i, old_instance=None, user=None):
    # here we can make any updates to the object as we need as part of the auto transition change
    # obj.end = datetime.date.today()
    # old_instance.status will give you the status you're transitioning from
    pass


@python_2_unicode_compatible
class Agreement(TimeStampedModel):
    """
    Represents an agreement with the partner organization.

    Relates to :model:`partners.PartnerOrganization`
    """
    # POTENTIAL_AUTO_TRANSITIONS.. these are all transitions that we want to
    # make automatically if possible
    PCA = 'PCA'
    MOU = 'MOU'
    SSFA = 'SSFA'
    AGREEMENT_TYPES = (
        (PCA, u"Programme Cooperation Agreement"),
        (SSFA, 'Small Scale Funding Agreement'),
        (MOU, 'Memorandum of Understanding'),
    )

    DRAFT = "draft"
    SIGNED = "signed"
    ENDED = "ended"
    SUSPENDED = "suspended"
    TERMINATED = "terminated"
    STATUS_CHOICES = (
        (DRAFT, "Draft"),
        (SIGNED, "Signed"),
        (ENDED, "Ended"),
        (SUSPENDED, "Suspended"),
        (TERMINATED, "Terminated"),
    )
    AUTO_TRANSITIONS = {
        DRAFT: [SIGNED],
        SIGNED: [ENDED],
    }
    TRANSITION_SIDE_EFFECTS = {
        SIGNED: [activity_to_active_side_effects],
    }

    partner = models.ForeignKey(PartnerOrganization, related_name="agreements")
    country_programme = models.ForeignKey(
        'reports.CountryProgramme',
        verbose_name=_("Country Programme"),
        related_name='agreements',
        blank=True,
        null=True,
    )
    authorized_officers = models.ManyToManyField(
        PartnerStaffMember,
        verbose_name=_("Partner Authorized Officer"),
        blank=True,
        related_name="agreement_authorizations")
    agreement_type = models.CharField(
        verbose_name=_("Agreement Type"),
        max_length=10,
        choices=AGREEMENT_TYPES
    )
    agreement_number = models.CharField(
        verbose_name=_('Reference Number'),
        max_length=45,
        blank=True,
        # TODO: write a script to insure this before merging.
        unique=True,
    )
    attached_agreement = models.FileField(
        verbose_name=_("Attached Agreement"),
        upload_to=get_agreement_path,
        blank=True,
        max_length=1024
    )
    start = models.DateField(
        verbose_name=_("Start Date"),
        null=True,
        blank=True,
    )
    end = models.DateField(
        verbose_name=_("End Date"),
        null=True,
        blank=True,
    )

    signed_by_unicef_date = models.DateField(
        verbose_name=_("Signed By UNICEF Date"),
        null=True,
        blank=True,
    )

    # Unicef staff members that sign the agreements
    # this user needs to be in the partnership management group
    signed_by = models.ForeignKey(
        settings.AUTH_USER_MODEL,
        verbose_name=_("Signed By UNICEF"),
        related_name='agreements_signed+',
        null=True, blank=True
    )

    signed_by_partner_date = models.DateField(
        verbose_name=_("Signed By Partner Date"),
        null=True,
        blank=True,
    )

    # Signatory on behalf of the PartnerOrganization
    partner_manager = ChainedForeignKey(
        PartnerStaffMember,
        related_name='agreements_signed',
        verbose_name=_('Signed by partner'),
        chained_field="partner",
        chained_model_field="partner",
        show_all=False,
        auto_choose=False,
        blank=True, null=True,
    )

    # TODO: Write a script that sets a status to each existing record
    status = FSMField(
        verbose_name=_("Status"),
        max_length=32,
        blank=True,
        choices=STATUS_CHOICES,
        default=DRAFT
    )

    tracker = FieldTracker()
    view_objects = AgreementManager()
    objects = models.Manager()

    class Meta:
        ordering = ['-created']

    def __str__(self):
        return'{} for {} ({} - {})'.format(
            self.agreement_type,
            self.partner.name,
            self.start.strftime('%d-%m-%Y') if self.start else '',
            self.end.strftime('%d-%m-%Y') if self.end else ''
        )

    @classmethod
    def permission_structure(cls):
        permissions = import_permissions(cls.__name__)
        return permissions

    @property
    def year(self):
        if self.id:
            if self.signed_by_unicef_date is not None:
                return self.signed_by_unicef_date.year
            else:
                return self.created.year
        else:
            return datetime.date.today().year

    @property
    def reference_number(self):
        return '{code}/{type}{year}{id}'.format(
            code=connection.tenant.country_short_code or '',
            type=self.agreement_type,
            year=self.created.year,
            id=self.id,
        )

    @property
    def base_number(self):
        return self.agreement_number.split('-')[0]

    def update_reference_number(self, amendment_number=None):

        if amendment_number:
            self.agreement_number = '{}-{}'.format(self.base_number, amendment_number)
            return
        self.agreement_number = self.reference_number

    def update_related_interventions(self, oldself, **kwargs):
        '''
        When suspending or terminating an agreement we need to suspend or terminate all interventions related
        this should only be called in a transaction with agreement save
        '''

        if oldself and oldself.status != self.status and \
                self.status in [Agreement.SUSPENDED, Agreement.TERMINATED]:

            interventions = self.interventions.filter(
                document_type__in=[Intervention.PD, Intervention.SHPD]
            )
            for item in interventions:
                if item.status not in [Intervention.DRAFT,
                                       Intervention.CLOSED,
                                       Intervention.ENDED,
                                       Intervention.TERMINATED] and\
                        item.status != self.status:
                    item.status = self.status
                    item.save()

    @transition(field=status,
                source=[DRAFT],
                target=[SIGNED],
                conditions=[agreement_transition_to_signed_valid])
    def transition_to_signed(self):
        pass

    @transition(field=status,
                source=[SIGNED],
                target=[ENDED],
                conditions=[agreement_transition_to_ended_valid])
    def transition_to_ended(self):
        pass

    @transition(field=status,
                source=[SIGNED],
                target=[SUSPENDED],
                conditions=[])
    def transition_to_suspended(self):
        pass

    @transition(field=status,
                source=[SUSPENDED, SIGNED],
                target=[DRAFT],
                conditions=[agreements_illegal_transition])
    def transition_to_cancelled(self):
        pass

    @transition(field=status,
                source=[DRAFT],
                target=[TERMINATED, SUSPENDED],
                conditions=[agreements_illegal_transition])
    def transition_to_terminated(self):
        pass

    @transaction.atomic
    def save(self, **kwargs):

        oldself = None
        if self.pk:
            # load from DB
            oldself = Agreement.objects.get(pk=self.pk)

        if not oldself:
            # to create a ref number we need an id
            super(Agreement, self).save()
            self.update_reference_number()
        else:
            self.update_related_interventions(oldself)

        # update reference number if needed
        amendment_number = kwargs.pop('amendment_number', None)
        if amendment_number:
            self.update_reference_number(amendment_number)

        if self.agreement_type == self.PCA:
            # set start date
            if self.signed_by_partner_date and self.signed_by_unicef_date:
                self.start = self.signed_by_unicef_date \
                    if self.signed_by_unicef_date > self.signed_by_partner_date else self.signed_by_partner_date

            # set end date
            assert self.country_programme is not None, 'Country Programme is required'
            self.end = self.country_programme.to_date

        return super(Agreement, self).save()


class AgreementAmendmentManager(models.Manager):

    def get_queryset(self):
        return super(AgreementAmendmentManager, self).get_queryset().select_related('agreement__partner')


@python_2_unicode_compatible
class AgreementAmendment(TimeStampedModel):
    '''
    Represents an amendment to an agreement
    '''
    IP_NAME = u'Change IP name'
    AUTHORIZED_OFFICER = u'Change authorized officer'
    BANKING_INFO = u'Change banking info'
    CLAUSE = u'Change in clause'

    AMENDMENT_TYPES = Choices(
        (IP_NAME, 'Change in Legal Name of Implementing Partner'),
        (AUTHORIZED_OFFICER, 'Change Authorized Officer(s)'),
        (BANKING_INFO, 'Banking Information'),
        (CLAUSE, 'Change in clause'),
    )

    number = models.CharField(verbose_name=_("Number"), max_length=5)
    agreement = models.ForeignKey(
        Agreement,
        verbose_name=_("Agreement"),
        related_name='amendments',
    )
    signed_amendment = models.FileField(
        verbose_name=_("Signed Amendment"),
        max_length=1024,
        null=True, blank=True,
        upload_to=get_agreement_amd_file_path
    )
    types = ArrayField(models.CharField(
        max_length=50,
        choices=AMENDMENT_TYPES))
    signed_date = models.DateField(
        verbose_name=_("Signed Date"),
        null=True,
        blank=True,
    )

    tracker = FieldTracker()
    view_objects = AgreementAmendmentManager()
    objects = models.Manager()

    def __str__(self):
        return "{} {}".format(
            self.agreement.reference_number,
            self.number
        )

    def compute_reference_number(self):
        if self.signed_date:
            return '{0:02d}'.format(self.agreement.amendments.filter(signed_date__isnull=False).count() + 1)
        else:
            seq = self.agreement.amendments.filter(signed_date__isnull=True).count() + 1
            return 'tmp{0:02d}'.format(seq)

    @transaction.atomic
    def save(self, **kwargs):
        update_agreement_number_needed = False
        oldself = AgreementAmendment.objects.get(id=self.pk) if self.pk else None
        if self.signed_amendment:
            if not oldself or not oldself.signed_amendment:
                self.number = self.compute_reference_number()
                update_agreement_number_needed = True
        else:
            if not oldself:
                self.number = self.compute_reference_number()

        if update_agreement_number_needed:
            self.agreement.save(amendment_number=self.number)
        return super(AgreementAmendment, self).save(**kwargs)


class InterventionManager(models.Manager):

    def get_queryset(self):
        return super(InterventionManager, self).get_queryset().prefetch_related(
            'agreement__partner',
            'frs',
            'partner_focal_points',
            'unicef_focal_points',
            'offices',
            'planned_budget',
            'sections',
        )

    def detail_qs(self):
        return self.get_queryset().prefetch_related(
            'agreement__partner',
            'frs',
            'partner_focal_points',
            'unicef_focal_points',
            'offices',
            'planned_budget',
            'sections',
            'result_links__cp_output',
            'result_links__ll_results',
            'result_links__ll_results__applied_indicators__indicator',
            'result_links__ll_results__applied_indicators__disaggregation',
            'result_links__ll_results__applied_indicators__locations',
            'flat_locations',
        )


def side_effect_one(i, old_instance=None, user=None):
    pass


def side_effect_two(i, old_instance=None, user=None):
    pass


@python_2_unicode_compatible
class Intervention(TimeStampedModel):
    """
    Represents a partner intervention.

    Relates to :model:`partners.PartnerOrganization`
    Relates to :model:`partners.Agreement`
    Relates to :model:`reports.CountryProgramme`
    Relates to :model:`auth.User`
    Relates to :model:`partners.PartnerStaffMember`
    Relates to :model:`users.Office`
    """

    DRAFT = 'draft'
    SIGNED = 'signed'
    ACTIVE = 'active'
    ENDED = 'ended'
    IMPLEMENTED = 'implemented'
    CLOSED = 'closed'
    SUSPENDED = 'suspended'
    TERMINATED = 'terminated'

    AUTO_TRANSITIONS = {
        DRAFT: [SIGNED],
        SIGNED: [ACTIVE],
        ACTIVE: [ENDED],
        ENDED: [CLOSED]
    }
    TRANSITION_SIDE_EFFECTS = {
        SIGNED: [side_effect_one, side_effect_two],
        ACTIVE: [],
        SUSPENDED: [],
        ENDED: [],
        CLOSED: [],
        TERMINATED: []
    }

    CANCELLED = 'cancelled'
    INTERVENTION_STATUS = (
        (DRAFT, "Draft"),
        (SIGNED, 'Signed'),
        (ACTIVE, "Active"),
        (ENDED, "Ended"),
        (CLOSED, "Closed"),
        (SUSPENDED, "Suspended"),
        (TERMINATED, "Terminated"),
    )
    PD = 'PD'
    SHPD = 'SHPD'
    SSFA = 'SSFA'
    INTERVENTION_TYPES = (
        (PD, 'Programme Document'),
        (SHPD, 'Simplified Humanitarian Programme Document'),
        (SSFA, 'SSFA'),
    )

    tracker = FieldTracker()
    objects = InterventionManager()

    document_type = models.CharField(
        verbose_name=_('Document Type'),
        choices=INTERVENTION_TYPES,
        max_length=255,
    )
    agreement = models.ForeignKey(
        Agreement,
        verbose_name=_("Agreement"),
        related_name='interventions'
    )
    # Even though CP is defined at the Agreement Level, for a particular intervention this can be different.
    country_programme = models.ForeignKey(
        CountryProgramme,
        verbose_name=_("Country Programme"),
        related_name='interventions',
        blank=True, null=True, on_delete=models.DO_NOTHING,
        help_text='Which Country Programme does this Intervention belong to?'
    )
    number = models.CharField(
        verbose_name=_('Reference Number'),
        max_length=64,
        blank=True,
        null=True,
        unique=True,
    )
    title = models.CharField(verbose_name=_("Document Title"), max_length=256)
    status = FSMField(
        verbose_name=_("Status"),
        max_length=32,
        blank=True,
        choices=INTERVENTION_STATUS,
        default=DRAFT
    )
    # dates
    start = models.DateField(
        verbose_name=_("Start Date"),
        null=True,
        blank=True,
        help_text='The date the Intervention will start'
    )
    end = models.DateField(
        verbose_name=_("End Date"),
        null=True,
        blank=True,
        help_text='The date the Intervention will end'
    )
    submission_date = models.DateField(
        verbose_name=_("Document Submission Date by CSO"),
        null=True,
        blank=True,
        help_text='The date the partner submitted complete PD/SSFA documents to Unicef',
    )
    submission_date_prc = models.DateField(
        verbose_name=_('Submission Date to PRC'),
        help_text='The date the documents were submitted to the PRC',
        null=True,
        blank=True,
    )
    review_date_prc = models.DateField(
        verbose_name=_('Review Date by PRC'),
        help_text='The date the PRC reviewed the partnership',
        null=True,
        blank=True,
    )
    prc_review_document = models.FileField(
        verbose_name=_("Review Document by PRC"),
        max_length=1024,
        null=True,
        blank=True,
        upload_to=get_prc_intervention_file_path
    )
    signed_pd_document = models.FileField(
        verbose_name=_("Signed PD Document"),
        max_length=1024,
        null=True,
        blank=True,
        upload_to=get_prc_intervention_file_path
    )
    signed_by_unicef_date = models.DateField(
        verbose_name=_("Signed by UNICEF Date"),
        null=True,
        blank=True,
    )
    signed_by_partner_date = models.DateField(
        verbose_name=_("Signed by Partner Date"),
        null=True,
        blank=True,
    )

    # partnership managers
    unicef_signatory = models.ForeignKey(
        settings.AUTH_USER_MODEL,
        verbose_name=_("Signed by UNICEF"),
        related_name='signed_interventions+',
        blank=True,
        null=True,
    )
    # part of the Agreement authorized officers
    partner_authorized_officer_signatory = models.ForeignKey(
        PartnerStaffMember,
        verbose_name=_("Signed by Partner"),
        related_name='signed_interventions',
        blank=True,
        null=True,
    )
    # anyone in unicef country office
    unicef_focal_points = models.ManyToManyField(
        settings.AUTH_USER_MODEL,
        verbose_name=_("UNICEF Focal Points"),
        blank=True,
        related_name='unicef_interventions_focal_points+'
    )
    # any PartnerStaffMember on the ParterOrganization
    partner_focal_points = models.ManyToManyField(
        PartnerStaffMember,
        verbose_name=_("CSO Authorized Officials"),
        related_name='interventions_focal_points+',
        blank=True
    )

    contingency_pd = models.BooleanField(
        verbose_name=_("Contingency PD"),
        default=False,
    )
    sections = models.ManyToManyField(
        Sector,
        verbose_name=_("Sections"),
        blank=True,
        related_name='interventions',
    )
    offices = models.ManyToManyField(
        Office,
        verbose_name=_("Office"),
        blank=True,
        related_name='office_interventions+',
    )
    # TODO: remove this after PRP flag is on for all countries
    flat_locations = models.ManyToManyField(Location, related_name="intervention_flat_locations", blank=True)

    population_focus = models.CharField(
        verbose_name=_("Population Focus"),
        max_length=130,
        null=True,
        blank=True,
    )
    in_amendment = models.BooleanField(
        verbose_name=_("Amendment Open"),
        default=False,
    )

    # Flag if this has been migrated to a status that is not correct
    # previous status
    metadata = JSONField(
        verbose_name=_("Metadata"),
        blank=True,
        null=True,
        default=dict,
    )

    class Meta:
        ordering = ['-created']

    def __str__(self):
        return '{}'.format(
            self.number
        )

    @classmethod
    def permission_structure(cls):
        permissions = import_permissions(cls.__name__)
        return permissions

    @property
    def days_from_submission_to_signed(self):
        if not self.submission_date:
            return 'Not Submitted'
        if not self.signed_by_unicef_date or not self.signed_by_partner_date:
            return 'Not fully signed'
        signed_date = max([self.signed_by_partner_date, self.signed_by_unicef_date])
        return relativedelta(signed_date, self.submission_date).days

    @property
    def submitted_to_prc(self):
        return True if any([self.submission_date_prc, self.review_date_prc, self.prc_review_document]) else False

    @property
    def days_from_review_to_signed(self):
        if not self.review_date_prc:
            return 'Not Reviewed'
        if not self.signed_by_unicef_date or not self.signed_by_partner_date:
            return 'Not fully signed'
        signed_date = max([self.signed_by_partner_date, self.signed_by_unicef_date])
        return relativedelta(signed_date, self.review_date_prc).days

    @property
    def sector_names(self):
        return ', '.join(Sector.objects.filter(intervention_locations__intervention=self).
                         values_list('name', flat=True))

    @property
    def combined_sections(self):
        # sections defined on the indicators + sections selected at the pd level
        # In the case in which on the pd there are more sections selected then all the indicators
        # the reason for the loops is to avoid creating new db queries
        sections = set(self.sections.all())
        for lower_result in self.all_lower_results:
            for applied_indicator in lower_result.applied_indicators.all():
                if applied_indicator.section:
                    sections.add(applied_indicator.section)
        return sections

    @property
    def sections_present(self):
        # for permissions validation. the name of this def needs to remain the same as defined in the permission matrix.
        # /assets/partner/intervention_permission.csv
        return True if len(self.combined_sections) > 0 else None

    @cached_property
    def total_partner_contribution(self):
        return self.planned_budget.partner_contribution if hasattr(self, 'planned_budget') else 0

    @cached_property
    def default_budget_currency(self):
        # todo: this seems to always come from self.planned_budget so not splitting it out
        # by different categories - e.g. partner vs unicef. is this valid?
        return _get_currency_name_or_default(self.planned_budget)

    @cached_property
    def fr_currency(self):
        # todo: implicit assumption here that there aren't conflicting currencies
        # eventually, this should be checked/reconciled if there are conflicts
        # also, this doesn't do filtering in the db so that it can be used efficiently with `prefetch_related`
        if self.frs.exists():
            return self.frs.all()[0].currency

    @cached_property
    def total_unicef_cash(self):
        return self.planned_budget.unicef_cash if hasattr(self, 'planned_budget') else 0

    @cached_property
    def total_in_kind_amount(self):
        return self.planned_budget.in_kind_amount if hasattr(self, 'planned_budget') else 0

    @cached_property
    def total_budget(self):
        return self.total_unicef_cash + self.total_partner_contribution + self.total_in_kind_amount

    @cached_property
    def total_unicef_budget(self):
        return self.total_unicef_cash + self.total_in_kind_amount

    @cached_property
    def total_partner_contribution_local(self):
        return self.planned_budget.partner_contribution_local if hasattr(self, 'planned_budget') else 0

    @cached_property
    def total_unicef_cash_local(self):
        return self.planned_budget.unicef_cash_local if hasattr(self, 'planned_budget') else 0

    @cached_property
    def total_budget_local(self):
        return self.planned_budget.in_kind_amount_local if hasattr(self, 'planned_budget') else 0

    @cached_property
    def all_lower_results(self):
        # todo: it'd be nice to be able to do this as a queryset but that may not be possible
        # with prefetch_related
        return [
            lower_result for link in self.result_links.all()
            for lower_result in link.ll_results.all()
        ]

    @cached_property
    def intervention_locations(self):
        if tenant_switch_is_active("prp_mode_off"):
            locations = set(self.flat_locations.all())
        else:
            # return intervention locations as a set of Location objects
            locations = set()
            for lower_result in self.all_lower_results:
                for applied_indicator in lower_result.applied_indicators.all():
                    for location in applied_indicator.locations.all():
                        locations.add(location)

        return locations

    @cached_property
    def flagged_sections(self):
        if tenant_switch_is_active("prp_mode_off"):
            sections = set(self.sections.all())
        else:
            # return intervention locations as a set of Location objects
            sections = set()
            for lower_result in self.all_lower_results:
                for applied_indicator in lower_result.applied_indicators.all():
                    if applied_indicator.section:
                        sections.add(applied_indicator.section)

        return sections

    @cached_property
    def intervention_clusters(self):
        # return intervention clusters as an array of strings
        clusters = set()
        for lower_result in self.all_lower_results:
            for applied_indicator in lower_result.applied_indicators.all():
                if applied_indicator.cluster_name:
                    clusters.add(applied_indicator.cluster_name)

        return clusters

    @cached_property
    def total_frs(self):
        r = {
            'total_frs_amt': 0,
            'total_outstanding_amt': 0,
            'total_intervention_amt': 0,
            'total_actual_amt': 0,
            'earliest_start_date': None,
            'latest_end_date': None
        }
        for fr in self.frs.all():
            r['total_frs_amt'] += fr.total_amt
            r['total_outstanding_amt'] += fr.outstanding_amt
            r['total_intervention_amt'] += fr.intervention_amt
            r['total_actual_amt'] += fr.actual_amt
            if r['earliest_start_date'] is None:
                r['earliest_start_date'] = fr.start_date
            elif r['earliest_start_date'] > fr.start_date:
                r['earliest_start_date'] = fr.start_date
            if r['latest_end_date'] is None:
                r['latest_end_date'] = fr.end_date
            elif r['latest_end_date'] < fr.end_date:
                r['latest_end_date'] = fr.end_date
        return r

    @property
    def year(self):
        if self.id:
            if self.signed_by_unicef_date is not None:
                return self.signed_by_unicef_date.year
            else:
                return self.created.year
        else:
            return datetime.date.today().year

    def illegal_transitions(self):
        return False

    @transition(field=status,
                source=[ACTIVE, IMPLEMENTED, SUSPENDED],
                target=[DRAFT, CANCELLED],
                conditions=[illegal_transitions])
    def basic_transition(self):
        pass

    @transition(field=status,
                source=[DRAFT, SUSPENDED],
                target=[ACTIVE],
                conditions=[intervention_validation.transition_to_active],
                permission=intervention_validation.partnership_manager_only)
    def transition_to_active(self):
        pass

    @transition(field=status,
                source=[DRAFT, SUSPENDED],
                target=[SIGNED],
                conditions=[intervention_validation.transition_to_signed])
    def transition_to_signed(self):
        pass

    @transition(field=status,
                source=[ACTIVE],
                target=[ENDED],
                conditions=[intervention_validation.transition_to_ended])
    def transition_to_ended(self):
        # From active, ended, suspended and terminated you cannot move to draft or cancelled because yo'll
        # mess up the reference numbers.
        pass

    @transition(field=status,
                source=[ENDED],
                target=[CLOSED],
                conditions=[intervention_validation.transition_to_closed])
    def transition_to_closed(self):
        pass

    @transition(field=status,
                source=[ACTIVE],
                target=[SUSPENDED],
                conditions=[intervention_validation.transition_to_suspended],
                permission=intervention_validation.partnership_manager_only)
    def transition_to_suspended(self):
        pass

    @transition(field=status,
                source=[ACTIVE, SUSPENDED],
                target=[TERMINATED],
                conditions=[intervention_validation.transition_to_terminated],
                permission=intervention_validation.partnership_manager_only)
    def transition_to_terminated(self):
        pass

    @property
    def reference_number(self):
        if self.document_type != Intervention.SSFA:
            number = '{agreement}/{type}{year}{id}'.format(
                agreement=self.agreement.base_number,
                type=self.document_type,
                year=self.year,
                id=self.id
            )
            return number
        return self.agreement.base_number

    def update_reference_number(self, amendment_number=None):
        if amendment_number:
            self.number = '{}-{}'.format(self.number.split('-')[0], amendment_number)
            return
        self.number = self.reference_number

    def update_ssfa_properties(self):
        if self.document_type == self.SSFA:
            save_agreement = False
            if self.agreement.start != self.start or self.agreement.end != self.end:
                save_agreement = True
                self.agreement.start = self.start
                self.agreement.end = self.end

            # if it's an SSFA amendment we update the agreement with amendment number
            # TODO write test for this scenario
            if self.agreement.agreement_number != self.number:
                save_agreement = True
                self.agreement.agreement_number = self.number

            if self.status in [self.SIGNED, self.ACTIVE] and self.agreement.status != Agreement.SIGNED:
                save_agreement = True
                self.agreement.status = Agreement.SIGNED

            elif self.status in [self.ENDED, self.SUSPENDED, self.TERMINATED] and self.status != self.agreement.status:
                save_agreement = True
                self.agreement.status = self.status

            elif self.status in [self.CLOSED] and self.agreement.status != Agreement.ENDED:
                save_agreement = True
                self.agreement.status = Agreement.ENDED

            if save_agreement:
                self.agreement.save()

    @transaction.atomic
    def save(self, **kwargs):
        # check status auto updates
        # TODO: move this outside of save in the future to properly check transitions
        # self.check_status_auto_updates()

        oldself = None
        if self.pk:
            # load from DB
            oldself = Intervention.objects.get(pk=self.pk)

        # update reference number if needed
        amendment_number = kwargs.get('amendment_number', None)
        if amendment_number:
            self.update_reference_number(amendment_number)
        if not oldself:
            # to create a reference number we need a pk
            super(Intervention, self).save()
            self.update_reference_number()

        self.update_ssfa_properties()

        super(Intervention, self).save()

        if self.status == Intervention.ACTIVE:
            PartnerOrganization.planned_visits(partner=self.agreement.partner)


@python_2_unicode_compatible
class InterventionAmendment(TimeStampedModel):
    """
    Represents an amendment for the partner intervention.

    Relates to :model:`partners.Interventions`
    """

    DATES = 'dates'
    RESULTS = 'results'
    BUDGET = 'budget'
    OTHER = 'other'

    AMENDMENT_TYPES = Choices(
        (DATES, 'Dates'),
        (RESULTS, 'Results'),
        (BUDGET, 'Budget'),
        (OTHER, 'Other')
    )

    intervention = models.ForeignKey(
        Intervention,
        verbose_name=_("Reference Number"),
        related_name='amendments'
    )

    types = ArrayField(models.CharField(
        max_length=50,
        choices=AMENDMENT_TYPES))

    other_description = models.CharField(
        verbose_name=_("Description"),
        max_length=512,
        null=True,
        blank=True,
    )

    signed_date = models.DateField(
        verbose_name=_("Signed Date"),
        null=True,
    )
    amendment_number = models.IntegerField(
        verbose_name=_("Number"),
        default=0,
    )
    signed_amendment = models.FileField(
        verbose_name=_("Amendment Document"),
        max_length=1024,
        upload_to=get_intervention_amendment_file_path
    )

    tracker = FieldTracker()

    def compute_reference_number(self):
        return self.intervention.amendments.filter(
            signed_date__isnull=False
        ).count() + 1

    @transaction.atomic
    def save(self, **kwargs):
        # TODO: make the folowing scenario work:
        # agreement amendment and agreement are saved in the same time... avoid race conditions for reference number
        # TODO: validation don't allow save on objects that have attached
        # signed amendment but don't have a signed date

        # check if temporary number is needed or amendment number needs to be
        # set
        if self.pk is None:
            self.amendment_number = self.compute_reference_number()
            self.intervention.in_amendment = True
            self.intervention.save(amendment_number=self.amendment_number)
        return super(InterventionAmendment, self).save(**kwargs)

    def __str__(self):
        return '{}:- {}'.format(
            self.amendment_number,
            self.signed_date
        )


class InterventionPlannedVisits(TimeStampedModel):
    """
    Represents planned visits for the intervention
    """
    intervention = models.ForeignKey(Intervention, related_name='planned_visits')
    year = models.IntegerField(default=get_current_year)
    programmatic = models.IntegerField(default=0)
    spot_checks = models.IntegerField(default=0)
    audit = models.IntegerField(default=0)

    tracker = FieldTracker()

    class Meta:
        unique_together = ('intervention', 'year')


@python_2_unicode_compatible
class InterventionResultLink(TimeStampedModel):
    intervention = models.ForeignKey(Intervention, related_name='result_links')
    cp_output = models.ForeignKey(Result, related_name='intervention_links')
    ram_indicators = models.ManyToManyField(Indicator, blank=True)

    tracker = FieldTracker()

    def __str__(self):
        return '{} {}'.format(
            self.intervention, self.cp_output
        )


@python_2_unicode_compatible
class InterventionBudget(TimeStampedModel):
    """
    Represents a budget for the intervention
    """
    intervention = models.OneToOneField(Intervention, related_name='planned_budget', null=True, blank=True)
    partner_contribution = models.DecimalField(max_digits=20, decimal_places=2, default=0)
    unicef_cash = models.DecimalField(max_digits=20, decimal_places=2, default=0)
    in_kind_amount = models.DecimalField(
        max_digits=20,
        decimal_places=2,
        default=0,
        verbose_name=_('UNICEF Supplies')
    )
    partner_contribution_local = models.DecimalField(max_digits=20, decimal_places=2, default=0)
    unicef_cash_local = models.DecimalField(max_digits=20, decimal_places=2, default=0)
    in_kind_amount_local = models.DecimalField(
        max_digits=20, decimal_places=2, default=0,
        verbose_name=_('UNICEF Supplies Local')
    )
    currency = models.ForeignKey('publics.Currency', on_delete=models.SET_NULL, null=True, blank=True)
    total = models.DecimalField(max_digits=20, decimal_places=2)

    tracker = FieldTracker()

    def total_unicef_contribution(self):
        return self.unicef_cash + self.in_kind_amount

    @transaction.atomic
    def save(self, **kwargs):
        """
        Calculate total budget on save
        """
        self.total = self.total_unicef_contribution() + self.partner_contribution
        super(InterventionBudget, self).save(**kwargs)

    def __str__(self):
        # self.total is None if object hasn't been saved yet
        total = self.total if self.total else decimal.Decimal('0.00')
        return '{}: {:.2f}'.format(
            self.intervention,
            total
        )


@python_2_unicode_compatible
class FileType(models.Model):
    """
    Represents a file type
    """
    FACE = 'FACE'
    PROGRESS_REPORT = 'Progress Report'
    PARTNERSHIP_REVIEW = 'Partnership Review'
    FINAL_PARTNERSHIP_REVIEW = 'Final Partnership Review'
    CORRESPONDENCE = 'Correspondence'
    SUPPLY_PLAN = 'Supply/Distribution Plan'
    OTHER = 'Other'

    NAME_CHOICES = Choices(
        (FACE, FACE),
        (PROGRESS_REPORT, PROGRESS_REPORT),
        (PARTNERSHIP_REVIEW, PARTNERSHIP_REVIEW),
        (FINAL_PARTNERSHIP_REVIEW, FINAL_PARTNERSHIP_REVIEW),
        (CORRESPONDENCE, CORRESPONDENCE),
        (SUPPLY_PLAN, SUPPLY_PLAN),
        (OTHER, OTHER),
    )
    name = models.CharField(max_length=64, choices=NAME_CHOICES, unique=True)

    tracker = FieldTracker()

    def __str__(self):
        return self.name


@python_2_unicode_compatible
class InterventionAttachment(TimeStampedModel):
    """
    Represents a file for the partner intervention

    Relates to :model:`partners.Intervention`
    Relates to :model:`partners.WorkspaceFileType`
    """
    intervention = models.ForeignKey(Intervention, related_name='attachments')
    type = models.ForeignKey(FileType, related_name='+')

    attachment = models.FileField(
        max_length=1024,
        upload_to=get_intervention_attachments_file_path
    )

    tracker = FieldTracker()

    class Meta:
        ordering = ['-created']

    def __str__(self):
        return self.attachment.name


@python_2_unicode_compatible
class InterventionReportingPeriod(TimeStampedModel):
    """
    Represents a set of 3 dates associated with an Intervention (start, end,
    and due).

    There can be multiple sets of these dates for each intervention, but
    within each set, start < end < due.
    """
    intervention = models.ForeignKey(Intervention, related_name='reporting_periods')
    start_date = models.DateField(verbose_name='Reporting Period Start Date')
    end_date = models.DateField(verbose_name='Reporting Period End Date')
    due_date = models.DateField(verbose_name='Report Due Date')

    class Meta:
        ordering = ['-due_date']

    def __str__(self):
        return '{} ({} - {}) due on {}'.format(
            self.intervention, self.start_date, self.end_date, self.due_date
        )


# TODO intervention sector locations cleanup
class InterventionSectorLocationLink(TimeStampedModel):
    intervention = models.ForeignKey(Intervention, related_name='sector_locations')
    sector = models.ForeignKey(Sector, related_name='intervention_locations')
    locations = models.ManyToManyField(Location, related_name='intervention_sector_locations', blank=True)

    tracker = FieldTracker()

<<<<<<< HEAD
=======
    @transaction.atomic
    def save(self, **kwargs):
        if self.pk:
            prev_result = GovernmentInterventionResult.objects.get(id=self.id)
            if prev_result.planned_visits != self.planned_visits:
                PartnerOrganization.planned_visits(self.intervention.partner)
        else:
            PartnerOrganization.planned_visits(self.intervention.partner)

        super(GovernmentInterventionResult, self).save(**kwargs)

    def __unicode__(self):
        return '{}, {}'.format(self.intervention.number, self.result)


class GovernmentInterventionResultActivity(models.Model):
    intervention_result = models.ForeignKey(GovernmentInterventionResult, related_name='result_activities')
    code = models.CharField(max_length=36)
    description = models.CharField(max_length=1024)

>>>>>>> f5f9c1db

# TODO: Move to funds
class FCManager(models.Manager):

    def get_queryset(self):
        return super(FCManager, self).get_queryset().select_related('grant__donor')


class FundingCommitment(TimeFramedModel):
    """
    Represents a funding commitment for the grant

    Relates to :model:`funds.Grant`
    """

    grant = models.ForeignKey(Grant, null=True, blank=True)
    fr_number = models.CharField(max_length=50)
    wbs = models.CharField(max_length=50)
    fc_type = models.CharField(max_length=50)
    fc_ref = models.CharField(
        max_length=50, blank=True, null=True, unique=True)
    fr_item_amount_usd = models.DecimalField(
        decimal_places=2, max_digits=12, blank=True, null=True)
    agreement_amount = models.DecimalField(
        decimal_places=2, max_digits=12, blank=True, null=True)
    commitment_amount = models.DecimalField(
        decimal_places=2, max_digits=12, blank=True, null=True)
    expenditure_amount = models.DecimalField(
        decimal_places=2, max_digits=12, blank=True, null=True)

    tracker = FieldTracker()
    objects = FCManager()


class DirectCashTransfer(models.Model):
    """
    Represents a direct cash transfer
    """

    fc_ref = models.CharField(max_length=50)
    amount_usd = models.DecimalField(decimal_places=2, max_digits=10)
    liquidation_usd = models.DecimalField(decimal_places=2, max_digits=10)
    outstanding_balance_usd = models.DecimalField(decimal_places=2, max_digits=10)
    amount_less_than_3_Months_usd = models.DecimalField(decimal_places=2, max_digits=10)
    amount_3_to_6_months_usd = models.DecimalField(decimal_places=2, max_digits=10)
    amount_6_to_9_months_usd = models.DecimalField(decimal_places=2, max_digits=10)
    amount_more_than_9_Months_usd = models.DecimalField(decimal_places=2, max_digits=10)

    tracker = FieldTracker()


# get_file_path() isn't used as of October 2017, but it's referenced by partners/migrations/0001_initial.py.
# Once migrations are squashed, this can be removed.
def get_file_path(instance, filename):
    return '/'.join(
        [connection.schema_name,
         'file_attachments',
         'partner_org',
         str(instance.pca.agreement.partner.id),
         'agreements',
         str(instance.pca.agreement.id),
         'interventions',
         str(instance.pca.id),
         filename]
    )<|MERGE_RESOLUTION|>--- conflicted
+++ resolved
@@ -2071,29 +2071,6 @@
 
     tracker = FieldTracker()
 
-<<<<<<< HEAD
-=======
-    @transaction.atomic
-    def save(self, **kwargs):
-        if self.pk:
-            prev_result = GovernmentInterventionResult.objects.get(id=self.id)
-            if prev_result.planned_visits != self.planned_visits:
-                PartnerOrganization.planned_visits(self.intervention.partner)
-        else:
-            PartnerOrganization.planned_visits(self.intervention.partner)
-
-        super(GovernmentInterventionResult, self).save(**kwargs)
-
-    def __unicode__(self):
-        return '{}, {}'.format(self.intervention.number, self.result)
-
-
-class GovernmentInterventionResultActivity(models.Model):
-    intervention_result = models.ForeignKey(GovernmentInterventionResult, related_name='result_activities')
-    code = models.CharField(max_length=36)
-    description = models.CharField(max_length=1024)
-
->>>>>>> f5f9c1db
 
 # TODO: Move to funds
 class FCManager(models.Manager):
