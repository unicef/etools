from __future__ import absolute_import

import datetime
from dateutil.relativedelta import relativedelta

from django_fsm import FSMField, transition

from django.db.models import Q
from django.conf import settings
from django.db import models, connection, transaction
from django.contrib.auth.models import Group
from django.db.models.signals import post_save, pre_delete
from django.contrib.auth.models import User
from django.utils.translation import ugettext as _
from django.utils.functional import cached_property

from django.contrib.postgres.fields import JSONField, ArrayField
from django_hstore import hstore
from smart_selects.db_fields import ChainedForeignKey, ChainedManyToManyField
from model_utils.models import (
    TimeFramedModel,
    TimeStampedModel,
)
from model_utils import Choices


from EquiTrack.utils import get_changeform_link
from EquiTrack.mixins import AdminURLMixin

from funds.models import Grant
from reports.models import (
    ResultStructure,
    Indicator,
    Sector,
    Goal,
    ResultType,
    Result,
    CountryProgramme,
    LowerResult,
    AppliedIndicator
)
from locations.models import (
    Governorate,
    Locality,
    Location,
    Region,
)
from supplies.models import SupplyItem
from supplies.tasks import (
    set_unisupply_distribution,
    set_unisupply_user
)
from users.models import Section, Office
from . import emails


# TODO: streamline this ...
def get_agreement_path(instance, filename):
    return '/'.join(
        [connection.schema_name,
         'file_attachments',
         'partner_organization',
         str(instance.partner.id),
         'agreements',
         str(instance.id),
         filename]
    )
def get_assesment_path(instance, filename):
    return '/'.join(
        [connection.schema_name,
         'file_attachments',
         'partner_organizations',
         str(instance.partner.id),
         'assesments',
         str(instance.id),
         filename]
    )
def get_intervention_file_path(instance, filename):
    return '/'.join(
        [connection.schema_name,
         'file_attachments',
         'partner_organization',
         str(instance.agreement.partner.id),
         'agreements',
         str(instance.agreement.id),
         'interventions',
         str(instance.id),
         filename]
    )
def get_prc_intervention_file_path(instance, filename):
    return '/'.join(
        [connection.schema_name,
         'file_attachments',
         'partner_organization',
         str(instance.agreement.partner.id),
         'agreements',
         str(instance.agreement.id),
         'interventions',
         str(instance.id),
         'prc',
         filename]
    )
def get_intervention_amendment_file_path(instance, filename):
    return '/'.join(
        [connection.schema_name,
         'file_attachments',
         'partner_organization',
         str(instance.intervention.agreement.partner.id),
         'agreements',
         str(instance.intervention.agreement.id),
         'interventions',
         str(instance.intervention.id),
         'amendments',
         str(instance.id),
         filename]
    )
def get_intervention_attachments_file_path(instance, filename):
    return '/'.join(
        [connection.schema_name,
         'file_attachments',
         'partner_organization',
         str(instance.intervention.agreement.partner.id),
         'agreements',
         str(instance.intervention.agreement.id),
         'interventions',
         str(instance.intervention.id),
         'attachments',
         str(instance.id),
         filename]
    )
def get_ageement_amd_file_path(instance, filename):
    return '/'.join(
        [connection.schema_name,
         'file_attachments',
         'partner_org',
         str(instance.agreement.partner.id),
         'agreements',
         str(instance.agreement.id),
         'amendments',
         str(instance.id),
         filename]
    )

# TODO: move this to a workspace app for common configuration options
class WorkspaceFileType(models.Model):
    """
    Represents a file type
    """

    name = models.CharField(max_length=64L, unique=True)

    def __unicode__(self):
        return self.name

# TODO: move this on the models
HIGH = u'high'
SIGNIFICANT = u'significant'
MEDIUM = u'medium'
LOW = u'low'
RISK_RATINGS = (
    (HIGH, u'High'),
    (SIGNIFICANT, u'Significant'),
    (MEDIUM, u'Medium'),
    (LOW, u'Low'),
)
CSO_TYPES = Choices(
    u'International',
    u'National',
    u'Community Based Organisation',
    u'Academic Institution',
)
class PartnerType(object):
    BILATERAL_MULTILATERAL = u'Bilateral / Multilateral'
    CIVIL_SOCIETY_ORGANIZATION = u'Civil Society Organization'
    GOVERNMENT = u'Government'
    UN_AGENCY = u'UN Agency'

    CHOICES = Choices(BILATERAL_MULTILATERAL,
                      CIVIL_SOCIETY_ORGANIZATION,
                      GOVERNMENT,
                      UN_AGENCY)


class PartnerOrganization(AdminURLMixin, models.Model):
    """
    Represents a partner organization

    related models:
        Assesment: "assesments"
        PartnerStaffMember: "staff_members"


    """
    AGENCY_CHOICES = Choices(
        ('DPKO', 'DPKO'),
        ('ECA', 'ECA'),
        ('ECLAC', 'ECLAC'),
        ('ESCWA', 'ESCWA'),
        ('FAO', 'FAO'),
        ('ILO', 'ILO'),
        ('IOM', 'IOM'),
        ('OHCHR', 'OHCHR'),
        ('UN', 'UN'),
        ('Women', 'Women'),
        ('UNAIDS', 'UNAIDS'),
        ('UNDP', 'UNDP'),
        ('UNESCO', 'UNESCO'),
        ('UNFPA', 'UNFPA'),
        ('UN - Habitat', 'UN - Habitat'),
        ('UNHCR', 'UNHCR'),
        ('UNODC', 'UNODC'),
        ('UNOPS', 'UNOPS'),
        ('UNRWA', 'UNRWA'),
        ('UNSC', 'UNSC'),
        ('UNU', 'UNU'),
        ('WB', 'WB'),
        ('WFP', 'WFP'),
        ('WHO', 'WHO')
    )
    partner_type = models.CharField(
        max_length=50,
        choices=PartnerType.CHOICES
    )

    # this is only applicable if type is CSO
    cso_type = models.CharField(
        max_length=50,
        choices=CSO_TYPES,
        verbose_name=u'CSO Type',
        blank=True, null=True
    )
    name = models.CharField(
        max_length=255,
        verbose_name='Full Name',
        help_text=u'Please make sure this matches the name you enter in VISION'
    )
    short_name = models.CharField(
        max_length=50,
        blank=True
    )
    description = models.CharField(
        max_length=256L,
        blank=True
    )
    shared_with = ArrayField(models.CharField(max_length=20, blank=True, choices=AGENCY_CHOICES), blank=True, null=True)

    # TODO remove this after migration to shared_with + add calculation to hact_field
    shared_partner = models.CharField(
        help_text=u'Partner shared with UNDP or UNFPA?',
        choices=Choices(
            u'No',
            u'with UNDP',
            u'with UNFPA',
            u'with UNDP & UNFPA',
        ),
        default=u'No',
        max_length=50
    )
    street_address = models.CharField(
        max_length=500L,
        blank=True, null=True
    )
    city = models.CharField(
        max_length=32L,
        blank=True, null=True
    )
    postal_code = models.CharField(
        max_length=32L,
        blank=True, null=True
    )
    country = models.CharField(
        max_length=32L,
        blank=True, null=True
    )

    # TODO: remove this when migration to the new fields is done. check for references
    # BEGIN REMOVE
    address = models.TextField(
        blank=True,
        null=True
    )
    # END REMOVE

    email = models.CharField(
        max_length=255,
        blank=True, null=True
    )
    phone_number = models.CharField(
        max_length=32L,
        blank=True, null=True
    )


    vendor_number = models.CharField(
        blank=True,
        null=True,
        unique=True,
        max_length=30
    )
    alternate_id = models.IntegerField(
        blank=True,
        null=True
    )
    alternate_name = models.CharField(
        max_length=255,
        blank=True,
        null=True
    )
    rating = models.CharField(
        max_length=50,
        null=True,
        verbose_name=u'Risk Rating'
    )
    type_of_assessment = models.CharField(
        max_length=50,
        null=True,
    )
    last_assessment_date = models.DateField(
        blank=True, null=True
    )
    core_values_assessment_date = models.DateField(
        blank=True, null=True,
        verbose_name=u'Date positively assessed against core values'
    )
    core_values_assessment = models.FileField(
        blank=True, null=True,
        upload_to='partners/core_values/',
        help_text=u'Only required for CSO partners'
    )
    vision_synced = models.BooleanField(default=False)
    blocked = models.BooleanField(default=False)
    hidden = models.BooleanField(default=False)
    deleted_flag = models.BooleanField(default=False, verbose_name=u'Marked for deletion')

    total_ct_cp = models.DecimalField(
        decimal_places=2, max_digits=12, blank=True, null=True,
        help_text='Total Cash Transferred for Country Programme'
    )
    total_ct_cy = models.DecimalField(
        decimal_places=2, max_digits=12, blank=True, null=True,
        help_text='Total Cash Transferred per Current Year'
    )

    # TODO: add shared partner on hact_values: boolean, yes if shared with any of: [UNDP, UNFPA]
    #     {"audits_done": 0,
    #     "planned_visits": 0,
    #     "spot_checks": 0,
    #     "programmatic_visits": 0,
    #     "follow_up_flags": 0,
    #     "planned_cash_transfer": 0,
    #     "micro_assessment_needed": "Missing",
    #     "audits_mr": 0}
    hact_values = JSONField(blank=True, null=True, default={})


    class Meta:
        ordering = ['name']
        unique_together = ('name', 'vendor_number')

    def __unicode__(self):
        return self.name

    def latest_assessment(self, type):
        return self.assessments.filter(type=type).order_by('completed_date').last()

    @cached_property
    def get_last_pca(self):
        # exclude Agreements that were not signed
        return self.agreement_set.filter(
            agreement_type=Agreement.PCA
        ).exclude(
            signed_by_unicef_date__isnull=True,
            signed_by_partner_date__isnull=True
        ).order_by('signed_by_unicef_date').last()

    @classmethod
    def micro_assessment_needed(cls, partner, assessment=None):
        """
        Returns Yes if:
        1. type of assessment field is 'high risk assumed';
        2. planned amount is >$100K and type of assessment is 'simplified checklist' or risk rating is 'not required';
        3. risk rating is 'low, medium, significant, high', type of assessment is 'ma' or 'negative audit results'
            and date is older than 54 months.
        return 'missing' if ma is not attached in the Assessment and Audit record in the Partner screen.
        Displays No in all other instances .
        :return:
        """
        micro_assessment = partner.assessments.filter(type=u'Micro Assessment').order_by('completed_date').last()
        if assessment:
            if micro_assessment:
                if assessment.completed_date and micro_assessment.completed_date and \
                                assessment.completed_date > micro_assessment.completed_date:
                    micro_assessment = assessment
            else:
                micro_assessment = assessment
        if partner.type_of_assessment == 'High Risk Assumed':
            partner.hact_values['micro_assessment_needed'] = 'Yes'
        elif partner.hact_values['planned_cash_transfer'] > 100000.00 \
            and partner.type_of_assessment == 'Simplified Checklist' or partner.rating == 'Not Required':
            partner.hact_values['micro_assessment_needed'] = 'Yes'
        elif partner.rating in [LOW, MEDIUM, SIGNIFICANT, HIGH] \
            and partner.type_of_assessment in ['Micro Assessment', 'Negative Audit Results'] \
            and micro_assessment.completed_date < datetime.date.today() - datetime.timedelta(days=1642):
            partner.hact_values['micro_assessment_needed'] = 'Yes'
        elif micro_assessment is None:
            partner.hact_values['micro_assessment_needed'] = 'Missing'
        else:
            partner.hact_values['micro_assessment_needed'] = 'No'
        partner.save()


    @classmethod
    def audit_needed(cls, partner, assesment=None):
        audits = 0
        if partner.total_ct_cp > 500000.00:
            audits = 1
            current_cycle = CountryProgramme.current()
            last_audit = partner.latest_assessment(u'Scheduled Audit report')
            if assesment:
                if last_audit:
                    if assesment.completed_date > last_audit.completed_date:
                        last_audit = assesment
                else:
                    last_audit = assesment

            if last_audit and current_cycle.from_date < last_audit.completed_date < current_cycle.to_date:
                audits = 0
        partner.hact_values['audits_mr'] = audits
        partner.save()


    @classmethod
    def audit_done(cls, partner, assesment=None):
        audits = 0
        audits = partner.assessments.filter(type=u'Scheduled Audit report').count()
        if assesment:
            audits += 1
        partner.hact_values['audits_done'] = audits
        partner.save()


    @property
    def hact_min_requirements(self):
        programme_visits = spot_checks = audits = 0
        cash_transferred = self.total_ct_cy
        if cash_transferred <= 50000.00:
            programme_visits = 1
        elif 50000.00 < cash_transferred <= 100000.00:
            programme_visits = 1
            spot_checks = 1
        elif 100000.00 < cash_transferred <= 350000.00:
            if self.rating in ['Low', 'Moderate']:
                programme_visits = 1
                spot_checks = 1
            else:
                programme_visits = 2
                spot_checks = 2
        else:
            if self.rating in ['Low', 'Moderate']:
                programme_visits = 2
                spot_checks = 2
            else:
                programme_visits = 4
                spot_checks = 3

        return {
            'programme_visits': programme_visits,
            'spot_checks': spot_checks,
        }

    @classmethod
    def planned_cash_transfers(cls, partner, budget_record=None):
        """
        Planned cash transfers for the current year
        """
        year = datetime.date.today().year
        total = 0
        if partner.partner_type == u'Government':
            if budget_record:
                qs= GovernmentInterventionResult.objects.filter(
                    intervention__partner=partner,
                    year=year).exclude(id=budget_record.id)
                total = GovernmentInterventionResult.objects.filter(
                    intervention__partner=partner,
                    year=year).exclude(id=budget_record.id).aggregate(
                    models.Sum('planned_amount')
                )['planned_amount__sum'] or 0
                total += budget_record.planned_amount
            else:
               total = GovernmentInterventionResult.objects.filter(
                    intervention__partner=partner,
                    year=year).aggregate(
                    models.Sum('planned_amount')
                )['planned_amount__sum'] or 0
        else:
            if budget_record:
                q = PartnershipBudget.objects.filter(partnership__partner=partner,
                                                     partnership__status__in=[PCA.ACTIVE,
                                                                              PCA.IMPLEMENTED],
                                                     year=year).exclude(partnership__id=budget_record.partnership.id)
                q = q.order_by("partnership__id", "-created").\
                    distinct('partnership__id').values_list('unicef_cash', flat=True)
                total = sum(q)
                total += budget_record.unicef_cash
            else:
                q = PartnershipBudget.objects.filter(partnership__partner=partner,
                                                     partnership__status__in=[PCA.ACTIVE,
                                                                              PCA.IMPLEMENTED],
                                                     year=year)
                q = q.order_by("partnership__id", "-created").\
                    distinct('partnership__id').values_list('unicef_cash', flat=True)
                total = sum(q)

        partner.hact_values['planned_cash_transfer'] = total
        partner.save()

    @cached_property
    def cp_cycle_trip_links(self):
        from trips.models import Trip
        cry = datetime.datetime.now().year
        if self.partner_type == u'Government':
            return self.linkedgovernmentpartner_set.filter(
                        trip__from_date__year=cry,
                ).distinct('trip')
        else:
            return self.linkedpartner_set.filter(
                    trip__from_date__year=cry,
                ).distinct('trip')

    @property
    def trips(self):
        year = datetime.date.today().year
        from trips.models import LinkedPartner, Trip
        trip_ids = LinkedPartner.objects.filter(
            partner=self).values_list('trip__id', flat=True)

        return Trip.objects.filter(
            Q(id__in=trip_ids),
            Q(from_date__year=year),
            Q(status=Trip.COMPLETED),
            ~Q(section__name='Drivers'),
        )

    @classmethod
    def planned_visits(cls, partner, intervention=None):
        year = datetime.date.today().year
        from trips.models import Trip
        # planned visits
        pv = 0
        if partner.partner_type == u'Government':

            if intervention:
                pv = GovernmentInterventionResult.objects.filter(
                    intervention__partner=partner,
                    year=year).exclude(id=intervention.id).aggregate(
                    models.Sum('planned_visits')
                )['planned_visits__sum'] or 0
                pv += intervention.planned_visits
            else:
               pv = GovernmentInterventionResult.objects.filter(
                    intervention__partner=partner,
                    year=year).aggregate(
                    models.Sum('planned_visits')
                )['planned_visits__sum'] or 0
        else:
            qs = PCA.objects.filter(
                partner=partner,
                end_date__gte=datetime.date(year, 1, 1), status__in=[PCA.ACTIVE, PCA.IMPLEMENTED])
            pv = 0
            if intervention:
                pv += intervention.planned_visits
                if intervention.id:
                    qs = qs.exclude(id=intervention.id)

                pv += qs.aggregate(models.Sum('planned_visits'))['planned_visits__sum'] or 0
            else:
                pv = PCA.objects.filter(
                     partner=partner,
                     end_date__gte=datetime.date(year, 1, 1), status__in=[PCA.ACTIVE, PCA.IMPLEMENTED]).aggregate(
                     models.Sum('planned_visits'))['planned_visits__sum'] or 0

        partner.hact_values['planned_visits'] = pv
        partner.save()

    @classmethod
    def programmatic_visits(cls, partner, trip=None):
        '''
        :return: all done programmatic visits
        '''
        from trips.models import Trip
        pv = partner.cp_cycle_trip_links.filter(
            trip__travel_type=Trip.PROGRAMME_MONITORING,
            trip__status__in=[Trip.COMPLETED]
        ).count() or 0
        if trip and trip.travel_type == Trip.PROGRAMME_MONITORING \
                and trip.status in [Trip.COMPLETED]:
            pv += 1
        partner.hact_values['programmatic_visits'] = pv
        partner.save()

    @classmethod
    def spot_checks(cls, partner, trip=None):
        from trips.models import Trip
        sc = partner.cp_cycle_trip_links.filter(
            trip__travel_type=Trip.SPOT_CHECK,
            trip__status__in=[Trip.COMPLETED]
        ).count()

        if trip and trip.travel_type == Trip.SPOT_CHECK \
                and trip.status in [Trip.COMPLETED]:
            sc += 1
        partner.hact_values['spot_checks'] = sc
        partner.save()

    @classmethod
    def follow_up_flags(cls, partner, action_point=None):
        follow_ups = len([
            action for trip in partner.trips
            for action in trip.actionpoint_set.filter(
                completed_date__isnull=True
            )
            if action.follow_up
        ])
        if action_point and action_point.completed_date is None and action_point.follow_up:
            follow_ups += 1

        partner.hact_values['follow_up_flags'] = follow_ups
        partner.save()

    @classmethod
    def create_user(cls, sender, instance, created, **kwargs):
        '''
        Used for UNI_SUPPLY
        '''
        if instance.short_name and instance.alternate_name:
            set_unisupply_user.delay(
                instance.short_name,
                instance.alternate_name
            )
post_save.connect(PartnerOrganization.create_user, sender=PartnerOrganization)
class PartnerStaffMember(models.Model):
    """
    Represents a staff member at the partner organization.
    A User is created for each staff member

    Relates to :model:`partners.PartnerOrganization`

    related models:
        Agreement: "agreement_authorizations" (m2m - all agreements this user is authorized for)
        Agreement: "agreements_signed" (refers to all the agreements this user signed)
    """

    partner = models.ForeignKey(PartnerOrganization, related_name='staff_members')
    title = models.CharField(max_length=64L)
    first_name = models.CharField(max_length=64L)
    last_name = models.CharField(max_length=64L)
    email = models.CharField(max_length=128L, unique=True, blank=False)
    phone = models.CharField(max_length=64L, blank=True)
    active = models.BooleanField(
        default=True
    )

    def get_full_name(self):
        full_name = '%s %s' % (self.first_name, self.last_name)
        return full_name.strip()

    def __unicode__(self):
        return u'{} {} ({})'.format(
            self.first_name,
            self.last_name,
            self.partner.name
        )

    # TODO: instead of signals we need this transactional
    def reactivate_signal(self):
        # sends a signal to activate the user
        post_save.send(PartnerStaffMember, instance=self, created=True)

    def deactivate_signal(self):
        # sends a signal to deactivate user and remove partnerstaffmember link
        pre_delete.send(PartnerStaffMember, instance=self)

    def save(self, **kwargs):
        # if the instance exists and active was changed, re-associate user
        if self.pk:
            # get the instance that exists in the db to compare active states
            existing_instance = PartnerStaffMember.objects.get(pk=self.pk)
            if existing_instance.active and not self.active:
                self.deactivate_signal()
            elif not existing_instance.active and self.active:
                self.reactivate_signal()

        return super(PartnerStaffMember, self).save(**kwargs)
class Assessment(models.Model):
    """
    Represents an assessment for a partner organization.

    Relates to :model:`partners.PartnerOrganization`
    Relates to :model:`auth.User`
    """

    partner = models.ForeignKey(
        PartnerOrganization,
        related_name='assessments'
    )
    type = models.CharField(
        max_length=50,
        choices=Choices(
            u'Micro Assessment',
            u'Simplified Checklist',
            u'Scheduled Audit report',
            u'Special Audit report',
            u'High Risk Assumed',
            u'Other',
        ),
    )
    names_of_other_agencies = models.CharField(
        max_length=255,
        blank=True, null=True,
        help_text=u'List the names of the other '
                  u'agencies they have worked with'
    )
    expected_budget = models.IntegerField(
        verbose_name=u'Planned amount',
        blank=True, null=True,
    )
    notes = models.CharField(
        max_length=255,
        blank=True, null=True,
        verbose_name=u'Special requests',
        help_text=u'Note any special requests to be '
                  u'considered during the assessment'
    )
    requested_date = models.DateField(
        auto_now_add=True
    )
    requesting_officer = models.ForeignKey(
        settings.AUTH_USER_MODEL,
        related_name='requested_assessments',
        blank=True, null=True
    )
    approving_officer = models.ForeignKey(
        settings.AUTH_USER_MODEL,
        blank=True, null=True
    )
    planned_date = models.DateField(
        blank=True, null=True
    )
    completed_date = models.DateField(
        blank=True, null=True
    )
    rating = models.CharField(
        max_length=50,
        choices=RISK_RATINGS,
        default=HIGH,
    )
    # Assesment Report
    report = models.FileField(
        blank=True, null=True,
        upload_to=get_assesment_path
    )
    # Basis for Risk Rating
    current = models.BooleanField(
        default=False,
        verbose_name=u'Basis for risk rating'
    )

    def __unicode__(self):
        return u'{type}: {partner} {rating} {date}'.format(
            type=self.type,
            partner=self.partner.name,
            rating=self.rating,
            date=self.completed_date.strftime("%d-%m-%Y") if
            self.completed_date else u'NOT COMPLETED'
        )

    @transaction.atomic
    def save(self, **kwargs):
        # set partner last micro assessment
        if self.type == u'Micro Assessment' and self.completed_date:
            if self.pk:
                prev_assessment = Assessment.objects.get(id=self.id)
                if prev_assessment.completed_date and prev_assessment.completed_date != self.completed_date:
                    PartnerOrganization.micro_assessment_needed(self.partner, self)
            else:
                PartnerOrganization.micro_assessment_needed(self.partner, self)

        elif self.type == u'Scheduled Audit report' and self.completed_date:
            if self.pk:
                prev_assessment = Assessment.objects.get(id=self.id)
                if prev_assessment.type != self.type:
                    PartnerOrganization.audit_needed(self.partner, self)
                    PartnerOrganization.audit_done(self.partner, self)
            else:
                PartnerOrganization.audit_needed(self.partner, self)
                PartnerOrganization.audit_done(self.partner, self)


        super(Assessment, self).save(**kwargs)
class BankDetails(models.Model):
    """
    Represents bank information on the partner agreement and/or agreement amendment log.

    Relates to :model:`partners.Agreement`
    Relates to :model:`partners.AgreementAmendmentLog`
    """

    #TODO: remove agreement field when possible since we're adding it on the partner Org
    agreement = models.ForeignKey('partners.Agreement', related_name='bank_details')

    # TODO: remove the ability to add blank for the partner_organization field
    partner_organization = models.ForeignKey(PartnerOrganization, related_name='bank_details', null=True, blank=True)
    bank_name = models.CharField(max_length=255, null=True, blank=True)
    bank_address = models.CharField(
        max_length=256L,
        blank=True
    )
    account_title = models.CharField(max_length=255, null=True, blank=True)
    account_number = models.CharField(max_length=50, null=True, blank=True)
    routing_details = models.CharField(
        max_length=255,
        null=True,
        blank=True,
        help_text='Routing Details, including SWIFT/IBAN (if applicable)'
    )
    bank_contact_person = models.CharField(max_length=255, null=True, blank=True)

    # TODO: remove this field as amendments are handled differently
    amendment = models.ForeignKey(
        'AgreementAmendmentLog',
        blank=True, null=True,
    )


class AgreementManager(models.Manager):
    def get_queryset(self):
        return super(AgreementManager, self).get_queryset().select_related('partner')
class Agreement(TimeStampedModel):
    """
    Represents an agreement with the partner organization.

    Relates to :model:`partners.PartnerOrganization`
    """

    PCA = u'PCA'
    MOU = u'MOU'
    SSFA = u'SSFA'
    IC = u'IC'
    AWP = u'AWP'
    AGREEMENT_TYPES = (
        (PCA, u"Programme Cooperation Agreement"),
        (SSFA, u'Small Scale Funding Agreement'),
        (MOU, u'Memorandum of Understanding'),
        # TODO Remove these two with data migration
        (IC, u'Institutional Contract'),
        (AWP, u"Work Plan"),
    )

    DRAFT = "draft"
    CANCELLED = "cancelled"
    ACTIVE = "active"
    ENDED = "ended"
    SUSPENDED = "suspended"
    TERMINATED = "terminated"
    STATUS_CHOICES = (
        (DRAFT, "Draft"),
        (DRAFT, "Cancelled"),
        (ACTIVE, "Active"),
        (ENDED, "Ended"),
        (SUSPENDED, "Suspended"),
        (TERMINATED, "Terminated"),
    )

    partner = models.ForeignKey(PartnerOrganization, related_name="agrements")
    authorized_officers = models.ManyToManyField(
        PartnerStaffMember,
        blank=True,
        related_name="agreement_authorizations")
    agreement_type = models.CharField(
        max_length=10,
        choices=AGREEMENT_TYPES
    )
    agreement_number = models.CharField(
        max_length=45L,
        blank=True,
        verbose_name=u'Reference Number',
        # TODO: write a script to insure this before merging.
        unique=True,
    )
    attached_agreement = models.FileField(
        upload_to=get_agreement_path,
        blank=True,
    )
    start = models.DateField(null=True, blank=True)
    end = models.DateField(null=True, blank=True)

    signed_by_unicef_date = models.DateField(null=True, blank=True)

    # Unicef staff members that sign the agreemetns
    # this user needs to be in the partnership management group
    signed_by = models.ForeignKey(
        settings.AUTH_USER_MODEL,
        related_name='agreements_signed+',
        null=True, blank=True
    )

    signed_by_partner_date = models.DateField(null=True, blank=True)

    # Signatory on behalf of the PartnerOrganization
    partner_manager = ChainedForeignKey(
        PartnerStaffMember,
        related_name='agreements_signed',
        verbose_name=u'Signed by partner',
        chained_field="partner",
        chained_model_field="partner",
        show_all=False,
        auto_choose=False,
        blank=True, null=True,
    )

    # TODO: Write a script that sets a status to each existing record
    status = FSMField(
        max_length=32,
        blank=True,
        choices=STATUS_CHOICES,
        default=DRAFT
    )

    # TODO REMOVE THIS FROM THE MODEL SINCE WE HAVE BankDetails
    # START REMOVE
    # Write migration scripts to move the details over
    # bank information
    bank_name = models.CharField(max_length=255, null=True, blank=True)
    bank_address = models.CharField(
        max_length=256,
        blank=True)
    account_title = models.CharField(max_length=255, null=True, blank=True)
    account_number = models.CharField(max_length=50, null=True, blank=True)
    routing_details = models.CharField(
        max_length=255,
        null=True,
        blank=True,
        help_text='Routing Details, including SWIFT/IBAN (if applicable)'
    )
    bank_contact_person = models.CharField(max_length=255, null=True, blank=True)

    # END REMOVE


    view_objects = AgreementManager()
    objects = models.Manager()

    def __unicode__(self):
        return u'{} for {} ({} - {})'.format(
            self.agreement_type,
            self.partner.name,
            self.start.strftime('%d-%m-%Y') if self.start else '',
            self.end.strftime('%d-%m-%Y') if self.end else ''
        )

    @property
    def year(self):
        if self.id:
            if self.signed_by_unicef_date is not None:
                return self.signed_by_unicef_date.year
            else:
                return self.created.year
        else:
            return datetime.date.today().year

    @property
    def reference_number(self):
        if self.status in [self.DRAFT, self.CANCELLED]:
            number = 'TempRef:{}'.format(self.id)
        else:
            agreements_count = Agreement.objects.filter(
                status__in=[self.ACTIVE, self.SUSPENDED, self.TERMINATED, self.ENDED],
                created__year=self.year,
                agreement_type=self.agreement_type
            ).count()

            sequence = '{0:02d}'.format(agreements_count+1)
            number = u'{code}/{type}{year}{seq}'.format(
                code=connection.tenant.country_short_code or '',
                type=self.agreement_type,
                year=self.year,
                seq=sequence,
            )
        # assuming in tempRef (status Draft or Cancelled we don't have amendments)
        return u'{}'.format(number)

    def check_status_auto_updates(self):
        # commit the reference number to the database once the agreement is signed
        if self.status == Agreement.DRAFT and self.start and self.end and \
                self.signed_by_unicef_date and self.signed_by_partner_date and \
                self.signed_by and self.partner_manager:
            self.status = Agreement.ACTIVE
            return
        today = datetime.datetime.now()
        if self.end < today:
            self.status = Agreement.ENDED
            return

    def update_reference_number(self, oldself=None, amendment_number=None, **kwargs):

        if amendment_number:
            self.agreement_number = u'{}-{}'.format(self.agreement_number.split('-')[0], amendment_number)
            return

        # to create a reference number we need a pk
        elif not oldself:
            super(Agreement, self).save(**kwargs)
            self.agreement_number = self.reference_number

        elif self.status != oldself.status:
            if self.status not in [self.CANCELLED, self.DRAFT] and self.agreement_number.startswith('TempRef'):
                self.agreement_number = self.reference_number

    def update_related_interventions(self, oldself, **kwargs):
        '''
        When suspending or terminating an agreement we need to suspend or terminate all interventions related
        this should only be called in a transaction with agreement save
        '''

        if oldself and oldself.status != self.status and \
                self.status in [Agreement.SUSPENDED, Agreement.TERMINATED]:

            interventions = self.interventions.filter(
                partnership_type__in=[Intervention.PD, Intervention.SHPD]
            )
            for item in interventions:
                if item.status != self.status:
                    item.status = self.status
                    item.save()

    def illegal_transitions(self):
        return False

    @transition(field=status,
                source=[ACTIVE, ENDED, SUSPENDED, TERMINATED],
                target=[DRAFT, CANCELLED],
                conditions=[illegal_transitions])
    def basic_transition(self):
        # From active, ended, suspended and terminated you cannot move to draft or cancelled because you'll
        # mess up the reference numbers.
        pass

    @transaction.atomic
    def save(self, **kwargs):
        # check status auto updates
        # TODO: move this outside of save in the future to properly check transitions
        self.check_status_auto_updates()

        oldself = None
        if self.pk:
            # load from DB
            oldself = Agreement.objects.get(pk=self.pk)

        # update reference number if needed
        amendment_number = kwargs.get('amendment_number', None)
        if amendment_number:
            self.update_reference_number(oldself, amendment_number)
        else:
            self.update_reference_number(oldself)
        self.update_related_interventions(oldself)


        super(Agreement, self).save(**kwargs)
class AgreementAmendment(TimeStampedModel):
    '''
    Represents an amendment to an agreement
    '''
    AMENDMENT_TYPES = Choices(
        ('Change IP name', 'Change in Legal Name of Implementing Partner'),
        ('CP extension', 'Extension of Country Programme Cycle'),
        ('Change authorized officer', 'Change Authorized Officer'),
        ('Change banking info', 'Banking Information'),
        ('Additional clause', 'Additional Clause'),
        ('Amend existing clause', 'Amend Existing Clause')
    )
    number = models.CharField(max_length=5, unique=True)
    agreement = models.ForeignKey(Agreement, related_name='amendments')
    type = models.CharField(max_length=64, choices=AMENDMENT_TYPES)
    signed_amendment = models.FileField(
        max_length=255,
        null=True, blank=True,
        upload_to=get_ageement_amd_file_path
    )
    signed_date = models.DateField(null=True, blank=True)

    def compute_reference_number(self):
        if self.signed_amendment:
            return '{0:02d}'.format(self.agreement.amendments.filter(signed_date__isnull=False).count() + 1)
        else:
            seq = self.agreement.amendments.objects.filter(signed_date__isnull=True).count() + 1
            return 'tmp{0:02d}'.format(seq)

    @transaction.atomic
    def save(self):
        # TODO: make the folowing scenario work:
        # agreement amendment and agreement are saved in the same time... avoid race conditions for reference number
        # TODO: validation don't allow save on objects that have attached signed amendment but don't have a signed date

        # check if temporary number is needed or amendment number needs to be set
        update_agreement_number_needed = False
        oldself = AgreementAmendment.objects.get(id=self.pk) if self.pk else None
        if self.signed_amendment:
            if not oldself or not oldself.signed_amendment:
                self.number = self.compute_reference_number()
                update_agreement_number_needed = True
        else:
            if not oldself:
                self.number = self.compute_reference_number()

        if update_agreement_number_needed:
            self.agreement.save(amendment_number=self.number)
        return super(AgreementAmendment, self).save()



class Intervention(TimeStampedModel):
    """
    Represents a partner intervention.

    Relates to :model:`partners.PartnerOrganization`
    Relates to :model:`partners.Agreement`
    Relates to :model:`reports.ResultStructure`
    Relates to :model:`reports.CountryProgramme`
    Relates to :model:`auth.User`
    Relates to :model:`partners.PartnerStaffMember`
    """

    DRAFT = u'draft'
    ACTIVE = u'active'
    IMPLEMENTED = u'implemented'
    SUSPENDED = u'suspended'
    TERMINATED = u'terminated'
    CANCELLED = u'cancelled'
    INTERVENTION_STATUS = (
        (DRAFT, u"Draft"),
        (ACTIVE, u"Active"),
        (IMPLEMENTED, u"Implemented"),
        (SUSPENDED, u"Suspended"),
        (TERMINATED, u"Terminated"),
        (CANCELLED, u"Cancelled"),
    )
    PD = u'PD'
    SHPD = u'SHPD'
    SSFA = u'SSFA'
    INTERVENTION_TYPES = (
        (PD, u'Programme Document'),
        (SHPD, u'Simplified Humanitarian Programme Document'),
        (SSFA, u'SSFA TOR'),
    )
    document_type = models.CharField(
        choices=INTERVENTION_TYPES,
        max_length=255,
        verbose_name=u'Document type'
    )
    agreement = models.ForeignKey(
        Agreement,
        related_name='interventions'
    )
    hrp = models.ForeignKey(
        ResultStructure,
        related_name='interventions',
        blank=True, null=True, on_delete=models.DO_NOTHING,
        help_text=u'Which humanitarian response plan does this PD/SSFA report under?'
    )
    number = models.CharField(
        max_length=64,
        verbose_name=u'Reference Number'
    )
    title = models.CharField(max_length=256)
    status = models.CharField(
        max_length=32,
        blank=True,
        choices=INTERVENTION_STATUS,
        default=u'in_process',
        help_text=u'Draft = In discussion with partner, '
                  u'Active = Currently ongoing, '
                  u'Implemented = completed, '
                  u'Terminated = cancelled or not approved'
    )
    # dates
    start = models.DateField(
        null=True, blank=True,
        help_text=u'The date the Intervention will start'
    )
    end = models.DateField(
        null=True, blank=True,
        help_text=u'The date the Intervention will end'
    )
    submission_date = models.DateField(
        help_text=u'The date the partner submitted complete PD/SSFA documents to Unicef',
    )
    submission_date_prc = models.DateField(
        verbose_name=u'Submission Date to PRC',
        help_text=u'The date the documents were submitted to the PRC',
        null=True, blank=True,
    )
    review_date_prc = models.DateField(
        verbose_name=u'Review date by PRC',
        help_text=u'The date the PRC reviewed the partnership',
        null=True, blank=True,
    )
    prc_review_document = models.FileField(
        max_length=255,
        upload_to=get_prc_intervention_file_path
    )

    signed_by_unicef_date = models.DateField(null=True, blank=True)
    signed_by_partner_date = models.DateField(null=True, blank=True)

    # partnership managers
    unicef_signatory = models.ForeignKey(
        settings.AUTH_USER_MODEL,
        related_name='signed_interventions+',
        blank=True, null=True
    )
    # part of the Agreement authorized officers
    partner_authorized_officer_signatory = models.ForeignKey(
        PartnerStaffMember,
        related_name='signed_interventions',
        blank=True, null=True,
    )
    # anyone in unicef country office
    unicef_focal_points = models.ManyToManyField(
        settings.AUTH_USER_MODEL,
        blank=True,
        related_name='unicef_interventions_focal_points+'
    )
    # any PartnerStaffMember on the ParterOrganization
    partner_focal_points = models.ManyToManyField(
        PartnerStaffMember,
        related_name='interventions_focal_points+',
        blank=True
    )

    office = models.ManyToManyField(Office, blank=True, related_name='office_interventions+')
    fr_numbers = ArrayField(models.CharField(max_length=50, blank=True), null=True)
    population_focus = models.CharField(max_length=130, null=True, blank=True)
    sector = models.ManyToManyField(Sector, blank=True, related_name='sector_interventions')


    class Meta:
        ordering = ['-created']

    def __unicode__(self):
        return u'{}'.format(
            self.number
        )

    @property
    def year(self):
        if self.id:
            if self.signed_by_unicef_date is not None:
                return self.signed_by_unicef_date.year
            else:
                return self.created.year
        else:
            return datetime.date.today().year

    def illegal_transitions(self):
        return False

    @transition(field=status,
                source=[ACTIVE, IMPLEMENTED, SUSPENDED, TERMINATED],
                target=[DRAFT, CANCELLED],
                conditions=[illegal_transitions])
    def basic_transition(self):
        # From active, ended, suspended and terminated you cannot move to draft or cancelled because you'll
        # mess up the reference numbers.
        pass

    @property
    def reference_number(self):
        if self.status in [self.DRAFT, self.CANCELLED]:
            number = u'{}/TempRef:{}'.format(self.agreement.agreement_number, self.id)
        else:
            interventions_count = Agreement.objects.filter(
                status__in=[self.ACTIVE, self.SUSPENDED, self.TERMINATED, self.IMPLEMENTED],
                created__year=self.year,
                agreement_type=self.agreement_type
            ).count()

            sequence = '{0:02d}'.format(interventions_count + 1)
            number = u'{agreement}/{type}{year}{seq}'.format(
                agreement = self.agreement.agreement_number,
                code=connection.tenant.country_short_code or '',
                type=self.document_type,
                year=self.year,
                seq=sequence,
            )
        # assuming in tempRef (status Draft or Cancelled we don't have amendments)
        return u'{}'.format(number)

    def check_status_auto_updates(self):

        if self.status == Intervention.DRAFT and self.start and self.end and \
                self.signed_by_unicef_date and self.signed_by_partner_date and \
                self.signed_by and self.partner_manager:
            self.status = Intervention.ACTIVE
            return
        today = datetime.datetime.now()
        if self.end < today:
            self.status = Intervention.IMPLEMENTED
            return

    def update_reference_number(self, oldself=None, amendment_number=None, **kwargs):

        if amendment_number:
            self.number = u'{}-{}'.format(self.number.split('-')[0], amendment_number)
            return

        # to create a reference number we need a pk
        elif not oldself:
            super(Intervention, self).save(**kwargs)
            self.number = self.reference_number

        elif self.status != oldself.status:
            if self.status not in [self.CANCELLED, self.DRAFT] and self.number.startswith('TempRef'):
                self.number = self.reference_number

    @transaction.atomic
    def save(self, **kwargs):
        # check status auto updates
        # TODO: move this outside of save in the future to properly check transitions
        self.check_status_auto_updates()

        oldself = None
        if self.pk:
            # load from DB
            oldself = Intervention.objects.get(pk=self.pk)

        # update reference number if needed
        amendment_number = kwargs.get('amendment_number', None)
        if amendment_number:
            self.update_reference_number(oldself, amendment_number)
        else:
            self.update_reference_number(oldself)

        super(Intervention, self).save(**kwargs)
class InterventionAmendment(TimeStampedModel):
    """
    Represents an amendment for the partner intervention.

    Relates to :model:`partners.Interventions`
    """
    intervention = models.ForeignKey(Intervention, related_name='amendments')
    type = models.CharField(
        max_length=50,
        choices=Choices(
            'Change in Programme Result',
            'Change in Population Focus',
            'Change in Georgraphical Coverage',
            'Change in Total Budget >20%',
            'Change in Total Budget <=20%',
            'Changes in Activity Budget <=20% - No Change in Total Budget',
            'Changes in Activity Budget >20% - No Change in Total Budget - Prior approval in authorized FACE',
            'Changes in Activity Budget >20% - No Change in Total Budget - Reporting at FACE',
        ))
    signed_date = models.DateField(null=True)
    amendment_number = models.IntegerField(default=0)
    signed_amendment = models.FileField(
        max_length=255,
        upload_to=get_intervention_amendment_file_path
    )

    def __unicode__(self):
        return u'{}: {} - {}'.format(
            self.amendment_number,
            self.type,
            self.amended_at
        )
class InterventionPlannedVisits(models.Model):
    """
    Represents planned visits for the intervention
    """
    intervention = models.ForeignKey(Intervention, related_name='planned_visits')
    year = models.IntegerField(default=datetime.datetime.now().year)
    programmatic = models.IntegerField(default=0)
    spot_checks = models.IntegerField(default=0)
    audit = models.IntegerField(default=0)

    class Meta:
        unique_together = ('intervention', 'year')
class InterventionResultLink(models.Model):
    intervention = models.ForeignKey(Intervention, related_name='result_links')
    cp_output = models.ForeignKey(Result, related_name='intervention_links')
    ram_indicators = models.ManyToManyField(Indicator, blank=True)
class InterventionBudget(TimeStampedModel):
    """
    Represents a budget for the intervention

    Relates to :model:`partners.PCA`
    Relates to :model:`partners.AmendmentLog`
    """
    intervention = models.ForeignKey(Intervention, related_name='planned_budget', null=True, blank=True)
    partner_contribution = models.DecimalField(max_digits=20, decimal_places=2)
    unicef_cash = models.DecimalField(max_digits=20, decimal_places=2)
    in_kind_amount = models.DecimalField(
        max_digits=20,
        decimal_places=2,
        default=0,
        verbose_name='UNICEF Supplies'
    )
    partner_contribution_local = models.DecimalField(max_digits=20, decimal_places=2)
    unicef_cash_local = models.DecimalField(max_digits=20, decimal_places=2)
    in_kind_amount_local = models.DecimalField(
        max_digits=20, decimal_places=2,
        verbose_name='UNICEF Supplies Local'
    )
    year = models.CharField(
        max_length=5,
        blank=True, null=True
    )
    # TODO add Currency field
    total = models.DecimalField(max_digits=20, decimal_places=2)

    def total_unicef_contribution(self):
        return self.unicef_cash + self.in_kind_amount

    @transaction.atomic
    def save(self, **kwargs):
        """
        Calculate total budget on save
        """
        self.total = \
            self.total_unicef_contribution() \
            + self.partner_contribution

        super(PartnershipBudget, self).save(**kwargs)

    def __unicode__(self):
        return u'{}: {}'.format(
            self.partnership,
            self.total
        )
class InterventionLocationsLink(models.Model):
    intervention_result_link = models.ForeignKey(InterventionResultLink, related_name='location_link')
    location = models.ForeignKey(Location)
    sectors = models.ManyToManyField(Sector, blank=True, related_name='intervention_result_locations')
class InterventionAttachment(models.Model):
    """
    Represents a file for the partner intervention

    Relates to :model:`partners.Intervention`
    Relates to :model:`partners.WorkspaceFileType`
    """
    intervention = models.ForeignKey(Intervention, related_name='attachments')
    type = models.ForeignKey(WorkspaceFileType, related_name='itervention_attachments+')

    attachment = models.FileField(
        max_length=255,
        upload_to=get_intervention_attachments_file_path
    )
    def __unicode__(self):
        return self.attachment.name

# TODO: check this for sanity
class GovernmentIntervention(models.Model):
    """
    Represents a government intervention.

    Relates to :model:`partners.PartnerOrganization`
    Relates to :model:`reports.ResultStructure`
    """

    partner = models.ForeignKey(
        PartnerOrganization,
        related_name='work_plans',
    )
    result_structure = models.ForeignKey(
        ResultStructure, on_delete=models.DO_NOTHING
    )
    number = models.CharField(
        max_length=45L,
        blank=True,
        verbose_name='Reference Number',
    )
    created_at = models.DateTimeField(auto_now_add=True)

    def __unicode__(self):
        return u'Number: {}'.format(self.number) if self.number else \
            u'{}: {}'.format(self.pk,
                             self.reference_number)

    #country/partner/year/#
    @property
    def reference_number(self):
        if self.number:
            number = self.number
        else:
            objects = list(GovernmentIntervention.objects.filter(
                partner=self.partner,
                result_structure=self.result_structure,
            ).order_by('created_at').values_list('id', flat=True))
            sequence = '{0:02d}'.format(objects.index(self.id) + 1 if self.id in objects else len(objects) + 1)
            number = u'{code}/{partner}/{year}{seq}'.format(
                code=connection.tenant.country_short_code or '',
                partner=self.partner.short_name,
                year=self.result_structure.to_date.year,
                seq=sequence
            )
        return number

    def save(self, **kwargs):

        # commit the reference number to the database once the agreement is signed
        if not self.number:
            self.number = self.reference_number

        super(GovernmentIntervention, self).save(**kwargs)
class GovernmentInterventionResult(models.Model):
    """
    Represents an result from government intervention.

    Relates to :model:`partners.GovernmentIntervention`
    Relates to :model:`auth.User`
    Relates to :model:`reports.Sector`
    Relates to :model:`users.Section`
    Relates to :model:`reports.Result`
    """

    intervention = models.ForeignKey(
        GovernmentIntervention,
        related_name='results'
    )
    result = models.ForeignKey(
        Result,
    )
    year = models.CharField(
        max_length=4,
    )
    planned_amount = models.IntegerField(
        default=0,
        verbose_name='Planned Cash Transfers'
    )
    activities = hstore.DictionaryField(
        blank=True, null=True
    )
    unicef_managers = models.ManyToManyField(
        settings.AUTH_USER_MODEL,
        verbose_name='Unicef focal points',
        blank=True
    )
    sector = models.ForeignKey(
        Sector,
        blank=True, null=True,
        verbose_name='Programme/Sector'
    )
    section = models.ForeignKey(
        Section,
        null=True, blank=True
    )
    activities_list = models.ManyToManyField(
        Result,
        related_name='activities_list',
        blank=True
    )
    planned_visits = models.IntegerField(default=0)

    objects = hstore.HStoreManager()

    @transaction.atomic
    def save(self, **kwargs):
        if self.pk:
            prev_result = GovernmentInterventionResult.objects.get(id=self.id)
            if prev_result.planned_amount != self.planned_amount:
                PartnerOrganization.planned_cash_transfers(self.intervention.partner, self)
            if prev_result.planned_visits != self.planned_visits:
                PartnerOrganization.planned_visits(self.intervention.partner, self)
        else:
            PartnerOrganization.planned_cash_transfers(self.intervention.partner, self)
            PartnerOrganization.planned_visits(self.intervention.partner, self)

        super(GovernmentInterventionResult, self).save(**kwargs)

        for activity in self.activities.items():
            try:
                referenced_activity = self.activities_list.get(code=activity[0])
                if referenced_activity.name != activity[1]:
                    referenced_activity.name = activity[1]
                    referenced_activity.save()

            except Result.DoesNotExist:
                referenced_activity = Result.objects.create(
                    result_structure=self.intervention.result_structure,
                    result_type=ResultType.objects.get(name='Activity'),
                    parent=self.result,
                    code=activity[0],
                    name=activity[1],
                    hidden=True

                )
                self.activities_list.add(referenced_activity)

        for ref_activity in self.activities_list.all():
            if ref_activity.code not in self.activities:
                ref_activity.delete()


    @transaction.atomic
    def delete(self, using=None):

        self.activities_list.all().delete()
        super(GovernmentInterventionResult, self).delete(using=using)

    def __unicode__(self):
        return u'{}, {}'.format(self.intervention.number,
                                self.result)


class IndicatorReport(TimeStampedModel, TimeFramedModel):
    """
    Represents an indicator report for the result chain on the location

    Relates to :model:`partners.AppliedIndicator`
    Relates to :model:`partners.PartnerStaffMember`
    Relates to :model:`locations.Location`
    """

    STATUS_CHOICES = Choices(
        ('ontrack', _('On Track')),
        ('constrained', _('Constrained')),
        ('noprogress', _('No Progress')),
        ('targetmet', _('Target Met'))
    )

    # FOR WHOM / Beneficiary
    #  -  AppliedIndicator
    indicator = models.ForeignKey(AppliedIndicator, related_name='indicator_reports')

    # WHO
    #  -  Implementing Partner
    partner_staff_member = models.ForeignKey('partners.PartnerStaffMember', related_name='indicator_reports')

    # WHAT
    #  -  Indicator / Quantity / Disagreagation Flag / Dissagregation Fields
    total = models.PositiveIntegerField()
    disaggregated = models.BooleanField(default=False)  # is this a disaggregated report?
    disaggregation = JSONField(default=dict)  # the structure should always be computed from applied_indicator

    # WHERE
    #  -  Location
    location = models.ForeignKey('locations.Location', blank=True, null=True)

    # Metadata
    #  - Remarks, Report Status
    remarks = models.TextField(blank=True, null=True)  # TODO: set max_length property
    report_status = models.CharField(choices=STATUS_CHOICES, default=STATUS_CHOICES.ontrack, max_length=15)
class SupplyPlan(models.Model):
    """
    Represents a supply plan for the partner intervention

    Relates to :model:`partners.PCA`
    Relates to :model:`supplies.SupplyItem`
    """
    # TODO: remove partnership when model is ready
    partnership = models.ForeignKey(
        'partners.PCA',
        related_name='supply_plans', null=True, blank=True
    )
    intervention = models.ForeignKey(
        Intervention,
        related_name='supplies', null=True, blank=True
    )
    item = models.ForeignKey(SupplyItem)
    quantity = models.PositiveIntegerField(
        help_text=u'Total quantity needed for this intervention'
    )
class DistributionPlan(models.Model):
    """
    Represents a distribution plan for the partner intervention

    Relates to :model:`partners.PCA`
    Relates to :model:`supplies.SupplyItem`
    Relates to :model:`locations.Location`
    """
    # TODO: remove partnership when model is ready
    partnership = models.ForeignKey(
        'partners.PCA',
        related_name='distribution_plans', null=True, blank=True
    )
    intervention = models.ForeignKey(
        Intervention,
        related_name='distributions', null=True, blank=True
    )
    item = models.ForeignKey(SupplyItem)
    site = models.ForeignKey(Location, null=True)
    quantity = models.PositiveIntegerField(
        help_text=u'Quantity required for this location'
    )
    send = models.BooleanField(
        default=False,
        verbose_name=u'Send to partner?'
    )
    sent = models.BooleanField(default=False)
    document = JSONField(null=True, blank=True)
    delivered = models.IntegerField(default=0)

    def __unicode__(self):
        return u'{}-{}-{}-{}'.format(
            self.intervention,
            self.item,
            self.site,
            self.quantity
        )

    def save(self, **kwargs):
        if self.intervention:
            sp_quantity = SupplyPlan.objects.filter(intervention=self.intervention, item=self.item)[0].quantity
            dp_quantity = DistributionPlan.objects.filter(
                            intervention=self.intervention, item=self.item).aggregate(
                            models.Sum('quantity'))['quantity__sum'] + self.quantity or 0
        if dp_quantity <= sp_quantity:
            super(DistributionPlan, self).save(**kwargs)



    @classmethod
    def send_distribution(cls, sender, instance, created, **kwargs):

        if instance.send and instance.sent is False:
            set_unisupply_distribution.delay(instance.id)
        elif instance.send and instance.sent:
            instance.sent = False
            instance.save()
post_save.connect(DistributionPlan.send_distribution, sender=DistributionPlan)



# TODO: Move to funds
class FCManager(models.Manager):
    def get_queryset(self):
        return super(FCManager, self).get_queryset().select_related('grant__donor')
class FundingCommitment(TimeFramedModel):
    """
    Represents a funding commitment for the grant

    Relates to :model:`funds.Grant`
    """

    grant = models.ForeignKey(Grant, null=True, blank=True)
    fr_number = models.CharField(max_length=50)
    wbs = models.CharField(max_length=50)
    fc_type = models.CharField(max_length=50)
    fc_ref = models.CharField(max_length=50, blank=True, null=True, unique=True)
    fr_item_amount_usd = models.DecimalField(decimal_places=2, max_digits=12, blank=True, null=True)
    agreement_amount = models.DecimalField(decimal_places=2, max_digits=12, blank=True, null=True)
    commitment_amount = models.DecimalField(decimal_places=2, max_digits=12, blank=True, null=True)
    expenditure_amount = models.DecimalField(decimal_places=2, max_digits=12, blank=True, null=True)

    objects = FCManager()
class DirectCashTransfer(models.Model):
    """
    Represents a direct cash transfer
    """

    fc_ref = models.CharField(max_length=50)
    amount_usd = models.DecimalField(decimal_places=2, max_digits=10)
    liquidation_usd = models.DecimalField(decimal_places=2, max_digits=10)
    outstanding_balance_usd = models.DecimalField(decimal_places=2, max_digits=10)
    amount_less_than_3_Months_usd = models.DecimalField(decimal_places=2, max_digits=10)
    amount_3_to_6_months_usd = models.DecimalField(decimal_places=2, max_digits=10)
    amount_6_to_9_months_usd = models.DecimalField(decimal_places=2, max_digits=10)
    amount_more_than_9_Months_usd = models.DecimalField(decimal_places=2, max_digits=10)



#TODO: remove these models
class PCA(AdminURLMixin, models.Model):
    """
    Represents a partner intervention.

    Relates to :model:`partners.PartnerOrganization`
    Relates to :model:`partners.Agreement`
    Relates to :model:`reports.ResultStructure`
    Relates to :model:`reports.CountryProgramme`
    Relates to :model:`auth.User`
    Relates to :model:`partners.PartnerStaffMember`
    """

    IN_PROCESS = u'in_process'
    ACTIVE = u'active'
    IMPLEMENTED = u'implemented'
    CANCELLED = u'cancelled'
    SUSPENDED = u'suspended'
    TERMINATED = u'terminated'
    PCA_STATUS = (
        (IN_PROCESS, u"In Process"),
        (ACTIVE, u"Active"),
        (IMPLEMENTED, u"Implemented"),
        (CANCELLED, u"Cancelled"),
        (SUSPENDED, u"Suspended"),
        (TERMINATED, u"Terminated"),
    )
    PD = u'PD'
    SHPD = u'SHPD'
    AWP = u'AWP'
    SSFA = u'SSFA'
    IC = u'IC'
    PARTNERSHIP_TYPES = (
        (PD, u'Programme Document'),
        (SHPD, u'Simplified Humanitarian Programme Document'),
        (AWP, u'Cash Transfers to Government'),
        (SSFA, u'SSFA TOR'),
        (IC, u'IC TOR'),
    )
    # TODO: remove partner foreign key, already on the agreement model
    partner = models.ForeignKey(
        PartnerOrganization,
        related_name='documents',
    )
    # TODO: remove chained foreign key
    agreement = ChainedForeignKey(
        Agreement,
        related_name='pca_interventions',
        chained_field="partner",
        chained_model_field="partner",
        show_all=False,
        auto_choose=True,
        blank=True, null=True,
    )
    partnership_type = models.CharField(
        choices=PARTNERSHIP_TYPES,
        default=PD,
        blank=True, null=True,
        max_length=255,
        verbose_name=u'Document type'
    )
    # TODO: rename result_structure to hrp
    result_structure = models.ForeignKey(
        ResultStructure,
        blank=True, null=True, on_delete=models.DO_NOTHING,
        help_text=u'Which result structure does this partnership report under?'
    )
    number = models.CharField(
        max_length=45L,
        blank=True, null=True,
        verbose_name=u'Reference Number'
    )
    title = models.CharField(max_length=256L)
    project_type = models.CharField(
        max_length=20,
        blank=True, null=True,
        choices=Choices(
            u'Bulk Procurement',
            u'Construction Project',
        )
    )
    status = models.CharField(
         max_length=32,
         blank=True,
         choices=PCA_STATUS,
         default=u'in_process',
         help_text=u'In Process = In discussion with partner, '
                   u'Active = Currently ongoing, '
                   u'Implemented = completed, '
                   u'Cancelled = cancelled or not approved'
    )
    # dates
    start_date = models.DateField(
        null=True, blank=True,
        help_text=u'The date the Intervention will start'
    )
    end_date = models.DateField(
        null=True, blank=True,
        help_text=u'The date the Intervention will end'
    )
    initiation_date = models.DateField(
        verbose_name=u'Submission Date',
        help_text=u'The date the partner submitted complete partnership documents to Unicef',
    )
    submission_date = models.DateField(
        verbose_name=u'Submission Date to PRC',
        help_text=u'The date the documents were submitted to the PRC',
        null=True, blank=True,
    )
    review_date = models.DateField(
        verbose_name=u'Review date by PRC',
        help_text=u'The date the PRC reviewed the partnership',
        null=True, blank=True,
    )
    signed_by_unicef_date = models.DateField(null=True, blank=True)
    signed_by_partner_date = models.DateField(null=True, blank=True)

    # managers and focal points
    unicef_manager = models.ForeignKey(
        settings.AUTH_USER_MODEL,
        related_name='approved_partnerships',
        verbose_name=u'Signed by',
        blank=True, null=True
    )
    unicef_managers = models.ManyToManyField(
        settings.AUTH_USER_MODEL,
        verbose_name='Unicef focal points',
        blank=True,
    )
    partner_manager = ChainedForeignKey(
        PartnerStaffMember,
        verbose_name=u'Signed by partner',
        related_name='signed_partnerships',
        chained_field="partner",
        chained_model_field="partner",
        show_all=False,
        auto_choose=False,
        blank=True, null=True,
    )

    # TODO: remove chainedForeignKEy
    partner_focal_point = ChainedForeignKey(
        PartnerStaffMember,
        related_name='my_partnerships',
        chained_field="partner",
        chained_model_field="partner",
        show_all=False,
        auto_choose=False,
        blank=True, null=True,
    )
    fr_number = models.CharField(max_length=50, blank=True, null=True)
    planned_visits = models.IntegerField(default=0)

    # meta fields
    sectors = models.CharField(max_length=255, null=True, blank=True)
    current = models.BooleanField(default=True)
    created_at = models.DateTimeField(auto_now_add=True)
    updated_at = models.DateTimeField(auto_now=True)


    class Meta:
        verbose_name = 'Intervention'
        verbose_name_plural = 'Interventions'
        ordering = ['-created_at']

    def __unicode__(self):
        return u'{}: {}'.format(
            self.partner.name,
            self.number if self.number else self.reference_number
        )

    @property
    def sector_children(self):
        sectors = self.pcasectors.all().values_list('sector__id', flat=True)
        return Sector.objects.filter(id__in=sectors)

    @property
    def sector_id(self):
        if self.sector_children:
            return self.sector_children[0].id
        return 0

    @property
    def sector_names(self):
        return u', '.join(self.sector_children.values_list('name', flat=True))

    @property
    def days_from_submission_to_signed(self):
        if not self.submission_date:
            return u'Not Submitted'
        if not self.signed_by_unicef_date or self.signed_by_partner_date:
            return u'Not fully signed'
        signed_date = max([self.signed_by_partner_date, self.signed_by_unicef_date])
        return relativedelta(signed_date - self.submission_date).days

    @property
    def days_from_review_to_signed(self):
        if not self.review_date:
            return u'Not Reviewed'
        if not self.signed_by_unicef_date or self.signed_by_partner_date:
            return u'Not fully signed'
        signed_date = max([self.signed_by_partner_date, self.signed_by_unicef_date])
        return relativedelta(signed_date - self.review_date).days

    @property
    def duration(self):
        if self.start_date and self.end_date:
            return u'{} Months'.format(
                relativedelta(self.end_date - self.start_date).months
            )
        else:
            return u''

    @property
    def amendment_num(self):
        return self.amendments_log.all().count()

    @cached_property
    def total_partner_contribution(self):

        if self.budget_log.exists():
            return sum([b['partner_contribution'] for b in
                 self.budget_log.values('created', 'year', 'partner_contribution').
                 order_by('year', '-created').distinct('year').all()
                 ])
        return 0

    @cached_property
    def total_unicef_cash(self):

        if self.budget_log.exists():
            return sum([b['unicef_cash'] for b in
                 self.budget_log.values('created', 'year', 'unicef_cash').
                 order_by('year', '-created').distinct('year').all()
                 ])
        return 0

    @cached_property
    def total_budget(self):

        if self.budget_log.exists():
            return sum([b['unicef_cash'] + b['in_kind_amount'] + b['partner_contribution'] for b in
                 self.budget_log.values('created', 'year', 'unicef_cash', 'in_kind_amount', 'partner_contribution').
                 order_by('year','-created').distinct('year').all()])
        return 0

    @cached_property
    def total_partner_contribution_local(self):

        if self.budget_log.exists():
            return sum([b['partner_contribution_local'] for b in
                 self.budget_log.values('created', 'year', 'partner_contribution_local').
                 order_by('year', '-created').distinct('year').all()
                 ])
        return 0

    @cached_property
    def total_unicef_cash_local(self):

        if self.budget_log.exists():
            return sum([b['unicef_cash_local'] for b in
                 self.budget_log.values('created', 'year', 'unicef_cash_local', 'in_kind_amount_local').
                 order_by('year', '-created').distinct('year').all()
                 ])
        return 0

    @cached_property
    def total_budget_local(self):

        if self.budget_log.exists():
            return sum([b['unicef_cash_local'] + b['in_kind_amount_local'] + b['partner_contribution_local'] for b in
                 self.budget_log.values('created', 'year', 'unicef_cash_local', 'in_kind_amount_local', 'partner_contribution_local').
                 order_by('year','-created').distinct('year').all()])
        return 0


    @property
    def year(self):
        if self.id:
            if self.signed_by_unicef_date is not None:
                return self.signed_by_unicef_date.year
            else:
                return self.created_at.year
        else:
            return datetime.date.today().year

    @property
    def reference_number(self):

        if self.partnership_type in [Agreement.SSFA, Agreement.MOU]:
            number = self.agreement.reference_number
        elif self.number:
            number = self.number
        else:
            objects = list(PCA.objects.filter(
                partner=self.partner,
                created_at__year=self.year,
                partnership_type=self.partnership_type
            ).order_by('created_at').values_list('id', flat=True))
            sequence = '{0:02d}'.format(objects.index(self.id) + 1 if self.id in objects else len(objects) + 1)
            number = u'{agreement}/{type}{year}{seq}'.format(
                agreement=self.agreement.reference_number.split("-")[0] if self.id and self.agreement else '',
                type=self.partnership_type,
                year=self.year,
                seq=sequence
            )
        return u'{}{}'.format(
            number,
            u'-{0:02d}'.format(self.amendments_log.last().amendment_number)
            if self.amendments_log.last() else ''
        )

    @property
    def planned_cash_transfers(self):
        """
        Planned cash transfers for the current year
        """
        if not self.budget_log.exists():
            return 0
        year = datetime.date.today().year
        total = self.budget_log.filter(year=year).order_by('-created').first()
        return total.unicef_cash if total else 0

    @property
    def programmatic_visits(self):
        year = datetime.date.today().year
        from trips.models import LinkedPartner, Trip
        trip_ids = LinkedPartner.objects.filter(
            intervention=self
        ).values_list('trip__id', flat=True)

        trips = Trip.objects.filter(
            Q(id__in=trip_ids),
            Q(from_date__year=year),
            Q(status=Trip.COMPLETED),
            Q(travel_type=Trip.PROGRAMME_MONITORING),
            ~Q(section__name='Drivers'),
        )
        return trips.count()

    @property
    def spot_checks(self):
        return self.trips.filter(
            trip__status=u'completed',
            trip__travel_type=u'spot_check'
        ).count()

    def save(self, **kwargs):

        # commit the referece number to the database once the intervention is signed
        if self.status != PCA.DRAFT and self.signed_by_unicef_date and not self.number:
            self.number = self.reference_number

        if not self.pk:
            if self.partnership_type != self.PD:
                self.signed_by_partner_date = self.agreement.signed_by_partner_date
                self.partner_manager = self.agreement.partner_manager
                self.signed_by_unicef_date = self.agreement.signed_by_unicef_date
                self.unicef_manager = self.agreement.signed_by
                self.start_date = self.agreement.start
                self.end_date = self.agreement.end

            if self.planned_visits and self.status in [PCA.ACTIVE, PCA.IMPLEMENTED]:
                PartnerOrganization.planned_visits(self.partner, self)
        else:
            if self.planned_visits and self.status in [PCA.ACTIVE, PCA.IMPLEMENTED]:
                prev_pca = PCA.objects.filter(id=self.id)[0]
                if self.planned_visits != prev_pca.planned_visits:
                    PartnerOrganization.planned_visits(self.partner, self)

        # set start date to latest of signed by partner or unicef date
        if self.partnership_type == self.PD:
            if self.agreement.signed_by_unicef_date\
                    and self.agreement.signed_by_partner_date and self.start_date is None:
                if self.agreement.signed_by_unicef_date > self.agreement.signed_by_partner_date:
                    self.start_date = self.agreement.signed_by_unicef_date
                else:
                    self.start_date = self.agreement.signed_by_partner_date

            if self.agreement.signed_by_unicef_date\
                    and not self.agreement.signed_by_partner_date and self.start_date is None:
                self.start_date = self.agreement.signed_by_unicef_date

            if not self.agreement.signed_by_unicef_date\
                    and self.agreement.signed_by_partner_date and self.start_date is None:
                self.start_date = self.agreement.signed_by_partner_date

            if self.end_date is None and self.result_structure:
                self.end_date = self.result_structure.to_date

        super(PCA, self).save(**kwargs)



    @classmethod
    def get_active_partnerships(cls):
        return cls.objects.filter(current=True, status=cls.ACTIVE)

    @classmethod
    def send_changes(cls, sender, instance, created, **kwargs):
        # send emails to managers on changes
        manager, created = Group.objects.get_or_create(
            name=u'Partnership Manager'
        )
        managers = set(manager.user_set.filter(profile__country=connection.tenant, is_staff=True) |
                       instance.unicef_managers.all())
        recipients = [user.email for user in managers]

        if created:  # new partnership
            emails.PartnershipCreatedEmail(instance).send(
                settings.DEFAULT_FROM_EMAIL,
                *recipients
            )

        else:  # change to existing
            emails.PartnershipUpdatedEmail(instance).send(
                settings.DEFAULT_FROM_EMAIL,
                *recipients
            )

        # attach any FCs immediately
        if instance:
            for fr_number in instance.fr_numbers:
                commitments = FundingCommitment.objects.filter(fr_number=fr_number)
                for commit in commitments:
                    commit.intervention = instance
                    commit.save()
class RAMIndicator(models.Model):
    """
    Represents a RAM Indicator for the partner intervention

    Relates to :model:`partners.PCA`
    Relates to :model:`reports.Result`
    Relates to :model:`reports.Indicator`
    """
    # TODO: Remove This indicator and connect direcly to higher indicators M2M related
    intervention = models.ForeignKey(PCA, related_name='indicators')
    result = models.ForeignKey(Result)
    indicator = ChainedForeignKey(
        Indicator,
        chained_field="result",
        chained_model_field="result",
        show_all=False,
        auto_choose=True,
        blank=True,
        null=True
    )

    @property
    def baseline(self):
        return self.indicator.baseline

    @property
    def target(self):
        return self.indicator.target

    def __unicode__(self):
        return u'{} -> {}'.format(
            self.result.sector.name if self.result.sector else '',
            self.result.__unicode__(),
        )
class AmendmentLog(TimeStampedModel):
    """
    Represents an amendment log for the partner intervention.

    Relates to :model:`partners.PCA`
    """

    partnership = models.ForeignKey(PCA, related_name='amendments_log')
    type = models.CharField(
        max_length=50,
        choices=Choices(
            'No Cost',
            'Cost',
            'Activity',
            'Other',
        ))
    amended_at = models.DateField(null=True, verbose_name='Signed At')
    amendment_number = models.IntegerField(default=0)
    status = models.CharField(
        max_length=32L,
        blank=True,
        choices=PCA.PCA_STATUS,
    )

    def __unicode__(self):
        return u'{}: {} - {}'.format(
            self.amendment_number,
            self.type,
            self.amended_at
        )


    @property
    def amendment_number(self):
        """
        Increment amendment number automatically
        """
        objects = list(AmendmentLog.objects.filter(
            partnership=self.partnership
        ).order_by('created').values_list('id', flat=True))

        return objects.index(self.id) + 1 if self.id in objects else len(objects) + 1
class FileType(models.Model):
    """
    Represents a file type
    """

    name = models.CharField(max_length=64L, unique=True)

    def __unicode__(self):
        return self.name
def get_file_path(instance, filename):
    return '/'.join(
        [connection.schema_name,
         'file_attachments',
         'partner_org',
         str(instance.pca.agreement.partner.id),
         'agreements',
         str(instance.pca.agreement.id),
         'interventions',
         str(instance.pca.id),
         filename]
    )
class PCAFile(models.Model):
    """
    Represents a file for the partner intervention

    Relates to :model:`partners.PCA`
    Relates to :model:`partners.FileType`
    """

    pca = models.ForeignKey(PCA, related_name='attachments')
    type = models.ForeignKey(FileType)
    attachment = models.FileField(
        max_length=255,
        upload_to=get_file_path
    )

    def __unicode__(self):
        return self.attachment.name

    def download_url(self):
        if self.file:
            return u'<a class="btn btn-primary default" ' \
                   u'href="{}" >Download</a>'.format(self.file.file.url)
        return u''
    download_url.allow_tags = True
    download_url.short_description = 'Download Files'
class PCAGrant(TimeStampedModel):
    """
    Represents a grant for the partner intervention, which links a grant to a partnership with a specified amount

    Relates to :model:`partners.PCA`
    Relates to :model:`funds.Grant`
    Relates to :model:`partners.AmendmentLog`
    """
    partnership = models.ForeignKey(PCA, related_name='grants')
    grant = models.ForeignKey(Grant)
    funds = models.IntegerField(null=True, blank=True)
    # TODO: Add multi-currency support
    amendment = models.ForeignKey(
        AmendmentLog,
        related_name='grants',
        blank=True, null=True,
    )

    class Meta:
        ordering = ['-funds']

    def __unicode__(self):
        return u'{}: {}'.format(
            self.grant,
            self.funds
        )
class GwPCALocation(models.Model):
    """
    Represents a location for the partner intervention, which links a location to a partnership

    Relates to :model:`partners.PCA`
    Relates to :model:`users.Sector`
    Relates to :model:`locations.Governorate`
    Relates to :model:`locations.Region`
    Relates to :model:`locations.Locality`
    Relates to :model:`locations.Location`
    """

    pca = models.ForeignKey(PCA, related_name='locations')
    sector = models.ForeignKey(Sector, null=True, blank=True)
    governorate = models.ForeignKey(
        Governorate,
        null=True,
        blank=True
    )
    region = models.ForeignKey(
        Region,
        null=True,
        blank=True
    )
    locality = models.ForeignKey(
        Locality,
        null=True,
        blank=True
    )
    location = models.ForeignKey(
        Location,
        null=True,
        blank=True
    )
    tpm_visit = models.BooleanField(default=False)

    class Meta:
        verbose_name = 'Partnership Location'

    def __unicode__(self):
        return u'{} -> {}{}{}'.format(
            self.governorate.name if self.governorate else u'',
            self.region.name if self.region else u'',
            u'-> {}'.format(self.locality.name) if self.locality else u'',
            self.location.__unicode__() if self.location else u'',
        )

    def view_location(self):
        return get_changeform_link(self)
    view_location.allow_tags = True
    view_location.short_description = 'View Location'
class PCASector(TimeStampedModel):
    """
    Represents a sector for the partner intervention, which links a sector to a partnership

    Relates to :model:`partners.PCA`
    Relates to :model:`users.Sector`
    Relates to :model:`partners.AmendmentLog`
    """

    pca = models.ForeignKey(PCA)
    sector = models.ForeignKey(Sector)
    amendment = models.ForeignKey(
        AmendmentLog,
        related_name='sectors',
        blank=True, null=True,
    )

    class Meta:
        verbose_name = 'PCA Sector'

    def __unicode__(self):
        return u'{}: {}: {}'.format(
            self.pca.partner.name,
            self.pca.number,
            self.sector.name,
        )
class PCASectorGoal(models.Model):
    """
    Represents a goal for the partner intervention sector, which links a sector to a partnership

    Relates to :model:`partners.PCASector`
    Relates to :model:`reports.Goal`
    """

    pca_sector = models.ForeignKey(PCASector)
    goal = models.ForeignKey(Goal)

    class Meta:
        verbose_name = 'CCC'
        verbose_name_plural = 'CCCs'

class IndicatorDueDates(models.Model):
    """
    Represents an indicator due date for the partner intervention

    Relates to :model:`partners.PCA`
    """

    intervention = models.ForeignKey(
        'PCA',
        blank=True, null=True,
        related_name='indicator_due_dates'
    )
    due_date = models.DateField(blank=True, null=True)

    class Meta:
        verbose_name = 'Report Due Date'
        verbose_name_plural = 'Report Due Dates'
        ordering = ['-due_date']
class PartnershipBudget(TimeStampedModel):
    """
    Represents a budget for the intervention

    Relates to :model:`partners.PCA`
    Relates to :model:`partners.AmendmentLog`
    """

    partnership = models.ForeignKey(PCA, related_name='budget_log', null=True, blank=True)
    partner_contribution = models.IntegerField(default=0)
    unicef_cash = models.IntegerField(default=0)
    in_kind_amount = models.IntegerField(
        default=0,
        verbose_name='UNICEF Supplies'
    )
    year = models.CharField(
        max_length=5,
        blank=True, null=True
    )
    # TODO add Currency field
    total = models.IntegerField(default=0)
    amendment = models.ForeignKey(
        AmendmentLog,
        related_name='budgets',
        blank=True, null=True,
    )

    def total_unicef_contribution(self):
        return self.unicef_cash + self.in_kind_amount

    @transaction.atomic
    def save(self, **kwargs):
        """
        Calculate total budget on save
        """
        self.total = \
            self.total_unicef_contribution() \
            + self.partner_contribution

        super(PartnershipBudget, self).save(**kwargs)

    def __unicode__(self):
        return u'{}: {}'.format(
            self.partnership,
            self.total
        )
class AgreementAmendmentLog(TimeStampedModel):
    """
    Represents an amendment log for the partner agreement.

    Relates to :model:`partners.Agreement`
    """

    agreement = models.ForeignKey(Agreement, related_name='amendments_log')
    type = models.CharField(
        max_length=50,
        choices=Choices(
            'Authorised Officers',
            'Banking Info',
            'Agreement Changes',
            'Additional Clauses',
        ))
    amended_at = models.DateField(null=True, verbose_name='Signed At')

    amendment_number = models.IntegerField(default=0)

    signed_document = models.FileField(
        max_length=255,
        upload_to=get_ageement_amd_file_path,
        blank=True,
        null=True,
    )
    status = models.CharField(
        max_length=32L,
        blank=True,
        choices=PCA.PCA_STATUS,
    )

    def __unicode__(self):
        return u'{}: {} - {}'.format(
            self.amendment_number,
            self.type,
            self.amended_at
        )

    @property
    def amendment_number(self):
        """
        Increment amendment number automatically
        """
        objects = list(AgreementAmendmentLog.objects.filter(
            agreement=self.agreement
        ).order_by('created').values_list('id', flat=True))

<<<<<<< HEAD
        return objects.index(self.id) + 1 if self.id in objects else len(objects) + 1
class ResultChain(models.Model):
    """
    Represents a result chain for the partner intervention,
    Connects Results and Indicators to interventions

    Relates to :model:`partners.PCA`
    Relates to :model:`reports.ResultType`
    Relates to :model:`reports.Result`
    Relates to :model:`reports.Indicator`
    """

    partnership = models.ForeignKey(PCA, related_name='results')
    code = models.CharField(max_length=50, null=True, blank=True)
    result_type = models.ForeignKey(ResultType)
    result = models.ForeignKey(
        Result,
    )
    indicator = models.ForeignKey(
        Indicator,
        blank=True, null=True
    )
    # fixed columns
    target = models.PositiveIntegerField(
        blank=True, null=True
    )
    current_progress = models.PositiveIntegerField(
        default=0
    )
    partner_contribution = models.IntegerField(default=0)
    unicef_cash = models.IntegerField(default=0)
    in_kind_amount = models.IntegerField(default=0)

    # variable disaggregation's that may be present in the work plan
    disaggregation = JSONField(null=True)


    @property
    def total(self):

        return self.unicef_cash + self.in_kind_amount + self.partner_contribution

    def __unicode__(self):
        return u'{} -> {} -> {}'.format(
            self.result.result_structure.name if self.result.result_structure else '',
            self.result.sector.name if self.result.sector else '',
            self.result.__unicode__(),
        )
class AuthorizedOfficer(models.Model):
    # TODO: write a script to move this to authorized officers on the model
    # TODO: change on admin to use the model
=======
# class ResultChain(models.Model):
#     """
#     Represents a result chain for the partner intervention,
#     Connects Results and Indicators to interventions
#
#     Relates to :model:`partners.PCA`
#     Relates to :model:`reports.ResultType`
#     Relates to :model:`reports.Result`
#     Relates to :model:`reports.Indicator`
#     """
#
#     partnership = models.ForeignKey(PCA, related_name='results')
#     code = models.CharField(max_length=50, null=True, blank=True)
#     result_type = models.ForeignKey(ResultType)
#     result = models.ForeignKey(
#         Result,
#     )
#     indicator = models.ForeignKey(
#         Indicator,
#         blank=True, null=True
#     )
#     # fixed columns
#     target = models.PositiveIntegerField(
#         blank=True, null=True
#     )
#     current_progress = models.PositiveIntegerField(
#         default=0
#     )
#     partner_contribution = models.IntegerField(default=0)
#     unicef_cash = models.IntegerField(default=0)
#     in_kind_amount = models.IntegerField(default=0)
#
#     # variable disaggregation's that may be present in the work plan
#     disaggregation = JSONField(null=True)
#
#
#     @property
#     def total(self):
#
#         return self.unicef_cash + self.in_kind_amount + self.partner_contribution
#
#     def __unicode__(self):
#         return u'{} -> {} -> {}'.format(
#             self.result.result_structure.name if self.result.result_structure else '',
#             self.result.sector.name if self.result.sector else '',
#             self.result.__unicode__(),
#         )


class IndicatorDueDates(models.Model):
    """
    Represents an indicator due date for the partner intervention

    Relates to :model:`partners.PCA`
    """

    intervention = models.ForeignKey(
        'PCA',
        blank=True, null=True,
        related_name='indicator_due_dates'
    )
    due_date = models.DateField(blank=True, null=True)

    class Meta:
        verbose_name = 'Report Due Date'
        verbose_name_plural = 'Report Due Dates'
        ordering = ['-due_date']


class IndicatorReport(TimeStampedModel, TimeFramedModel):
>>>>>>> c58d66c5
    """
    Represents an authorized UNICEF officer on the partner agreement.

    Relates to :model:`partners.PartnerOrganization`
    Relates to :model:`partners.PartnerStaffMember`
    Relates to :model:`partners.AgreementAmendmentLog`
    """

    agreement = models.ForeignKey(
        Agreement,
    )
    officer = models.ForeignKey(
        PartnerStaffMember
    )
    amendment = models.ForeignKey(
        'AgreementAmendmentLog',
        blank=True, null=True,
    )

    def __unicode__(self):
        return self.officer.__unicode__()

    @classmethod
    def create_officer(cls, sender, instance, created, **kwargs):
        """
        Signal handler to create authorized_officers automatically
        """
        if instance.partner_manager and \
                instance.partner_manager.id not in \
                instance.authorized_officers.values_list('officer', flat=True):

            cls.objects.create(agreement=instance,
                               officer=instance.partner_manager)
post_save.connect(AuthorizedOfficer.create_officer, sender=Agreement)

post_save.connect(PCA.send_changes, sender=PCA)



<|MERGE_RESOLUTION|>--- conflicted
+++ resolved
@@ -2548,130 +2548,10 @@
             agreement=self.agreement
         ).order_by('created').values_list('id', flat=True))
 
-<<<<<<< HEAD
         return objects.index(self.id) + 1 if self.id in objects else len(objects) + 1
-class ResultChain(models.Model):
-    """
-    Represents a result chain for the partner intervention,
-    Connects Results and Indicators to interventions
-
-    Relates to :model:`partners.PCA`
-    Relates to :model:`reports.ResultType`
-    Relates to :model:`reports.Result`
-    Relates to :model:`reports.Indicator`
-    """
-
-    partnership = models.ForeignKey(PCA, related_name='results')
-    code = models.CharField(max_length=50, null=True, blank=True)
-    result_type = models.ForeignKey(ResultType)
-    result = models.ForeignKey(
-        Result,
-    )
-    indicator = models.ForeignKey(
-        Indicator,
-        blank=True, null=True
-    )
-    # fixed columns
-    target = models.PositiveIntegerField(
-        blank=True, null=True
-    )
-    current_progress = models.PositiveIntegerField(
-        default=0
-    )
-    partner_contribution = models.IntegerField(default=0)
-    unicef_cash = models.IntegerField(default=0)
-    in_kind_amount = models.IntegerField(default=0)
-
-    # variable disaggregation's that may be present in the work plan
-    disaggregation = JSONField(null=True)
-
-
-    @property
-    def total(self):
-
-        return self.unicef_cash + self.in_kind_amount + self.partner_contribution
-
-    def __unicode__(self):
-        return u'{} -> {} -> {}'.format(
-            self.result.result_structure.name if self.result.result_structure else '',
-            self.result.sector.name if self.result.sector else '',
-            self.result.__unicode__(),
-        )
 class AuthorizedOfficer(models.Model):
     # TODO: write a script to move this to authorized officers on the model
     # TODO: change on admin to use the model
-=======
-# class ResultChain(models.Model):
-#     """
-#     Represents a result chain for the partner intervention,
-#     Connects Results and Indicators to interventions
-#
-#     Relates to :model:`partners.PCA`
-#     Relates to :model:`reports.ResultType`
-#     Relates to :model:`reports.Result`
-#     Relates to :model:`reports.Indicator`
-#     """
-#
-#     partnership = models.ForeignKey(PCA, related_name='results')
-#     code = models.CharField(max_length=50, null=True, blank=True)
-#     result_type = models.ForeignKey(ResultType)
-#     result = models.ForeignKey(
-#         Result,
-#     )
-#     indicator = models.ForeignKey(
-#         Indicator,
-#         blank=True, null=True
-#     )
-#     # fixed columns
-#     target = models.PositiveIntegerField(
-#         blank=True, null=True
-#     )
-#     current_progress = models.PositiveIntegerField(
-#         default=0
-#     )
-#     partner_contribution = models.IntegerField(default=0)
-#     unicef_cash = models.IntegerField(default=0)
-#     in_kind_amount = models.IntegerField(default=0)
-#
-#     # variable disaggregation's that may be present in the work plan
-#     disaggregation = JSONField(null=True)
-#
-#
-#     @property
-#     def total(self):
-#
-#         return self.unicef_cash + self.in_kind_amount + self.partner_contribution
-#
-#     def __unicode__(self):
-#         return u'{} -> {} -> {}'.format(
-#             self.result.result_structure.name if self.result.result_structure else '',
-#             self.result.sector.name if self.result.sector else '',
-#             self.result.__unicode__(),
-#         )
-
-
-class IndicatorDueDates(models.Model):
-    """
-    Represents an indicator due date for the partner intervention
-
-    Relates to :model:`partners.PCA`
-    """
-
-    intervention = models.ForeignKey(
-        'PCA',
-        blank=True, null=True,
-        related_name='indicator_due_dates'
-    )
-    due_date = models.DateField(blank=True, null=True)
-
-    class Meta:
-        verbose_name = 'Report Due Date'
-        verbose_name_plural = 'Report Due Dates'
-        ordering = ['-due_date']
-
-
-class IndicatorReport(TimeStampedModel, TimeFramedModel):
->>>>>>> c58d66c5
     """
     Represents an authorized UNICEF officer on the partner agreement.
 
