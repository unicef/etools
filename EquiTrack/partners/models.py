--- conflicted
+++ resolved
@@ -140,15 +140,6 @@
         default=HIGH,
         verbose_name=u'Risk Rating'
     )
-<<<<<<< HEAD
-    core_values_assessment = models.FileField(
-        upload_to='core_values_assessments',
-        verbose_name=u'Core values attachment',
-        blank=True,
-        null=True
-    )
-=======
->>>>>>> 56f4546d
     core_values_assessment_date = models.DateField(
         blank=True, null=True,
         verbose_name=u'Date positively assessed against core values'
@@ -402,16 +393,6 @@
             self.end.strftime('%d-%m-%Y') if self.end else ''
         )
 
-    def save(self, **kwargs):
-
-        # if self.partner_manager and \
-        #         self.partner_manager.id not in \
-        #         self.authorized_officers.values_list('officer', flat=True):
-        #     officer = AuthorizedOfficer.objects.create(agreement=self, officer=self.partner_manager)
-        #     self.authorized_officers.add(officer)
-
-        super(Agreement, self).save(**kwargs)
-
 
 class AuthorizedOfficer(models.Model):
     agreement = models.ForeignKey(
@@ -669,13 +650,6 @@
             total += budget.in_kind_amount
             total += budget.partner_contribution
         return total
-
-    def save(self, **kwargs):
-        """
-        Calculate total cash on save
-        """
-
-        super(PCA, self).save(**kwargs)
 
     @classmethod
     def get_active_partnerships(cls):
@@ -753,9 +727,13 @@
     partner_contribution = models.IntegerField(default=0)
     unicef_cash = models.IntegerField(default=0)
     in_kind_amount = models.IntegerField(
-        default=0, verbose_name='UNICEF Supplies')
+        default=0,
+        verbose_name='UNICEF Supplies'
+    )
     year = models.CharField(
-        max_length=5, blank=True, null=True)
+        max_length=5,
+        blank=True, null=True
+    )
     total = models.IntegerField(default=0)
     amendment = models.ForeignKey(
         AmendmentLog,
