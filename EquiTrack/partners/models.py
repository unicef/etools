from __future__ import absolute_import
from __future__ import unicode_literals
import datetime
import decimal
import json

from django.conf import settings
from django.contrib.postgres.fields import JSONField, ArrayField
from django.db import models, connection, transaction
<<<<<<< HEAD
from django.db.models import F
=======
from django.db.models import F, Sum, Max, Min, CharField, Count
from django.db.models.functions import Coalesce
>>>>>>> 3e4f90b3
from django.db.models.signals import post_save, pre_delete
from django.utils.encoding import python_2_unicode_compatible
from django.utils.translation import ugettext as _
from django.utils.functional import cached_property

from django_fsm import FSMField, transition
from smart_selects.db_fields import ChainedForeignKey
from model_utils.models import (
    TimeFramedModel,
    TimeStampedModel,
)
from model_utils import Choices, FieldTracker
from dateutil.relativedelta import relativedelta

from EquiTrack.fields import CurrencyField, QuarterField
from EquiTrack.utils import import_permissions, get_quarter, get_current_year
from EquiTrack.mixins import AdminURLMixin
from environment.helpers import tenant_switch_is_active
from funds.models import Grant
from reports.models import (
    Indicator,
    Sector,
    Result,
    CountryProgramme,
)
from t2f.models import Travel, TravelActivity, TravelType
from locations.models import Location
from users.models import Office
from partners.validation.agreements import (
    agreement_transition_to_ended_valid,
    agreements_illegal_transition,
    agreement_transition_to_signed_valid)
from partners.validation import interventions as intervention_validation


def _get_partner_base_path(partner):
    return '/'.join([
        connection.schema_name,
        'file_attachments',
        'partner_organization',
        str(partner.id),
    ])


def get_agreement_path(instance, filename):
    return '/'.join([
        _get_partner_base_path(instance.partner),
        'agreements',
        str(instance.agreement_number),
        filename
    ])


# 'assessment' is misspelled in this function name, but as of Nov 2017, two migrations reference it so it can't be
# renamed until after migrations are squashed.
def get_assesment_path(instance, filename):
    return '/'.join([
        _get_partner_base_path(instance.partner),
        'assesments',
        str(instance.id),
        filename
    ])


def get_intervention_file_path(instance, filename):
    return '/'.join([
        _get_partner_base_path(instance.agreement.partner),
        'agreements',
        str(instance.agreement.id),
        'interventions',
        str(instance.id),
        filename
    ])


def get_prc_intervention_file_path(instance, filename):
    return '/'.join([
        _get_partner_base_path(instance.agreement.partner),
        'agreements',
        str(instance.agreement.id),
        'interventions',
        str(instance.id),
        'prc',
        filename
    ])


def get_intervention_amendment_file_path(instance, filename):
    return '/'.join([
        _get_partner_base_path(instance.intervention.agreement.partner),
        str(instance.intervention.agreement.partner.id),
        'agreements',
        str(instance.intervention.agreement.id),
        'interventions',
        str(instance.intervention.id),
        'amendments',
        str(instance.id),
        filename
    ])


def get_intervention_attachments_file_path(instance, filename):
    return '/'.join([
        _get_partner_base_path(instance.intervention.agreement.partner),
        'agreements',
        str(instance.intervention.agreement.id),
        'interventions',
        str(instance.intervention.id),
        'attachments',
        str(instance.id),
        filename
    ])


def get_agreement_amd_file_path(instance, filename):
    return '/'.join([
        connection.schema_name,
        'file_attachments',
        'partner_org',
        str(instance.agreement.partner.id),
        'agreements',
        instance.agreement.base_number,
        'amendments',
        str(instance.number),
        filename
    ])


@python_2_unicode_compatible
class WorkspaceFileType(models.Model):
    """
    Represents a file type
    """

    name = models.CharField(max_length=64, unique=True)

    def __str__(self):
        return self.name


class PartnerType(object):
    BILATERAL_MULTILATERAL = 'Bilateral / Multilateral'
    CIVIL_SOCIETY_ORGANIZATION = 'Civil Society Organization'
    GOVERNMENT = 'Government'
    UN_AGENCY = 'UN Agency'

    CHOICES = Choices(BILATERAL_MULTILATERAL,
                      CIVIL_SOCIETY_ORGANIZATION,
                      GOVERNMENT,
                      UN_AGENCY)


def hact_default():
    return {
        'audits': {
            'minimum_requirements': 0,
            'completed': 0,
        },
        'spot_checks': {
            'planned': {
                'q1': 0,
                'q2': 0,
                'q3': 0,
                'q4': 0,
                'total': 0,
            },
            'completed': {
                'q1': 0,
                'q2': 0,
                'q3': 0,
                'q4': 0,
                'total': 0,
            },
            'follow_up_required': 0,
        },
        'programmatic_visits': {
            'planned': {
                'q1': 0,
                'q2': 0,
                'q3': 0,
                'q4': 0,
                'total': 0,
            },
            'completed': {
                'q1': 0,
                'q2': 0,
                'q3': 0,
                'q4': 0,
                'total': 0,
            },
        },
        'outstanding_findings': 0
    }


@python_2_unicode_compatible
class PartnerOrganization(AdminURLMixin, TimeStampedModel):
    """
    Represents a partner organization

    related models:
        Assessment: "assessments"
        PartnerStaffMember: "staff_members"


    """
    # When cash transferred to a country programme exceeds CT_CP_AUDIT_TRIGGER_LEVEL, an audit is triggered.
    EXPIRING_ASSESSMENT_LIMIT_YEAR = 4
    CT_CP_AUDIT_TRIGGER_LEVEL = decimal.Decimal('50000.00')

    CT_MR_AUDIT_TRIGGER_LEVEL = decimal.Decimal('25000.00')
    CT_MR_AUDIT_TRIGGER_LEVEL2 = decimal.Decimal('100000.00')
    CT_MR_AUDIT_TRIGGER_LEVEL3 = decimal.Decimal('500000.00')

    RATING_HIGH = 'High'
    RATING_SIGNIFICANT = 'Significant'
    RATING_MODERATE = 'Moderate'
    RATING_LOW = 'Low'
    RATING_NON_ASSESSED = 'Non-Assessed'

    RISK_RATINGS = (
        (RATING_HIGH, 'High'),
        (RATING_SIGNIFICANT, 'Significant'),
        (RATING_MODERATE, 'Medium'),
        (RATING_LOW, 'Low'),
        (RATING_NON_ASSESSED, 'Non Required'),
    )

    AGENCY_CHOICES = Choices(
        ('DPKO', 'DPKO'),
        ('ECA', 'ECA'),
        ('ECLAC', 'ECLAC'),
        ('ESCWA', 'ESCWA'),
        ('FAO', 'FAO'),
        ('ILO', 'ILO'),
        ('IOM', 'IOM'),
        ('OHCHR', 'OHCHR'),
        ('UN', 'UN'),
        ('UN Women', 'UN Women'),
        ('UNAIDS', 'UNAIDS'),
        ('UNDP', 'UNDP'),
        ('UNESCO', 'UNESCO'),
        ('UNFPA', 'UNFPA'),
        ('UN - Habitat', 'UN - Habitat'),
        ('UNHCR', 'UNHCR'),
        ('UNODC', 'UNODC'),
        ('UNOPS', 'UNOPS'),
        ('UNRWA', 'UNRWA'),
        ('UNSC', 'UNSC'),
        ('UNU', 'UNU'),
        ('WB', 'WB'),
        ('WFP', 'WFP'),
        ('WHO', 'WHO')
    )

    CSO_TYPES = Choices(
        'International',
        'National',
        'Community Based Organization',
        'Academic Institution',
    )

    partner_type = models.CharField(
        verbose_name=_("Partner Type"),
        max_length=50,
        choices=PartnerType.CHOICES
    )

    # this is only applicable if type is CSO
    cso_type = models.CharField(
        verbose_name=_('CSO Type'),
        max_length=50,
        choices=CSO_TYPES,
        blank=True,
        null=True,
    )
    name = models.CharField(
        verbose_name=_('Name'),
        max_length=255,
        help_text='Please make sure this matches the name you enter in VISION'
    )
    short_name = models.CharField(
        verbose_name=_("Short Name"),
        max_length=50,
        blank=True
    )
    description = models.CharField(
        verbose_name=_("Description"),
        max_length=256,
        blank=True
    )
    shared_with = ArrayField(
        models.CharField(max_length=20, blank=True, choices=AGENCY_CHOICES),
        verbose_name=_("Shared Partner"),
        blank=True,
        null=True
    )
    street_address = models.CharField(
        verbose_name=_("Street Address"),
        max_length=500,
        blank=True,
        null=True,
    )
    city = models.CharField(
        verbose_name=_("City"),
        max_length=64,
        blank=True,
        null=True,
    )
    postal_code = models.CharField(
        verbose_name=_("Postal Code"),
        max_length=32,
        blank=True,
        null=True,
    )
    country = models.CharField(
        verbose_name=_("Country"),
        max_length=64,
        blank=True,
        null=True,
    )

    # TODO: remove this when migration to the new fields is done. check for references
    # BEGIN REMOVE
    address = models.TextField(
        verbose_name=_("Address"),
        blank=True,
        null=True
    )
    # END REMOVE

    email = models.CharField(
        verbose_name=_("Email Address"),
        max_length=255,
        blank=True, null=True
    )
    phone_number = models.CharField(
        verbose_name=_("Phone Number"),
        max_length=64,
        blank=True,
        null=True,
    )
    vendor_number = models.CharField(
        verbose_name=_("Vendor Number"),
        blank=True,
        null=True,
        unique=True,
        max_length=30
    )
    alternate_id = models.IntegerField(
        verbose_name=_("Alternate ID"),
        blank=True,
        null=True
    )
    alternate_name = models.CharField(
        verbose_name=_("Alternate Name"),
        max_length=255,
        blank=True,
        null=True
    )
    rating = models.CharField(
        verbose_name=_('Risk Rating'),
        max_length=50,
        choices=RISK_RATINGS,
        null=True,
        blank=True
    )
    type_of_assessment = models.CharField(
        verbose_name=_("Assessment Type"),
        max_length=50,
        null=True,
    )
    last_assessment_date = models.DateField(
        verbose_name=_("Last Assessment Date"),
        blank=True,
        null=True,
    )
    core_values_assessment_date = models.DateField(
        verbose_name=_('Date positively assessed against core values'),
        blank=True,
        null=True,
    )
    core_values_assessment = models.FileField(
        verbose_name=_("Core Values Assessment"),
        blank=True,
        null=True,
        upload_to='partners/core_values/',
        max_length=1024,
        help_text='Only required for CSO partners'
    )
    vision_synced = models.BooleanField(
        verbose_name=_("VISION Synced"),
        default=False,
    )
    blocked = models.BooleanField(verbose_name=_("Blocked"), default=False)
    hidden = models.BooleanField(verbose_name=_("Hidden"), default=False)
    deleted_flag = models.BooleanField(
        verbose_name=_('Marked for deletion'),
        default=False,
    )

    total_ct_cp = models.DecimalField(
        verbose_name=_("Total Cash Transferred for Country Programme"),
        decimal_places=2,
        max_digits=12,
        blank=True,
        null=True,
        help_text='Total Cash Transferred for Country Programme'
    )
    total_ct_cy = models.DecimalField(
        verbose_name=_("Total Cash Transferred per Current Year"),
        decimal_places=2,
        max_digits=12,
        blank=True,
        null=True,
        help_text='Total Cash Transferred per Current Year'
    )

    net_ct_cy = models.DecimalField(
        decimal_places=2, max_digits=12, blank=True, null=True,
        help_text='Net Cash Transferred per Current Year'
    )

    reported_cy = models.DecimalField(
        decimal_places=2, max_digits=12, blank=True, null=True,
        help_text='Liquidations 1 Oct - 30 Sep'
    )

    total_ct_ytd = models.DecimalField(
        decimal_places=2, max_digits=12, blank=True, null=True,
        help_text='Cash Transfers Jan - Dec'
    )

    hact_values = JSONField(blank=True, null=True, default=hact_default, verbose_name='HACT')
    basis_for_risk_rating = models.CharField(
        verbose_name=_("Basis for Risk Rating"), max_length=50, null=True, blank=True)

    tracker = FieldTracker()

    class Meta:
        ordering = ['name']
        unique_together = ('name', 'vendor_number')

    def __str__(self):
        return self.name

    def latest_assessment(self, type):
        return self.assessments.filter(type=type).order_by('completed_date').last()

    def save(self, *args, **kwargs):
        # JSONFIELD has an issue where it keeps escaping characters
        hact_is_string = isinstance(self.hact_values, str)
        try:

            self.hact_values = json.loads(self.hact_values) if hact_is_string else self.hact_values
        except ValueError as e:
            e.message = 'hact_values needs to be a valid format (dict)'
            raise e

        super(PartnerOrganization, self).save(*args, **kwargs)
        if hact_is_string:
            self.hact_values = json.dumps(self.hact_values)

    @cached_property
    def partner_type_slug(self):
        slugs = {
            PartnerType.BILATERAL_MULTILATERAL: 'Multi',
            PartnerType.CIVIL_SOCIETY_ORGANIZATION: 'CSO',
            PartnerType.GOVERNMENT: 'Gov',
            PartnerType.UN_AGENCY: 'UN',
        }
        return slugs.get(self.partner_type, self.partner_type)

    @cached_property
    def get_last_pca(self):
        # exclude Agreements that were not signed
        return self.agreements.filter(
            agreement_type=Agreement.PCA
        ).exclude(
            signed_by_unicef_date__isnull=True,
            signed_by_partner_date__isnull=True,
            status__in=[Agreement.DRAFT, Agreement.TERMINATED]
        ).order_by('signed_by_unicef_date').last()

    @cached_property
    def expiring_assessment_flag(self):
        if self.last_assessment_date:
            last_assessment_age = datetime.date.today().year - self.last_assessment_date.year
            return last_assessment_age >= PartnerOrganization.EXPIRING_ASSESSMENT_LIMIT_YEAR
        return False

    @cached_property
    def approaching_threshold_flag(self):
        return self.rating == PartnerOrganization.RATING_NON_ASSESSED and \
               self.total_ct_ytd > PartnerOrganization.CT_CP_AUDIT_TRIGGER_LEVEL

    @cached_property
    def flags(self):
        return {
            'expiring_assessment_flag': self.expiring_assessment_flag,
            'approaching_threshold_flag': self.approaching_threshold_flag
        }

    @cached_property
    def min_req_programme_visits(self):
        programme_visits = 0
        ct = self.net_ct_cy

        if ct <= PartnerOrganization.CT_MR_AUDIT_TRIGGER_LEVEL:
            programme_visits = 0
        elif PartnerOrganization.CT_MR_AUDIT_TRIGGER_LEVEL < ct <= PartnerOrganization.CT_MR_AUDIT_TRIGGER_LEVEL2:
            programme_visits = 1
        elif PartnerOrganization.CT_MR_AUDIT_TRIGGER_LEVEL2 < ct <= PartnerOrganization.CT_MR_AUDIT_TRIGGER_LEVEL3:
            if self.rating in [PartnerOrganization.RATING_HIGH, PartnerOrganization.RATING_SIGNIFICANT]:
                programme_visits = 3
            elif self.rating in [PartnerOrganization.RATING_MODERATE, ]:
                programme_visits = 2
            elif self.rating in [PartnerOrganization.RATING_LOW, ]:
                programme_visits = 1
        else:
            if self.rating in [PartnerOrganization.RATING_HIGH, PartnerOrganization.RATING_SIGNIFICANT]:
                programme_visits = 4
            elif self.rating in [PartnerOrganization.RATING_MODERATE, ]:
                programme_visits = 3
            elif self.rating in [PartnerOrganization.RATING_LOW, ]:
                programme_visits = 2
        return programme_visits

    @cached_property
    def min_req_spot_checks(self):
        return 1 if self.reported_cy > PartnerOrganization.CT_CP_AUDIT_TRIGGER_LEVEL else 0

    @cached_property
    def hact_min_requirements(self):

        return {
            'programme_visits': self.min_req_programme_visits,
            'spot_checks': self.min_req_spot_checks,
        }

    @cached_property
    def outstanding_findings(self):
        hact = json.loads(self.hact_values) if isinstance(self.hact_values, str) else self.hact_values
        return hact.get('outstanding_findings', 0)

    @classmethod
    def planned_visits(cls, partner):
        """For current year sum all programmatic values of planned visits
        records for partner

        If partner type is Government, then default to 0 planned visits
        """
        year = datetime.date.today().year
        if partner.partner_type == 'Government':
            pvq1 = pvq2 = pvq3 = pvq4 = 0
        else:
            pv = InterventionPlannedVisits.objects.filter(
                intervention__agreement__partner=partner, year=year,
                intervention__status__in=[Intervention.ACTIVE, Intervention.CLOSED, Intervention.ENDED]
            )
            pvq1 = pv.aggregate(models.Sum('programmatic_q1'))['programmatic_q1__sum'] or 0
            pvq2 = pv.aggregate(models.Sum('programmatic_q2'))['programmatic_q2__sum'] or 0
            pvq3 = pv.aggregate(models.Sum('programmatic_q3'))['programmatic_q3__sum'] or 0
            pvq4 = pv.aggregate(models.Sum('programmatic_q4'))['programmatic_q4__sum'] or 0

        hact = json.loads(partner.hact_values) if isinstance(partner.hact_values, str) else partner.hact_values
        hact['programmatic_visits']['planned']['q1'] = pvq1
        hact['programmatic_visits']['planned']['q2'] = pvq2
        hact['programmatic_visits']['planned']['q3'] = pvq3
        hact['programmatic_visits']['planned']['q4'] = pvq4
        hact['programmatic_visits']['planned']['total'] = pvq1 + pvq2 + pvq3 + pvq4
        partner.hact_values = hact
        partner.save()

    @classmethod
    def programmatic_visits(cls, partner, update_one=False):
        """
        :return: all completed programmatic visits
        """
        quarter_name = get_quarter()
        pv = partner.hact_values['programmatic_visits']['completed']['total']
        pvq = partner.hact_values['programmatic_visits']['completed'][quarter_name]

        if update_one:
            pv += 1
            pvq += 1
            partner.hact_values['programmatic_visits']['completed'][quarter_name] = pvq
        else:
            pv_year = TravelActivity.objects.filter(
                travel_type=TravelType.PROGRAMME_MONITORING,
                travels__traveler=F('primary_traveler'),
                travels__status__in=[Travel.COMPLETED],
                travels__completed_at__year=datetime.datetime.now().year,
                partner=partner,
            )

            pv = pv_year.count()
            pvq1 = pv_year.filter(travels__completed_at__month__in=[1, 2, 3]).count()
            pvq2 = pv_year.filter(travels__completed_at__month__in=[4, 5, 6]).count()
            pvq3 = pv_year.filter(travels__completed_at__month__in=[7, 8, 9]).count()
            pvq4 = pv_year.filter(travels__completed_at__month__in=[10, 11, 12]).count()

            partner.hact_values['programmatic_visits']['completed']['q1'] = pvq1
            partner.hact_values['programmatic_visits']['completed']['q2'] = pvq2
            partner.hact_values['programmatic_visits']['completed']['q3'] = pvq3
            partner.hact_values['programmatic_visits']['completed']['q4'] = pvq4

        partner.hact_values['programmatic_visits']['completed']['total'] = pv
        partner.save()

    @classmethod
    def spot_checks(cls, partner, event_date=None, update_one=False):
        """
        :return: all completed spot checks
        """
        from audit.models import Engagement, SpotCheck
        if not event_date:
            event_date = datetime.datetime.today()
        quarter_name = get_quarter(event_date)
        sc = partner.hact_values['spot_checks']['completed']['total']
        scq = partner.hact_values['spot_checks']['completed'][quarter_name]

        if update_one:
            sc += 1
            scq += 1
            partner.hact_values['spot_checks']['completed'][quarter_name] = scq
        else:
            trip = TravelActivity.objects.filter(
                travel_type=TravelType.SPOT_CHECK,
                travels__traveler=F('primary_traveler'),
                travels__status__in=[Travel.COMPLETED],
                travels__completed_at__year=datetime.datetime.now().year,
                partner=partner,
            )

            trq1 = trip.filter(travels__completed_at__month__in=[1, 2, 3]).count()
            trq2 = trip.filter(travels__completed_at__month__in=[4, 5, 6]).count()
            trq3 = trip.filter(travels__completed_at__month__in=[7, 8, 9]).count()
            trq4 = trip.filter(travels__completed_at__month__in=[10, 11, 12]).count()

            audit_spot_check = SpotCheck.objects.filter(
                partner=partner, status=Engagement.FINAL,
                date_of_draft_report_to_unicef__year=datetime.datetime.now().year
            )

            asc1 = audit_spot_check.filter(date_of_draft_report_to_unicef__month__in=[1, 2, 3]).count()
            asc2 = audit_spot_check.filter(date_of_draft_report_to_unicef__month__in=[4, 5, 6]).count()
            asc3 = audit_spot_check.filter(date_of_draft_report_to_unicef__month__in=[7, 8, 9]).count()
            asc4 = audit_spot_check.filter(date_of_draft_report_to_unicef__month__in=[10, 11, 12]).count()

            partner.hact_values['spot_checks']['completed']['q1'] = trq1 + asc1
            partner.hact_values['spot_checks']['completed']['q2'] = trq2 + asc2
            partner.hact_values['spot_checks']['completed']['q3'] = trq3 + asc3
            partner.hact_values['spot_checks']['completed']['q4'] = trq4 + asc4

            sc = trip.count() + audit_spot_check.count()  # TODO 1.1.9c add spot checks from field monitoring

        partner.hact_values['spot_checks']['completed']['total'] = sc
        partner.save()

    @classmethod
    def audits_completed(cls, partner, update_one=False):
        """
        :param partner: Partner Organization
        :param update_one: if True will increase by one the value, if False would recalculate the value
        :return: all completed audit (including special audit)
        """
        from audit.models import Audit, Engagement, SpecialAudit
        completed_audit = partner.hact_values['audits']['completed']
        if update_one:
            completed_audit += 1
        else:
            audits = Audit.objects.filter(
                partner=partner,
                status=Engagement.FINAL,
                date_of_draft_report_to_unicef__year=datetime.datetime.now().year).count()
            s_audits = SpecialAudit.objects.filter(
                partner=partner,
                status=Engagement.FINAL,
                date_of_draft_report_to_unicef__year=datetime.datetime.now().year).count()
            completed_audit = audits + s_audits
        partner.hact_values['audits']['completed'] = completed_audit
        partner.save()


class PartnerStaffMemberManager(models.Manager):

    def get_queryset(self):
        return super(PartnerStaffMemberManager, self).get_queryset().select_related('partner')


@python_2_unicode_compatible
class PartnerStaffMember(TimeStampedModel):
    """
    Represents a staff member at the partner organization.
    A User is created for each staff member

    Relates to :model:`partners.PartnerOrganization`

    related models:
        Agreement: "agreement_authorizations" (m2m - all agreements this user is authorized for)
        Agreement: "agreements_signed" (refers to all the agreements this user signed)
    """

    partner = models.ForeignKey(
        PartnerOrganization,
        verbose_name=_("Partner"),
        related_name='staff_members'
    )
    title = models.CharField(
        verbose_name=_("Title"),
        max_length=64,
        null=True,
        blank=True,
    )
    first_name = models.CharField(verbose_name=_("First Name"), max_length=64)
    last_name = models.CharField(verbose_name=_("Last Name"), max_length=64)
    email = models.CharField(
        verbose_name=_("Email Address"),
        max_length=128,
        unique=True,
        blank=False,
    )
    phone = models.CharField(
        verbose_name=_("Phone Number"),
        max_length=64,
        blank=True,
        null=True,
    )
    active = models.BooleanField(
        verbose_name=_("Active"),
        default=True
    )

    tracker = FieldTracker()
    objects = PartnerStaffMemberManager()

    def get_full_name(self):
        full_name = '%s %s' % (self.first_name, self.last_name)
        return full_name.strip()

    def __str__(self):
        return'{} {} ({})'.format(
            self.first_name,
            self.last_name,
            self.partner.name
        )

    # TODO: instead of signals we need this transactional
    def reactivate_signal(self):
        # sends a signal to activate the user
        post_save.send(PartnerStaffMember, instance=self, created=True)

    def deactivate_signal(self):
        # sends a signal to deactivate user and remove partnerstaffmember link
        pre_delete.send(PartnerStaffMember, instance=self)

    def save(self, **kwargs):
        # if the instance exists and active was changed, re-associate user
        if self.pk:
            # get the instance that exists in the db to compare active states
            existing_instance = PartnerStaffMember.objects.get(pk=self.pk)
            if existing_instance.active and not self.active:
                self.deactivate_signal()
            elif not existing_instance.active and self.active:
                self.reactivate_signal()

        return super(PartnerStaffMember, self).save(**kwargs)


@python_2_unicode_compatible
class PlannedEngagement(TimeStampedModel):
    """ class to handle partner's engagement for current year """
    partner = models.OneToOneField(PartnerOrganization, verbose_name=_("Partner"), related_name='planned_engagement')
    spot_check_mr = QuarterField()
    spot_check_follow_up_q1 = models.IntegerField(verbose_name=_("Spot Check Q1"), default=0)
    spot_check_follow_up_q2 = models.IntegerField(verbose_name=_("Spot Check Q2"), default=0)
    spot_check_follow_up_q3 = models.IntegerField(verbose_name=_("Spot Check Q3"), default=0)
    spot_check_follow_up_q4 = models.IntegerField(verbose_name=_("Spot Check Q4"), default=0)
    scheduled_audit = models.BooleanField(verbose_name=_("Scheduled Audit"), default=False)
    special_audit = models.BooleanField(verbose_name=_("Special Audit"), default=False)

    @cached_property
    def total_spot_check_follow_up_required(self):
        return sum([
            self.spot_check_follow_up_q1, self.spot_check_follow_up_q2,
            self.spot_check_follow_up_q3, self.spot_check_follow_up_q4
        ])

    @cached_property
    def spot_check_required(self):
        return self.total_spot_check_follow_up_required + (1 if self.spot_check_mr else 0)

    @cached_property
    def required_audit(self):
        return sum([self.scheduled_audit, self.special_audit])

    def reset(self):
        """this is used to reset the values of the object at the end of the year"""
        self.spot_check_mr = None
        self.spot_check_follow_up_q1 = 0
        self.spot_check_follow_up_q2 = 0
        self.spot_check_follow_up_q3 = 0
        self.spot_check_follow_up_q4 = 0
        self.scheduled_audit = False
        self.special_audit = False
        self.save()

    def __str__(self):
        return 'Planned Engagement {}'.format(self.partner.name)


@python_2_unicode_compatible
class Assessment(TimeStampedModel):
    """
    Represents an assessment for a partner organization.

    Relates to :model:`partners.PartnerOrganization`
    Relates to :model:`auth.User`
    """
    HIGH = 'high'
    SIGNIFICANT = 'significant'
    MEDIUM = 'medium'
    LOW = 'low'
    RISK_RATINGS = (
        (HIGH, 'High'),
        (SIGNIFICANT, 'Significant'),
        (MEDIUM, 'Medium'),
        (LOW, 'Low'),
    )

    ASSESSMENT_TYPES = (
        ('Micro Assessment', 'Micro Assessment'),
        ('Simplified Checklist', 'Simplified Checklist'),
        ('Scheduled Audit report', 'Scheduled Audit report'),
        ('Special Audit report', 'Special Audit report'),
        ('Other', 'Other'),
    )

    partner = models.ForeignKey(
        PartnerOrganization,
        verbose_name=_("Partner"),
        related_name='assessments'
    )
    type = models.CharField(
        verbose_name=_("Type"),
        max_length=50,
        choices=ASSESSMENT_TYPES,
    )
    names_of_other_agencies = models.CharField(
        verbose_name=_("Other Agencies"),
        max_length=255,
        blank=True, null=True,
        help_text='List the names of the other agencies they have worked with'
    )
    expected_budget = models.IntegerField(
        verbose_name=_('Planned amount'),
        blank=True, null=True,
    )
    notes = models.CharField(
        max_length=255,
        blank=True, null=True,
        verbose_name=_('Special requests'),
        help_text='Note any special requests to be considered during the assessment'
    )
    requested_date = models.DateField(
        verbose_name=_("Requested Date"),
        auto_now_add=True,
    )
    requesting_officer = models.ForeignKey(
        settings.AUTH_USER_MODEL,
        verbose_name=_("Requesting Officer"),
        related_name='requested_assessments',
        blank=True,
        null=True,
    )
    approving_officer = models.ForeignKey(
        settings.AUTH_USER_MODEL,
        verbose_name=_("Approving Officer"),
        blank=True,
        null=True,
    )
    planned_date = models.DateField(
        verbose_name=_("Planned Date"),
        blank=True,
        null=True,
    )
    completed_date = models.DateField(
        verbose_name=_("Completed Date"),
        blank=True,
        null=True,
    )
    rating = models.CharField(
        verbose_name=_("Rating"),
        max_length=50,
        choices=RISK_RATINGS,
        default=HIGH,
    )
    # Assessment Report
    report = models.FileField(
        verbose_name=_("Report"),
        blank=True,
        null=True,
        max_length=1024,
        upload_to=get_assesment_path
    )
    # Basis for Risk Rating
    current = models.BooleanField(
        verbose_name=_('Basis for risk rating'),
        default=False,
    )

    tracker = FieldTracker()

    def __str__(self):
        return'{type}: {partner} {rating} {date}'.format(
            type=self.type,
            partner=self.partner.name,
            rating=self.rating,
            date=self.completed_date.strftime("%d-%m-%Y") if
            self.completed_date else'NOT COMPLETED'
        )


class AgreementManager(models.Manager):

    def get_queryset(self):
        return super(AgreementManager, self).get_queryset().select_related('partner')


def activity_to_active_side_effects(i, old_instance=None, user=None):
    # here we can make any updates to the object as we need as part of the auto transition change
    # obj.end = datetime.date.today()
    # old_instance.status will give you the status you're transitioning from
    pass


@python_2_unicode_compatible
class Agreement(TimeStampedModel):
    """
    Represents an agreement with the partner organization.

    Relates to :model:`partners.PartnerOrganization`
    """
    # POTENTIAL_AUTO_TRANSITIONS.. these are all transitions that we want to
    # make automatically if possible
    PCA = 'PCA'
    MOU = 'MOU'
    SSFA = 'SSFA'
    AGREEMENT_TYPES = (
        (PCA, u"Programme Cooperation Agreement"),
        (SSFA, 'Small Scale Funding Agreement'),
        (MOU, 'Memorandum of Understanding'),
    )

    DRAFT = "draft"
    SIGNED = "signed"
    ENDED = "ended"
    SUSPENDED = "suspended"
    TERMINATED = "terminated"
    STATUS_CHOICES = (
        (DRAFT, "Draft"),
        (SIGNED, "Signed"),
        (ENDED, "Ended"),
        (SUSPENDED, "Suspended"),
        (TERMINATED, "Terminated"),
    )
    AUTO_TRANSITIONS = {
        DRAFT: [SIGNED],
        SIGNED: [ENDED],
    }
    TRANSITION_SIDE_EFFECTS = {
        SIGNED: [activity_to_active_side_effects],
    }

    partner = models.ForeignKey(PartnerOrganization, related_name="agreements")
    country_programme = models.ForeignKey(
        'reports.CountryProgramme',
        verbose_name=_("Country Programme"),
        related_name='agreements',
        blank=True,
        null=True,
    )
    authorized_officers = models.ManyToManyField(
        PartnerStaffMember,
        verbose_name=_("Partner Authorized Officer"),
        blank=True,
        related_name="agreement_authorizations")
    agreement_type = models.CharField(
        verbose_name=_("Agreement Type"),
        max_length=10,
        choices=AGREEMENT_TYPES
    )
    agreement_number = models.CharField(
        verbose_name=_('Reference Number'),
        max_length=45,
        blank=True,
        # TODO: write a script to insure this before merging.
        unique=True,
    )
    attached_agreement = models.FileField(
        verbose_name=_("Attached Agreement"),
        upload_to=get_agreement_path,
        blank=True,
        max_length=1024
    )
    start = models.DateField(
        verbose_name=_("Start Date"),
        null=True,
        blank=True,
    )
    end = models.DateField(
        verbose_name=_("End Date"),
        null=True,
        blank=True,
    )

    signed_by_unicef_date = models.DateField(
        verbose_name=_("Signed By UNICEF Date"),
        null=True,
        blank=True,
    )

    # Unicef staff members that sign the agreements
    # this user needs to be in the partnership management group
    signed_by = models.ForeignKey(
        settings.AUTH_USER_MODEL,
        verbose_name=_("Signed By UNICEF"),
        related_name='agreements_signed+',
        null=True, blank=True
    )

    signed_by_partner_date = models.DateField(
        verbose_name=_("Signed By Partner Date"),
        null=True,
        blank=True,
    )

    # Signatory on behalf of the PartnerOrganization
    partner_manager = ChainedForeignKey(
        PartnerStaffMember,
        related_name='agreements_signed',
        verbose_name=_('Signed by partner'),
        chained_field="partner",
        chained_model_field="partner",
        show_all=False,
        auto_choose=False,
        blank=True, null=True,
    )

    # TODO: Write a script that sets a status to each existing record
    status = FSMField(
        verbose_name=_("Status"),
        max_length=32,
        blank=True,
        choices=STATUS_CHOICES,
        default=DRAFT
    )

    tracker = FieldTracker()
    view_objects = AgreementManager()
    objects = models.Manager()

    class Meta:
        ordering = ['-created']

    def __str__(self):
        return'{} for {} ({} - {})'.format(
            self.agreement_type,
            self.partner.name,
            self.start.strftime('%d-%m-%Y') if self.start else '',
            self.end.strftime('%d-%m-%Y') if self.end else ''
        )

    @classmethod
    def permission_structure(cls):
        permissions = import_permissions(cls.__name__)
        return permissions

    @property
    def year(self):
        if self.id:
            if self.signed_by_unicef_date is not None:
                return self.signed_by_unicef_date.year
            else:
                return self.created.year
        else:
            return datetime.date.today().year

    @property
    def reference_number(self):
        return '{code}/{type}{year}{id}'.format(
            code=connection.tenant.country_short_code or '',
            type=self.agreement_type,
            year=self.created.year,
            id=self.id,
        )

    @property
    def base_number(self):
        return self.agreement_number.split('-')[0]

    def update_reference_number(self, amendment_number=None):

        if amendment_number:
            self.agreement_number = '{}-{}'.format(self.base_number, amendment_number)
            return
        self.agreement_number = self.reference_number

    def update_related_interventions(self, oldself, **kwargs):
        '''
        When suspending or terminating an agreement we need to suspend or terminate all interventions related
        this should only be called in a transaction with agreement save
        '''

        if oldself and oldself.status != self.status and \
                self.status in [Agreement.SUSPENDED, Agreement.TERMINATED]:

            interventions = self.interventions.filter(
                document_type__in=[Intervention.PD, Intervention.SHPD]
            )
            for item in interventions:
                if item.status not in [Intervention.DRAFT,
                                       Intervention.CLOSED,
                                       Intervention.ENDED,
                                       Intervention.TERMINATED] and\
                        item.status != self.status:
                    item.status = self.status
                    item.save()

    @transition(field=status,
                source=[DRAFT],
                target=[SIGNED],
                conditions=[agreement_transition_to_signed_valid])
    def transition_to_signed(self):
        pass

    @transition(field=status,
                source=[SIGNED],
                target=[ENDED],
                conditions=[agreement_transition_to_ended_valid])
    def transition_to_ended(self):
        pass

    @transition(field=status,
                source=[SIGNED],
                target=[SUSPENDED],
                conditions=[])
    def transition_to_suspended(self):
        pass

    @transition(field=status,
                source=[SUSPENDED, SIGNED],
                target=[DRAFT],
                conditions=[agreements_illegal_transition])
    def transition_to_cancelled(self):
        pass

    @transition(field=status,
                source=[DRAFT],
                target=[TERMINATED, SUSPENDED],
                conditions=[agreements_illegal_transition])
    def transition_to_terminated(self):
        pass

    @transaction.atomic
    def save(self, **kwargs):

        oldself = None
        if self.pk:
            # load from DB
            oldself = Agreement.objects.get(pk=self.pk)

        if not oldself:
            # to create a ref number we need an id
            super(Agreement, self).save()
            self.update_reference_number()
        else:
            self.update_related_interventions(oldself)

        # update reference number if needed
        amendment_number = kwargs.pop('amendment_number', None)
        if amendment_number:
            self.update_reference_number(amendment_number)

        if self.agreement_type == self.PCA:
            # set start date
            if self.signed_by_partner_date and self.signed_by_unicef_date:
                self.start = self.signed_by_unicef_date \
                    if self.signed_by_unicef_date > self.signed_by_partner_date else self.signed_by_partner_date

            # set end date
            assert self.country_programme is not None, 'Country Programme is required'
            self.end = self.country_programme.to_date

        return super(Agreement, self).save()


class AgreementAmendmentManager(models.Manager):

    def get_queryset(self):
        return super(AgreementAmendmentManager, self).get_queryset().select_related('agreement__partner')


@python_2_unicode_compatible
class AgreementAmendment(TimeStampedModel):
    '''
    Represents an amendment to an agreement
    '''
    IP_NAME = u'Change IP name'
    AUTHORIZED_OFFICER = u'Change authorized officer'
    BANKING_INFO = u'Change banking info'
    CLAUSE = u'Change in clause'

    AMENDMENT_TYPES = Choices(
        (IP_NAME, 'Change in Legal Name of Implementing Partner'),
        (AUTHORIZED_OFFICER, 'Change Authorized Officer(s)'),
        (BANKING_INFO, 'Banking Information'),
        (CLAUSE, 'Change in clause'),
    )

    number = models.CharField(verbose_name=_("Number"), max_length=5)
    agreement = models.ForeignKey(
        Agreement,
        verbose_name=_("Agreement"),
        related_name='amendments',
    )
    signed_amendment = models.FileField(
        verbose_name=_("Signed Amendment"),
        max_length=1024,
        null=True, blank=True,
        upload_to=get_agreement_amd_file_path
    )
    types = ArrayField(models.CharField(
        max_length=50,
        choices=AMENDMENT_TYPES))
    signed_date = models.DateField(
        verbose_name=_("Signed Date"),
        null=True,
        blank=True,
    )

    tracker = FieldTracker()
    view_objects = AgreementAmendmentManager()
    objects = models.Manager()

    def __str__(self):
        return "{} {}".format(
            self.agreement.reference_number,
            self.number
        )

    def compute_reference_number(self):
        if self.signed_date:
            return '{0:02d}'.format(self.agreement.amendments.filter(signed_date__isnull=False).count() + 1)
        else:
            seq = self.agreement.amendments.filter(signed_date__isnull=True).count() + 1
            return 'tmp{0:02d}'.format(seq)

    @transaction.atomic
    def save(self, **kwargs):
        update_agreement_number_needed = False
        oldself = AgreementAmendment.objects.get(id=self.pk) if self.pk else None
        if self.signed_amendment:
            if not oldself or not oldself.signed_amendment:
                self.number = self.compute_reference_number()
                update_agreement_number_needed = True
        else:
            if not oldself:
                self.number = self.compute_reference_number()

        if update_agreement_number_needed:
            self.agreement.save(amendment_number=self.number)
        return super(AgreementAmendment, self).save(**kwargs)


class InterventionManager(models.Manager):

    def get_queryset(self):
        return super(InterventionManager, self).get_queryset().prefetch_related(
            'agreement__partner',
            'frs',
            'partner_focal_points',
            'unicef_focal_points',
            'offices',
            'planned_budget',
            'sections',
        )

    def detail_qs(self):
        return self.get_queryset().prefetch_related(
            'agreement__partner',
            'frs',
            'partner_focal_points',
            'unicef_focal_points',
            'offices',
            'planned_budget',
            'sections',
            'result_links__cp_output',
            'result_links__ll_results',
            'result_links__ll_results__applied_indicators__indicator',
            'result_links__ll_results__applied_indicators__disaggregation',
            'result_links__ll_results__applied_indicators__locations',
            'flat_locations',
        )

    def frs_qs(self):
        qs = self.get_queryset().prefetch_related(
            'agreement__partner',
            'planned_budget',
            'offices',
            'sections',
            # TODO: Figure out a way in which to add locations that is more performant
            # 'flat_locations',
            'result_links__cp_output',
            'unicef_focal_points',
        )
        qs = qs.annotate(
            Max("frs__end_date"),
            Min("frs__start_date"),
            Sum("frs__total_amt_local"),
            Sum("frs__outstanding_amt_local"),
            Sum("frs__actual_amt_local"),
            Sum("frs__intervention_amt"),
            Count("frs__currency", distinct=True),
            max_fr_currency=Max("frs__currency", output_field=CharField(), distinct=True)
        )
        return qs


def side_effect_one(i, old_instance=None, user=None):
    pass


def side_effect_two(i, old_instance=None, user=None):
    pass


@python_2_unicode_compatible
class Intervention(TimeStampedModel):
    """
    Represents a partner intervention.

    Relates to :model:`partners.PartnerOrganization`
    Relates to :model:`partners.Agreement`
    Relates to :model:`reports.CountryProgramme`
    Relates to :model:`auth.User`
    Relates to :model:`partners.PartnerStaffMember`
    Relates to :model:`users.Office`
    """

    DRAFT = 'draft'
    SIGNED = 'signed'
    ACTIVE = 'active'
    ENDED = 'ended'
    IMPLEMENTED = 'implemented'
    CLOSED = 'closed'
    SUSPENDED = 'suspended'
    TERMINATED = 'terminated'

    AUTO_TRANSITIONS = {
        DRAFT: [SIGNED],
        SIGNED: [ACTIVE],
        ACTIVE: [ENDED],
        ENDED: [CLOSED]
    }
    TRANSITION_SIDE_EFFECTS = {
        SIGNED: [side_effect_one, side_effect_two],
        ACTIVE: [],
        SUSPENDED: [],
        ENDED: [],
        CLOSED: [],
        TERMINATED: []
    }

    CANCELLED = 'cancelled'
    INTERVENTION_STATUS = (
        (DRAFT, "Draft"),
        (SIGNED, 'Signed'),
        (ACTIVE, "Active"),
        (ENDED, "Ended"),
        (CLOSED, "Closed"),
        (SUSPENDED, "Suspended"),
        (TERMINATED, "Terminated"),
    )
    PD = 'PD'
    SHPD = 'SHPD'
    SSFA = 'SSFA'
    INTERVENTION_TYPES = (
        (PD, 'Programme Document'),
        (SHPD, 'Simplified Humanitarian Programme Document'),
        (SSFA, 'SSFA'),
    )

    tracker = FieldTracker()
    objects = InterventionManager()

    document_type = models.CharField(
        verbose_name=_('Document Type'),
        choices=INTERVENTION_TYPES,
        max_length=255,
    )
    agreement = models.ForeignKey(
        Agreement,
        verbose_name=_("Agreement"),
        related_name='interventions'
    )
    # Even though CP is defined at the Agreement Level, for a particular intervention this can be different.
    country_programme = models.ForeignKey(
        CountryProgramme,
        verbose_name=_("Country Programme"),
        related_name='interventions',
        blank=True, null=True, on_delete=models.DO_NOTHING,
        help_text='Which Country Programme does this Intervention belong to?'
    )
    number = models.CharField(
        verbose_name=_('Reference Number'),
        max_length=64,
        blank=True,
        null=True,
        unique=True,
    )
    title = models.CharField(verbose_name=_("Document Title"), max_length=256)
    status = FSMField(
        verbose_name=_("Status"),
        max_length=32,
        blank=True,
        choices=INTERVENTION_STATUS,
        default=DRAFT
    )
    # dates
    start = models.DateField(
        verbose_name=_("Start Date"),
        null=True,
        blank=True,
        help_text='The date the Intervention will start'
    )
    end = models.DateField(
        verbose_name=_("End Date"),
        null=True,
        blank=True,
        help_text='The date the Intervention will end'
    )
    submission_date = models.DateField(
        verbose_name=_("Document Submission Date by CSO"),
        null=True,
        blank=True,
        help_text='The date the partner submitted complete PD/SSFA documents to Unicef',
    )
    submission_date_prc = models.DateField(
        verbose_name=_('Submission Date to PRC'),
        help_text='The date the documents were submitted to the PRC',
        null=True,
        blank=True,
    )
    review_date_prc = models.DateField(
        verbose_name=_('Review Date by PRC'),
        help_text='The date the PRC reviewed the partnership',
        null=True,
        blank=True,
    )
    prc_review_document = models.FileField(
        verbose_name=_("Review Document by PRC"),
        max_length=1024,
        null=True,
        blank=True,
        upload_to=get_prc_intervention_file_path
    )
    signed_pd_document = models.FileField(
        verbose_name=_("Signed PD Document"),
        max_length=1024,
        null=True,
        blank=True,
        upload_to=get_prc_intervention_file_path
    )
    signed_by_unicef_date = models.DateField(
        verbose_name=_("Signed by UNICEF Date"),
        null=True,
        blank=True,
    )
    signed_by_partner_date = models.DateField(
        verbose_name=_("Signed by Partner Date"),
        null=True,
        blank=True,
    )

    # partnership managers
    unicef_signatory = models.ForeignKey(
        settings.AUTH_USER_MODEL,
        verbose_name=_("Signed by UNICEF"),
        related_name='signed_interventions+',
        blank=True,
        null=True,
    )
    # part of the Agreement authorized officers
    partner_authorized_officer_signatory = models.ForeignKey(
        PartnerStaffMember,
        verbose_name=_("Signed by Partner"),
        related_name='signed_interventions',
        blank=True,
        null=True,
    )
    # anyone in unicef country office
    unicef_focal_points = models.ManyToManyField(
        settings.AUTH_USER_MODEL,
        verbose_name=_("UNICEF Focal Points"),
        blank=True,
        related_name='unicef_interventions_focal_points+'
    )
    # any PartnerStaffMember on the ParterOrganization
    partner_focal_points = models.ManyToManyField(
        PartnerStaffMember,
        verbose_name=_("CSO Authorized Officials"),
        related_name='interventions_focal_points+',
        blank=True
    )

    contingency_pd = models.BooleanField(
        verbose_name=_("Contingency PD"),
        default=False,
    )
    sections = models.ManyToManyField(
        Sector,
        verbose_name=_("Sections"),
        blank=True,
        related_name='interventions',
    )
    offices = models.ManyToManyField(
        Office,
        verbose_name=_("Office"),
        blank=True,
        related_name='office_interventions+',
    )
    # TODO: remove this after PRP flag is on for all countries
    flat_locations = models.ManyToManyField(Location, related_name="intervention_flat_locations", blank=True)

    population_focus = models.CharField(
        verbose_name=_("Population Focus"),
        max_length=130,
        null=True,
        blank=True,
    )
    in_amendment = models.BooleanField(
        verbose_name=_("Amendment Open"),
        default=False,
    )

    # Flag if this has been migrated to a status that is not correct
    # previous status
    metadata = JSONField(
        verbose_name=_("Metadata"),
        blank=True,
        null=True,
        default=dict,
    )

    class Meta:
        ordering = ['-created']

    def __str__(self):
        return '{}'.format(
            self.number
        )

    @classmethod
    def permission_structure(cls):
        permissions = import_permissions(cls.__name__)
        return permissions

    @property
    def days_from_submission_to_signed(self):
        if not self.submission_date:
            return 'Not Submitted'
        if not self.signed_by_unicef_date or not self.signed_by_partner_date:
            return 'Not fully signed'
        signed_date = max([self.signed_by_partner_date, self.signed_by_unicef_date])
        return relativedelta(signed_date, self.submission_date).days

    @property
    def submitted_to_prc(self):
        return True if any([self.submission_date_prc, self.review_date_prc, self.prc_review_document]) else False

    @property
    def days_from_review_to_signed(self):
        if not self.review_date_prc:
            return 'Not Reviewed'
        if not self.signed_by_unicef_date or not self.signed_by_partner_date:
            return 'Not fully signed'
        signed_date = max([self.signed_by_partner_date, self.signed_by_unicef_date])
        return relativedelta(signed_date, self.review_date_prc).days

    @property
    def sector_names(self):
        return ', '.join(Sector.objects.filter(intervention_locations__intervention=self).
                         values_list('name', flat=True))

    @property
    def combined_sections(self):
        # sections defined on the indicators + sections selected at the pd level
        # In the case in which on the pd there are more sections selected then all the indicators
        # the reason for the loops is to avoid creating new db queries
        sections = set(self.sections.all())
        for lower_result in self.all_lower_results:
            for applied_indicator in lower_result.applied_indicators.all():
                if applied_indicator.section:
                    sections.add(applied_indicator.section)
        return sections

    @property
    def sections_present(self):
        # for permissions validation. the name of this def needs to remain the same as defined in the permission matrix.
        # /assets/partner/intervention_permission.csv
        return True if len(self.combined_sections) > 0 else None

    @cached_property
    def total_partner_contribution(self):
        return self.planned_budget.partner_contribution_local if hasattr(self, 'planned_budget') else 0

    @cached_property
    def total_unicef_cash(self):
        return self.planned_budget.unicef_cash_local if hasattr(self, 'planned_budget') else 0

    @cached_property
    def total_in_kind_amount(self):
        return self.planned_budget.in_kind_amount_local if hasattr(self, 'planned_budget') else 0

    @cached_property
    def total_budget(self):
        return self.total_unicef_cash + self.total_partner_contribution + self.total_in_kind_amount

    @cached_property
    def total_unicef_budget(self):
        return self.total_unicef_cash + self.total_in_kind_amount

    @cached_property
    def all_lower_results(self):
        # todo: it'd be nice to be able to do this as a queryset but that may not be possible
        # with prefetch_related
        return [
            lower_result for link in self.result_links.all()
            for lower_result in link.ll_results.all()
        ]

    @cached_property
    def intervention_locations(self):
        if tenant_switch_is_active("prp_mode_off"):
            locations = set(self.flat_locations.all())
        else:
            # return intervention locations as a set of Location objects
            locations = set()
            for lower_result in self.all_lower_results:
                for applied_indicator in lower_result.applied_indicators.all():
                    for location in applied_indicator.locations.all():
                        locations.add(location)

        return locations

    @cached_property
    def flagged_sections(self):
        if tenant_switch_is_active("prp_mode_off"):
            sections = set(self.sections.all())
        else:
            # return intervention locations as a set of Location objects
            sections = set()
            for lower_result in self.all_lower_results:
                for applied_indicator in lower_result.applied_indicators.all():
                    if applied_indicator.section:
                        sections.add(applied_indicator.section)

        return sections

    @cached_property
    def intervention_clusters(self):
        # return intervention clusters as an array of strings
        clusters = set()
        for lower_result in self.all_lower_results:
            for applied_indicator in lower_result.applied_indicators.all():
                if applied_indicator.cluster_name:
                    clusters.add(applied_indicator.cluster_name)

        return clusters

    @cached_property
    def total_frs(self):
        r = {
            'total_frs_amt': 0,
            'total_outstanding_amt': 0,
            'total_intervention_amt': 0,
            'total_actual_amt': 0,
            'earliest_start_date': None,
            'latest_end_date': None
        }
        for fr in self.frs.all():
            r['total_frs_amt'] += fr.total_amt
            r['total_outstanding_amt'] += fr.outstanding_amt
            r['total_intervention_amt'] += fr.intervention_amt
            r['total_actual_amt'] += fr.actual_amt
            if r['earliest_start_date'] is None:
                r['earliest_start_date'] = fr.start_date
            elif r['earliest_start_date'] > fr.start_date:
                r['earliest_start_date'] = fr.start_date
            if r['latest_end_date'] is None:
                r['latest_end_date'] = fr.end_date
            elif r['latest_end_date'] < fr.end_date:
                r['latest_end_date'] = fr.end_date
        return r

    @property
    def year(self):
        if self.id:
            if self.signed_by_unicef_date is not None:
                return self.signed_by_unicef_date.year
            else:
                return self.created.year
        else:
            return datetime.date.today().year

    def illegal_transitions(self):
        return False

    @transition(field=status,
                source=[ACTIVE, IMPLEMENTED, SUSPENDED],
                target=[DRAFT, CANCELLED],
                conditions=[illegal_transitions])
    def basic_transition(self):
        pass

    @transition(field=status,
                source=[DRAFT, SUSPENDED],
                target=[ACTIVE],
                conditions=[intervention_validation.transition_to_active],
                permission=intervention_validation.partnership_manager_only)
    def transition_to_active(self):
        pass

    @transition(field=status,
                source=[DRAFT, SUSPENDED],
                target=[SIGNED],
                conditions=[intervention_validation.transition_to_signed])
    def transition_to_signed(self):
        pass

    @transition(field=status,
                source=[ACTIVE],
                target=[ENDED],
                conditions=[intervention_validation.transition_to_ended])
    def transition_to_ended(self):
        # From active, ended, suspended and terminated you cannot move to draft or cancelled because yo'll
        # mess up the reference numbers.
        pass

    @transition(field=status,
                source=[ENDED],
                target=[CLOSED],
                conditions=[intervention_validation.transition_to_closed])
    def transition_to_closed(self):
        pass

    @transition(field=status,
                source=[ACTIVE],
                target=[SUSPENDED],
                conditions=[intervention_validation.transition_to_suspended],
                permission=intervention_validation.partnership_manager_only)
    def transition_to_suspended(self):
        pass

    @transition(field=status,
                source=[ACTIVE, SUSPENDED],
                target=[TERMINATED],
                conditions=[intervention_validation.transition_to_terminated],
                permission=intervention_validation.partnership_manager_only)
    def transition_to_terminated(self):
        pass

    @property
    def reference_number(self):
        if self.document_type != Intervention.SSFA:
            number = '{agreement}/{type}{year}{id}'.format(
                agreement=self.agreement.base_number,
                type=self.document_type,
                year=self.year,
                id=self.id
            )
            return number
        return self.agreement.base_number

    def update_reference_number(self, amendment_number=None):
        if amendment_number:
            self.number = '{}-{}'.format(self.number.split('-')[0], amendment_number)
            return
        self.number = self.reference_number

    def update_ssfa_properties(self):
        if self.document_type == self.SSFA:
            save_agreement = False
            if self.agreement.start != self.start or self.agreement.end != self.end:
                save_agreement = True
                self.agreement.start = self.start
                self.agreement.end = self.end

            # if it's an SSFA amendment we update the agreement with amendment number
            # TODO write test for this scenario
            if self.agreement.agreement_number != self.number:
                save_agreement = True
                self.agreement.agreement_number = self.number

            if self.status in [self.SIGNED, self.ACTIVE] and self.agreement.status != Agreement.SIGNED:
                save_agreement = True
                self.agreement.status = Agreement.SIGNED

            elif self.status in [self.ENDED, self.SUSPENDED, self.TERMINATED] and self.status != self.agreement.status:
                save_agreement = True
                self.agreement.status = self.status

            elif self.status in [self.CLOSED] and self.agreement.status != Agreement.ENDED:
                save_agreement = True
                self.agreement.status = Agreement.ENDED

            if save_agreement:
                self.agreement.save()

    @transaction.atomic
    def save(self, **kwargs):
        # check status auto updates
        # TODO: move this outside of save in the future to properly check transitions
        # self.check_status_auto_updates()

        oldself = None
        if self.pk:
            # load from DB
            oldself = Intervention.objects.get(pk=self.pk)

        # update reference number if needed
        amendment_number = kwargs.get('amendment_number', None)
        if amendment_number:
            self.update_reference_number(amendment_number)
        if not oldself:
            # to create a reference number we need a pk
            super(Intervention, self).save()
            self.update_reference_number()

        self.update_ssfa_properties()

        super(Intervention, self).save()

        if self.status == Intervention.ACTIVE:
            PartnerOrganization.planned_visits(partner=self.agreement.partner)


@python_2_unicode_compatible
class InterventionAmendment(TimeStampedModel):
    """
    Represents an amendment for the partner intervention.

    Relates to :model:`partners.Interventions`
    """

    DATES = 'dates'
    RESULTS = 'results'
    BUDGET = 'budget'
    OTHER = 'other'

    AMENDMENT_TYPES = Choices(
        (DATES, 'Dates'),
        (RESULTS, 'Results'),
        (BUDGET, 'Budget'),
        (OTHER, 'Other')
    )

    intervention = models.ForeignKey(
        Intervention,
        verbose_name=_("Reference Number"),
        related_name='amendments'
    )

    types = ArrayField(models.CharField(
        max_length=50,
        choices=AMENDMENT_TYPES))

    other_description = models.CharField(
        verbose_name=_("Description"),
        max_length=512,
        null=True,
        blank=True,
    )

    signed_date = models.DateField(
        verbose_name=_("Signed Date"),
        null=True,
    )
    amendment_number = models.IntegerField(
        verbose_name=_("Number"),
        default=0,
    )
    signed_amendment = models.FileField(
        verbose_name=_("Amendment Document"),
        max_length=1024,
        upload_to=get_intervention_amendment_file_path
    )

    tracker = FieldTracker()

    def compute_reference_number(self):
        return self.intervention.amendments.filter(
            signed_date__isnull=False
        ).count() + 1

    @transaction.atomic
    def save(self, **kwargs):
        # TODO: make the folowing scenario work:
        # agreement amendment and agreement are saved in the same time... avoid race conditions for reference number
        # TODO: validation don't allow save on objects that have attached
        # signed amendment but don't have a signed date

        # check if temporary number is needed or amendment number needs to be
        # set
        if self.pk is None:
            self.amendment_number = self.compute_reference_number()
            self.intervention.in_amendment = True
            self.intervention.save(amendment_number=self.amendment_number)
        return super(InterventionAmendment, self).save(**kwargs)

    def __str__(self):
        return '{}:- {}'.format(
            self.amendment_number,
            self.signed_date
        )


@python_2_unicode_compatible
class InterventionPlannedVisits(TimeStampedModel):
    """
    Represents planned visits for the intervention
    """

    intervention = models.ForeignKey(Intervention, related_name='planned_visits')
    year = models.IntegerField(default=get_current_year)
    programmatic_q1 = models.IntegerField(default=0)
    programmatic_q2 = models.IntegerField(default=0)
    programmatic_q3 = models.IntegerField(default=0)
    programmatic_q4 = models.IntegerField(default=0)

    tracker = FieldTracker()

    class Meta:
        unique_together = ('intervention', 'year')

    def __str__(self):
        return '{} {}'.format(self.intervention, self.year)


@python_2_unicode_compatible
class InterventionResultLink(TimeStampedModel):
    intervention = models.ForeignKey(Intervention, related_name='result_links')
    cp_output = models.ForeignKey(Result, related_name='intervention_links')
    ram_indicators = models.ManyToManyField(Indicator, blank=True)

    tracker = FieldTracker()

    def __str__(self):
        return '{} {}'.format(
            self.intervention, self.cp_output
        )


@python_2_unicode_compatible
class InterventionBudget(TimeStampedModel):
    """
    Represents a budget for the intervention
    """
    intervention = models.OneToOneField(Intervention, related_name='planned_budget', null=True, blank=True)

    partner_contribution = models.DecimalField(max_digits=20, decimal_places=2, default=0)
    unicef_cash = models.DecimalField(max_digits=20, decimal_places=2, default=0)
    in_kind_amount = models.DecimalField(
        max_digits=20,
        decimal_places=2,
        default=0,
        verbose_name=_('UNICEF Supplies')
    )
    total = models.DecimalField(max_digits=20, decimal_places=2)

    partner_contribution_local = models.DecimalField(max_digits=20, decimal_places=2, default=0)
    unicef_cash_local = models.DecimalField(max_digits=20, decimal_places=2, default=0)
    in_kind_amount_local = models.DecimalField(
        max_digits=20, decimal_places=2, default=0,
        verbose_name=_('UNICEF Supplies Local')
    )
    currency = CurrencyField()
    total_local = models.DecimalField(max_digits=20, decimal_places=2)

    tracker = FieldTracker()

    def total_unicef_contribution(self):
        return self.unicef_cash + self.in_kind_amount

    def total_unicef_contribution_local(self):
        return self.unicef_cash_local + self.in_kind_amount_local

    @transaction.atomic
    def save(self, **kwargs):
        """
        Calculate total budget on save
        """
        self.total = self.total_unicef_contribution() + self.partner_contribution
        self.total_local = self.total_unicef_contribution_local() + self.partner_contribution_local
        super(InterventionBudget, self).save(**kwargs)

    def __str__(self):
        # self.total is None if object hasn't been saved yet
        total_local = self.total_local if self.total_local else decimal.Decimal('0.00')
        return '{}: {:.2f}'.format(
            self.intervention,
            total_local
        )


@python_2_unicode_compatible
class FileType(models.Model):
    """
    Represents a file type
    """
    FACE = 'FACE'
    PROGRESS_REPORT = 'Progress Report'
    PARTNERSHIP_REVIEW = 'Partnership Review'
    FINAL_PARTNERSHIP_REVIEW = 'Final Partnership Review'
    CORRESPONDENCE = 'Correspondence'
    SUPPLY_PLAN = 'Supply/Distribution Plan'
    OTHER = 'Other'

    NAME_CHOICES = Choices(
        (FACE, FACE),
        (PROGRESS_REPORT, PROGRESS_REPORT),
        (PARTNERSHIP_REVIEW, PARTNERSHIP_REVIEW),
        (FINAL_PARTNERSHIP_REVIEW, FINAL_PARTNERSHIP_REVIEW),
        (CORRESPONDENCE, CORRESPONDENCE),
        (SUPPLY_PLAN, SUPPLY_PLAN),
        (OTHER, OTHER),
    )
    name = models.CharField(max_length=64, choices=NAME_CHOICES, unique=True)

    tracker = FieldTracker()

    def __str__(self):
        return self.name


@python_2_unicode_compatible
class InterventionAttachment(TimeStampedModel):
    """
    Represents a file for the partner intervention

    Relates to :model:`partners.Intervention`
    Relates to :model:`partners.WorkspaceFileType`
    """
    intervention = models.ForeignKey(Intervention, related_name='attachments')
    type = models.ForeignKey(FileType, related_name='+')

    attachment = models.FileField(
        max_length=1024,
        upload_to=get_intervention_attachments_file_path
    )

    tracker = FieldTracker()

    class Meta:
        ordering = ['-created']

    def __str__(self):
        return self.attachment.name


@python_2_unicode_compatible
class InterventionReportingPeriod(TimeStampedModel):
    """
    Represents a set of 3 dates associated with an Intervention (start, end,
    and due).

    There can be multiple sets of these dates for each intervention, but
    within each set, start < end < due.
    """
    intervention = models.ForeignKey(Intervention, related_name='reporting_periods')
    start_date = models.DateField(verbose_name='Reporting Period Start Date')
    end_date = models.DateField(verbose_name='Reporting Period End Date')
    due_date = models.DateField(verbose_name='Report Due Date')

    class Meta:
        ordering = ['-due_date']

    def __str__(self):
        return '{} ({} - {}) due on {}'.format(
            self.intervention, self.start_date, self.end_date, self.due_date
        )


# TODO intervention sector locations cleanup
class InterventionSectorLocationLink(TimeStampedModel):
    intervention = models.ForeignKey(Intervention, related_name='sector_locations')
    sector = models.ForeignKey(Sector, related_name='intervention_locations')
    locations = models.ManyToManyField(Location, related_name='intervention_sector_locations', blank=True)

    tracker = FieldTracker()


# TODO: Move to funds
class FCManager(models.Manager):

    def get_queryset(self):
        return super(FCManager, self).get_queryset().select_related('grant__donor')


class FundingCommitment(TimeFramedModel):
    """
    Represents a funding commitment for the grant

    Relates to :model:`funds.Grant`
    """

    grant = models.ForeignKey(Grant, null=True, blank=True)
    fr_number = models.CharField(max_length=50)
    wbs = models.CharField(max_length=50)
    fc_type = models.CharField(max_length=50)
    fc_ref = models.CharField(
        max_length=50, blank=True, null=True, unique=True)
    fr_item_amount_usd = models.DecimalField(
        decimal_places=2, max_digits=12, blank=True, null=True)
    agreement_amount = models.DecimalField(
        decimal_places=2, max_digits=12, blank=True, null=True)
    commitment_amount = models.DecimalField(
        decimal_places=2, max_digits=12, blank=True, null=True)
    expenditure_amount = models.DecimalField(
        decimal_places=2, max_digits=12, blank=True, null=True)

    tracker = FieldTracker()
    objects = FCManager()


class DirectCashTransfer(models.Model):
    """
    Represents a direct cash transfer
    """

    fc_ref = models.CharField(max_length=50)
    amount_usd = models.DecimalField(decimal_places=2, max_digits=10)
    liquidation_usd = models.DecimalField(decimal_places=2, max_digits=10)
    outstanding_balance_usd = models.DecimalField(decimal_places=2, max_digits=10)
    amount_less_than_3_Months_usd = models.DecimalField(decimal_places=2, max_digits=10)
    amount_3_to_6_months_usd = models.DecimalField(decimal_places=2, max_digits=10)
    amount_6_to_9_months_usd = models.DecimalField(decimal_places=2, max_digits=10)
    amount_more_than_9_Months_usd = models.DecimalField(decimal_places=2, max_digits=10)

    tracker = FieldTracker()


# get_file_path() isn't used as of October 2017, but it's referenced by partners/migrations/0001_initial.py.
# Once migrations are squashed, this can be removed.
def get_file_path(instance, filename):
    return '/'.join(
        [connection.schema_name,
         'file_attachments',
         'partner_org',
         str(instance.pca.agreement.partner.id),
         'agreements',
         str(instance.pca.agreement.id),
         'interventions',
         str(instance.pca.id),
         filename]
    )<|MERGE_RESOLUTION|>--- conflicted
+++ resolved
@@ -7,12 +7,7 @@
 from django.conf import settings
 from django.contrib.postgres.fields import JSONField, ArrayField
 from django.db import models, connection, transaction
-<<<<<<< HEAD
-from django.db.models import F
-=======
 from django.db.models import F, Sum, Max, Min, CharField, Count
-from django.db.models.functions import Coalesce
->>>>>>> 3e4f90b3
 from django.db.models.signals import post_save, pre_delete
 from django.utils.encoding import python_2_unicode_compatible
 from django.utils.translation import ugettext as _
