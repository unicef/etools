--- conflicted
+++ resolved
@@ -381,15 +381,6 @@
         )
 
     @property
-<<<<<<< HEAD
-    def reference_number(self):
-        year = self.signed_by_unicef_date.year \
-            if self.signed_by_unicef_date else datetime.date.today().year
-        objects = list(Agreement.objects.filter(
-            signed_by_unicef_date__year=year
-        ).order_by('-created').values_list('id', flat=True))
-        sequence = objects.index(self.id) if self.id and objects else len(objects) + 1
-=======
     def year(self):
         if self.id:
             if self.signed_by_unicef_date is not None:
@@ -404,7 +395,6 @@
         year = self.year
         objects = list(Agreement.objects.filter(created__year=year).order_by('created').values_list('id', flat=True))
         sequence = '{0:02d}'.format(objects.index(self.id) + 1 if self.id in objects else len(objects) + 1)
->>>>>>> 6f48def4
         number = u'{code}/{type}{year}{seq}{version}'.format(
             code='LEBA',
             type=self.agreement_type,
@@ -669,17 +659,6 @@
         return total
 
     @property
-<<<<<<< HEAD
-    def reference_number(self):
-        year = self.signed_by_unicef_date.year \
-            if self.signed_by_unicef_date else datetime.date.today().year
-        objects = list(PCA.objects.filter(
-            signed_by_unicef_date__year=year
-        ).order_by('-created_at').values_list('id', flat=True))
-        sequence = objects.index(self.id) if self.id and objects else len(objects) + 1
-        number = u'{agreement}/{type}{year}{seq}{version}'.format(
-            agreement=self.agreement.reference_number if self.id else '',
-=======
     def year(self):
         if self.id:
             if self.signed_by_unicef_date is not None:
@@ -696,7 +675,6 @@
         sequence = '{0:02d}'.format(objects.index(self.id) + 1 if self.id in objects else len(objects) + 1)
         number = u'{agreement}/{type}{year}{seq}{version}'.format(
             agreement=self.agreement.reference_number if self.id and self.agreement else '',
->>>>>>> 6f48def4
             type=self.partnership_type,
             year=year,
             seq=sequence,
