from __future__ import absolute_import
from __future__ import unicode_literals
import datetime
import decimal
import json

from django.conf import settings
from django.contrib.postgres.fields import JSONField, ArrayField
from django.db import models, connection, transaction
from django.db.models import F, Sum
from django.db.models.functions import Coalesce
from django.db.models.signals import post_save, pre_delete
from django.utils.encoding import python_2_unicode_compatible
from django.utils.translation import ugettext as _
from django.utils.functional import cached_property

from django_fsm import FSMField, transition
from smart_selects.db_fields import ChainedForeignKey
from model_utils.models import (
    TimeFramedModel,
    TimeStampedModel,
)
from model_utils import Choices, FieldTracker
from dateutil.relativedelta import relativedelta

from EquiTrack.fields import CurrencyField, QuarterField
from EquiTrack.utils import import_permissions, get_quarter, get_current_year
from EquiTrack.mixins import AdminURLMixin
from environment.helpers import tenant_switch_is_active
from funds.models import Grant, FundsReservationHeader
from reports.models import (
    Indicator,
    Sector,
    Result,
    CountryProgramme,
)
from t2f.models import Travel, TravelActivity, TravelType
from locations.models import Location
from users.models import Office
from partners.validation.agreements import (
    agreement_transition_to_ended_valid,
    agreements_illegal_transition,
    agreement_transition_to_signed_valid)
from partners.validation import interventions as intervention_validation


def _get_partner_base_path(partner):
    return '/'.join([
        connection.schema_name,
        'file_attachments',
        'partner_organization',
        str(partner.id),
    ])


def get_agreement_path(instance, filename):
    return '/'.join([
        _get_partner_base_path(instance.partner),
        'agreements',
        str(instance.agreement_number),
        filename
    ])


# 'assessment' is misspelled in this function name, but as of Nov 2017, two migrations reference it so it can't be
# renamed until after migrations are squashed.
def get_assesment_path(instance, filename):
    return '/'.join([
        _get_partner_base_path(instance.partner),
        'assesments',
        str(instance.id),
        filename
    ])


def get_intervention_file_path(instance, filename):
    return '/'.join([
        _get_partner_base_path(instance.agreement.partner),
        'agreements',
        str(instance.agreement.id),
        'interventions',
        str(instance.id),
        filename
    ])


def get_prc_intervention_file_path(instance, filename):
    return '/'.join([
        _get_partner_base_path(instance.agreement.partner),
        'agreements',
        str(instance.agreement.id),
        'interventions',
        str(instance.id),
        'prc',
        filename
    ])


def get_intervention_amendment_file_path(instance, filename):
    return '/'.join([
        _get_partner_base_path(instance.intervention.agreement.partner),
        str(instance.intervention.agreement.partner.id),
        'agreements',
        str(instance.intervention.agreement.id),
        'interventions',
        str(instance.intervention.id),
        'amendments',
        str(instance.id),
        filename
    ])


def get_intervention_attachments_file_path(instance, filename):
    return '/'.join([
        _get_partner_base_path(instance.intervention.agreement.partner),
        'agreements',
        str(instance.intervention.agreement.id),
        'interventions',
        str(instance.intervention.id),
        'attachments',
        str(instance.id),
        filename
    ])


def get_agreement_amd_file_path(instance, filename):
    return '/'.join([
        connection.schema_name,
        'file_attachments',
        'partner_org',
        str(instance.agreement.partner.id),
        'agreements',
        instance.agreement.base_number,
        'amendments',
        str(instance.number),
        filename
    ])


@python_2_unicode_compatible
class WorkspaceFileType(models.Model):
    """
    Represents a file type
    """

    name = models.CharField(max_length=64, unique=True)

    def __str__(self):
        return self.name


class PartnerType(object):
    BILATERAL_MULTILATERAL = 'Bilateral / Multilateral'
    CIVIL_SOCIETY_ORGANIZATION = 'Civil Society Organization'
    GOVERNMENT = 'Government'
    UN_AGENCY = 'UN Agency'

    CHOICES = Choices(BILATERAL_MULTILATERAL,
                      CIVIL_SOCIETY_ORGANIZATION,
                      GOVERNMENT,
                      UN_AGENCY)


def hact_default():
    return {
        'audits': {
            'minimum_requirements': 0,
            'completed': 0,
        },
        'spot_checks': {
            'planned': {
                'q1': 0,
                'q2': 0,
                'q3': 0,
                'q4': 0,
                'total': 0,
            },
            'completed': {
                'q1': 0,
                'q2': 0,
                'q3': 0,
                'q4': 0,
                'total': 0,
            },
            'follow_up_required': 0,
        },
        'programmatic_visits': {
            'planned': {
                'q1': 0,
                'q2': 0,
                'q3': 0,
                'q4': 0,
                'total': 0,
            },
            'completed': {
                'q1': 0,
                'q2': 0,
                'q3': 0,
                'q4': 0,
                'total': 0,
            },
        },
    }


@python_2_unicode_compatible
class PartnerOrganization(AdminURLMixin, TimeStampedModel):
    """
    Represents a partner organization

    related models:
        Assessment: "assessments"
        PartnerStaffMember: "staff_members"


    """
    # When cash transferred to a country programme exceeds CT_CP_AUDIT_TRIGGER_LEVEL, an audit is triggered.
    EXPIRING_ASSESSMENT_LIMIT_YEAR = 4
    CT_CP_AUDIT_TRIGGER_LEVEL = decimal.Decimal('50000.00')

    CT_MR_AUDIT_TRIGGER_LEVEL = decimal.Decimal('25000.00')
    CT_MR_AUDIT_TRIGGER_LEVEL2 = decimal.Decimal('100000.00')
    CT_MR_AUDIT_TRIGGER_LEVEL3 = decimal.Decimal('500000.00')

    RATING_HIGH = 'High'
    RATING_SIGNIFICANT = 'Significant'
    RATING_MODERATE = 'Moderate'
    RATING_LOW = 'Low'
    RATING_NON_ASSESSED = 'Non-Assessed'

    RISK_RATINGS = (
        (RATING_HIGH, 'High'),
        (RATING_SIGNIFICANT, 'Significant'),
        (RATING_MODERATE, 'Medium'),
        (RATING_LOW, 'Low'),
        (RATING_NON_ASSESSED, 'Non Required'),
    )

    AGENCY_CHOICES = Choices(
        ('DPKO', 'DPKO'),
        ('ECA', 'ECA'),
        ('ECLAC', 'ECLAC'),
        ('ESCWA', 'ESCWA'),
        ('FAO', 'FAO'),
        ('ILO', 'ILO'),
        ('IOM', 'IOM'),
        ('OHCHR', 'OHCHR'),
        ('UN', 'UN'),
        ('UN Women', 'UN Women'),
        ('UNAIDS', 'UNAIDS'),
        ('UNDP', 'UNDP'),
        ('UNESCO', 'UNESCO'),
        ('UNFPA', 'UNFPA'),
        ('UN - Habitat', 'UN - Habitat'),
        ('UNHCR', 'UNHCR'),
        ('UNODC', 'UNODC'),
        ('UNOPS', 'UNOPS'),
        ('UNRWA', 'UNRWA'),
        ('UNSC', 'UNSC'),
        ('UNU', 'UNU'),
        ('WB', 'WB'),
        ('WFP', 'WFP'),
        ('WHO', 'WHO')
    )

    CSO_TYPES = Choices(
        'International',
        'National',
        'Community Based Organization',
        'Academic Institution',
    )

    partner_type = models.CharField(
        verbose_name=_("Partner Type"),
        max_length=50,
        choices=PartnerType.CHOICES
    )

    # this is only applicable if type is CSO
    cso_type = models.CharField(
        verbose_name=_('CSO Type'),
        max_length=50,
        choices=CSO_TYPES,
        blank=True,
        null=True,
    )
    name = models.CharField(
        verbose_name=_('Name'),
        max_length=255,
        help_text='Please make sure this matches the name you enter in VISION'
    )
    short_name = models.CharField(
        verbose_name=_("Short Name"),
        max_length=50,
        blank=True
    )
    description = models.CharField(
        verbose_name=_("Description"),
        max_length=256,
        blank=True
    )
    shared_with = ArrayField(
        models.CharField(max_length=20, blank=True, choices=AGENCY_CHOICES),
        verbose_name=_("Shared Partner"),
        blank=True,
        null=True
    )
    street_address = models.CharField(
        verbose_name=_("Street Address"),
        max_length=500,
        blank=True,
        null=True,
    )
    city = models.CharField(
        verbose_name=_("City"),
        max_length=64,
        blank=True,
        null=True,
    )
    postal_code = models.CharField(
        verbose_name=_("Postal Code"),
        max_length=32,
        blank=True,
        null=True,
    )
    country = models.CharField(
        verbose_name=_("Country"),
        max_length=64,
        blank=True,
        null=True,
    )

    # TODO: remove this when migration to the new fields is done. check for references
    # BEGIN REMOVE
    address = models.TextField(
        verbose_name=_("Address"),
        blank=True,
        null=True
    )
    # END REMOVE

    email = models.CharField(
        verbose_name=_("Email Address"),
        max_length=255,
        blank=True, null=True
    )
    phone_number = models.CharField(
        verbose_name=_("Phone Number"),
        max_length=64,
        blank=True,
        null=True,
    )
    vendor_number = models.CharField(
        verbose_name=_("Vendor Number"),
        blank=True,
        null=True,
        unique=True,
        max_length=30
    )
    alternate_id = models.IntegerField(
        verbose_name=_("Alternate ID"),
        blank=True,
        null=True
    )
    alternate_name = models.CharField(
        verbose_name=_("Alternate Name"),
        max_length=255,
        blank=True,
        null=True
    )
    rating = models.CharField(
        verbose_name=_('Risk Rating'),
        max_length=50,
        choices=RISK_RATINGS,
        null=True,
        blank=True
    )
    type_of_assessment = models.CharField(
        verbose_name=_("Assessment Type"),
        max_length=50,
        null=True,
    )
    last_assessment_date = models.DateField(
        verbose_name=_("Last Assessment Date"),
        blank=True,
        null=True,
    )
    core_values_assessment_date = models.DateField(
        verbose_name=_('Date positively assessed against core values'),
        blank=True,
        null=True,
    )
    core_values_assessment = models.FileField(
        verbose_name=_("Core Values Assessment"),
        blank=True,
        null=True,
        upload_to='partners/core_values/',
        max_length=1024,
        help_text='Only required for CSO partners'
    )
    vision_synced = models.BooleanField(
        verbose_name=_("VISION Synced"),
        default=False,
    )
    blocked = models.BooleanField(verbose_name=_("Blocked"), default=False)
    hidden = models.BooleanField(verbose_name=_("Hidden"), default=False)
    deleted_flag = models.BooleanField(
        verbose_name=_('Marked for deletion'),
        default=False,
    )

    total_ct_cp = models.DecimalField(
        verbose_name=_("Total Cash Transferred for Country Programme"),
        decimal_places=2,
        max_digits=12,
        blank=True,
        null=True,
        help_text='Total Cash Transferred for Country Programme'
    )
    total_ct_cy = models.DecimalField(
        verbose_name=_("Total Cash Transferred per Current Year"),
        decimal_places=2,
        max_digits=12,
        blank=True,
        null=True,
        help_text='Total Cash Transferred per Current Year'
    )

    net_ct_cy = models.DecimalField(
        decimal_places=2, max_digits=12, blank=True, null=True,
        help_text='Net Cash Transferred per Current Year'
    )

    reported_cy = models.DecimalField(
        decimal_places=2, max_digits=12, blank=True, null=True,
        help_text='Liquidations 1 Oct - 30 Sep'
    )

    total_ct_ytd = models.DecimalField(
        decimal_places=2, max_digits=12, blank=True, null=True,
        help_text='Cash Transfers Jan - Dec'
    )

    hact_values = JSONField(blank=True, null=True, default=hact_default, verbose_name='HACT')

    tracker = FieldTracker()

    class Meta:
        ordering = ['name']
        unique_together = ('name', 'vendor_number')

    def __str__(self):
        return self.name

    def latest_assessment(self, type):
        return self.assessments.filter(type=type).order_by('completed_date').last()

    def save(self, *args, **kwargs):
        # JSONFIELD has an issue where it keeps escaping characters
        hact_is_string = isinstance(self.hact_values, str)
        try:

            self.hact_values = json.loads(self.hact_values) if hact_is_string else self.hact_values
        except ValueError as e:
            e.message = 'hact_values needs to be a valid format (dict)'
            raise e

        super(PartnerOrganization, self).save(*args, **kwargs)
        if hact_is_string:
            self.hact_values = json.dumps(self.hact_values)

    @cached_property
    def partner_type_slug(self):
        slugs = {
            PartnerType.BILATERAL_MULTILATERAL: 'Multi',
            PartnerType.CIVIL_SOCIETY_ORGANIZATION: 'CSO',
            PartnerType.GOVERNMENT: 'Gov',
            PartnerType.UN_AGENCY: 'UN',
        }
        return slugs.get(self.partner_type, self.partner_type)

    @cached_property
    def get_last_pca(self):
        # exclude Agreements that were not signed
        return self.agreements.filter(
            agreement_type=Agreement.PCA
        ).exclude(
            signed_by_unicef_date__isnull=True,
            signed_by_partner_date__isnull=True,
            status__in=[Agreement.DRAFT, Agreement.TERMINATED]
        ).order_by('signed_by_unicef_date').last()

    @cached_property
    def expiring_assessment_flag(self):
        if self.last_assessment_date:
            last_assessment_age = datetime.date.today().year - self.last_assessment_date.year
            return last_assessment_age >= PartnerOrganization.EXPIRING_ASSESSMENT_LIMIT_YEAR
        return False

    @cached_property
    def approaching_threshold_flag(self):
        return self.rating == PartnerOrganization.RATING_NON_ASSESSED and \
               self.total_ct_ytd > PartnerOrganization.CT_CP_AUDIT_TRIGGER_LEVEL

    @cached_property
    def flags(self):
        return {
            'expiring_assessment_flag': self.expiring_assessment_flag,
            'approaching_threshold_flag': self.approaching_threshold_flag
        }

    @cached_property
    def min_req_programme_visits(self):
        programme_visits = 0
        ct = self.net_ct_cy

        if ct <= PartnerOrganization.CT_MR_AUDIT_TRIGGER_LEVEL:
            programme_visits = 0
        elif PartnerOrganization.CT_MR_AUDIT_TRIGGER_LEVEL < ct <= PartnerOrganization.CT_MR_AUDIT_TRIGGER_LEVEL2:
            programme_visits = 1
        elif PartnerOrganization.CT_MR_AUDIT_TRIGGER_LEVEL2 < ct <= PartnerOrganization.CT_MR_AUDIT_TRIGGER_LEVEL3:
            if self.rating in [PartnerOrganization.RATING_HIGH, PartnerOrganization.RATING_SIGNIFICANT]:
                programme_visits = 3
            elif self.rating in [PartnerOrganization.RATING_MODERATE, ]:
                programme_visits = 2
            elif self.rating in [PartnerOrganization.RATING_LOW, ]:
                programme_visits = 1
        else:
            if self.rating in [PartnerOrganization.RATING_HIGH, PartnerOrganization.RATING_SIGNIFICANT]:
                programme_visits = 4
            elif self.rating in [PartnerOrganization.RATING_MODERATE, ]:
                programme_visits = 3
            elif self.rating in [PartnerOrganization.RATING_LOW, ]:
                programme_visits = 2
        return programme_visits

    @cached_property
    def min_req_spot_checks(self):
        return 1 if self.reported_cy > PartnerOrganization.CT_CP_AUDIT_TRIGGER_LEVEL else 0

    @cached_property
    def hact_min_requirements(self):

        return {
            'programme_visits': self.min_req_programme_visits,
            'spot_checks': self.min_req_spot_checks,
        }

    @cached_property
    def outstanding_findings(self):
        # pending_unsupported_amount property
        from audit.models import Audit, Engagement
        audits = Audit.objects.filter(partner=self, status=Engagement.FINAL,
                                      date_of_draft_report_to_unicef__year=datetime.datetime.now().year)
        ff = audits.filter(financial_findings__isnull=False).aggregate(
            total=Coalesce(Sum('financial_findings'), 0))['total']
        ar = audits.filter(amount_refunded__isnull=False).aggregate(
            total=Coalesce(Sum('amount_refunded'), 0))['total']
        asdp = audits.filter(additional_supporting_documentation_provided__isnull=False).aggregate(
            total=Coalesce(Sum('additional_supporting_documentation_provided'), 0))['total']
        wor = audits.filter(write_off_required__isnull=False).aggregate(
            total=Coalesce(Sum('write_off_required'), 0))['total']
        return ff - ar - asdp - wor

    @classmethod
    def planned_visits(cls, partner):
        """For current year sum all programmatic values of planned visits
        records for partner

        If partner type is Government, then default to 0 planned visits
        """
        year = datetime.date.today().year
        if partner.partner_type == 'Government':
            pvq1 = pvq2 = pvq3 = pvq4 = 0
        else:
            pv = InterventionPlannedVisits.objects.filter(
                intervention__agreement__partner=partner, year=year,
                intervention__status__in=[Intervention.ACTIVE, Intervention.CLOSED, Intervention.ENDED]
            )
            pvq1 = pv.aggregate(models.Sum('programmatic_q1'))['programmatic_q1__sum'] or 0
            pvq2 = pv.aggregate(models.Sum('programmatic_q2'))['programmatic_q2__sum'] or 0
            pvq3 = pv.aggregate(models.Sum('programmatic_q3'))['programmatic_q3__sum'] or 0
            pvq4 = pv.aggregate(models.Sum('programmatic_q4'))['programmatic_q4__sum'] or 0

        hact = json.loads(partner.hact_values) if isinstance(partner.hact_values, str) else partner.hact_values
        hact['programmatic_visits']['planned']['q1'] = pvq1
        hact['programmatic_visits']['planned']['q2'] = pvq2
        hact['programmatic_visits']['planned']['q3'] = pvq3
        hact['programmatic_visits']['planned']['q4'] = pvq4
        hact['programmatic_visits']['planned']['total'] = pvq1 + pvq2 + pvq3 + pvq4
        partner.hact_values = hact
        partner.save()

    @classmethod
    def programmatic_visits(cls, partner, update_one=False):
        """
        :return: all completed programmatic visits
        """
        quarter_name = get_quarter()
        pv = partner.hact_values['programmatic_visits']['completed']['total']
        pvq = partner.hact_values['programmatic_visits']['completed'][quarter_name]

        if update_one:
            pv += 1
            pvq += 1
            partner.hact_values['programmatic_visits']['completed'][quarter_name] = pvq
        else:
            pv_year = TravelActivity.objects.filter(
                travel_type=TravelType.PROGRAMME_MONITORING,
                travels__traveler=F('primary_traveler'),
                travels__status__in=[Travel.COMPLETED],
                travels__completed_at__year=datetime.datetime.now().year,
                partner=partner,
            )

            pv = pv_year.count()
            pvq1 = pv_year.filter(travels__completed_at__month__in=[1, 2, 3]).count()
            pvq2 = pv_year.filter(travels__completed_at__month__in=[4, 5, 6]).count()
            pvq3 = pv_year.filter(travels__completed_at__month__in=[7, 8, 9]).count()
            pvq4 = pv_year.filter(travels__completed_at__month__in=[10, 11, 12]).count()

            partner.hact_values['programmatic_visits']['completed']['q1'] = pvq1
            partner.hact_values['programmatic_visits']['completed']['q2'] = pvq2
            partner.hact_values['programmatic_visits']['completed']['q3'] = pvq3
            partner.hact_values['programmatic_visits']['completed']['q4'] = pvq4

        partner.hact_values['programmatic_visits']['completed']['total'] = pv
        partner.save()

    @classmethod
    def spot_checks(cls, partner, event_date=None, update_one=False):
        """
        :return: all completed spot checks
        """
        from audit.models import Engagement, SpotCheck
        if not event_date:
            event_date = datetime.datetime.today()
        quarter_name = get_quarter(event_date)
        sc = partner.hact_values['spot_checks']['completed']['total']
        scq = partner.hact_values['spot_checks']['completed'][quarter_name]

        if update_one:
            sc += 1
            scq += 1
            partner.hact_values['spot_checks']['completed'][quarter_name] = scq
        else:
            trip = TravelActivity.objects.filter(
                travel_type=TravelType.SPOT_CHECK,
                travels__traveler=F('primary_traveler'),
                travels__status__in=[Travel.COMPLETED],
                travels__completed_at__year=datetime.datetime.now().year,
                partner=partner,
            )

            trq1 = trip.filter(travels__completed_at__month__in=[1, 2, 3]).count()
            trq2 = trip.filter(travels__completed_at__month__in=[4, 5, 6]).count()
            trq3 = trip.filter(travels__completed_at__month__in=[7, 8, 9]).count()
            trq4 = trip.filter(travels__completed_at__month__in=[10, 11, 12]).count()

            audit_spot_check = SpotCheck.objects.filter(
                partner=partner, status=Engagement.FINAL,
                date_of_draft_report_to_unicef__year=datetime.datetime.now().year
            )

            asc1 = audit_spot_check.filter(date_of_draft_report_to_unicef__month__in=[1, 2, 3]).count()
            asc2 = audit_spot_check.filter(date_of_draft_report_to_unicef__month__in=[4, 5, 6]).count()
            asc3 = audit_spot_check.filter(date_of_draft_report_to_unicef__month__in=[7, 8, 9]).count()
            asc4 = audit_spot_check.filter(date_of_draft_report_to_unicef__month__in=[10, 11, 12]).count()

            partner.hact_values['spot_checks']['completed']['q1'] = trq1 + asc1
            partner.hact_values['spot_checks']['completed']['q2'] = trq2 + asc2
            partner.hact_values['spot_checks']['completed']['q3'] = trq3 + asc3
            partner.hact_values['spot_checks']['completed']['q4'] = trq4 + asc4

            sc = trip.count() + audit_spot_check.count()  # TODO 1.1.9c add spot checks from field monitoring

        partner.hact_values['spot_checks']['completed']['total'] = sc
        partner.save()

    @classmethod
    def audits_completed(cls, partner, update_one=False):
        """
        :param partner: Partner Organization
        :param update_one: if True will increase by one the value, if False would recalculate the value
        :return: all completed audit (including special audit)
        """
        from audit.models import Audit, Engagement, SpecialAudit
        completed_audit = partner.hact_values['audits']['completed']
        if update_one:
            completed_audit += 1
        else:
            audits = Audit.objects.filter(
                partner=partner,
                status=Engagement.FINAL,
                date_of_draft_report_to_unicef__year=datetime.datetime.now().year).count()
            s_audits = SpecialAudit.objects.filter(
                partner=partner,
                status=Engagement.FINAL,
                date_of_draft_report_to_unicef__year=datetime.datetime.now().year).count()
            completed_audit = audits + s_audits
        partner.hact_values['audits']['completed'] = completed_audit
        partner.save()


class PartnerStaffMemberManager(models.Manager):

    def get_queryset(self):
        return super(PartnerStaffMemberManager, self).get_queryset().select_related('partner')


@python_2_unicode_compatible
class PartnerStaffMember(TimeStampedModel):
    """
    Represents a staff member at the partner organization.
    A User is created for each staff member

    Relates to :model:`partners.PartnerOrganization`

    related models:
        Agreement: "agreement_authorizations" (m2m - all agreements this user is authorized for)
        Agreement: "agreements_signed" (refers to all the agreements this user signed)
    """

    partner = models.ForeignKey(
        PartnerOrganization,
        verbose_name=_("Partner"),
        related_name='staff_members'
    )
    title = models.CharField(
        verbose_name=_("Title"),
        max_length=64,
        null=True,
        blank=True,
    )
    first_name = models.CharField(verbose_name=_("First Name"), max_length=64)
    last_name = models.CharField(verbose_name=_("Last Name"), max_length=64)
    email = models.CharField(
        verbose_name=_("Email Address"),
        max_length=128,
        unique=True,
        blank=False,
    )
    phone = models.CharField(
        verbose_name=_("Phone Number"),
        max_length=64,
        blank=True,
        null=True,
    )
    active = models.BooleanField(
        verbose_name=_("Active"),
        default=True
    )

    tracker = FieldTracker()
    objects = PartnerStaffMemberManager()

    def get_full_name(self):
        full_name = '%s %s' % (self.first_name, self.last_name)
        return full_name.strip()

    def __str__(self):
        return'{} {} ({})'.format(
            self.first_name,
            self.last_name,
            self.partner.name
        )

    # TODO: instead of signals we need this transactional
    def reactivate_signal(self):
        # sends a signal to activate the user
        post_save.send(PartnerStaffMember, instance=self, created=True)

    def deactivate_signal(self):
        # sends a signal to deactivate user and remove partnerstaffmember link
        pre_delete.send(PartnerStaffMember, instance=self)

    def save(self, **kwargs):
        # if the instance exists and active was changed, re-associate user
        if self.pk:
            # get the instance that exists in the db to compare active states
            existing_instance = PartnerStaffMember.objects.get(pk=self.pk)
            if existing_instance.active and not self.active:
                self.deactivate_signal()
            elif not existing_instance.active and self.active:
                self.reactivate_signal()

        return super(PartnerStaffMember, self).save(**kwargs)


@python_2_unicode_compatible
class PlannedEngagement(TimeStampedModel):
    """ class to handle partner's engagement for current year """
    partner = models.OneToOneField(PartnerOrganization, verbose_name=_("Partner"), related_name='planned_engagement')
    spot_check_mr = QuarterField()
    spot_check_follow_up_q1 = models.IntegerField(verbose_name=_("Spot Check Q1"), default=0)
    spot_check_follow_up_q2 = models.IntegerField(verbose_name=_("Spot Check Q2"), default=0)
    spot_check_follow_up_q3 = models.IntegerField(verbose_name=_("Spot Check Q3"), default=0)
    spot_check_follow_up_q4 = models.IntegerField(verbose_name=_("Spot Check Q4"), default=0)
    scheduled_audit = models.BooleanField(verbose_name=_("Scheduled Audit"), default=False)
    special_audit = models.BooleanField(verbose_name=_("Special Audit"), default=False)

    @cached_property
    def total_spot_check_follow_up_required(self):
        return sum([
            self.spot_check_follow_up_q1, self.spot_check_follow_up_q2,
            self.spot_check_follow_up_q3, self.spot_check_follow_up_q4
        ])

    @cached_property
    def spot_check_required(self):
        return self.total_spot_check_follow_up_required + (1 if self.spot_check_mr else 0)

    @cached_property
    def required_audit(self):
        return sum([self.scheduled_audit, self.special_audit])

    def reset(self):
        """this is used to reset the values of the object at the end of the year"""
        self.spot_check_mr = None
        self.spot_check_follow_up_q1 = 0
        self.spot_check_follow_up_q2 = 0
        self.spot_check_follow_up_q3 = 0
        self.spot_check_follow_up_q4 = 0
        self.scheduled_audit = False
        self.special_audit = False
        self.save()

    def __str__(self):
        return 'Planned Engagement {}'.format(self.partner.name)


@python_2_unicode_compatible
class Assessment(TimeStampedModel):
    """
    Represents an assessment for a partner organization.

    Relates to :model:`partners.PartnerOrganization`
    Relates to :model:`auth.User`
    """
    HIGH = 'high'
    SIGNIFICANT = 'significant'
    MEDIUM = 'medium'
    LOW = 'low'
    RISK_RATINGS = (
        (HIGH, 'High'),
        (SIGNIFICANT, 'Significant'),
        (MEDIUM, 'Medium'),
        (LOW, 'Low'),
    )

    ASSESSMENT_TYPES = (
        ('Micro Assessment', 'Micro Assessment'),
        ('Simplified Checklist', 'Simplified Checklist'),
        ('Scheduled Audit report', 'Scheduled Audit report'),
        ('Special Audit report', 'Special Audit report'),
        ('Other', 'Other'),
    )

    partner = models.ForeignKey(
        PartnerOrganization,
        verbose_name=_("Partner"),
        related_name='assessments'
    )
    type = models.CharField(
        verbose_name=_("Type"),
        max_length=50,
        choices=ASSESSMENT_TYPES,
    )
    names_of_other_agencies = models.CharField(
        verbose_name=_("Other Agencies"),
        max_length=255,
        blank=True, null=True,
        help_text='List the names of the other agencies they have worked with'
    )
    expected_budget = models.IntegerField(
        verbose_name=_('Planned amount'),
        blank=True, null=True,
    )
    notes = models.CharField(
        max_length=255,
        blank=True, null=True,
        verbose_name=_('Special requests'),
        help_text='Note any special requests to be considered during the assessment'
    )
    requested_date = models.DateField(
        verbose_name=_("Requested Date"),
        auto_now_add=True,
    )
    requesting_officer = models.ForeignKey(
        settings.AUTH_USER_MODEL,
        verbose_name=_("Requesting Officer"),
        related_name='requested_assessments',
        blank=True,
        null=True,
    )
    approving_officer = models.ForeignKey(
        settings.AUTH_USER_MODEL,
        verbose_name=_("Approving Officer"),
        blank=True,
        null=True,
    )
    planned_date = models.DateField(
        verbose_name=_("Planned Date"),
        blank=True,
        null=True,
    )
    completed_date = models.DateField(
        verbose_name=_("Completed Date"),
        blank=True,
        null=True,
    )
    rating = models.CharField(
        verbose_name=_("Rating"),
        max_length=50,
        choices=RISK_RATINGS,
        default=HIGH,
    )
    # Assessment Report
    report = models.FileField(
        verbose_name=_("Report"),
        blank=True,
        null=True,
        max_length=1024,
        upload_to=get_assesment_path
    )
    # Basis for Risk Rating
    current = models.BooleanField(
        verbose_name=_('Basis for risk rating'),
        default=False,
    )

    tracker = FieldTracker()

    def __str__(self):
        return'{type}: {partner} {rating} {date}'.format(
            type=self.type,
            partner=self.partner.name,
            rating=self.rating,
            date=self.completed_date.strftime("%d-%m-%Y") if
            self.completed_date else'NOT COMPLETED'
        )


class AgreementManager(models.Manager):

    def get_queryset(self):
        return super(AgreementManager, self).get_queryset().select_related('partner')


def activity_to_active_side_effects(i, old_instance=None, user=None):
    # here we can make any updates to the object as we need as part of the auto transition change
    # obj.end = datetime.date.today()
    # old_instance.status will give you the status you're transitioning from
    pass


@python_2_unicode_compatible
class Agreement(TimeStampedModel):
    """
    Represents an agreement with the partner organization.

    Relates to :model:`partners.PartnerOrganization`
    """
    # POTENTIAL_AUTO_TRANSITIONS.. these are all transitions that we want to
    # make automatically if possible
    PCA = 'PCA'
    MOU = 'MOU'
    SSFA = 'SSFA'
    AGREEMENT_TYPES = (
        (PCA, u"Programme Cooperation Agreement"),
        (SSFA, 'Small Scale Funding Agreement'),
        (MOU, 'Memorandum of Understanding'),
    )

    DRAFT = "draft"
    SIGNED = "signed"
    ENDED = "ended"
    SUSPENDED = "suspended"
    TERMINATED = "terminated"
    STATUS_CHOICES = (
        (DRAFT, "Draft"),
        (SIGNED, "Signed"),
        (ENDED, "Ended"),
        (SUSPENDED, "Suspended"),
        (TERMINATED, "Terminated"),
    )
    AUTO_TRANSITIONS = {
        DRAFT: [SIGNED],
        SIGNED: [ENDED],
    }
    TRANSITION_SIDE_EFFECTS = {
        SIGNED: [activity_to_active_side_effects],
    }

    partner = models.ForeignKey(PartnerOrganization, related_name="agreements")
    country_programme = models.ForeignKey(
        'reports.CountryProgramme',
        verbose_name=_("Country Programme"),
        related_name='agreements',
        blank=True,
        null=True,
    )
    authorized_officers = models.ManyToManyField(
        PartnerStaffMember,
        verbose_name=_("Partner Authorized Officer"),
        blank=True,
        related_name="agreement_authorizations")
    agreement_type = models.CharField(
        verbose_name=_("Agreement Type"),
        max_length=10,
        choices=AGREEMENT_TYPES
    )
    agreement_number = models.CharField(
        verbose_name=_('Reference Number'),
        max_length=45,
        blank=True,
        # TODO: write a script to insure this before merging.
        unique=True,
    )
    attached_agreement = models.FileField(
        verbose_name=_("Attached Agreement"),
        upload_to=get_agreement_path,
        blank=True,
        max_length=1024
    )
    start = models.DateField(
        verbose_name=_("Start Date"),
        null=True,
        blank=True,
    )
    end = models.DateField(
        verbose_name=_("End Date"),
        null=True,
        blank=True,
    )

    signed_by_unicef_date = models.DateField(
        verbose_name=_("Signed By UNICEF Date"),
        null=True,
        blank=True,
    )

    # Unicef staff members that sign the agreements
    # this user needs to be in the partnership management group
    signed_by = models.ForeignKey(
        settings.AUTH_USER_MODEL,
        verbose_name=_("Signed By UNICEF"),
        related_name='agreements_signed+',
        null=True, blank=True
    )

    signed_by_partner_date = models.DateField(
        verbose_name=_("Signed By Partner Date"),
        null=True,
        blank=True,
    )

    # Signatory on behalf of the PartnerOrganization
    partner_manager = ChainedForeignKey(
        PartnerStaffMember,
        related_name='agreements_signed',
        verbose_name=_('Signed by partner'),
        chained_field="partner",
        chained_model_field="partner",
        show_all=False,
        auto_choose=False,
        blank=True, null=True,
    )

    # TODO: Write a script that sets a status to each existing record
    status = FSMField(
        verbose_name=_("Status"),
        max_length=32,
        blank=True,
        choices=STATUS_CHOICES,
        default=DRAFT
    )

    tracker = FieldTracker()
    view_objects = AgreementManager()
    objects = models.Manager()

    class Meta:
        ordering = ['-created']

    def __str__(self):
        return'{} for {} ({} - {})'.format(
            self.agreement_type,
            self.partner.name,
            self.start.strftime('%d-%m-%Y') if self.start else '',
            self.end.strftime('%d-%m-%Y') if self.end else ''
        )

    @classmethod
    def permission_structure(cls):
        permissions = import_permissions(cls.__name__)
        return permissions

    @property
    def year(self):
        if self.id:
            if self.signed_by_unicef_date is not None:
                return self.signed_by_unicef_date.year
            else:
                return self.created.year
        else:
            return datetime.date.today().year

    @property
    def reference_number(self):
        return '{code}/{type}{year}{id}'.format(
            code=connection.tenant.country_short_code or '',
            type=self.agreement_type,
            year=self.created.year,
            id=self.id,
        )

    @property
    def base_number(self):
        return self.agreement_number.split('-')[0]

    def update_reference_number(self, amendment_number=None):

        if amendment_number:
            self.agreement_number = '{}-{}'.format(self.base_number, amendment_number)
            return
        self.agreement_number = self.reference_number

    def update_related_interventions(self, oldself, **kwargs):
        '''
        When suspending or terminating an agreement we need to suspend or terminate all interventions related
        this should only be called in a transaction with agreement save
        '''

        if oldself and oldself.status != self.status and \
                self.status in [Agreement.SUSPENDED, Agreement.TERMINATED]:

            interventions = self.interventions.filter(
                document_type__in=[Intervention.PD, Intervention.SHPD]
            )
            for item in interventions:
                if item.status not in [Intervention.DRAFT,
                                       Intervention.CLOSED,
                                       Intervention.ENDED,
                                       Intervention.TERMINATED] and\
                        item.status != self.status:
                    item.status = self.status
                    item.save()

    @transition(field=status,
                source=[DRAFT],
                target=[SIGNED],
                conditions=[agreement_transition_to_signed_valid])
    def transition_to_signed(self):
        pass

    @transition(field=status,
                source=[SIGNED],
                target=[ENDED],
                conditions=[agreement_transition_to_ended_valid])
    def transition_to_ended(self):
        pass

    @transition(field=status,
                source=[SIGNED],
                target=[SUSPENDED],
                conditions=[])
    def transition_to_suspended(self):
        pass

    @transition(field=status,
                source=[SUSPENDED, SIGNED],
                target=[DRAFT],
                conditions=[agreements_illegal_transition])
    def transition_to_cancelled(self):
        pass

    @transition(field=status,
                source=[DRAFT],
                target=[TERMINATED, SUSPENDED],
                conditions=[agreements_illegal_transition])
    def transition_to_terminated(self):
        pass

    @transaction.atomic
    def save(self, **kwargs):

        oldself = None
        if self.pk:
            # load from DB
            oldself = Agreement.objects.get(pk=self.pk)

        if not oldself:
            # to create a ref number we need an id
            super(Agreement, self).save()
            self.update_reference_number()
        else:
            self.update_related_interventions(oldself)

        # update reference number if needed
        amendment_number = kwargs.pop('amendment_number', None)
        if amendment_number:
            self.update_reference_number(amendment_number)

        if self.agreement_type == self.PCA:
            # set start date
            if self.signed_by_partner_date and self.signed_by_unicef_date:
                self.start = self.signed_by_unicef_date \
                    if self.signed_by_unicef_date > self.signed_by_partner_date else self.signed_by_partner_date

            # set end date
            assert self.country_programme is not None, 'Country Programme is required'
            self.end = self.country_programme.to_date

        return super(Agreement, self).save()


class AgreementAmendmentManager(models.Manager):

    def get_queryset(self):
        return super(AgreementAmendmentManager, self).get_queryset().select_related('agreement__partner')


@python_2_unicode_compatible
class AgreementAmendment(TimeStampedModel):
    '''
    Represents an amendment to an agreement
    '''
    IP_NAME = u'Change IP name'
    AUTHORIZED_OFFICER = u'Change authorized officer'
    BANKING_INFO = u'Change banking info'
    CLAUSE = u'Change in clause'

    AMENDMENT_TYPES = Choices(
        (IP_NAME, 'Change in Legal Name of Implementing Partner'),
        (AUTHORIZED_OFFICER, 'Change Authorized Officer(s)'),
        (BANKING_INFO, 'Banking Information'),
        (CLAUSE, 'Change in clause'),
    )

    number = models.CharField(verbose_name=_("Number"), max_length=5)
    agreement = models.ForeignKey(
        Agreement,
        verbose_name=_("Agreement"),
        related_name='amendments',
    )
    signed_amendment = models.FileField(
        verbose_name=_("Signed Amendment"),
        max_length=1024,
        null=True, blank=True,
        upload_to=get_agreement_amd_file_path
    )
    types = ArrayField(models.CharField(
        max_length=50,
        choices=AMENDMENT_TYPES))
    signed_date = models.DateField(
        verbose_name=_("Signed Date"),
        null=True,
        blank=True,
    )

    tracker = FieldTracker()
    view_objects = AgreementAmendmentManager()
    objects = models.Manager()

    def __str__(self):
        return "{} {}".format(
            self.agreement.reference_number,
            self.number
        )

    def compute_reference_number(self):
        if self.signed_date:
            return '{0:02d}'.format(self.agreement.amendments.filter(signed_date__isnull=False).count() + 1)
        else:
            seq = self.agreement.amendments.filter(signed_date__isnull=True).count() + 1
            return 'tmp{0:02d}'.format(seq)

    @transaction.atomic
    def save(self, **kwargs):
        update_agreement_number_needed = False
        oldself = AgreementAmendment.objects.get(id=self.pk) if self.pk else None
        if self.signed_amendment:
            if not oldself or not oldself.signed_amendment:
                self.number = self.compute_reference_number()
                update_agreement_number_needed = True
        else:
            if not oldself:
                self.number = self.compute_reference_number()

        if update_agreement_number_needed:
            self.agreement.save(amendment_number=self.number)
        return super(AgreementAmendment, self).save(**kwargs)


class InterventionManager(models.Manager):

    def get_queryset(self):
        return super(InterventionManager, self).get_queryset().prefetch_related(
            'agreement__partner',
            'frs',
            'partner_focal_points',
            'unicef_focal_points',
            'offices',
            'planned_budget',
            'sections',
        )

    def detail_qs(self):
        return self.get_queryset().prefetch_related(
            'agreement__partner',
            'frs',
            'partner_focal_points',
            'unicef_focal_points',
            'offices',
            'planned_budget',
            'sections',
            'result_links__cp_output',
            'result_links__ll_results',
            'result_links__ll_results__applied_indicators__indicator',
            'result_links__ll_results__applied_indicators__disaggregation',
            'result_links__ll_results__applied_indicators__locations',
            'flat_locations',
        )


def side_effect_one(i, old_instance=None, user=None):
    pass


def side_effect_two(i, old_instance=None, user=None):
    pass


@python_2_unicode_compatible
class Intervention(TimeStampedModel):
    """
    Represents a partner intervention.

    Relates to :model:`partners.PartnerOrganization`
    Relates to :model:`partners.Agreement`
    Relates to :model:`reports.CountryProgramme`
    Relates to :model:`auth.User`
    Relates to :model:`partners.PartnerStaffMember`
    Relates to :model:`users.Office`
    """

    DRAFT = 'draft'
    SIGNED = 'signed'
    ACTIVE = 'active'
    ENDED = 'ended'
    IMPLEMENTED = 'implemented'
    CLOSED = 'closed'
    SUSPENDED = 'suspended'
    TERMINATED = 'terminated'

    AUTO_TRANSITIONS = {
        DRAFT: [SIGNED],
        SIGNED: [ACTIVE],
        ACTIVE: [ENDED],
        ENDED: [CLOSED]
    }
    TRANSITION_SIDE_EFFECTS = {
        SIGNED: [side_effect_one, side_effect_two],
        ACTIVE: [],
        SUSPENDED: [],
        ENDED: [],
        CLOSED: [],
        TERMINATED: []
    }

    CANCELLED = 'cancelled'
    INTERVENTION_STATUS = (
        (DRAFT, "Draft"),
        (SIGNED, 'Signed'),
        (ACTIVE, "Active"),
        (ENDED, "Ended"),
        (CLOSED, "Closed"),
        (SUSPENDED, "Suspended"),
        (TERMINATED, "Terminated"),
    )
    PD = 'PD'
    SHPD = 'SHPD'
    SSFA = 'SSFA'
    INTERVENTION_TYPES = (
        (PD, 'Programme Document'),
        (SHPD, 'Simplified Humanitarian Programme Document'),
        (SSFA, 'SSFA'),
    )

    tracker = FieldTracker()
    objects = InterventionManager()

    document_type = models.CharField(
        verbose_name=_('Document Type'),
        choices=INTERVENTION_TYPES,
        max_length=255,
    )
    agreement = models.ForeignKey(
        Agreement,
        verbose_name=_("Agreement"),
        related_name='interventions'
    )
    # Even though CP is defined at the Agreement Level, for a particular intervention this can be different.
    country_programme = models.ForeignKey(
        CountryProgramme,
        verbose_name=_("Country Programme"),
        related_name='interventions',
        blank=True, null=True, on_delete=models.DO_NOTHING,
        help_text='Which Country Programme does this Intervention belong to?'
    )
    number = models.CharField(
        verbose_name=_('Reference Number'),
        max_length=64,
        blank=True,
        null=True,
        unique=True,
    )
    title = models.CharField(verbose_name=_("Document Title"), max_length=256)
    status = FSMField(
        verbose_name=_("Status"),
        max_length=32,
        blank=True,
        choices=INTERVENTION_STATUS,
        default=DRAFT
    )
    # dates
    start = models.DateField(
        verbose_name=_("Start Date"),
        null=True,
        blank=True,
        help_text='The date the Intervention will start'
    )
    end = models.DateField(
        verbose_name=_("End Date"),
        null=True,
        blank=True,
        help_text='The date the Intervention will end'
    )
    submission_date = models.DateField(
        verbose_name=_("Document Submission Date by CSO"),
        null=True,
        blank=True,
        help_text='The date the partner submitted complete PD/SSFA documents to Unicef',
    )
    submission_date_prc = models.DateField(
        verbose_name=_('Submission Date to PRC'),
        help_text='The date the documents were submitted to the PRC',
        null=True,
        blank=True,
    )
    review_date_prc = models.DateField(
        verbose_name=_('Review Date by PRC'),
        help_text='The date the PRC reviewed the partnership',
        null=True,
        blank=True,
    )
    prc_review_document = models.FileField(
        verbose_name=_("Review Document by PRC"),
        max_length=1024,
        null=True,
        blank=True,
        upload_to=get_prc_intervention_file_path
    )
    signed_pd_document = models.FileField(
        verbose_name=_("Signed PD Document"),
        max_length=1024,
        null=True,
        blank=True,
        upload_to=get_prc_intervention_file_path
    )
    signed_by_unicef_date = models.DateField(
        verbose_name=_("Signed by UNICEF Date"),
        null=True,
        blank=True,
    )
    signed_by_partner_date = models.DateField(
        verbose_name=_("Signed by Partner Date"),
        null=True,
        blank=True,
    )

    # partnership managers
    unicef_signatory = models.ForeignKey(
        settings.AUTH_USER_MODEL,
        verbose_name=_("Signed by UNICEF"),
        related_name='signed_interventions+',
        blank=True,
        null=True,
    )
    # part of the Agreement authorized officers
    partner_authorized_officer_signatory = models.ForeignKey(
        PartnerStaffMember,
        verbose_name=_("Signed by Partner"),
        related_name='signed_interventions',
        blank=True,
        null=True,
    )
    # anyone in unicef country office
    unicef_focal_points = models.ManyToManyField(
        settings.AUTH_USER_MODEL,
        verbose_name=_("UNICEF Focal Points"),
        blank=True,
        related_name='unicef_interventions_focal_points+'
    )
    # any PartnerStaffMember on the ParterOrganization
    partner_focal_points = models.ManyToManyField(
        PartnerStaffMember,
        verbose_name=_("CSO Authorized Officials"),
        related_name='interventions_focal_points+',
        blank=True
    )

    contingency_pd = models.BooleanField(
        verbose_name=_("Contingency PD"),
        default=False,
    )
    sections = models.ManyToManyField(
        Sector,
        verbose_name=_("Sections"),
        blank=True,
        related_name='interventions',
    )
    offices = models.ManyToManyField(
        Office,
        verbose_name=_("Office"),
        blank=True,
        related_name='office_interventions+',
    )
    # TODO: remove this after PRP flag is on for all countries
    flat_locations = models.ManyToManyField(Location, related_name="intervention_flat_locations", blank=True)

    population_focus = models.CharField(
        verbose_name=_("Population Focus"),
        max_length=130,
        null=True,
        blank=True,
    )
    in_amendment = models.BooleanField(
        verbose_name=_("Amendment Open"),
        default=False,
    )

    # Flag if this has been migrated to a status that is not correct
    # previous status
    metadata = JSONField(
        verbose_name=_("Metadata"),
        blank=True,
        null=True,
        default=dict,
    )

    class Meta:
        ordering = ['-created']

    def __str__(self):
        return '{}'.format(
            self.number
        )

    @classmethod
    def permission_structure(cls):
        permissions = import_permissions(cls.__name__)
        return permissions

    @property
    def days_from_submission_to_signed(self):
        if not self.submission_date:
            return 'Not Submitted'
        if not self.signed_by_unicef_date or not self.signed_by_partner_date:
            return 'Not fully signed'
        signed_date = max([self.signed_by_partner_date, self.signed_by_unicef_date])
        return relativedelta(signed_date, self.submission_date).days

    @property
    def submitted_to_prc(self):
        return True if any([self.submission_date_prc, self.review_date_prc, self.prc_review_document]) else False

    @property
    def days_from_review_to_signed(self):
        if not self.review_date_prc:
            return 'Not Reviewed'
        if not self.signed_by_unicef_date or not self.signed_by_partner_date:
            return 'Not fully signed'
        signed_date = max([self.signed_by_partner_date, self.signed_by_unicef_date])
        return relativedelta(signed_date, self.review_date_prc).days

    @property
    def sector_names(self):
        return ', '.join(Sector.objects.filter(intervention_locations__intervention=self).
                         values_list('name', flat=True))

    @property
    def combined_sections(self):
        # sections defined on the indicators + sections selected at the pd level
        # In the case in which on the pd there are more sections selected then all the indicators
        # the reason for the loops is to avoid creating new db queries
        sections = set(self.sections.all())
        for lower_result in self.all_lower_results:
            for applied_indicator in lower_result.applied_indicators.all():
                if applied_indicator.section:
                    sections.add(applied_indicator.section)
        return sections

    @property
    def sections_present(self):
        # for permissions validation. the name of this def needs to remain the same as defined in the permission matrix.
        # /assets/partner/intervention_permission.csv
        return True if len(self.combined_sections) > 0 else None

    @cached_property
    def total_partner_contribution(self):
<<<<<<< HEAD
        return self.planned_budget.partner_contribution if hasattr(self, 'planned_budget') else 0

    @cached_property
    def default_budget_currency(self):
        # todo: this seems to always come from self.planned_budget so not splitting it out
        # by different categories - e.g. partner vs unicef. is this valid?
        return _get_currency_name_or_default(self.planned_budget)

    @cached_property
    def fr_currency(self):
        # this doesn't do filtering in the db so that it can be used efficiently with `prefetch_related`
        if self.frs.exists():
            fr_currencies = self.frs.values_list("currency", flat=True)
            # checking for duplicate currency
            if all(fr_currencies[0] == fr_currency for fr_currency in fr_currencies):
                return fr_currencies[0]
            else:
                return None
=======
        return self.planned_budget.partner_contribution_local if hasattr(self, 'planned_budget') else 0
>>>>>>> 1b94cedb

    @cached_property
    def total_unicef_cash(self):
        return self.planned_budget.unicef_cash_local if hasattr(self, 'planned_budget') else 0

    @cached_property
    def total_in_kind_amount(self):
        return self.planned_budget.in_kind_amount_local if hasattr(self, 'planned_budget') else 0

    @cached_property
    def total_budget(self):
        return self.total_unicef_cash + self.total_partner_contribution + self.total_in_kind_amount

    @cached_property
    def total_unicef_budget(self):
        return self.total_unicef_cash + self.total_in_kind_amount

    @cached_property
<<<<<<< HEAD
    def total_partner_contribution_local(self):
        return self.planned_budget.partner_contribution_local if hasattr(self, 'planned_budget') else 0

    @cached_property
    def total_unicef_cash_local(self):
        return self.planned_budget.unicef_cash_local if hasattr(self, 'planned_budget') else 0

    @cached_property
    def total_in_kind_amount_local(self):
        return self.planned_budget.in_kind_amount_local if hasattr(self, 'planned_budget') else 0

    @cached_property
    def total_budget_local(self):
        return self.total_unicef_cash_local + self.total_partner_contribution_local + self.total_in_kind_amount_local

    @cached_property
=======
>>>>>>> 1b94cedb
    def all_lower_results(self):
        # todo: it'd be nice to be able to do this as a queryset but that may not be possible
        # with prefetch_related
        return [
            lower_result for link in self.result_links.all()
            for lower_result in link.ll_results.all()
        ]

    @cached_property
    def intervention_locations(self):
        if tenant_switch_is_active("prp_mode_off"):
            locations = set(self.flat_locations.all())
        else:
            # return intervention locations as a set of Location objects
            locations = set()
            for lower_result in self.all_lower_results:
                for applied_indicator in lower_result.applied_indicators.all():
                    for location in applied_indicator.locations.all():
                        locations.add(location)

        return locations

    @cached_property
    def flagged_sections(self):
        if tenant_switch_is_active("prp_mode_off"):
            sections = set(self.sections.all())
        else:
            # return intervention locations as a set of Location objects
            sections = set()
            for lower_result in self.all_lower_results:
                for applied_indicator in lower_result.applied_indicators.all():
                    if applied_indicator.section:
                        sections.add(applied_indicator.section)

        return sections

    @cached_property
    def intervention_clusters(self):
        # return intervention clusters as an array of strings
        clusters = set()
        for lower_result in self.all_lower_results:
            for applied_indicator in lower_result.applied_indicators.all():
                if applied_indicator.cluster_name:
                    clusters.add(applied_indicator.cluster_name)

        return clusters

    @cached_property
    def total_frs(self):
        r = {
            'total_frs_amt': 0,
            'total_outstanding_amt': 0,
            'total_intervention_amt': 0,
            'total_actual_amt': 0,
            'earliest_start_date': None,
            'latest_end_date': None
        }
        for fr in self.frs.all():
            r['total_frs_amt'] += fr.total_amt
            r['total_outstanding_amt'] += fr.outstanding_amt
            r['total_intervention_amt'] += fr.intervention_amt
            r['total_actual_amt'] += fr.actual_amt
            if r['earliest_start_date'] is None:
                r['earliest_start_date'] = fr.start_date
            elif r['earliest_start_date'] > fr.start_date:
                r['earliest_start_date'] = fr.start_date
            if r['latest_end_date'] is None:
                r['latest_end_date'] = fr.end_date
            elif r['latest_end_date'] < fr.end_date:
                r['latest_end_date'] = fr.end_date
        return r

    @property
    def year(self):
        if self.id:
            if self.signed_by_unicef_date is not None:
                return self.signed_by_unicef_date.year
            else:
                return self.created.year
        else:
            return datetime.date.today().year

    def illegal_transitions(self):
        return False

    @transition(field=status,
                source=[ACTIVE, IMPLEMENTED, SUSPENDED],
                target=[DRAFT, CANCELLED],
                conditions=[illegal_transitions])
    def basic_transition(self):
        pass

    @transition(field=status,
                source=[DRAFT, SUSPENDED],
                target=[ACTIVE],
                conditions=[intervention_validation.transition_to_active],
                permission=intervention_validation.partnership_manager_only)
    def transition_to_active(self):
        pass

    @transition(field=status,
                source=[DRAFT, SUSPENDED],
                target=[SIGNED],
                conditions=[intervention_validation.transition_to_signed])
    def transition_to_signed(self):
        pass

    @transition(field=status,
                source=[ACTIVE],
                target=[ENDED],
                conditions=[intervention_validation.transition_to_ended])
    def transition_to_ended(self):
        # From active, ended, suspended and terminated you cannot move to draft or cancelled because yo'll
        # mess up the reference numbers.
        pass

    @transition(field=status,
                source=[ENDED],
                target=[CLOSED],
                conditions=[intervention_validation.transition_to_closed])
    def transition_to_closed(self):
        pass

    @transition(field=status,
                source=[ACTIVE],
                target=[SUSPENDED],
                conditions=[intervention_validation.transition_to_suspended],
                permission=intervention_validation.partnership_manager_only)
    def transition_to_suspended(self):
        pass

    @transition(field=status,
                source=[ACTIVE, SUSPENDED],
                target=[TERMINATED],
                conditions=[intervention_validation.transition_to_terminated],
                permission=intervention_validation.partnership_manager_only)
    def transition_to_terminated(self):
        pass

    @property
    def reference_number(self):
        if self.document_type != Intervention.SSFA:
            number = '{agreement}/{type}{year}{id}'.format(
                agreement=self.agreement.base_number,
                type=self.document_type,
                year=self.year,
                id=self.id
            )
            return number
        return self.agreement.base_number

    def update_reference_number(self, amendment_number=None):
        if amendment_number:
            self.number = '{}-{}'.format(self.number.split('-')[0], amendment_number)
            return
        self.number = self.reference_number

    def update_ssfa_properties(self):
        if self.document_type == self.SSFA:
            save_agreement = False
            if self.agreement.start != self.start or self.agreement.end != self.end:
                save_agreement = True
                self.agreement.start = self.start
                self.agreement.end = self.end

            # if it's an SSFA amendment we update the agreement with amendment number
            # TODO write test for this scenario
            if self.agreement.agreement_number != self.number:
                save_agreement = True
                self.agreement.agreement_number = self.number

            if self.status in [self.SIGNED, self.ACTIVE] and self.agreement.status != Agreement.SIGNED:
                save_agreement = True
                self.agreement.status = Agreement.SIGNED

            elif self.status in [self.ENDED, self.SUSPENDED, self.TERMINATED] and self.status != self.agreement.status:
                save_agreement = True
                self.agreement.status = self.status

            elif self.status in [self.CLOSED] and self.agreement.status != Agreement.ENDED:
                save_agreement = True
                self.agreement.status = Agreement.ENDED

            if save_agreement:
                self.agreement.save()

    @transaction.atomic
    def save(self, **kwargs):
        # check status auto updates
        # TODO: move this outside of save in the future to properly check transitions
        # self.check_status_auto_updates()

        oldself = None
        if self.pk:
            # load from DB
            oldself = Intervention.objects.get(pk=self.pk)

        # update reference number if needed
        amendment_number = kwargs.get('amendment_number', None)
        if amendment_number:
            self.update_reference_number(amendment_number)
        if not oldself:
            # to create a reference number we need a pk
            super(Intervention, self).save()
            self.update_reference_number()

        self.update_ssfa_properties()

        super(Intervention, self).save()

        if self.status == Intervention.ACTIVE:
            PartnerOrganization.planned_visits(partner=self.agreement.partner)


@python_2_unicode_compatible
class InterventionAmendment(TimeStampedModel):
    """
    Represents an amendment for the partner intervention.

    Relates to :model:`partners.Interventions`
    """

    DATES = 'dates'
    RESULTS = 'results'
    BUDGET = 'budget'
    OTHER = 'other'

    AMENDMENT_TYPES = Choices(
        (DATES, 'Dates'),
        (RESULTS, 'Results'),
        (BUDGET, 'Budget'),
        (OTHER, 'Other')
    )

    intervention = models.ForeignKey(
        Intervention,
        verbose_name=_("Reference Number"),
        related_name='amendments'
    )

    types = ArrayField(models.CharField(
        max_length=50,
        choices=AMENDMENT_TYPES))

    other_description = models.CharField(
        verbose_name=_("Description"),
        max_length=512,
        null=True,
        blank=True,
    )

    signed_date = models.DateField(
        verbose_name=_("Signed Date"),
        null=True,
    )
    amendment_number = models.IntegerField(
        verbose_name=_("Number"),
        default=0,
    )
    signed_amendment = models.FileField(
        verbose_name=_("Amendment Document"),
        max_length=1024,
        upload_to=get_intervention_amendment_file_path
    )

    tracker = FieldTracker()

    def compute_reference_number(self):
        return self.intervention.amendments.filter(
            signed_date__isnull=False
        ).count() + 1

    @transaction.atomic
    def save(self, **kwargs):
        # TODO: make the folowing scenario work:
        # agreement amendment and agreement are saved in the same time... avoid race conditions for reference number
        # TODO: validation don't allow save on objects that have attached
        # signed amendment but don't have a signed date

        # check if temporary number is needed or amendment number needs to be
        # set
        if self.pk is None:
            self.amendment_number = self.compute_reference_number()
            self.intervention.in_amendment = True
            self.intervention.save(amendment_number=self.amendment_number)
        return super(InterventionAmendment, self).save(**kwargs)

    def __str__(self):
        return '{}:- {}'.format(
            self.amendment_number,
            self.signed_date
        )


@python_2_unicode_compatible
class InterventionPlannedVisits(TimeStampedModel):
    """
    Represents planned visits for the intervention
    """

    intervention = models.ForeignKey(Intervention, related_name='planned_visits')
    year = models.IntegerField(default=get_current_year)
    programmatic_q1 = models.IntegerField(default=0)
    programmatic_q2 = models.IntegerField(default=0)
    programmatic_q3 = models.IntegerField(default=0)
    programmatic_q4 = models.IntegerField(default=0)

    tracker = FieldTracker()

    class Meta:
        unique_together = ('intervention', 'year')

    def __str__(self):
        return '{} {}'.format(self.intervention, self.year)


@python_2_unicode_compatible
class InterventionResultLink(TimeStampedModel):
    intervention = models.ForeignKey(Intervention, related_name='result_links')
    cp_output = models.ForeignKey(Result, related_name='intervention_links')
    ram_indicators = models.ManyToManyField(Indicator, blank=True)

    tracker = FieldTracker()

    def __str__(self):
        return '{} {}'.format(
            self.intervention, self.cp_output
        )


@python_2_unicode_compatible
class InterventionBudget(TimeStampedModel):
    """
    Represents a budget for the intervention
    """
    intervention = models.OneToOneField(Intervention, related_name='planned_budget', null=True, blank=True)

    partner_contribution = models.DecimalField(max_digits=20, decimal_places=2, default=0)
    unicef_cash = models.DecimalField(max_digits=20, decimal_places=2, default=0)
    in_kind_amount = models.DecimalField(
        max_digits=20,
        decimal_places=2,
        default=0,
        verbose_name=_('UNICEF Supplies')
    )
    total = models.DecimalField(max_digits=20, decimal_places=2)

    partner_contribution_local = models.DecimalField(max_digits=20, decimal_places=2, default=0)
    unicef_cash_local = models.DecimalField(max_digits=20, decimal_places=2, default=0)
    in_kind_amount_local = models.DecimalField(
        max_digits=20, decimal_places=2, default=0,
        verbose_name=_('UNICEF Supplies Local')
    )
    currency = CurrencyField()
    total_local = models.DecimalField(max_digits=20, decimal_places=2)

    tracker = FieldTracker()

    def total_unicef_contribution(self):
        return self.unicef_cash + self.in_kind_amount

    def total_unicef_contribution_local(self):
        return self.unicef_cash_local + self.in_kind_amount_local

    @transaction.atomic
    def save(self, **kwargs):
        """
        Calculate total budget on save
        """
        self.total = self.total_unicef_contribution() + self.partner_contribution
        self.total_local = self.total_unicef_contribution_local() + self.partner_contribution_local
        super(InterventionBudget, self).save(**kwargs)

    def __str__(self):
        # self.total is None if object hasn't been saved yet
        total_local = self.total_local if self.total_local else decimal.Decimal('0.00')
        return '{}: {:.2f}'.format(
            self.intervention,
            total_local
        )


@python_2_unicode_compatible
class FileType(models.Model):
    """
    Represents a file type
    """
    FACE = 'FACE'
    PROGRESS_REPORT = 'Progress Report'
    PARTNERSHIP_REVIEW = 'Partnership Review'
    FINAL_PARTNERSHIP_REVIEW = 'Final Partnership Review'
    CORRESPONDENCE = 'Correspondence'
    SUPPLY_PLAN = 'Supply/Distribution Plan'
    OTHER = 'Other'

    NAME_CHOICES = Choices(
        (FACE, FACE),
        (PROGRESS_REPORT, PROGRESS_REPORT),
        (PARTNERSHIP_REVIEW, PARTNERSHIP_REVIEW),
        (FINAL_PARTNERSHIP_REVIEW, FINAL_PARTNERSHIP_REVIEW),
        (CORRESPONDENCE, CORRESPONDENCE),
        (SUPPLY_PLAN, SUPPLY_PLAN),
        (OTHER, OTHER),
    )
    name = models.CharField(max_length=64, choices=NAME_CHOICES, unique=True)

    tracker = FieldTracker()

    def __str__(self):
        return self.name


@python_2_unicode_compatible
class InterventionAttachment(TimeStampedModel):
    """
    Represents a file for the partner intervention

    Relates to :model:`partners.Intervention`
    Relates to :model:`partners.WorkspaceFileType`
    """
    intervention = models.ForeignKey(Intervention, related_name='attachments')
    type = models.ForeignKey(FileType, related_name='+')

    attachment = models.FileField(
        max_length=1024,
        upload_to=get_intervention_attachments_file_path
    )

    tracker = FieldTracker()

    class Meta:
        ordering = ['-created']

    def __str__(self):
        return self.attachment.name


@python_2_unicode_compatible
class InterventionReportingPeriod(TimeStampedModel):
    """
    Represents a set of 3 dates associated with an Intervention (start, end,
    and due).

    There can be multiple sets of these dates for each intervention, but
    within each set, start < end < due.
    """
    intervention = models.ForeignKey(Intervention, related_name='reporting_periods')
    start_date = models.DateField(verbose_name='Reporting Period Start Date')
    end_date = models.DateField(verbose_name='Reporting Period End Date')
    due_date = models.DateField(verbose_name='Report Due Date')

    class Meta:
        ordering = ['-due_date']

    def __str__(self):
        return '{} ({} - {}) due on {}'.format(
            self.intervention, self.start_date, self.end_date, self.due_date
        )


# TODO intervention sector locations cleanup
class InterventionSectorLocationLink(TimeStampedModel):
    intervention = models.ForeignKey(Intervention, related_name='sector_locations')
    sector = models.ForeignKey(Sector, related_name='intervention_locations')
    locations = models.ManyToManyField(Location, related_name='intervention_sector_locations', blank=True)

    tracker = FieldTracker()


# TODO: Move to funds
class FCManager(models.Manager):

    def get_queryset(self):
        return super(FCManager, self).get_queryset().select_related('grant__donor')


class FundingCommitment(TimeFramedModel):
    """
    Represents a funding commitment for the grant

    Relates to :model:`funds.Grant`
    """

    grant = models.ForeignKey(Grant, null=True, blank=True)
    fr_number = models.CharField(max_length=50)
    wbs = models.CharField(max_length=50)
    fc_type = models.CharField(max_length=50)
    fc_ref = models.CharField(
        max_length=50, blank=True, null=True, unique=True)
    fr_item_amount_usd = models.DecimalField(
        decimal_places=2, max_digits=12, blank=True, null=True)
    agreement_amount = models.DecimalField(
        decimal_places=2, max_digits=12, blank=True, null=True)
    commitment_amount = models.DecimalField(
        decimal_places=2, max_digits=12, blank=True, null=True)
    expenditure_amount = models.DecimalField(
        decimal_places=2, max_digits=12, blank=True, null=True)

    tracker = FieldTracker()
    objects = FCManager()


class DirectCashTransfer(models.Model):
    """
    Represents a direct cash transfer
    """

    fc_ref = models.CharField(max_length=50)
    amount_usd = models.DecimalField(decimal_places=2, max_digits=10)
    liquidation_usd = models.DecimalField(decimal_places=2, max_digits=10)
    outstanding_balance_usd = models.DecimalField(decimal_places=2, max_digits=10)
    amount_less_than_3_Months_usd = models.DecimalField(decimal_places=2, max_digits=10)
    amount_3_to_6_months_usd = models.DecimalField(decimal_places=2, max_digits=10)
    amount_6_to_9_months_usd = models.DecimalField(decimal_places=2, max_digits=10)
    amount_more_than_9_Months_usd = models.DecimalField(decimal_places=2, max_digits=10)

    tracker = FieldTracker()


# get_file_path() isn't used as of October 2017, but it's referenced by partners/migrations/0001_initial.py.
# Once migrations are squashed, this can be removed.
def get_file_path(instance, filename):
    return '/'.join(
        [connection.schema_name,
         'file_attachments',
         'partner_org',
         str(instance.pca.agreement.partner.id),
         'agreements',
         str(instance.pca.agreement.id),
         'interventions',
         str(instance.pca.id),
         filename]
    )<|MERGE_RESOLUTION|>--- conflicted
+++ resolved
@@ -1610,28 +1610,7 @@
 
     @cached_property
     def total_partner_contribution(self):
-<<<<<<< HEAD
-        return self.planned_budget.partner_contribution if hasattr(self, 'planned_budget') else 0
-
-    @cached_property
-    def default_budget_currency(self):
-        # todo: this seems to always come from self.planned_budget so not splitting it out
-        # by different categories - e.g. partner vs unicef. is this valid?
-        return _get_currency_name_or_default(self.planned_budget)
-
-    @cached_property
-    def fr_currency(self):
-        # this doesn't do filtering in the db so that it can be used efficiently with `prefetch_related`
-        if self.frs.exists():
-            fr_currencies = self.frs.values_list("currency", flat=True)
-            # checking for duplicate currency
-            if all(fr_currencies[0] == fr_currency for fr_currency in fr_currencies):
-                return fr_currencies[0]
-            else:
-                return None
-=======
         return self.planned_budget.partner_contribution_local if hasattr(self, 'planned_budget') else 0
->>>>>>> 1b94cedb
 
     @cached_property
     def total_unicef_cash(self):
@@ -1650,25 +1629,6 @@
         return self.total_unicef_cash + self.total_in_kind_amount
 
     @cached_property
-<<<<<<< HEAD
-    def total_partner_contribution_local(self):
-        return self.planned_budget.partner_contribution_local if hasattr(self, 'planned_budget') else 0
-
-    @cached_property
-    def total_unicef_cash_local(self):
-        return self.planned_budget.unicef_cash_local if hasattr(self, 'planned_budget') else 0
-
-    @cached_property
-    def total_in_kind_amount_local(self):
-        return self.planned_budget.in_kind_amount_local if hasattr(self, 'planned_budget') else 0
-
-    @cached_property
-    def total_budget_local(self):
-        return self.total_unicef_cash_local + self.total_partner_contribution_local + self.total_in_kind_amount_local
-
-    @cached_property
-=======
->>>>>>> 1b94cedb
     def all_lower_results(self):
         # todo: it'd be nice to be able to do this as a queryset but that may not be possible
         # with prefetch_related
