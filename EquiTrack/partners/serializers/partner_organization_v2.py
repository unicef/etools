--- conflicted
+++ resolved
@@ -135,12 +135,9 @@
 
 class AssessmentDetailSerializer(serializers.ModelSerializer):
 
-<<<<<<< HEAD
     report_attachment = AttachmentSingleFileField(read_only=True)
-=======
     report_file = serializers.FileField(source='report', read_only=True)
     report = serializers.FileField(required=True)
->>>>>>> fc29c693
     completed_date = serializers.DateField(required=True)
 
     class Meta:
