from __future__ import unicode_literals
import json

from django.core.exceptions import ValidationError
from django.db.models import Q
from django.contrib.auth import get_user_model
from django.utils import timezone
from rest_framework import serializers

from attachments.serializers import AttachmentSerializerMixin
from attachments.serializers_fields import AttachmentSingleFileField
from EquiTrack.serializers import SnapshotModelSerializer
from partners.serializers.interventions_v2 import InterventionListSerializer

from partners.models import (
    Assessment,
    Intervention,
    PartnerOrganization,
    PartnerStaffMember,
    PlannedEngagement
)


class PartnerStaffMemberCreateSerializer(serializers.ModelSerializer):

    class Meta:
        model = PartnerStaffMember
        fields = "__all__"

    def validate(self, data):
        data = super(PartnerStaffMemberCreateSerializer, self).validate(data)
        email = data.get('email', "")
        active = data.get('active', "")
        User = get_user_model()
        existing_user = None

        # user should be active first time it's created
        if not active:
            raise ValidationError({'active': 'New Staff Member needs to be active at the moment of creation'})
        try:
            existing_user = User.objects.filter(Q(username=email) | Q(email=email)).get()
            if existing_user.profile.partner_staff_member:
                raise ValidationError("The email {} for the partner contact is used by another partner contact. "
                                      "Email has to be unique to proceed.".format(email))
        except User.DoesNotExist:
            pass

        return data


class SimpleStaffMemberSerializer(PartnerStaffMemberCreateSerializer):
    """
    A serializer to be used for nested staff member handling. The 'partner' field
    is removed in this case to avoid validation errors for e.g. when creating
    the partner and the member at the same time.
    """
    class Meta:
        model = PartnerStaffMember
        fields = (
            "id",
            "title",
            "first_name",
            "last_name"
        )


class PartnerStaffMemberNestedSerializer(PartnerStaffMemberCreateSerializer):
    """
    A serializer to be used for nested staff member handling. The 'partner' field
    is removed in this case to avoid validation errors for e.g. when creating
    the partner and the member at the same time.
    """
    class Meta:
        model = PartnerStaffMember
        fields = (
            "id",
            "title",
            "first_name",
            "last_name",
            "email",
            "phone",
            "active",
        )


class PartnerStaffMemberCreateUpdateSerializer(serializers.ModelSerializer):
    email = serializers.EmailField(required=True)

    class Meta:
        model = PartnerStaffMember
        fields = "__all__"

    def validate(self, data):
        data = super(PartnerStaffMemberCreateUpdateSerializer, self).validate(data)
        email = data.get('email', "")
        active = data.get('active', "")
        User = get_user_model()

        try:
            existing_user = User.objects.get(email=email)
        except User.DoesNotExist:
            # this is a new user
            existing_user = None

        if existing_user and not self.instance and existing_user.profile.partner_staff_member:
            raise ValidationError(
                {'active': 'The email for the partner contact is used by another partner contact. Email has to be '
                           'unique to proceed {}'.format(email)})

        # make sure email addresses are not editable after creation.. user must be removed and re-added
        if self.instance:
            if email != self.instance.email:
                raise ValidationError(
                    "User emails cannot be changed, please remove the user and add another one: {}".format(email))

            # when adding the active tag to a previously untagged user
            # make sure this user has not already been associated with another partnership.
            # TODO: Users should have a json field with country partnerhip pairs not just partnerships
            if active and not self.instance.active and \
                    existing_user and existing_user.profile.partner_staff_member and \
                    existing_user.profile.partner_staff_member != self.instance.pk:
                raise ValidationError(
                    {'active':
                     'The Partner Staff member you are trying to activate is associated with a different partnership'}
                )

        return data


class PartnerStaffMemberDetailSerializer(serializers.ModelSerializer):
    class Meta:
        model = PartnerStaffMember
        fields = "__all__"


class AssessmentDetailSerializer(serializers.ModelSerializer):

<<<<<<< HEAD
    report_attachment = AttachmentSingleFileField(read_only=True)
=======
    report_file = serializers.FileField(source='report', required=True)
    completed_date = serializers.DateField(required=True)
>>>>>>> a21dbf93

    class Meta:
        model = Assessment
        fields = "__all__"

    def validate_completed_date(self, completed_date):
        today = timezone.now().date()
        if completed_date > today:
            raise serializers.ValidationError('The Date of Report cannot be in the future')
        return completed_date


class PartnerOrganizationListSerializer(serializers.ModelSerializer):
    rating = serializers.CharField(source='get_rating_display')

    class Meta:
        model = PartnerOrganization
        fields = (
            "street_address",
            "last_assessment_date",
            "address",
            "city",
            "postal_code",
            "country",
            "id",
            "vendor_number",
            "deleted_flag",
            "blocked",
            "name",
            "short_name",
            "partner_type",
            "cso_type",
            "rating",
            "shared_with",
            "email",
            "phone_number",
            "total_ct_cp",
            "total_ct_cy",
            "net_ct_cy",
            "reported_cy",
            "total_ct_ytd",
            "hidden",
            "basis_for_risk_rating",
        )


class MinimalPartnerOrganizationListSerializer(serializers.ModelSerializer):

    class Meta:
        model = PartnerOrganization
        fields = (
            "id",
            "name",
        )


class PlannedEngagementSerializer(serializers.ModelSerializer):

    spot_check_mr = serializers.SerializerMethodField(read_only=True)

    @staticmethod
    def get_spot_check_mr(obj):
        spot_check_mr = {
            'q1': 0,
            'q2': 0,
            'q3': 0,
            'q4': 0,
        }
        if obj.spot_check_mr in spot_check_mr:
            spot_check_mr[obj.spot_check_mr] += 1
        return spot_check_mr

    class Meta:
        model = PlannedEngagement
        fields = (
            "id",
            "spot_check_mr",
            "spot_check_follow_up_q1",
            "spot_check_follow_up_q2",
            "spot_check_follow_up_q3",
            "spot_check_follow_up_q4",
            "scheduled_audit",
            "special_audit",
            "total_spot_check_follow_up_required",
            "spot_check_required",
            "required_audit"
        )


class PlannedEngagementNestedSerializer(serializers.ModelSerializer):
    """
    A serializer to be used for nested planned engagement handling. The 'partner' field
    is removed in this case to avoid validation errors for e.g. when creating
    the partner and the engagement at the same time.
    """
    spot_check_mr = serializers.JSONField()

    def validate(self, data):
        data = super(PlannedEngagementNestedSerializer, self).validate(data)
        spot_check_mr = data.get('spot_check_mr', 0)
        partner = data.get('partner', None)

        spot_check_mr_number = 1 if spot_check_mr else 0
        if spot_check_mr_number > partner.min_req_spot_checks:
            raise ValidationError("Based on Liquidation, you cannot set this value")
        return data

    def validate_spot_check_mr(self, attrs):
        quarters = []
        for key, value in attrs.items():
            try:
                value = int(value)
            except ValueError:
                raise ValidationError("You can select only MR in one quarter")
            else:
                if value:
                    if value != 1:
                        raise ValidationError("If selected, the value has to be 1")
                    quarters.append(key)
        if len(quarters) > 1:
            raise ValidationError("You can select only MR in one quarter")
        elif len(quarters) == 1:
            return quarters[0]
        else:
            return 0

    class Meta:
        model = PlannedEngagement
        fields = '__all__'


class PartnerOrganizationDetailSerializer(serializers.ModelSerializer):

    staff_members = PartnerStaffMemberDetailSerializer(many=True, read_only=True)
    assessments = AssessmentDetailSerializer(many=True, read_only=True)
    planned_engagement = PlannedEngagementSerializer(read_only=True)
    hact_values = serializers.SerializerMethodField(read_only=True)
    core_values_assessment_attachment = AttachmentSingleFileField(read_only=True)
    interventions = serializers.SerializerMethodField(read_only=True)
    hact_min_requirements = serializers.JSONField(read_only=True)
    hidden = serializers.BooleanField(read_only=True)

    def get_hact_values(self, obj):
        return json.loads(obj.hact_values) if isinstance(obj.hact_values, str) else obj.hact_values

    def get_interventions(self, obj):
        interventions = InterventionListSerializer(self.get_related_interventions(obj), many=True)
        return interventions.data

    def get_related_interventions(self, partner):
        qs = Intervention.objects.frs_qs()\
            .filter(agreement__partner=partner)\
            .exclude(status='draft')
        return qs

    class Meta:
        model = PartnerOrganization
        fields = "__all__"


class PartnerOrganizationCreateUpdateSerializer(AttachmentSerializerMixin, SnapshotModelSerializer):

    staff_members = PartnerStaffMemberNestedSerializer(many=True, read_only=True)
    planned_engagement = PlannedEngagementNestedSerializer(read_only=True)
    hact_values = serializers.SerializerMethodField(read_only=True)
    core_values_assessment_attachment = AttachmentSingleFileField(read_only=True)
    hidden = serializers.BooleanField(read_only=True)

    def get_hact_values(self, obj):
        return json.loads(obj.hact_values) if isinstance(obj.hact_values, str) else obj.hact_values

    class Meta:
        model = PartnerOrganization
        fields = "__all__"
        extra_kwargs = {
            "partner_type": {
                "error_messages": {
                    "null": u'Vendor record must belong to PRG2 account group (start from 2500 series)'
                }
            }
        }


class PartnerOrganizationHactSerializer(serializers.ModelSerializer):

    planned_engagement = PlannedEngagementSerializer(read_only=True)
    hact_values = serializers.SerializerMethodField(read_only=True)
    hact_min_requirements = serializers.JSONField()
    rating = serializers.CharField(source='get_rating_display')

    def get_hact_values(self, obj):
        return json.loads(obj.hact_values) if isinstance(obj.hact_values, str) else obj.hact_values

    class Meta:
        model = PartnerOrganization
        fields = (
            "id",
            "name",
            "short_name",
            "type_of_assessment",
            "partner_type",
            "partner_type_slug",
            "cso_type",
            "rating",
            "shared_with",
            "total_ct_cp",
            "total_ct_cy",
            "net_ct_cy",
            "reported_cy",
            "total_ct_ytd",
            "hact_values",
            "hact_min_requirements",
            "flags",
            "planned_engagement"
        )<|MERGE_RESOLUTION|>--- conflicted
+++ resolved
@@ -135,12 +135,8 @@
 
 class AssessmentDetailSerializer(serializers.ModelSerializer):
 
-<<<<<<< HEAD
     report_attachment = AttachmentSingleFileField(read_only=True)
-=======
-    report_file = serializers.FileField(source='report', required=True)
     completed_date = serializers.DateField(required=True)
->>>>>>> a21dbf93
 
     class Meta:
         model = Assessment
