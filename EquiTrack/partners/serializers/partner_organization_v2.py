--- conflicted
+++ resolved
@@ -7,14 +7,9 @@
 from django.utils import timezone
 from rest_framework import serializers
 
-<<<<<<< HEAD
-from reports.serializers.v2 import CountryProgrammeSerializer
-
-from partners.serializers.interventions_v2 import InterventionSummaryListSerializer
-=======
 from EquiTrack.serializers import SnapshotModelSerializer
 from partners.serializers.interventions_v2 import InterventionListSerializer
->>>>>>> a21dbf93
+from reports.serializers.v2 import CountryProgrammeSerializer
 
 from partners.models import (
     Agreement,
@@ -355,8 +350,7 @@
             "hact_values",
             "hact_min_requirements",
             "flags",
-<<<<<<< HEAD
-            "outstanding_findings"
+            "planned_engagement"
         )
 
 
@@ -385,7 +379,4 @@
         fields = (
             "agreement_number", "agreement_type", "attached_agreement", "authorized_officers",
             "country_programme", "end", "id", "partner", "start", "status",
-=======
-            "planned_engagement"
->>>>>>> a21dbf93
         )