--- conflicted
+++ resolved
@@ -347,15 +347,9 @@
     class Meta:
         model = Intervention
         fields = (
-<<<<<<< HEAD
             "id", "partner", "agreement", "document_type", "number", "prc_review_document_file",
-            "title", "status", "start", "end", "submission_date_prc", "review_date_prc",
-            "submission_date", "prc_review_document", "signed_by_unicef_date", "signed_by_partner_date",
-=======
-            "id", "partner", "agreement", "document_type", "hrp", "number", "prc_review_document_file",
             "signed_pd_document_file", "title", "status", "start", "end", "submission_date_prc", "review_date_prc",
             "submission_date", "prc_review_document", "submitted_to_prc", "signed_pd_document", "signed_by_unicef_date",
->>>>>>> fc7f54f7
             "unicef_signatory", "unicef_focal_points", "partner_focal_points", "partner_authorized_officer_signatory",
             "offices", "fr_numbers", "planned_visits", "population_focus", "sector_locations", "signed_by_partner_date",
             "created", "modified", "planned_budget", "result_links",
