from __future__ import unicode_literals

from django.core.exceptions import ValidationError
from django.db import transaction
from rest_framework import serializers

from funds.models import FundsCommitmentItem, FundsReservationHeader
from funds.serializers import FRsSerializer
from locations.serializers import LocationLightSerializer
from partners.permissions import InterventionPermissions
<<<<<<< HEAD
=======
from reports.serializers.v1 import SectorSerializer
from reports.serializers.v2 import LowerResultSerializer, LowerResultCUSerializer
from locations.models import Location

>>>>>>> 057337bd
from partners.models import (
    InterventionBudget,
    InterventionPlannedVisits,
    Intervention,
    InterventionAmendment,
    InterventionAttachment,
    InterventionSectorLocationLink,
    InterventionResultLink,
)
from reports.models import LowerResult
from reports.serializers.v1 import SectorLightSerializer
from reports.serializers.v2 import (
    IndicatorSerializer,
    LowerResultCUSerializer,
    LowerResultSerializer,
)


class InterventionBudgetCUSerializer(serializers.ModelSerializer):
    total = serializers.DecimalField(max_digits=20, decimal_places=2, read_only=True)
    partner_contribution = serializers.DecimalField(max_digits=20, decimal_places=2)
    unicef_cash = serializers.DecimalField(max_digits=20, decimal_places=2)
    in_kind_amount = serializers.DecimalField(max_digits=20, decimal_places=2)
    partner_contribution_local = serializers.DecimalField(max_digits=20, decimal_places=2)
    unicef_cash_local = serializers.DecimalField(max_digits=20, decimal_places=2)
    in_kind_amount_local = serializers.DecimalField(max_digits=20, decimal_places=2)

    class Meta:
        model = InterventionBudget
        fields = (
            "id",
            "intervention",
            "partner_contribution",
            "unicef_cash",
            "in_kind_amount",
            "partner_contribution_local",
            "unicef_cash_local",
            "in_kind_amount_local",
            "total",
            'currency'
        )


class InterventionAmendmentCUSerializer(serializers.ModelSerializer):
    amendment_number = serializers.CharField(read_only=True)
    signed_amendment_file = serializers.FileField(source="signed_amendment", read_only=True)

    class Meta:
        model = InterventionAmendment
        fields = "__all__"


class PlannedVisitsCUSerializer(serializers.ModelSerializer):
    spot_checks = serializers.IntegerField(read_only=True)
    audit = serializers.IntegerField(read_only=True)

    class Meta:
        model = InterventionPlannedVisits
        fields = "__all__"


class PlannedVisitsNestedSerializer(serializers.ModelSerializer):

    class Meta:
        model = InterventionPlannedVisits
        fields = (
            "id",
            "year",
            "programmatic",
            "spot_checks",
            "audit",
        )


class InterventionListSerializer(serializers.ModelSerializer):

    partner_name = serializers.CharField(source='agreement.partner.name')
    unicef_cash = serializers.DecimalField(source='total_unicef_cash', read_only=True, max_digits=20, decimal_places=2)
    cso_contribution = serializers.DecimalField(source='total_partner_contribution', read_only=True, max_digits=20,
                                                decimal_places=2)
    total_unicef_budget = serializers.DecimalField(read_only=True, max_digits=20, decimal_places=2)
    total_budget = serializers.DecimalField(read_only=True, max_digits=20, decimal_places=2)

    sectors = serializers.SerializerMethodField()
    cp_outputs = serializers.SerializerMethodField()
    offices_names = serializers.SerializerMethodField()
    frs_earliest_start_date = serializers.DateField(source='total_frs.earliest_start_date', read_only=True)
    frs_latest_end_date = serializers.DateField(source='total_frs.latest_end_date', read_only=True)
    frs_total_frs_amt = serializers.DecimalField(source='total_frs.total_frs_amt', read_only=True,
                                                 max_digits=20,
                                                 decimal_places=2)
    frs_total_intervention_amt = serializers.DecimalField(source='total_frs.total_intervention_amt', read_only=True,
                                                          max_digits=20,
                                                          decimal_places=2)
    frs_total_outstanding_amt = serializers.DecimalField(source='total_frs.total_outstanding_amt', read_only=True,
                                                         max_digits=20,
                                                         decimal_places=2)
    actual_amount = serializers.DecimalField(source='total_frs.total_actual_amt', read_only=True,
                                                    max_digits=20,
                                                    decimal_places=2)

    def get_offices_names(self, obj):
        return [o.name for o in obj.offices.all()]

    def get_cp_outputs(self, obj):
        return [rl.cp_output.id for rl in obj.result_links.all()]

    def get_sectors(self, obj):
        return [l.sector.name for l in obj.sector_locations.all()]

    class Meta:
        model = Intervention
        fields = (
            'id', 'number', 'document_type', 'partner_name', 'status', 'title', 'start', 'end', 'frs_total_frs_amt',
            'unicef_cash', 'cso_contribution', 'country_programme', 'frs_earliest_start_date', 'frs_latest_end_date',
            'sectors', 'cp_outputs', 'unicef_focal_points', 'frs_total_intervention_amt', 'frs_total_outstanding_amt',
            'offices', 'actual_amount', 'offices_names', 'total_unicef_budget', 'total_budget', 'metadata',
        )


class MinimalInterventionListSerializer(serializers.ModelSerializer):

    class Meta:
        model = Intervention
        fields = (
            'id',
            'title',
        )


class InterventionLocationSectorNestedSerializer(serializers.ModelSerializer):
    locations = LocationLightSerializer(many=True)
    sector = SectorSerializer()

    class Meta:
        model = InterventionSectorLocationLink
        fields = (
            'id', 'sector', 'locations'
        )


class InterventionSectorLocationCUSerializer(serializers.ModelSerializer):
    class Meta:
        model = InterventionSectorLocationLink
        fields = (
            'id', 'intervention', 'sector', 'locations'
        )


class InterventionAttachmentSerializer(serializers.ModelSerializer):
    attachment_file = serializers.FileField(source="attachment", read_only=True)

    class Meta:
        model = InterventionAttachment
        fields = (
            'id', 'intervention', 'created', 'type', 'attachment', "attachment_file"
        )


class InterventionResultNestedSerializer(serializers.ModelSerializer):
    # cp_output = ResultLightSerializer()
    ll_results = LowerResultSerializer(many=True, read_only=True)

    class Meta:
        model = InterventionResultLink
        fields = (
            'id', 'intervention', 'cp_output', 'ram_indicators', 'll_results'
        )


class InterventionResultCUSerializer(serializers.ModelSerializer):

    lower_results = LowerResultSerializer(many=True, read_only=True)

    class Meta:
        model = InterventionResultLink
        fields = "__all__"

    def update_ll_results(self, instance, ll_results):
        ll_results = ll_results if ll_results else []

        for result in ll_results:
            result['result_link'] = instance.pk
            applied_indicators = {'applied_indicators': result.pop('applied_indicators', [])}
            instance_id = result.get('id', None)
            if instance_id:
                try:
                    ll_result_instance = LowerResult.objects.get(pk=instance_id)
                except LowerResult.DoesNotExist:
                    raise ValidationError('lower_result has an id but cannot be found in the db')

                ll_result_serializer = LowerResultCUSerializer(
                    instance=ll_result_instance,
                    data=result,
                    context=applied_indicators,
                    partial=True
                )

            else:
                ll_result_serializer = LowerResultCUSerializer(data=result, context=applied_indicators)

            if ll_result_serializer.is_valid(raise_exception=True):
                ll_result_serializer.save()

    @transaction.atomic
    def create(self, validated_data):
        ll_results = self.context.pop('ll_results', [])
        instance = super(InterventionResultCUSerializer, self).create(validated_data)
        self.update_ll_results(instance, ll_results)
        return instance

    @transaction.atomic
    def update(self, instance, validated_data):
        ll_results = self.context.pop('ll_results', [])
        self.update_ll_results(instance, ll_results)
        return super(InterventionResultCUSerializer, self).update(instance, validated_data)


class InterventionResultSerializer(serializers.ModelSerializer):
    humanitarian_tag = serializers.SerializerMethodField()
    hidden = serializers.SerializerMethodField()
    ram = serializers.SerializerMethodField()
    ram_indicators = IndicatorSerializer(many=True, read_only=True)

    class Meta:
        model = InterventionResultLink
        fields = "__all__"

    def get_humanitarian_tag(self, obj):
        return "Yes" if obj.cp_output.humanitarian_tag else "No"

    def get_hidden(self, obj):
        return "Yes" if obj.cp_output.hidden else "No"

    def get_ram(self, obj):
        return "Yes" if obj.cp_output.ram else "No"


class InterventionIndicatorSerializer(serializers.ModelSerializer):
    ram_indicators = IndicatorSerializer(many=True, read_only=True)

    class Meta:
        model = InterventionResultLink
        fields = (
            "intervention",
            "ram_indicators",
        )


class FundingCommitmentNestedSerializer(serializers.ModelSerializer):
    fc_type = serializers.CharField(source='fund_commitment.fc_type')

    class Meta:
        model = FundsCommitmentItem
        fields = (
            "grant_number",
            "wbs",
            "fc_type",
            "fc_ref_number",
            "commitment_amount",
            "commitment_amount_dc",
        )


class InterventionCreateUpdateSerializer(serializers.ModelSerializer):

    planned_budget = InterventionBudgetCUSerializer(read_only=True)
    partner = serializers.CharField(source='agreement.partner.name', read_only=True)
    prc_review_document_file = serializers.FileField(source='prc_review_document', read_only=True)
    signed_pd_document_file = serializers.FileField(source='signed_pd_document', read_only=True)
    amendments = InterventionAmendmentCUSerializer(many=True, read_only=True, required=False)
    planned_visits = PlannedVisitsNestedSerializer(many=True, read_only=True, required=False)
    attachments = InterventionAttachmentSerializer(many=True, read_only=True, required=False)
    sector_locations = InterventionSectorLocationCUSerializer(many=True, read_only=True, required=False)
    result_links = InterventionResultCUSerializer(many=True, read_only=True, required=False)
    frs = serializers.PrimaryKeyRelatedField(many=True,
                                             queryset=FundsReservationHeader.objects.prefetch_related('intervention')
                                             .all(),
                                             required=False)

    class Meta:
        model = Intervention
        fields = "__all__"

    def to_internal_value(self, data):
        if 'frs' in data:
            if data['frs'] is None:
                data['frs'] = []
        return super(InterventionCreateUpdateSerializer, self).to_internal_value(data)

    def validate_frs(self, frs):
        for fr in frs:
            if fr.intervention:
                if (self.instance is None) or (not self.instance.id) or (fr.intervention.id != self.instance.id):
                    raise ValidationError({'error': 'One or more of the FRs selected is related to a different PD/SSFA,'
                                                    ' {}'.format(fr.fr_number)})
            else:
                pass
                # unicef/etools-issues:779
                # TODO: add this validation back after all legacy data has been handled.
                # make sure it's not expired
                # if fr.expired:
                #     raise ValidationError({'error': 'One or more selected FRs is expired,'
                #                                     ' {}'.format(fr.fr_number)})
        return frs

    @transaction.atomic
    def update(self, instance, validated_data):
        updated = super(InterventionCreateUpdateSerializer, self).update(instance, validated_data)
        return updated


class InterventionDetailSerializer(serializers.ModelSerializer):
    planned_budget = InterventionBudgetCUSerializer(read_only=True)
    partner = serializers.CharField(source='agreement.partner.name')
    partner_id = serializers.CharField(source='agreement.partner.id', read_only=True)
    prc_review_document_file = serializers.FileField(source='prc_review_document', read_only=True)
    signed_pd_document_file = serializers.FileField(source='signed_pd_document', read_only=True)
    amendments = InterventionAmendmentCUSerializer(many=True, read_only=True, required=False)
    planned_visits = PlannedVisitsNestedSerializer(many=True, read_only=True, required=False)
    sector_locations = InterventionLocationSectorNestedSerializer(many=True, read_only=True, required=False)
    attachments = InterventionAttachmentSerializer(many=True, read_only=True, required=False)
    result_links = InterventionResultNestedSerializer(many=True, read_only=True, required=False)
    submitted_to_prc = serializers.ReadOnlyField()
    frs_details = FRsSerializer(source='frs', read_only=True)
    permissions = serializers.SerializerMethodField(read_only=True)

    def get_permissions(self, obj):
        user = self.context['request'].user
        ps = Intervention.permission_structure()
        permissions = InterventionPermissions(user=user, instance=self.instance, permission_structure=ps)
        return permissions.get_permissions()

    class Meta:
        model = Intervention
        fields = (
            "id", 'frs', "partner", "agreement", "document_type", "number", "prc_review_document_file", "frs_details",
            "signed_pd_document_file", "title", "status", "start", "end", "submission_date_prc", "review_date_prc",
            "submission_date", "prc_review_document", "submitted_to_prc", "signed_pd_document", "signed_by_unicef_date",
            "unicef_signatory", "unicef_focal_points", "partner_focal_points", "partner_authorized_officer_signatory",
            "offices", "planned_visits", "population_focus", "sector_locations", "signed_by_partner_date",
            "created", "modified", "planned_budget", "result_links", 'country_programme', 'metadata', 'contingency_pd',
            "amendments", "planned_visits", "attachments", 'permissions', 'partner_id',
        )


class InterventionSummaryListSerializer(serializers.ModelSerializer):

    partner_name = serializers.CharField(source='agreement.partner.name')
    unicef_cash = serializers.DecimalField(source='total_unicef_cash', read_only=True, max_digits=20, decimal_places=2)
    cso_contribution = serializers.DecimalField(source='total_partner_contribution', read_only=True, max_digits=20,
                                                decimal_places=2)
    total_unicef_budget = serializers.DecimalField(read_only=True, max_digits=20, decimal_places=2)
    total_budget = serializers.DecimalField(read_only=True, max_digits=20, decimal_places=2)

    sectors = serializers.SerializerMethodField()
    cp_outputs = serializers.SerializerMethodField()
    offices_names = serializers.SerializerMethodField()
    frs_earliest_start_date = serializers.DateField(source='total_frs.earliest_start_date', read_only=True)
    frs_latest_end_date = serializers.DateField(source='total_frs.latest_end_date', read_only=True)
    frs_total_frs_amt = serializers.DecimalField(source='total_frs.total_frs_amt', read_only=True,
                                                 max_digits=20,
                                                 decimal_places=2)
    frs_total_intervention_amt = serializers.DecimalField(source='total_frs.total_intervention_amt', read_only=True,
                                                          max_digits=20,
                                                          decimal_places=2)
    frs_total_outstanding_amt = serializers.DecimalField(source='total_frs.total_outstanding_amt', read_only=True,
                                                         max_digits=20,
                                                         decimal_places=2)
    actual_amount = serializers.DecimalField(source='total_frs.total_actual_amt', read_only=True,
                                                    max_digits=20,
                                                    decimal_places=2)

    def get_offices_names(self, obj):
        return [o.name for o in obj.offices.all()]

    def get_cp_outputs(self, obj):
        return [rl.cp_output.id for rl in obj.result_links.all()]

    def get_sectors(self, obj):
        return [l.sector.name for l in obj.sector_locations.all()]

    class Meta:
        model = Intervention
        fields = (
            'id', 'number', 'partner_name', 'status', 'title', 'start', 'end', 'unicef_cash', 'cso_contribution',
            'total_unicef_budget',
            'total_budget', 'sectors', 'cp_outputs', 'offices_names', 'frs_earliest_start_date', 'frs_latest_end_date',
            'frs_total_frs_amt', 'frs_total_intervention_amt', 'frs_total_outstanding_amt', 'actual_amount'
        )


class InterventionLocationSectorMapNestedSerializer(serializers.ModelSerializer):
    sector = SectorSerializer()

    class Meta:
        model = InterventionSectorLocationLink
        fields = (
            'id', 'sector', 'locations'
        )


class InterventionListMapSerializer(serializers.ModelSerializer):
    partner_name = serializers.CharField(source='agreement.partner.name')
    partner_id = serializers.CharField(source='agreement.partner.id')
    sector_locations = InterventionLocationSectorMapNestedSerializer(many=True, read_only=True, required=False)

    class Meta:
        model = Intervention
        fields = (
            "id", "partner_id", "partner_name", "agreement", "document_type", "number", "title", "status",
            "start", "end",
            "offices", "sector_locations",
        )<|MERGE_RESOLUTION|>--- conflicted
+++ resolved
@@ -8,13 +8,6 @@
 from funds.serializers import FRsSerializer
 from locations.serializers import LocationLightSerializer
 from partners.permissions import InterventionPermissions
-<<<<<<< HEAD
-=======
-from reports.serializers.v1 import SectorSerializer
-from reports.serializers.v2 import LowerResultSerializer, LowerResultCUSerializer
-from locations.models import Location
-
->>>>>>> 057337bd
 from partners.models import (
     InterventionBudget,
     InterventionPlannedVisits,
@@ -25,7 +18,7 @@
     InterventionResultLink,
 )
 from reports.models import LowerResult
-from reports.serializers.v1 import SectorLightSerializer
+from reports.serializers.v1 import SectorSerializer
 from reports.serializers.v2 import (
     IndicatorSerializer,
     LowerResultCUSerializer,
