--- conflicted
+++ resolved
@@ -132,13 +132,8 @@
     class Meta:
         model = Intervention
         fields = (
-<<<<<<< HEAD
-            'id', 'number', 'hrp', 'document_type', 'partner_name', 'status', 'title', 'start', 'end',
+            'id', 'number', 'document_type', 'partner_name', 'status', 'title', 'start', 'end',
             'unicef_budget', 'cso_contribution', 'country_programme',
-=======
-            'id', 'number', 'document_type', 'partner_name', 'status', 'title', 'start', 'end',
-            'unicef_budget', 'cso_contribution',
->>>>>>> f4c4dc9f
             'sectors', 'cp_outputs', 'unicef_focal_points',
             'offices'
         )
