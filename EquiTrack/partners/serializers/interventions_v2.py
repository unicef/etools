from __future__ import unicode_literals

from django.core.exceptions import ValidationError
from django.db import transaction
from rest_framework import serializers

from EquiTrack.serializers import SnapshotModelSerializer
from funds.models import FundsCommitmentItem, FundsReservationHeader
from funds.serializers import FRsSerializer
from locations.serializers import LocationSerializer, LocationLightSerializer
from partners.permissions import InterventionPermissions
from partners.models import (
    InterventionBudget,
    InterventionPlannedVisits,
    Intervention,
    InterventionAmendment,
    InterventionAttachment,
    # TODO intervention sector locations cleanup
    InterventionSectorLocationLink,
    InterventionResultLink,
    InterventionReportingPeriod,
)
from reports.models import LowerResult
from reports.serializers.v1 import SectorSerializer
from reports.serializers.v2 import (
    IndicatorSerializer,
    LowerResultCUSerializer,
    LowerResultSerializer,
)


class InterventionBudgetCUSerializer(serializers.ModelSerializer):
    total = serializers.DecimalField(max_digits=20, decimal_places=2, read_only=True)
    partner_contribution = serializers.DecimalField(max_digits=20, decimal_places=2)
    unicef_cash = serializers.DecimalField(max_digits=20, decimal_places=2)
    in_kind_amount = serializers.DecimalField(max_digits=20, decimal_places=2)
    partner_contribution_local = serializers.DecimalField(max_digits=20, decimal_places=2)
    unicef_cash_local = serializers.DecimalField(max_digits=20, decimal_places=2)
    in_kind_amount_local = serializers.DecimalField(max_digits=20, decimal_places=2)

    class Meta:
        model = InterventionBudget
        fields = (
            "id",
            "intervention",
            "partner_contribution",
            "unicef_cash",
            "in_kind_amount",
            "partner_contribution_local",
            "unicef_cash_local",
            "in_kind_amount_local",
            "total",
            'currency'
        )


class InterventionAmendmentCUSerializer(serializers.ModelSerializer):
    amendment_number = serializers.CharField(read_only=True)
    signed_amendment_file = serializers.FileField(source="signed_amendment", read_only=True)

    class Meta:
        model = InterventionAmendment
        fields = "__all__"


class PlannedVisitsCUSerializer(serializers.ModelSerializer):
    spot_checks = serializers.IntegerField(read_only=True)
    audit = serializers.IntegerField(read_only=True)

    class Meta:
        model = InterventionPlannedVisits
        fields = "__all__"


class PlannedVisitsNestedSerializer(serializers.ModelSerializer):

    class Meta:
        model = InterventionPlannedVisits
        fields = (
            "id",
            "year",
            "programmatic",
            "spot_checks",
            "audit",
        )


class InterventionListSerializer(serializers.ModelSerializer):

    partner_name = serializers.CharField(source='agreement.partner.name')
    unicef_cash = serializers.DecimalField(source='total_unicef_cash', read_only=True, max_digits=20, decimal_places=2)
    cso_contribution = serializers.DecimalField(source='total_partner_contribution', read_only=True, max_digits=20,
                                                decimal_places=2)
    total_unicef_budget = serializers.DecimalField(read_only=True, max_digits=20, decimal_places=2)
    total_budget = serializers.DecimalField(read_only=True, max_digits=20, decimal_places=2)

    section_names = serializers.SerializerMethodField()
    flagged_sections = serializers.SerializerMethodField()
    locations = serializers.SerializerMethodField()
    location_names = serializers.SerializerMethodField()
    cluster_names = serializers.SerializerMethodField()
    cp_outputs = serializers.SerializerMethodField()
    offices_names = serializers.SerializerMethodField()
    frs_earliest_start_date = serializers.DateField(source='total_frs.earliest_start_date', read_only=True)
    frs_latest_end_date = serializers.DateField(source='total_frs.latest_end_date', read_only=True)
    frs_total_frs_amt = serializers.DecimalField(source='total_frs.total_frs_amt', read_only=True,
                                                 max_digits=20,
                                                 decimal_places=2)
    frs_total_intervention_amt = serializers.DecimalField(source='total_frs.total_intervention_amt', read_only=True,
                                                          max_digits=20,
                                                          decimal_places=2)
    frs_total_outstanding_amt = serializers.DecimalField(source='total_frs.total_outstanding_amt', read_only=True,
                                                         max_digits=20,
                                                         decimal_places=2)
    actual_amount = serializers.DecimalField(source='total_frs.total_actual_amt', read_only=True,
                                                    max_digits=20,
                                                    decimal_places=2)

    def get_offices_names(self, obj):
        return [o.name for o in obj.offices.all()]

    def get_cp_outputs(self, obj):
        return [rl.cp_output.id for rl in obj.result_links.all()]

    def get_section_names(self, obj):
        return [l.name for l in obj.flagged_sections]

    def get_flagged_sections(self, obj):
        return [l.id for l in obj.flagged_sections]

    def get_locations(self, obj):
        return [l.id for l in obj.intervention_locations]

    def get_location_names(self, obj):
        return ['{} [{} - {}]'.format(l.name, l.gateway.name, l.p_code) for l in obj.intervention_locations]

    def get_cluster_names(self, obj):
        return [c for c in obj.intervention_clusters]

    class Meta:
        model = Intervention
        fields = (
            'id', 'number', 'document_type', 'partner_name', 'status', 'title', 'start', 'end', 'frs_total_frs_amt',
            'unicef_cash', 'cso_contribution', 'country_programme', 'frs_earliest_start_date', 'frs_latest_end_date',
            'sections', 'section_names', 'cp_outputs', 'unicef_focal_points', 'frs_total_intervention_amt',
            'frs_total_outstanding_amt', 'offices', 'actual_amount', 'offices_names', 'total_unicef_budget',
            'total_budget', 'metadata', 'locations', 'location_names', 'cluster_names', 'flagged_sections'
        )


class MinimalInterventionListSerializer(serializers.ModelSerializer):

    class Meta:
        model = Intervention
        fields = (
            'id',
            'title',
        )


# TODO intervention sector locations cleanup
class InterventionLocationSectorNestedSerializer(serializers.ModelSerializer):
    locations = LocationLightSerializer(many=True)
    sector = SectorSerializer()

    class Meta:
        model = InterventionSectorLocationLink
        fields = (
            'id', 'sector', 'locations'
        )


# TODO intervention sector locations cleanup
class InterventionSectorLocationCUSerializer(serializers.ModelSerializer):
    class Meta:
        model = InterventionSectorLocationLink
        fields = (
            'id', 'intervention', 'sector', 'locations'
        )


class InterventionAttachmentSerializer(serializers.ModelSerializer):
    attachment_file = serializers.FileField(source="attachment", read_only=True)

    class Meta:
        model = InterventionAttachment
        fields = (
            'id', 'intervention', 'created', 'type', 'attachment', "attachment_file"
        )


class InterventionResultNestedSerializer(serializers.ModelSerializer):
    # cp_output = ResultLightSerializer()
    # ram_indicators = RAMIndicatorLightSerializer(many=True, read_only=True)
    cp_output_name = serializers.CharField(source="cp_output.name", read_only=True)
    ram_indicator_names = serializers.SerializerMethodField(read_only=True)
    ll_results = LowerResultSerializer(many=True, read_only=True)

    def get_ram_indicator_names(self, obj):
        return [i.name for i in obj.ram_indicators.all()]

    class Meta:
        model = InterventionResultLink
        fields = (
            'id', 'intervention',
            'cp_output', 'cp_output_name',
            'ram_indicators', 'ram_indicator_names',
            'll_results'
        )


class InterventionResultLinkSimpleCUSerializer(serializers.ModelSerializer):
    cp_output_name = serializers.CharField(source="cp_output.name", read_only=True)
    ram_indicator_names = serializers.SerializerMethodField(read_only=True)

    def get_ram_indicator_names(self, obj):
        return [i.name for i in obj.ram_indicators.all()]

    class Meta:
        model = InterventionResultLink
        fields = "__all__"


class InterventionResultCUSerializer(serializers.ModelSerializer):

    lower_results = LowerResultSerializer(many=True, read_only=True)

    class Meta:
        model = InterventionResultLink
        fields = "__all__"

    def update_ll_results(self, instance, ll_results):
        ll_results = ll_results if ll_results else []

        for result in ll_results:
            result['result_link'] = instance.pk
            applied_indicators = {'applied_indicators': result.pop('applied_indicators', [])}
            instance_id = result.get('id', None)
            if instance_id:
                try:
                    ll_result_instance = LowerResult.objects.get(pk=instance_id)
                except LowerResult.DoesNotExist:
                    raise ValidationError('lower_result has an id but cannot be found in the db')

                ll_result_serializer = LowerResultCUSerializer(
                    instance=ll_result_instance,
                    data=result,
                    context=applied_indicators,
                    partial=True
                )

            else:
                ll_result_serializer = LowerResultCUSerializer(data=result, context=applied_indicators)

            if ll_result_serializer.is_valid(raise_exception=True):
                ll_result_serializer.save()

    @transaction.atomic
    def create(self, validated_data):
        ll_results = self.context.pop('ll_results', [])
        instance = super(InterventionResultCUSerializer, self).create(validated_data)
        self.update_ll_results(instance, ll_results)
        return instance

    @transaction.atomic
    def update(self, instance, validated_data):
        ll_results = self.context.pop('ll_results', [])
        self.update_ll_results(instance, ll_results)
        return super(InterventionResultCUSerializer, self).update(instance, validated_data)


class InterventionReportingPeriodSerializer(serializers.ModelSerializer):
    class Meta:
        model = InterventionReportingPeriod
        fields = ('id', 'intervention', 'start_date', 'end_date', 'due_date')

    def validate_intervention(self, value):
        """
        Changing the intervention is not allowed. Users should delete this
        reporting period and create a new one associated with the desired
        intervention.
        """
        if self.instance and value != self.instance.intervention:
            raise ValidationError(
                'Cannot change the intervention that this reporting period is associated with.')
        return value

    def check_date_order(self, start_date, end_date, due_date):
        """
        Validate that start_date <= end_date <= due_date.
        """
        if start_date > end_date:
            raise ValidationError('end_date must be on or after start_date')
        if end_date > due_date:
            raise ValidationError('due_date must be on or after end_date')

    def check_for_overlapping_periods(self, intervention_pk, start_date, end_date):
        """
        Validate that new instance doesn't overlap existing periods for this intervention.
        """
        periods = InterventionReportingPeriod.objects.filter(intervention=intervention_pk)
        if self.instance:
            # exclude ourself
            periods = periods.exclude(pk=self.instance.pk)
        # How to identify overlapping periods: https://stackoverflow.com/a/325939/347942
        if periods.filter(start_date__lt=end_date).filter(end_date__gt=start_date).exists():
            raise ValidationError('This period overlaps an existing reporting period.')

    def validate(self, data):
        """
        Validate that start_date <= end_date <= due_date.
        Validate that new instance doesn't overlap existing periods.
        """
        # If we're creating, we'll have all these values in ``data``. If we're
        # patching, we might not, so get missing values from the existing DB instance
        start_date = data.get('start_date') or self.instance.start_date
        end_date = data.get('end_date') or self.instance.end_date
        due_date = data.get('due_date') or self.instance.due_date
        intervention_pk = data.get('intervention') or self.instance.intervention.pk

        self.check_date_order(start_date, end_date, due_date)
        self.check_for_overlapping_periods(intervention_pk, start_date, end_date)
        return data


class InterventionResultSerializer(serializers.ModelSerializer):
    humanitarian_tag = serializers.SerializerMethodField()
    hidden = serializers.SerializerMethodField()
    ram = serializers.SerializerMethodField()
    ram_indicators = IndicatorSerializer(many=True, read_only=True)

    class Meta:
        model = InterventionResultLink
        fields = "__all__"

    def get_humanitarian_tag(self, obj):
        return "Yes" if obj.cp_output.humanitarian_tag else "No"

    def get_hidden(self, obj):
        return "Yes" if obj.cp_output.hidden else "No"

    def get_ram(self, obj):
        return "Yes" if obj.cp_output.ram else "No"


class InterventionIndicatorSerializer(serializers.ModelSerializer):
    ram_indicators = IndicatorSerializer(many=True, read_only=True)

    class Meta:
        model = InterventionResultLink
        fields = (
            "intervention",
            "ram_indicators",
        )


class FundingCommitmentNestedSerializer(serializers.ModelSerializer):
    fc_type = serializers.CharField(source='fund_commitment.fc_type')

    class Meta:
        model = FundsCommitmentItem
        fields = (
            "grant_number",
            "wbs",
            "fc_type",
            "fc_ref_number",
            "commitment_amount",
            "commitment_amount_dc",
        )


class InterventionCreateUpdateSerializer(SnapshotModelSerializer):

    planned_budget = InterventionBudgetCUSerializer(read_only=True)
    partner = serializers.CharField(source='agreement.partner.name', read_only=True)
    prc_review_document_file = serializers.FileField(source='prc_review_document', read_only=True)
    signed_pd_document_file = serializers.FileField(source='signed_pd_document', read_only=True)
    amendments = InterventionAmendmentCUSerializer(many=True, read_only=True, required=False)
    planned_visits = PlannedVisitsNestedSerializer(many=True, read_only=True, required=False)
    attachments = InterventionAttachmentSerializer(many=True, read_only=True, required=False)
    result_links = InterventionResultCUSerializer(many=True, read_only=True, required=False)
    # in_amendment = serializers.BooleanField(read_only=True, required=False)
    frs = serializers.PrimaryKeyRelatedField(many=True,
                                             queryset=FundsReservationHeader.objects.prefetch_related('intervention')
                                             .all(),
                                             required=False)

    class Meta:
        model = Intervention
        fields = "__all__"

    def to_internal_value(self, data):
        if 'frs' in data:
            if data['frs'] is None:
                data['frs'] = []
        return super(InterventionCreateUpdateSerializer, self).to_internal_value(data)

    def validate_frs(self, frs):
        for fr in frs:
            if fr.intervention:
                if (self.instance is None) or (not self.instance.id) or (fr.intervention.id != self.instance.id):
                    raise ValidationError({'error': 'One or more of the FRs selected is related to a different PD/SSFA,'
                                                    ' {}'.format(fr.fr_number)})
            else:
                pass
                # unicef/etools-issues:779
                # TODO: add this validation back after all legacy data has been handled.
                # make sure it's not expired
                # if fr.expired:
                #     raise ValidationError({'error': 'One or more selected FRs is expired,'
                #                                     ' {}'.format(fr.fr_number)})
        return frs

    @transaction.atomic
    def update(self, instance, validated_data):
        updated = super(InterventionCreateUpdateSerializer, self).update(instance, validated_data)
        return updated


class InterventionDetailSerializer(serializers.ModelSerializer):
    planned_budget = InterventionBudgetCUSerializer(read_only=True)
    partner = serializers.CharField(source='agreement.partner.name')
    partner_id = serializers.CharField(source='agreement.partner.id', read_only=True)
    prc_review_document_file = serializers.FileField(source='prc_review_document', read_only=True)
    signed_pd_document_file = serializers.FileField(source='signed_pd_document', read_only=True)
    amendments = InterventionAmendmentCUSerializer(many=True, read_only=True, required=False)
    planned_visits = PlannedVisitsNestedSerializer(many=True, read_only=True, required=False)
    attachments = InterventionAttachmentSerializer(many=True, read_only=True, required=False)
    result_links = InterventionResultNestedSerializer(many=True, read_only=True, required=False)
    submitted_to_prc = serializers.ReadOnlyField()
    frs_details = FRsSerializer(source='frs', read_only=True)
    permissions = serializers.SerializerMethodField(read_only=True)
    flagged_sections = serializers.SerializerMethodField(read_only=True)
    section_names = serializers.SerializerMethodField(read_only=True)
    locations = serializers.SerializerMethodField()
    location_names = serializers.SerializerMethodField()
    cluster_names = serializers.SerializerMethodField()

    def get_permissions(self, obj):
        user = self.context['request'].user
        ps = Intervention.permission_structure()
        permissions = InterventionPermissions(user=user, instance=self.instance, permission_structure=ps)
        return permissions.get_permissions()

    def get_locations(self, obj):
        return [l.id for l in obj.intervention_locations]

    def get_location_names(self, obj):
        return ['{} [{} - {}]'.format(l.name, l.gateway.name, l.p_code) for l in obj.intervention_locations]

    def get_section_names(self, obj):
        return [l.name for l in obj.flagged_sections]

    def get_flagged_sections(self, obj):
        return [l.id for l in obj.flagged_sections]

    def get_cluster_names(self, obj):
        return [c for c in obj.intervention_clusters]

    class Meta:
        model = Intervention
        fields = (
            "id", 'frs', "partner", "agreement", "document_type", "number", "prc_review_document_file", "frs_details",
            "signed_pd_document_file", "title", "status", "start", "end", "submission_date_prc", "review_date_prc",
            "submission_date", "prc_review_document", "submitted_to_prc", "signed_pd_document", "signed_by_unicef_date",
            "unicef_signatory", "unicef_focal_points", "partner_focal_points", "partner_authorized_officer_signatory",
            "offices", "planned_visits", "population_focus", "signed_by_partner_date", "created", "modified",
            "planned_budget", "result_links", 'country_programme', 'metadata', 'contingency_pd', "amendments",
            "planned_visits", "attachments", 'permissions', 'partner_id', "sections",
<<<<<<< HEAD
            "locations", "location_names", "cluster_names", "in_amendment"
=======
            "locations", "location_names", "cluster_names", "flat_locations", "flagged_sections", "section_names"
>>>>>>> 688d4ff5
        )


class InterventionSummaryListSerializer(serializers.ModelSerializer):

    partner_name = serializers.CharField(source='agreement.partner.name')
    unicef_cash = serializers.DecimalField(source='total_unicef_cash', read_only=True, max_digits=20, decimal_places=2)
    cso_contribution = serializers.DecimalField(source='total_partner_contribution', read_only=True, max_digits=20,
                                                decimal_places=2)
    total_unicef_budget = serializers.DecimalField(read_only=True, max_digits=20, decimal_places=2)
    total_budget = serializers.DecimalField(read_only=True, max_digits=20, decimal_places=2)

    section_names = serializers.SerializerMethodField()
    flagged_sections = serializers.SerializerMethodField()
    cp_outputs = serializers.SerializerMethodField()
    offices_names = serializers.SerializerMethodField()
    frs_earliest_start_date = serializers.DateField(source='total_frs.earliest_start_date', read_only=True)
    frs_latest_end_date = serializers.DateField(source='total_frs.latest_end_date', read_only=True)
    frs_total_frs_amt = serializers.DecimalField(source='total_frs.total_frs_amt', read_only=True,
                                                 max_digits=20,
                                                 decimal_places=2)
    frs_total_intervention_amt = serializers.DecimalField(source='total_frs.total_intervention_amt', read_only=True,
                                                          max_digits=20,
                                                          decimal_places=2)
    frs_total_outstanding_amt = serializers.DecimalField(source='total_frs.total_outstanding_amt', read_only=True,
                                                         max_digits=20,
                                                         decimal_places=2)
    actual_amount = serializers.DecimalField(source='total_frs.total_actual_amt', read_only=True,
                                                    max_digits=20,
                                                    decimal_places=2)

    def get_offices_names(self, obj):
        return [o.name for o in obj.offices.all()]

    def get_cp_outputs(self, obj):
        return [rl.cp_output.id for rl in obj.result_links.all()]

    def get_section_names(self, obj):
        return [l.name for l in obj.flagged_sections]

    def get_flagged_sections(self, obj):
        return [l.id for l in obj.flagged_sections]

    class Meta:
        model = Intervention
        fields = (
            'id', 'number', 'partner_name', 'status', 'title', 'start', 'end', 'unicef_cash', 'cso_contribution',
            'total_unicef_budget', 'total_budget', 'sections', 'section_names',
            'cp_outputs', 'offices_names', 'frs_earliest_start_date', 'frs_latest_end_date',
            'frs_total_frs_amt', 'frs_total_intervention_amt', 'frs_total_outstanding_amt', 'actual_amount',
            'flagged_sections'
        )


class InterventionListMapSerializer(serializers.ModelSerializer):
    partner_name = serializers.CharField(source='agreement.partner.name')
    partner_id = serializers.CharField(source='agreement.partner.id')
    locations = serializers.SerializerMethodField()
    sections = serializers.SerializerMethodField()

    def get_locations(self, obj):
        return [LocationSerializer().to_representation(l) for l in obj.intervention_locations]

    def get_sections(self, obj):
        return [s.id for s in obj.flagged_sections]

    class Meta:
        model = Intervention
        fields = (
            "id", "partner_id", "partner_name", "agreement", "document_type", "number", "title", "status",
            "start", "end", "offices", "sections", "locations"
        )<|MERGE_RESOLUTION|>--- conflicted
+++ resolved
@@ -467,11 +467,8 @@
             "offices", "planned_visits", "population_focus", "signed_by_partner_date", "created", "modified",
             "planned_budget", "result_links", 'country_programme', 'metadata', 'contingency_pd', "amendments",
             "planned_visits", "attachments", 'permissions', 'partner_id', "sections",
-<<<<<<< HEAD
-            "locations", "location_names", "cluster_names", "in_amendment"
-=======
-            "locations", "location_names", "cluster_names", "flat_locations", "flagged_sections", "section_names"
->>>>>>> 688d4ff5
+            "locations", "location_names", "cluster_names", "flat_locations", "flagged_sections", "section_names",
+            "in_amendment"
         )
 
 
