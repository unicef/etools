from __future__ import unicode_literals

from django.core.exceptions import ValidationError
from django.db import transaction
from rest_framework import serializers

from funds.serializers import FRsSerializer
from partners.permissions import InterventionPermissions
from reports.serializers.v1 import SectorLightSerializer
from reports.serializers.v2 import LowerResultSerializer, LowerResultCUSerializer
from locations.models import Location

from partners.models import (
    InterventionBudget,
    InterventionPlannedVisits,
    Intervention,
    InterventionAmendment,
    InterventionAttachment,
    # TODO intervention sector locations cleanup
    InterventionSectorLocationLink,
    InterventionResultLink,
)
from reports.models import LowerResult
from locations.serializers import LocationLightSerializer
from funds.models import FundsCommitmentItem, FundsReservationHeader


class InterventionBudgetCUSerializer(serializers.ModelSerializer):
    total = serializers.DecimalField(max_digits=20, decimal_places=2, read_only=True)
    partner_contribution = serializers.DecimalField(max_digits=20, decimal_places=2)
    unicef_cash = serializers.DecimalField(max_digits=20, decimal_places=2)
    in_kind_amount = serializers.DecimalField(max_digits=20, decimal_places=2)
    partner_contribution_local = serializers.DecimalField(max_digits=20, decimal_places=2)
    unicef_cash_local = serializers.DecimalField(max_digits=20, decimal_places=2)
    in_kind_amount_local = serializers.DecimalField(max_digits=20, decimal_places=2)

    class Meta:
        model = InterventionBudget
        fields = (
            "id",
            "intervention",
            "partner_contribution",
            "unicef_cash",
            "in_kind_amount",
            "partner_contribution_local",
            "unicef_cash_local",
            "in_kind_amount_local",
            "total",
            'currency'
        )


class InterventionAmendmentCUSerializer(serializers.ModelSerializer):
    amendment_number = serializers.CharField(read_only=True)
    signed_amendment_file = serializers.FileField(source="signed_amendment", read_only=True)

    class Meta:
        model = InterventionAmendment
        fields = "__all__"


class PlannedVisitsCUSerializer(serializers.ModelSerializer):
    spot_checks = serializers.IntegerField(read_only=True)
    audit = serializers.IntegerField(read_only=True)

    class Meta:
        model = InterventionPlannedVisits
        fields = "__all__"


class PlannedVisitsNestedSerializer(serializers.ModelSerializer):

    class Meta:
        model = InterventionPlannedVisits
        fields = (
            "id",
            "year",
            "programmatic",
            "spot_checks",
            "audit",
        )


class InterventionListSerializer(serializers.ModelSerializer):

    partner_name = serializers.CharField(source='agreement.partner.name')
    unicef_cash = serializers.DecimalField(source='total_unicef_cash', read_only=True, max_digits=20, decimal_places=2)
    cso_contribution = serializers.DecimalField(source='total_partner_contribution', read_only=True, max_digits=20,
                                                decimal_places=2)
    total_unicef_budget = serializers.DecimalField(read_only=True, max_digits=20, decimal_places=2)
    total_budget = serializers.DecimalField(read_only=True, max_digits=20, decimal_places=2)

    section_names = serializers.SerializerMethodField()
    cp_outputs = serializers.SerializerMethodField()
    offices_names = serializers.SerializerMethodField()
    frs_earliest_start_date = serializers.DateField(source='total_frs.earliest_start_date', read_only=True)
    frs_latest_end_date = serializers.DateField(source='total_frs.latest_end_date', read_only=True)
    frs_total_frs_amt = serializers.DecimalField(source='total_frs.total_frs_amt', read_only=True,
                                                 max_digits=20,
                                                 decimal_places=2)
    frs_total_intervention_amt = serializers.DecimalField(source='total_frs.total_intervention_amt', read_only=True,
                                                          max_digits=20,
                                                          decimal_places=2)
    frs_total_outstanding_amt = serializers.DecimalField(source='total_frs.total_outstanding_amt', read_only=True,
                                                         max_digits=20,
                                                         decimal_places=2)
    actual_amount = serializers.DecimalField(source='total_frs.total_actual_amt', read_only=True,
                                                    max_digits=20,
                                                    decimal_places=2)

    def get_offices_names(self, obj):
        return [o.name for o in obj.offices.all()]

    def get_cp_outputs(self, obj):
        return [rl.cp_output.id for rl in obj.result_links.all()]

    def get_section_names(self, obj):
        return [l.name for l in obj.sections.all()]

    class Meta:
        model = Intervention
        fields = (
            'id', 'number', 'document_type', 'partner_name', 'status', 'title', 'start', 'end', 'frs_total_frs_amt',
            'unicef_cash', 'cso_contribution', 'country_programme', 'frs_earliest_start_date', 'frs_latest_end_date',
            'sections', 'section_names', 'cp_outputs', 'unicef_focal_points', 'frs_total_intervention_amt',
            'frs_total_outstanding_amt', 'offices', 'actual_amount', 'offices_names', 'total_unicef_budget',
            'total_budget', 'metadata',
        )


class MinimalInterventionListSerializer(serializers.ModelSerializer):

    class Meta:
        model = Intervention
        fields = (
            'id',
            'title',
        )


# TODO intervention sector locations cleanup
class InterventionLocationSectorNestedSerializer(serializers.ModelSerializer):
    locations = LocationLightSerializer(many=True)
    sector = SectorLightSerializer()

    class Meta:
        model = InterventionSectorLocationLink
        fields = (
            'id', 'sector', 'locations'
        )


# TODO intervention sector locations cleanup
class InterventionSectorLocationCUSerializer(serializers.ModelSerializer):
    class Meta:
        model = InterventionSectorLocationLink
        fields = (
            'id', 'intervention', 'sector', 'locations'
        )


class InterventionAttachmentSerializer(serializers.ModelSerializer):
    attachment_file = serializers.FileField(source="attachment", read_only=True)

    class Meta:
        model = InterventionAttachment
        fields = (
            'id', 'intervention', 'created', 'type', 'attachment', "attachment_file"
        )


class InterventionResultNestedSerializer(serializers.ModelSerializer):
    # cp_output = ResultLightSerializer()
    # ram_indicators = RAMIndicatorLightSerializer(many=True, read_only=True)
    cp_output_name = serializers.CharField(source="cp_output.name", read_only=True)
    ram_indicator_names = serializers.SerializerMethodField(read_only=True)
    ll_results = LowerResultSerializer(many=True, read_only=True)

    def get_ram_indicator_names(self, obj):
        return [i.name for i in obj.ram_indicators.all()]

    class Meta:
        model = InterventionResultLink
        fields = (
            'id', 'intervention',
            'cp_output', 'cp_output_name',
            'ram_indicators', 'ram_indicator_names',
            'll_results'
        )


class InterventionResultLinkSimpleCUSerializer(serializers.ModelSerializer):
    cp_output_name = serializers.CharField(source="cp_output.name", read_only=True)
    ram_indicator_names = serializers.SerializerMethodField(read_only=True)

    def get_ram_indicator_names(self, obj):
        return [i.name for i in obj.ram_indicators.all()]

    class Meta:
        model = InterventionResultLink
        fields = "__all__"


class InterventionResultCUSerializer(serializers.ModelSerializer):

    lower_results = LowerResultSerializer(many=True, read_only=True)

    class Meta:
        model = InterventionResultLink
        fields = "__all__"

    def update_ll_results(self, instance, ll_results):
        ll_results = ll_results if ll_results else []

        for result in ll_results:
            result['result_link'] = instance.pk
            applied_indicators = {'applied_indicators': result.pop('applied_indicators', [])}
            instance_id = result.get('id', None)
            if instance_id:
                try:
                    ll_result_instance = LowerResult.objects.get(pk=instance_id)
                except LowerResult.DoesNotExist:
                    raise ValidationError('lower_result has an id but cannot be found in the db')

                ll_result_serializer = LowerResultCUSerializer(
                    instance=ll_result_instance,
                    data=result,
                    context=applied_indicators,
                    partial=True
                )

            else:
                ll_result_serializer = LowerResultCUSerializer(data=result, context=applied_indicators)

            if ll_result_serializer.is_valid(raise_exception=True):
                ll_result_serializer.save()

    @transaction.atomic
    def create(self, validated_data):
        ll_results = self.context.pop('ll_results', [])
        instance = super(InterventionResultCUSerializer, self).create(validated_data)
        self.update_ll_results(instance, ll_results)
        return instance

    @transaction.atomic
    def update(self, instance, validated_data):
        ll_results = self.context.pop('ll_results', [])
        self.update_ll_results(instance, ll_results)
        return super(InterventionResultCUSerializer, self).update(instance, validated_data)


class FundingCommitmentNestedSerializer(serializers.ModelSerializer):
    fc_type = serializers.CharField(source='fund_commitment.fc_type')

    class Meta:
        model = FundsCommitmentItem
        fields = (
            "grant_number",
            "wbs",
            "fc_type",
            "fc_ref_number",
            "commitment_amount",
            "commitment_amount_dc",
        )


class InterventionCreateUpdateSerializer(serializers.ModelSerializer):

    planned_budget = InterventionBudgetCUSerializer(read_only=True)
    partner = serializers.CharField(source='agreement.partner.name', read_only=True)
    prc_review_document_file = serializers.FileField(source='prc_review_document', read_only=True)
    signed_pd_document_file = serializers.FileField(source='signed_pd_document', read_only=True)
    amendments = InterventionAmendmentCUSerializer(many=True, read_only=True, required=False)
    planned_visits = PlannedVisitsNestedSerializer(many=True, read_only=True, required=False)
    attachments = InterventionAttachmentSerializer(many=True, read_only=True, required=False)
    result_links = InterventionResultCUSerializer(many=True, read_only=True, required=False)
    frs = serializers.PrimaryKeyRelatedField(many=True,
                                             queryset=FundsReservationHeader.objects.prefetch_related('intervention')
                                             .all(),
                                             required=False)

    class Meta:
        model = Intervention
        fields = "__all__"

    def to_internal_value(self, data):
        if 'frs' in data:
            if data['frs'] is None:
                data['frs'] = []
        return super(InterventionCreateUpdateSerializer, self).to_internal_value(data)

    def validate_frs(self, frs):
        for fr in frs:
            if fr.intervention:
                if (self.instance is None) or (not self.instance.id) or (fr.intervention.id != self.instance.id):
                    raise ValidationError({'error': 'One or more of the FRs selected is related to a different PD/SSFA,'
                                                    ' {}'.format(fr.fr_number)})
            else:
                # make sure it's not expired
                if fr.expired:
                    raise ValidationError({'error': 'One or more selected FRs is expired,'
                                                    ' {}'.format(fr.fr_number)})
        return frs

    @transaction.atomic
    def update(self, instance, validated_data):
        updated = super(InterventionCreateUpdateSerializer, self).update(instance, validated_data)
        return updated


class InterventionDetailSerializer(serializers.ModelSerializer):
    planned_budget = InterventionBudgetCUSerializer(read_only=True)
    partner = serializers.CharField(source='agreement.partner.name')
    partner_id = serializers.CharField(source='agreement.partner.id', read_only=True)
    prc_review_document_file = serializers.FileField(source='prc_review_document', read_only=True)
    signed_pd_document_file = serializers.FileField(source='signed_pd_document', read_only=True)
    amendments = InterventionAmendmentCUSerializer(many=True, read_only=True, required=False)
    planned_visits = PlannedVisitsNestedSerializer(many=True, read_only=True, required=False)
    attachments = InterventionAttachmentSerializer(many=True, read_only=True, required=False)
    result_links = InterventionResultNestedSerializer(many=True, read_only=True, required=False)
    submitted_to_prc = serializers.ReadOnlyField()
    frs_details = FRsSerializer(source='frs', read_only=True)
    permissions = serializers.SerializerMethodField(read_only=True)

    def get_permissions(self, obj):
        user = self.context['request'].user
        ps = Intervention.permission_structure()
        permissions = InterventionPermissions(user=user, instance=self.instance, permission_structure=ps)
        return permissions.get_permissions()

    class Meta:
        model = Intervention
        fields = (
            "id", 'frs', "partner", "agreement", "document_type", "number", "prc_review_document_file", "frs_details",
            "signed_pd_document_file", "title", "status", "start", "end", "submission_date_prc", "review_date_prc",
            "submission_date", "prc_review_document", "submitted_to_prc", "signed_pd_document", "signed_by_unicef_date",
            "unicef_signatory", "unicef_focal_points", "partner_focal_points", "partner_authorized_officer_signatory",
<<<<<<< HEAD
            "offices", "planned_visits", "population_focus", "signed_by_partner_date", "created", "modified",
            "planned_budget", "result_links", 'country_programme', 'metadata', 'contingency_pd', "amendments",
            "planned_visits", "attachments", "supplies", "distributions", 'permissions', 'partner_id', "sections"
=======
            "offices", "planned_visits", "population_focus", "sector_locations", "signed_by_partner_date",
            "created", "modified", "planned_budget", "result_links", 'country_programme', 'metadata', 'contingency_pd',
            "amendments", "planned_visits", "attachments", 'permissions', 'partner_id',
>>>>>>> d6807450
        )


class InterventionExportSerializer(serializers.ModelSerializer):

    # TODO CP Outputs, RAM Indicators, Fund Commitment(s), Supply Plan, Distribution Plan, URL

    partner_name = serializers.CharField(source='agreement.partner.name')
    partner_type = serializers.CharField(source='agreement.partner.partner_type')
    agreement_name = serializers.CharField(source='agreement.agreement_number')
    country_programme = serializers.CharField(source='agreement.country_programme.name')
    offices = serializers.SerializerMethodField()
    sections = serializers.SerializerMethodField()
    locations = serializers.SerializerMethodField()
    fr_numbers = serializers.SerializerMethodField()
    planned_budget_local = serializers.DecimalField(
        source='total_unicef_cash_local',
        read_only=True,
        max_digits=20,
        decimal_places=2)
    unicef_budget = serializers.DecimalField(
        source='total_unicef_budget',
        read_only=True,
        max_digits=20,
        decimal_places=2)
    cso_contribution = serializers.DecimalField(
        source='total_partner_contribution',
        read_only=True,
        max_digits=20,
        decimal_places=2)
    partner_contribution_local = serializers.DecimalField(
        source='total_partner_contribution_local',
        read_only=True,
        max_digits=20,
        decimal_places=2)
    # unicef_cash_local = serializers.IntegerField(source='total_unicef_cash_local')
    unicef_signatory = serializers.SerializerMethodField()
    partner_focal_points = serializers.SerializerMethodField()
    unicef_focal_points = serializers.SerializerMethodField()
    partner_authorized_officer_signatory = serializers.SerializerMethodField()
    cp_outputs = serializers.SerializerMethodField()
    ram_indicators = serializers.SerializerMethodField()
    planned_visits = serializers.SerializerMethodField()
    spot_checks = serializers.SerializerMethodField()
    audit = serializers.SerializerMethodField()
    url = serializers.SerializerMethodField()
    days_from_submission_to_signed = serializers.SerializerMethodField()
    days_from_review_to_signed = serializers.SerializerMethodField()
    migration_error_msg = serializers.SerializerMethodField()

    class Meta:
        model = Intervention
        fields = (
            "status", "partner_name", "partner_type", "agreement_name", "country_programme", "document_type", "number",
            "title", "start", "end", "offices", "sections", "locations", "planned_budget_local",
            "unicef_focal_points", "partner_focal_points", "population_focus", "cp_outputs", "ram_indicators",
            "fr_numbers", "unicef_budget", "cso_contribution", "partner_authorized_officer_signatory",
            "partner_contribution_local", "planned_visits", "spot_checks", "audit", "submission_date",
            "submission_date_prc", "review_date_prc", "unicef_signatory", "signed_by_unicef_date",
            "migration_error_msg",
            "signed_by_partner_date", "url", "days_from_submission_to_signed", "days_from_review_to_signed"
        )

    def get_unicef_signatory(self, obj):
        return obj.unicef_signatory.get_full_name() if obj.unicef_signatory else ''

    def get_offices(self, obj):
        return ', '.join([o.name for o in obj.offices.all()])

    def get_sections(self, obj):
        return [l.name for l in obj.sections.all()]

    # TODO: needs rewrite after the removal of intervention sector locations and inclusion of indicator locations
    def get_locations(self, obj):
        ll = Location.objects.filter(intervention_sector_locations__intervention=obj.id).order_by('name')
        return ', '.join([l.name for l in ll.all()])

    def get_partner_authorized_officer_signatory(self, obj):
        if obj.partner_authorized_officer_signatory:
            return obj.partner_authorized_officer_signatory.get_full_name()
        else:
            return ''

    def get_partner_focal_points(self, obj):
        return ', '.join([pf.get_full_name() for pf in obj.partner_focal_points.all()])

    def get_unicef_focal_points(self, obj):
        return ', '.join([pf.get_full_name() for pf in obj.unicef_focal_points.all()])

    def get_cp_outputs(self, obj):
        return ', '.join([rs.cp_output.name for rs in obj.result_links.all()])

    def get_ram_indicators(self, obj):
        ram_indicators = []
        for rs in obj.result_links.all():
            if rs.ram_indicators:
                for ram in rs.ram_indicators.all():
                    ram_indicators.append("[{}] {}, ".format(rs.cp_output.name, ram.name))
        return ' '.join([ram for ram in ram_indicators])

    def get_planned_visits(self, obj):
        return ', '.join(['{} ({})'.format(pv.programmatic, pv.year) for pv in obj.planned_visits.all()])

    def get_spot_checks(self, obj):
        return ', '.join(['{} ({})'.format(pv.spot_checks, pv.year) for pv in obj.planned_visits.all()])

    def get_audit(self, obj):
        return ', '.join(['{} ({})'.format(pv.audit, pv.year) for pv in obj.planned_visits.all()])

    def get_url(self, obj):
        return 'https://{}/pmp/interventions/{}/details/'.format(self.context['request'].get_host(), obj.id)

    def get_days_from_submission_to_signed(self, obj):
        return obj.days_from_submission_to_signed

    def get_days_from_review_to_signed(self, obj):
        return obj.days_from_review_to_signed

    def get_fr_numbers(self, obj):
        return ', '.join([x.fr_number for x in obj.frs.all()]) if obj.frs.all().count() > 0 else ""

    def get_migration_error_msg(self, obj):
        return ', '.join([a for a in obj.metadata['error_msg']]) if 'error_msg' in obj.metadata.keys() else ''


class InterventionSummaryListSerializer(serializers.ModelSerializer):

    partner_name = serializers.CharField(source='agreement.partner.name')
    unicef_cash = serializers.DecimalField(source='total_unicef_cash', read_only=True, max_digits=20, decimal_places=2)
    cso_contribution = serializers.DecimalField(source='total_partner_contribution', read_only=True, max_digits=20,
                                                decimal_places=2)
    total_unicef_budget = serializers.DecimalField(read_only=True, max_digits=20, decimal_places=2)
    total_budget = serializers.DecimalField(read_only=True, max_digits=20, decimal_places=2)

    section_names = serializers.SerializerMethodField()
    cp_outputs = serializers.SerializerMethodField()
    offices_names = serializers.SerializerMethodField()
    frs_earliest_start_date = serializers.DateField(source='total_frs.earliest_start_date', read_only=True)
    frs_latest_end_date = serializers.DateField(source='total_frs.latest_end_date', read_only=True)
    frs_total_frs_amt = serializers.DecimalField(source='total_frs.total_frs_amt', read_only=True,
                                                 max_digits=20,
                                                 decimal_places=2)
    frs_total_intervention_amt = serializers.DecimalField(source='total_frs.total_intervention_amt', read_only=True,
                                                          max_digits=20,
                                                          decimal_places=2)
    frs_total_outstanding_amt = serializers.DecimalField(source='total_frs.total_outstanding_amt', read_only=True,
                                                         max_digits=20,
                                                         decimal_places=2)
    actual_amount = serializers.DecimalField(source='total_frs.total_actual_amt', read_only=True,
                                                    max_digits=20,
                                                    decimal_places=2)

    def get_offices_names(self, obj):
        return [o.name for o in obj.offices.all()]

    def get_cp_outputs(self, obj):
        return [rl.cp_output.id for rl in obj.result_links.all()]

    def get_section_names(self, obj):
        return [l.name for l in obj.sections.all()]

    class Meta:
        model = Intervention
        fields = (
            'id', 'number', 'partner_name', 'status', 'title', 'start', 'end', 'unicef_cash', 'cso_contribution',
            'total_unicef_budget', 'total_budget', 'sections', 'section_names',
            'cp_outputs', 'offices_names', 'frs_earliest_start_date', 'frs_latest_end_date',
            'frs_total_frs_amt', 'frs_total_intervention_amt', 'frs_total_outstanding_amt', 'actual_amount'
        )


# TODO intervention sector locations cleanup
class InterventionLocationSectorMapNestedSerializer(serializers.ModelSerializer):
    sector = SectorLightSerializer()

    class Meta:
        model = InterventionSectorLocationLink
        fields = (
            'id', 'sector', 'locations'
        )


class InterventionListMapSerializer(serializers.ModelSerializer):
    partner_name = serializers.CharField(source='agreement.partner.name')
    partner_id = serializers.CharField(source='agreement.partner.id')
    # TODO: remember to add locations as locations
    # TODO: intervention sector locations cleanup

    class Meta:
        model = Intervention
        fields = (
            "id", "partner_id", "partner_name", "agreement", "document_type", "number", "title", "status",
            "start", "end", "offices", "sections",
        )<|MERGE_RESOLUTION|>--- conflicted
+++ resolved
@@ -335,15 +335,9 @@
             "signed_pd_document_file", "title", "status", "start", "end", "submission_date_prc", "review_date_prc",
             "submission_date", "prc_review_document", "submitted_to_prc", "signed_pd_document", "signed_by_unicef_date",
             "unicef_signatory", "unicef_focal_points", "partner_focal_points", "partner_authorized_officer_signatory",
-<<<<<<< HEAD
             "offices", "planned_visits", "population_focus", "signed_by_partner_date", "created", "modified",
             "planned_budget", "result_links", 'country_programme', 'metadata', 'contingency_pd', "amendments",
-            "planned_visits", "attachments", "supplies", "distributions", 'permissions', 'partner_id', "sections"
-=======
-            "offices", "planned_visits", "population_focus", "sector_locations", "signed_by_partner_date",
-            "created", "modified", "planned_budget", "result_links", 'country_programme', 'metadata', 'contingency_pd',
-            "amendments", "planned_visits", "attachments", 'permissions', 'partner_id',
->>>>>>> d6807450
+            "planned_visits", "attachments", 'permissions', 'partner_id', "sections"
         )
 
 
