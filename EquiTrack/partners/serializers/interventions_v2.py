import json
from operator import xor

from django.core.exceptions import ValidationError
from django.db import transaction
from rest_framework import serializers

from reports.serializers import SectorLightSerializer, ResultLightSerializer, RAMIndicatorLightSerializer
from locations.models import Location

from partners.models import (
    PCA,
    InterventionBudget,
    SupplyPlan,
    DistributionPlan,
    InterventionPlannedVisits,
    Intervention,
    InterventionAmendment,
    PartnerOrganization,
    PartnerType,
    Agreement,
    PartnerStaffMember,
    InterventionSectorLocationLink,
    InterventionResultLink
)
from locations.serializers import LocationLightSerializer

from partners.serializers.v1 import PCASectorSerializer, DistributionPlanSerializer


class InterventionBudgetNestedSerializer(serializers.ModelSerializer):

    class Meta:
        model = InterventionBudget
        fields = (
            "id",
            "partner_contribution",
            "unicef_cash",
            "in_kind_amount",
            "partner_contribution_local",
            "unicef_cash_local",
            "in_kind_amount_local",
            "year",
            "total",
        )


class InterventionBudgetCUSerializer(serializers.ModelSerializer):
    total = serializers.DecimalField(max_digits=20, decimal_places=2, read_only=True)
    partner_contribution = serializers.DecimalField(max_digits=20, decimal_places=2)
    unicef_cash = serializers.DecimalField(max_digits=20, decimal_places=2)
    in_kind_amount = serializers.DecimalField(max_digits=20, decimal_places=2)
    partner_contribution_local = serializers.DecimalField(max_digits=20, decimal_places=2)
    unicef_cash_local = serializers.DecimalField(max_digits=20, decimal_places=2)
    in_kind_amount_local = serializers.DecimalField(max_digits=20, decimal_places=2)

    class Meta:
        model = InterventionBudget
        fields = (
            "id",
            "intervention",
            "partner_contribution",
            "unicef_cash",
            "in_kind_amount",
            "partner_contribution_local",
            "unicef_cash_local",
            "in_kind_amount_local",
            "year",
            "total",
        )
        #read_only_fields = [u'total']

    def validate(self, data):
        errors = {}
        try:
            data = super(InterventionBudgetCUSerializer, self).validate(data)
        except ValidationError as e:
            errors.update(e)

        intervention = data.get('intervention', None)

        year = data.get("year", "")
        # To avoid any confusion.. budget year will always be required
        if not year:
            errors.update(year="Budget year is required")

        if errors:
            raise serializers.ValidationError(errors)

        return data


class SupplyPlanCreateUpdateSerializer(serializers.ModelSerializer):

    class Meta:
        model = SupplyPlan
        fields = "__all__"


class SupplyPlanNestedSerializer(serializers.ModelSerializer):

    class Meta:
        model = SupplyPlan
        fields = (
            'id',
            "item",
            "quantity",
        )


class DistributionPlanCreateUpdateSerializer(serializers.ModelSerializer):

    class Meta:
        model = DistributionPlan
        fields = "__all__"


class DistributionPlanNestedSerializer(serializers.ModelSerializer):

    class Meta:
        model = DistributionPlan
        fields = (
            "id,"
            "item",
            "quantity",
            "site",
        )


class InterventionAmendmentCUSerializer(serializers.ModelSerializer):

    class Meta:
        model = InterventionAmendment
        fields = "__all__"


class InterventionAmendmentNestedSerializer(serializers.ModelSerializer):

    class Meta:
        model = InterventionAmendment
        fields = (
            "amended_at",
            "type",
        )



class PlannedVisitsCUSerializer(serializers.ModelSerializer):

    class Meta:
        model = InterventionPlannedVisits
        fields = "__all__"


class PlannedVisitsNestedSerializer(serializers.ModelSerializer):

    class Meta:
        model = InterventionPlannedVisits
        fields = (
            "id",
            "year",
            "programmatic",
            "spot_checks",
            "audit",
        )


class InterventionListSerializer(serializers.ModelSerializer):

    partner_name = serializers.CharField(source='agreement.partner.name')

    unicef_budget = serializers.IntegerField(source='total_unicef_cash')
    cso_contribution = serializers.IntegerField(source='total_partner_contribution')
    sectors = serializers.SerializerMethodField()

    def get_sectors(self, obj):
<<<<<<< HEAD
        return [l.sector.__unicode__() for l in obj.sector_locations.all()]
=======
        return [l.sector.name for l in obj.sector_locations.all()]
>>>>>>> 4ef98bfb

    class Meta:
        model = Intervention
        fields = (
            'id', 'reference_number', 'number', 'document_type', 'partner_name', 'status', 'title', 'start', 'end',
            'unicef_budget', 'cso_contribution', 'sectors'
        )

class InterventionLocationSectorNestedSerializer(serializers.ModelSerializer):
    locations = LocationLightSerializer(many=True)
    sector = SectorLightSerializer()
    class Meta:
        model = InterventionSectorLocationLink
        fields = (
            'id', 'sector', 'locations'
        )

class InterventionSectorLocationCUSerializer(serializers.ModelSerializer):
    class Meta:
        model = InterventionSectorLocationLink
        fields = (
            'id', 'intervention', 'sector', 'locations'
        )

class InterventionAttachmentSerializer(serializers.ModelSerializer):
    class Meta:
        model = Intervention
        fields = (
            'id', 'intervention', 'type', 'attachment'
        )

class InterventionResultNestedSerializer(serializers.ModelSerializer):
    cp_output = ResultLightSerializer()
    ram_indicators = RAMIndicatorLightSerializer(many=True, read_only=True)
    class Meta:
        model = InterventionResultLink
        fields = (
            'id', 'intervention', 'cp_output', 'ram_indicators'
        )
class InterventionResultCUSerializer(serializers.ModelSerializer):
    class Meta:
        model = InterventionResultLink
        fields = "__all__"


class InterventionCreateUpdateSerializer(serializers.ModelSerializer):

    planned_budget = InterventionBudgetNestedSerializer(many=True, read_only=True)
    partner = serializers.CharField(source='agreement.partner.name', read_only=True)

    supplies = SupplyPlanCreateUpdateSerializer(many=True, read_only=True, required=False)
    distributions = DistributionPlanCreateUpdateSerializer(many=True, read_only=True, required=False)
    amendments = InterventionAmendmentCUSerializer(many=True, read_only=True, required=False)
    planned_visits = PlannedVisitsNestedSerializer(many=True, read_only=True, required=False)
    attachments = InterventionAttachmentSerializer(many=True, read_only=True, required=False)
    sector_locations = InterventionSectorLocationCUSerializer(many=True, read_only=True, required=False)
    result_links = InterventionResultCUSerializer(many=True, read_only=True, required=False)

    class Meta:
        model = Intervention
        # fields = (
        #     "id", "partner", "agreement", "document_type", "hrp", "number",
        #     "title", "status", "start", "end", "submission_date_prc", "review_date_prc",
        #     "prc_review_document", "unicef_signatory", "unicef_focal_points",
        #     "submission_date", "signed_by_unicef_date", "signed_by_partner_date", "partner_focal_points",
        #     "partner_authorized_officer_signatory", "office", "fr_numbers", "planned_visits", "population_focus",
        #     "created", "modified", "planned_budget", #"supply_plans", "distribution_plans",
        #     "amendments"
        # )
        fields = "__all__"

    # @transaction.atomic
    # def create(self, validated_data):
    #     budget_log = validated_data.pop("budget_log", [])
    #     supply_plans = validated_data.pop("supply_plans", [])
    #     distribution_plans = validated_data.pop("distribution_plans", [])
    #     amendments = validated_data.pop("amendments", [])
    #     visits = validated_data.pop("visits", [])
    #
    #     intervention = super(InterventionCreateUpdateSerializer, self).create(validated_data)
    #
    #     # for item in pcasectors:
    #     #     item["pca"] = intervention.id
    #     #     item["sector"] = item["sector"].id
    #     #     serializer = PCASectorCreateUpdateSerializer(data=item)
    #     #     serializer.is_valid(raise_exception=True)
    #     #     serializer.save()
    #     #
    #     # for item in locations:
    #     #     item["pca"] = intervention.id
    #     #     item["location"] = item["location"].id
    #     #     serializer = GwPCALocationCreateUpdateSerializer(data=item)
    #     #     serializer.is_valid(raise_exception=True)
    #     #     serializer.save()
    #
    #     for item in budget_log:
    #         item["partnership"] = intervention.id
    #         serializer = InterventionBudgetCreateUpdateSerializer(data=item)
    #         serializer.is_valid(raise_exception=True)
    #         serializer.save()
    #
    #     for item in supply_plans:
    #         item["partnership"] = intervention.id
    #         item["item"] = item["item"].id
    #         serializer = SupplyPlanCreateUpdateSerializer(data=item)
    #         serializer.is_valid(raise_exception=True)
    #         serializer.save()
    #
    #     for item in distribution_plans:
    #         item["partnership"] = intervention.id
    #         item["item"] = item["item"].id
    #         item["site"] = item["site"].id
    #         serializer = DistributionPlanCreateUpdateSerializer(data=item)
    #         serializer.is_valid(raise_exception=True)
    #         serializer.save()
    #
    #     for item in amendments:
    #         item["partnership"] = intervention.id
    #         serializer = InterventionAmendmentCreateUpdateSerializer(data=item)
    #         serializer.is_valid(raise_exception=True)
    #         serializer.save()
    #
    #     for item in visits:
    #         item["partnership"] = intervention.id
    #         serializer = PlannedVisitsCreateUpdateSerializer(data=item)
    #         serializer.is_valid(raise_exception=True)
    #         serializer.save()
    #
    #     return intervention

    @transaction.atomic
    def update(self, instance, validated_data):
        # pcasectors = validated_data.pop("pcasectors", [])
        # locations = validated_data.pop("locations", [])
        # budget_log = validated_data.pop("budget_log", [])
        # supply_plans = validated_data.pop("supply_plans", [])
        # distribution_plans = validated_data.pop("distribution_plans", [])
        # amendments_log = validated_data.pop("amendments_log", [])
        # visits = validated_data.pop("visits", [])

        updated = super(InterventionCreateUpdateSerializer, self).update(instance, validated_data)

        # Sectors
        # ids = [x["id"] for x in pcasectors if "id" in x.keys()]
        # for item in instance.pcasectors.all():
        #     if item.sector.id not in ids:
        #         item.delete()

        # for item in pcasectors:
        #     item["pca"] = instance.id
        #     item["sector"] = item["sector"].id
        #     serializer = PCASectorCreateUpdateSerializer(data=item)
        #     serializer.is_valid(raise_exception=True)
        #     serializer.save()

        # Locations
        # ids = [x["id"] for x in locations if "id" in x.keys()]
        # for item in instance.locations.all():
        #     if item.location.id not in ids:
        #         item.delete()

        # for item in locations:
        #     item["pca"] = instance.id
        #     item["location"] = item["location"].id
        #     serializer = GwPCALocationCreateUpdateSerializer(data=item)
        #     serializer.is_valid(raise_exception=True)
        #     serializer.save()

        # Budget Log
        # ids = [x["id"] for x in budget_log if "id" in x.keys()]
        # for item in instance.budget_log.all():
        #     if item.id not in ids:
        #         item.delete()
        #
        # for item in budget_log:
        #     item["partnership"] = instance.id
        #     serializer = InterventionBudgetCreateUpdateSerializer(data=item)
        #     serializer.is_valid(raise_exception=True)
        #     serializer.save()
        #
        # # Supply Plan
        # ids = [x["id"] for x in supply_plans if "id" in x.keys()]
        # for item in instance.supply_plans.all():
        #     if item.id not in ids:
        #         item.delete()
        #
        # for item in supply_plans:
        #     item["partnership"] = instance.id
        #     item["item"] = item["item"].id
        #     serializer = SupplyPlanCreateUpdateSerializer(data=item)
        #     serializer.is_valid(raise_exception=True)
        #     serializer.save()
        #
        # # Distribution Plan
        # ids = [x["id"] for x in distribution_plans if "id" in x.keys()]
        # for item in instance.distribution_plans.all():
        #     if item.id not in ids:
        #         item.delete()
        #
        # for item in distribution_plans:
        #     item["partnership"] = instance.id
        #     item["item"] = item["item"].id
        #     item["site"] = item["site"].id
        #     serializer = DistributionPlanCreateUpdateSerializer(data=item)
        #     serializer.is_valid(raise_exception=True)
        #     serializer.save()
        #
        # # Amendments log
        # ids = [x["id"] for x in amendments_log if "id" in x.keys()]
        # for item in instance.amendments_log.all():
        #     if item.id not in ids:
        #         item.delete()
        #
        # for item in amendments_log:
        #     item["partnership"] = instance.id
        #     serializer = InterventionAmendmentCreateUpdateSerializer(data=item)
        #     serializer.is_valid(raise_exception=True)
        #     serializer.save()
        #
        # # Planned visits
        # ids = [x["id"] for x in visits if "id" in x.keys()]
        # for item in instance.visits.all():
        #     if item.id not in ids:
        #         item.delete()
        #
        # for item in visits:
        #     item["partnership"] = instance.id
        #     serializer = PlannedVisitsCreateUpdateSerializer(data=item)
        #     serializer.is_valid(raise_exception=True)
        #     serializer.save()

        return updated
    #
    # def validate(self, data):
    #     errors = {}
    #     try:
    #         data = super(InterventionCreateUpdateSerializer, self).validate(data)
    #     except ValidationError as e:
    #         errors.update(e)
    #
    #     document_type_errors = []
    #     document_type = data.get("document_type", "")
    #     agreement = data.get("agreement", "")
    #     if not document_type:
    #         document_type_errors.append("This field is required.")
    #     if agreement.agreement_type == Agreement.PCA and document_type not in [PCA.PD, PCA.SHPD]:
    #         document_type_errors.append("This field must be PD or SHPD in case of agreement is PCA.")
    #     if agreement.agreement_type == Agreement.SSFA and document_type != PCA.SSFA:
    #         document_type_errors.append("This field must be SSFA in case of agreement is SSFA.")
    #     if document_type_errors:
    #         errors.update(document_type=document_type_errors)
    #
    #     office = data.get("office", "")
    #     if not office:
    #         errors.update(office="This field is required.")
    #
    #     programme_focal_points = data.get("programme_focal_points", "")
    #     status = data.get("status", "")
    #     if not programme_focal_points and status in [PCA.ACTIVE, PCA.IMPLEMENTED]:
    #         errors.update(programme_focal_points="This field is required if PCA status is ACTIVE or IMPLEMENTED.")
    #
    #     unicef_managers = data.get("unicef_managers", "")
    #     if not unicef_managers and status in [PCA.ACTIVE, PCA.IMPLEMENTED]:
    #         errors.update(unicef_managers="This field is required if PCA status is ACTIVE or IMPLEMENTED.")
    #
    #     partner_focal_point = data.get("partner_focal_point", "")
    #     if not partner_focal_point and status in [PCA.ACTIVE, PCA.IMPLEMENTED]:
    #         errors.update(partner_focal_point="This field is required if PCA status is ACTIVE or IMPLEMENTED.")
    #
    #     if xor(bool(data.get("signed_by_partner_date", None)), bool(data.get("partner_manager", None))):
    #         errors.update(partner_manager=["partner_manager and signed_by_partner_date must be provided."])
    #         errors.update(signed_by_partner_date=["signed_by_partner_date and partner_manager must be provided."])
    #
    #     if xor(bool(data.get("signed_by_unicef_date", None)), bool(data.get("unicef_manager", None))):
    #         errors.update(unicef_manager=["unicef_manager and signed_by_unicef_date must be provided."])
    #         errors.update(signed_by_unicef_date=["signed_by_unicef_date and unicef_manager must be provided."])
    #
    #     start_date_errors = []
    #     start_date = data.get("start", None)
    #     signed_by_unicef_date = data.get("signed_by_unicef_date", None)
    #     signed_by_partner_date = data.get("signed_by_partner_date", None)
    #     if not start_date and status in [PCA.ACTIVE, PCA.IMPLEMENTED]:
    #         start_date_errors.append("This field is required.")
    #     if start_date and (signed_by_unicef_date or signed_by_partner_date) and \
    #             start_date < max(signed_by_unicef_date, signed_by_partner_date):
    #         start_date_errors.append("Start date must be after the most recent signoff date (either signed_by_unicef_date or signed_by_partner_date).")
    #     if start_date_errors:
    #         errors.update(start_date=start_date_errors)
    #
    #     end_date_errors = []
    #     end_date = data.get("end", None)
    #     if not end_date and status in [PCA.ACTIVE, PCA.IMPLEMENTED]:
    #         end_date_errors.append("This field is required.")
    #     if end_date and start_date and end_date < start_date:
    #         end_date_errors.append("End date must be after the start date.")
    #     if end_date_errors:
    #         errors.update(end_date=end_date_errors)
    #
    #     population_focus = data.get("population_focus", "")
    #     if not population_focus and status in [PCA.ACTIVE, PCA.IMPLEMENTED]:
    #         errors.update(population_focus="This field is required if PCA status is ACTIVE or IMPLEMENTED.")
    #
    #     # pcasectors = data.get("pcasectors", "")
    #     # if not pcasectors and status in [PCA.ACTIVE, PCA.IMPLEMENTED]:
    #     #     errors.update(pcasectors="This field is required if PCA status is ACTIVE or IMPLEMENTED.")
    #
    #     # locations = data.get("locations", "")
    #     # if not locations and status in [PCA.ACTIVE, PCA.IMPLEMENTED]:
    #     #     errors.update(locations="This field is required if PCA status is ACTIVE or IMPLEMENTED.")
    #
    #     if errors:
    #         raise serializers.ValidationError(errors)
    #
    #     return data


class InterventionDetailSerializer(serializers.ModelSerializer):
    planned_budget = InterventionBudgetNestedSerializer(many=True, read_only=True)
    partner = serializers.CharField(source='agreement.partner.name')

    supplies = SupplyPlanNestedSerializer(many=True, read_only=True, required=False)
    distributions = DistributionPlanNestedSerializer(many=True, read_only=True, required=False)
    amendments = InterventionAmendmentNestedSerializer(many=True, read_only=True, required=False)
    planned_visits = PlannedVisitsNestedSerializer(many=True, read_only=True, required=False)
    sector_locations = InterventionLocationSectorNestedSerializer(many=True, read_only=True, required=False)
    attachments = InterventionAttachmentSerializer(many=True, read_only=True, required=False)
    result_links = InterventionResultNestedSerializer(many=True, read_only=True, required=False)
    class Meta:
        model = Intervention
        fields = (
            "id", "partner", "agreement", "document_type", "hrp", "number",
            "title", "status", "start", "end", "submission_date_prc", "review_date_prc",
            "submission_date", "prc_review_document", "signed_by_unicef_date", "signed_by_partner_date",
            "unicef_signatory", "unicef_focal_points", "partner_focal_points", "partner_authorized_officer_signatory",
            "offices", "fr_numbers", "planned_visits", "population_focus", "sector_locations",
            "created", "modified", "planned_budget", "result_links",
            "amendments", "planned_visits", "attachments", "supplies", "distributions"
        )

class InterventionExportSerializer(serializers.ModelSerializer):

    # TODO CP Outputs, RAM Indicators, Fund Commitment(s), Supply Plan, Distribution Plan, URL

    partner_name = serializers.CharField(source='agreement.partner.name')
    agreement_name = serializers.CharField(source='agreement.agreement_number')
    offices = serializers.SerializerMethodField()
    sectors = serializers.SerializerMethodField()
    locations = serializers.SerializerMethodField()
    partner_auth_officials = serializers.SerializerMethodField()
    planned_budget_local = serializers.IntegerField(source='total_budget_local')
    unicef_budget = serializers.IntegerField(source='total_unicef_cash')
    cso_contribution = serializers.IntegerField(source='total_partner_contribution')
    partner_contribution_local = serializers.IntegerField(source='total_partner_contribution_local')
    unicef_cash_local = serializers.IntegerField(source='total_unicef_cash_local')
    unicef_signatory = serializers.SerializerMethodField()
    hrp_name = serializers.CharField(source='hrp.name')
    partner_focal_points = serializers.SerializerMethodField()
    visits = PlannedVisitsNestedSerializer(many=True, required=False)
    supply_plans = SupplyPlanNestedSerializer(many=True, required=False)
    distribution_plans = DistributionPlanNestedSerializer(many=True, required=False)
    unicef_focal_points = serializers.SerializerMethodField()
    fr_numbers_list = serializers.SerializerMethodField()

    class Meta:
        model = Intervention
        fields = (
            "id", "status", "partner_name", "agreement_name", "document_type", "number", "title",
            "start", "end", "offices", "unicef_focals",
            "partner_auth_officials", "unicef_focals", "intervention_programme_focals", "population_focus",
            "hrp_name", "fr_numbers_list", "planned_budget_local", "unicef_budget", "unicef_cash_local", "cso_contribution",
            "partner_contribution_local", "visits", "submission_date", "submission_date_prc", "review_date_prc",
            "unicef_signatory", "signed_by_unicef_date", "signed_by_partner_date", "supply_plans", "distribution_plans",
        )

    def get_unicef_signatory(self, obj):
        return obj.unicef_signatory.get_full_name()

    def get_offices(self, obj):
        return ', '.join([o.name for o in obj.office.all()])

    def get_sectors(self, obj):
        return ', '.join([l.sector.name for l in obj.sector_locations.all()])

    def get_locations(self, obj):
        ll = Location.objects.\
            filter(intervention_sector_locations__intervention=obj.id).order_by('name').\
            value_list('name', flat=True).distinct()
        return ', '.join(ll)

    def get_partner_authorized_officer_signatory(self, obj):
        return obj.partner_authorized_officer_signatory.get_full_name()

    def get_partner_focal_points(self, obj):
        return ', '.join([pf.get_full_name() for pf in obj.partner_focal_points.all()])

    def get_unicef_focal_points(self, obj):
        return ', '.join([pf.get_full_name() for pf in obj.unicef_focal_points.all()])

    def get_fr_numbers_list(self, obj):
        return ', '.join([f for f in obj.fr_numbers])
<|MERGE_RESOLUTION|>--- conflicted
+++ resolved
@@ -174,11 +174,7 @@
     sectors = serializers.SerializerMethodField()
 
     def get_sectors(self, obj):
-<<<<<<< HEAD
-        return [l.sector.__unicode__() for l in obj.sector_locations.all()]
-=======
         return [l.sector.name for l in obj.sector_locations.all()]
->>>>>>> 4ef98bfb
 
     class Meta:
         model = Intervention
