--- conflicted
+++ resolved
@@ -183,12 +183,9 @@
 
 class InterventionResultNestedSerializer(serializers.ModelSerializer):
     # cp_output = ResultLightSerializer()
-<<<<<<< HEAD
     # ram_indicators = RAMIndicatorLightSerializer(many=True, read_only=True)
     cp_output_name = serializers.CharField(source="cp_output.name", read_only=True)
     ram_indicator_names = serializers.SerializerMethodField(read_only=True)
-=======
->>>>>>> 5906f071
     ll_results = LowerResultSerializer(many=True, read_only=True)
 
     def get_ram_indicator_names(self, obj):
@@ -592,19 +589,6 @@
         )
 
 
-<<<<<<< HEAD
-=======
-class InterventionLocationSectorMapNestedSerializer(serializers.ModelSerializer):
-    sector = SectorSerializer()
-
-    class Meta:
-        model = InterventionSectorLocationLink
-        fields = (
-            'id', 'sector', 'locations'
-        )
-
-
->>>>>>> 5906f071
 class InterventionListMapSerializer(serializers.ModelSerializer):
     partner_name = serializers.CharField(source='agreement.partner.name')
     partner_id = serializers.CharField(source='agreement.partner.id')
