--- conflicted
+++ resolved
@@ -237,91 +237,6 @@
     def update(self, instance, validated_data):
         updated = super(InterventionCreateUpdateSerializer, self).update(instance, validated_data)
         return updated
-<<<<<<< HEAD
-=======
-    #
-    # def validate(self, data):
-    #     errors = {}
-    #     try:
-    #         data = super(InterventionCreateUpdateSerializer, self).validate(data)
-    #     except ValidationError as e:
-    #         errors.update(e)
-    #
-    #     document_type_errors = []
-    #     document_type = data.get("document_type", "")
-    #     agreement = data.get("agreement", "")
-    #     if not document_type:
-    #         document_type_errors.append("This field is required.")
-    #     if agreement.agreement_type == Agreement.PCA and document_type not in [PCA.PD, PCA.SHPD]:
-    #         document_type_errors.append("This field must be PD or SHPD in case of agreement is PCA.")
-    #     if agreement.agreement_type == Agreement.SSFA and document_type != PCA.SSFA:
-    #         document_type_errors.append("This field must be SSFA in case of agreement is SSFA.")
-    #     if document_type_errors:
-    #         errors.update(document_type=document_type_errors)
-    #
-    #     office = data.get("office", "")
-    #     if not office:
-    #         errors.update(office="This field is required.")
-    #
-    #     programme_focal_points = data.get("programme_focal_points", "")
-    #     status = data.get("status", "")
-    #     if not programme_focal_points and status in [PCA.ACTIVE, PCA.IMPLEMENTED]:
-    #         errors.update(programme_focal_points="This field is required if PCA status is ACTIVE or IMPLEMENTED.")
-    #
-    #     unicef_managers = data.get("unicef_managers", "")
-    #     if not unicef_managers and status in [PCA.ACTIVE, PCA.IMPLEMENTED]:
-    #         errors.update(unicef_managers="This field is required if PCA status is ACTIVE or IMPLEMENTED.")
-    #
-    #     partner_focal_point = data.get("partner_focal_point", "")
-    #     if not partner_focal_point and status in [PCA.ACTIVE, PCA.IMPLEMENTED]:
-    #         errors.update(partner_focal_point="This field is required if PCA status is ACTIVE or IMPLEMENTED.")
-    #
-    #     if xor(bool(data.get("signed_by_partner_date", None)), bool(data.get("partner_manager", None))):
-    #         errors.update(partner_manager=["partner_manager and signed_by_partner_date must be provided."])
-    #         errors.update(signed_by_partner_date=["signed_by_partner_date and partner_manager must be provided."])
-    #
-    #     if xor(bool(data.get("signed_by_unicef_date", None)), bool(data.get("unicef_manager", None))):
-    #         errors.update(unicef_manager=["unicef_manager and signed_by_unicef_date must be provided."])
-    #         errors.update(signed_by_unicef_date=["signed_by_unicef_date and unicef_manager must be provided."])
-    #
-    #     start_date_errors = []
-    #     start_date = data.get("start", None)
-    #     signed_by_unicef_date = data.get("signed_by_unicef_date", None)
-    #     signed_by_partner_date = data.get("signed_by_partner_date", None)
-    #     if not start_date and status in [PCA.ACTIVE, PCA.IMPLEMENTED]:
-    #         start_date_errors.append("This field is required.")
-    #     if start_date and (signed_by_unicef_date or signed_by_partner_date) and \
-    #             start_date < max(signed_by_unicef_date, signed_by_partner_date):
-    #         start_date_errors.append("Start date must be after the most recent signoff date (either signed_by_unicef_date or signed_by_partner_date).")
-    #     if start_date_errors:
-    #         errors.update(start_date=start_date_errors)
-    #
-    #     end_date_errors = []
-    #     end_date = data.get("end", None)
-    #     if not end_date and status in [PCA.ACTIVE, PCA.IMPLEMENTED]:
-    #         end_date_errors.append("This field is required.")
-    #     if end_date and start_date and end_date < start_date:
-    #         end_date_errors.append("End date must be after the start date.")
-    #     if end_date_errors:
-    #         errors.update(end_date=end_date_errors)
-    #
-    #     population_focus = data.get("population_focus", "")
-    #     if not population_focus and status in [PCA.ACTIVE, PCA.IMPLEMENTED]:
-    #         errors.update(population_focus="This field is required if PCA status is ACTIVE or IMPLEMENTED.")
-    #
-    #     # pcasectors = data.get("pcasectors", "")
-    #     # if not pcasectors and status in [PCA.ACTIVE, PCA.IMPLEMENTED]:
-    #     #     errors.update(pcasectors="This field is required if PCA status is ACTIVE or IMPLEMENTED.")
-    #
-    #     # locations = data.get("locations", "")
-    #     # if not locations and status in [PCA.ACTIVE, PCA.IMPLEMENTED]:
-    #     #     errors.update(locations="This field is required if PCA status is ACTIVE or IMPLEMENTED.")
-    #
-    #     if errors:
-    #         raise serializers.ValidationError(errors
-    #
-    #     return data
->>>>>>> f288ec20
 
 
 class InterventionDetailSerializer(serializers.ModelSerializer):
