--- conflicted
+++ resolved
@@ -5,7 +5,6 @@
     def filter_queryset(self, request, queryset, view):
         if request.parser_context['kwargs'] and 'partner_pk' in request.parser_context['kwargs']:
             return queryset.filter(partner__pk=request.parser_context['kwargs']['partner_pk'])
-<<<<<<< HEAD
         return queryset
 
 
@@ -27,139 +26,4 @@
     def filter_queryset(self, request, queryset, view):
         if request.parser_context['kwargs'] and 'lower_result_pk' in request.parser_context['kwargs']:
             return queryset.filter(lower_result__pk=request.parser_context['kwargs']['lower_result_pk'])
-        return queryset
-
-
-class PartnerOrganizationExportFilter(BaseFilterBackend):
-    def filter_queryset(self, request, queryset, view):
-        parameter_serializer = PartnershipExportFilterSerializer(data=request.GET)
-        parameter_serializer.is_valid(raise_exception=True)
-
-        parameters = parameter_serializer.data
-
-        q = Q()
-        search_str = parameters.get('search')
-        if search_str:
-            search_q = Q(
-                Q(name__istartswith=search_str) |
-                Q(short_name__istartswith=search_str) |
-                Q(vendor_number__istartswith=search_str)
-            )
-            q &= search_q
-
-        partner_type = parameters.get('partner_type')
-        if partner_type:
-            q &= Q(partner_type=partner_type)
-
-        cso_type = parameters.get('cso_type')
-        if cso_type:
-            q &= Q(cso_type=cso_type)
-
-        risk_rating = parameters.get('risk_rating')
-        if risk_rating:
-            q &= Q(rating=risk_rating)
-
-        flag = parameters.get('flagged')
-        if flag == PartnershipExportFilterSerializer.MARKED_FOR_DELETION:
-            q &= Q(deleted_flag=True)
-
-        show_hidden = parameters.get('show_hidden')
-        if not show_hidden:
-            q &= Q(hidden=False)
-
-        return queryset.filter(q)
-
-
-class AgreementExportFilter(BaseFilterBackend):
-    def filter_queryset(self, request, queryset, view):
-        parameter_serializer = AgreementExportFilterSerializer(data=request.GET)
-        parameter_serializer.is_valid(raise_exception=True)
-
-        parameters = parameter_serializer.data
-
-        q = Q()
-        search_str = parameters.get('search')
-        if search_str:
-            search_q = Q(
-                Q(partner__name__istartswith=search_str) |
-                Q(short_name__istartswith=search_str) |
-                Q(partner__vendor_number__istartswith=search_str)
-            )
-            q &= search_q
-
-        agreement_type = parameters.get('agreement_type')
-        if agreement_type:
-            q &= Q(agreement_type=agreement_type)
-
-        starts_after = parameters.get('starts_after')
-        if starts_after:
-            q &= Q(start_date__gte=starts_after)
-
-        ends_before = parameters.get('ends_before')
-        if ends_before:
-            q &= Q(end_date__lte=ends_before)
-
-        return queryset.filter(q)
-
-
-class InterventionExportFilter(BaseFilterBackend):
-    def filter_queryset(self, request, queryset, view):
-        parameter_serializer = InterventionExportFilterSerializer(data=request.GET)
-        parameter_serializer.is_valid(raise_exception=True)
-
-        parameters = parameter_serializer.data
-
-        q = Q()
-        search_str = parameters.get('search')
-        if search_str:
-            search_q = Q(
-                Q(partner__name__istartswith=search_str) |
-                Q(short_name__istartswith=search_str) |
-                Q(title__istartswith=search_str)
-            )
-            q &= search_q
-
-        document_type = parameters.get('document_type')
-        if document_type:
-            q &= Q(partnership_type=document_type)
-
-        status = parameters.get('status')
-        if status:
-            q &= Q(status=status)
-
-        country_programme = parameters.get('country_programme')
-        if country_programme:
-            q &= Q(result_structure__country_programme__name__istartswith=country_programme)
-
-        result_structure = parameters.get('result_structure')
-        if result_structure:
-            q &= Q(result_structure__name__istartswith=result_structure)
-
-        sector = parameters.get('sector')
-        if sector:
-            q &= Q(sectors__sector__name__istartswith=sector)
-
-        unicef_focal_point = parameters.get('unicef_focal_point')
-        if unicef_focal_point:
-            q &= Q(unicef_manager__name__istartswith=unicef_focal_point)
-
-        donor = parameters.get('donor')
-        if donor:
-            q &= Q(grants__grant__donor__name__istartswith=donor)
-
-        grant = parameters.get('grant')
-        if grant:
-            q &= Q(grants__grant__name__istartswith=grant)
-
-        starts_after = parameters.get('starts_after')
-        if starts_after:
-            q &= Q(start_date__gte=starts_after)
-
-        ends_before = parameters.get('ends_before')
-        if ends_before:
-            q &= Q(ends_before__lte=ends_before)
-
-        return queryset.filter(q)
-=======
-        return queryset
->>>>>>> 5906f071
+        return queryset