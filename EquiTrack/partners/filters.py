--- conflicted
+++ resolved
@@ -1,14 +1,9 @@
-<<<<<<< HEAD
 from django.db.models.query_utils import Q
 from rest_framework.filters import BaseFilterBackend
 
 from partners.serializers import PartnershipExportFilterSerializer, AgreementExportFilterSerializer, \
     InterventionExportFilterSerializer, GovernmentInterventionExportFilterSerializer
 
-=======
-from rest_framework.filters import BaseFilterBackend
-
->>>>>>> 92713275
 __author__ = 'jcranwellward'
 
 from django.contrib import admin
@@ -201,7 +196,13 @@
         return queryset
 
 
-<<<<<<< HEAD
+class PartnerScopeFilter(BaseFilterBackend):
+    def filter_queryset(self, request, queryset, view):
+        if request.parser_context['kwargs']:
+            return queryset.filter(partner__pk=request.parser_context['kwargs']['partner_pk'])
+        return queryset        return queryset
+
+
 class PartnerOrganizationExportFilter(BaseFilterBackend):
     def filter_queryset(self, request, queryset, view):
         parameter_serializer = PartnershipExportFilterSerializer(data=request.GET)
@@ -359,11 +360,4 @@
         if year:
             q &= Q(government__result_structure__to_date__year=year)
 
-        return queryset.filter(q)
-=======
-class PartnerScopeFilter(BaseFilterBackend):
-    def filter_queryset(self, request, queryset, view):
-        if request.parser_context['kwargs']:
-            return queryset.filter(partner__pk=request.parser_context['kwargs']['partner_pk'])
-        return queryset
->>>>>>> 92713275
+        return queryset.filter(q)