--- conflicted
+++ resolved
@@ -180,14 +180,8 @@
 
     def clean(self):
         cleaned_data = super(PartnerStaffMemberForm, self).clean()
-<<<<<<< HEAD
-        email = cleaned_data.get('email')
-        # TODO: have an email validation here.
-
-=======
         email = cleaned_data.get('email', "")
         validate_email(email)
->>>>>>> 53817ca6
         if not self.instance.id:
             try:
                 existing_user = User.objects.filter(Q(username=email) | Q(email=email)).get()
