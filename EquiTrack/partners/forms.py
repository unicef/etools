from __future__ import absolute_import

import pandas
import logging
from datetime import date

from django.utils.translation import ugettext as _
from django import forms
from django.contrib import messages
from django.db.models import Q
from django.core.validators import validate_email
from django.core.exceptions import ValidationError
from django.contrib.auth.models import User

from dal import autocomplete

from EquiTrack.forms import (
    AutoSizeTextForm,
    UserGroupForm,
)

from locations.models import Location
from reports.models import Sector
from .models import (
    PCA,
    PartnerOrganization,
    Assessment,
    GwPCALocation,
    AmendmentLog,
    AgreementAmendmentLog,
    Agreement,
    PartnerStaffMember,
    PartnershipBudget,
<<<<<<< HEAD
    Intervention,
    # TODO intervention sector locations cleanup
=======
>>>>>>> d6807450
    InterventionSectorLocationLink,
)

logger = logging.getLogger('partners.forms')


class LocationForm(forms.ModelForm):

    class Meta:
        model = GwPCALocation
        fields = ('location',)
        widgets = {
            'location': autocomplete.ModelSelect2(
                url='locations-autocomplete-light',
                attrs={
                    # Set some placeholder
                    'data-placeholder': 'Enter Location Name ...',
                    # Only trigger autocompletion after 3 characters have been typed
                    'data-minimum-input-length': 3,

                },
            )
        }


# TODO intervention sector locations cleanup
class SectorLocationForm(forms.ModelForm):
    class Meta:
        model = InterventionSectorLocationLink
        # fields = ('locations',)
        fields = ('sector', 'locations')
        # autocomplete_fields = ('locations',)
        widgets = {
            'locations': autocomplete.ModelSelect2Multiple(
                url='locations-autocomplete-light',
                attrs={
                    # Set some placeholder
                    'data-placeholder': 'Enter Location Name ...',
                    # Only trigger autocompletion after 3 characters have been typed
                    'data-minimum-input-length': 3,
                },
            )
        }


class PartnersAdminForm(AutoSizeTextForm):

    class Meta:
        model = PartnerOrganization
        fields = '__all__'

    def clean(self):
        cleaned_data = super(PartnersAdminForm, self).clean()

        partner_type = cleaned_data.get(u'partner_type')
        cso_type = cleaned_data.get(u'type')

        if partner_type and partner_type == u'Civil Society Organisation' and not cso_type:
            raise ValidationError(
                _(u'You must select a type for this CSO')
            )
        if partner_type and partner_type != u'Civil Society Organisation' and cso_type:
            raise ValidationError(
                _(u'"CSO Type" does not apply to non-CSO organizations, please remove type')
            )
        return cleaned_data


class AssessmentAdminForm(AutoSizeTextForm):

    class Meta:
        model = Assessment
        fields = '__all__'

    def __init__(self, *args, **kwargs):
        """
        Filter linked results by sector and result structure
        """
        if 'parent_object' in kwargs:
            self.parent_partnership = kwargs.pop('parent_object')

        super(AssessmentAdminForm, self).__init__(*args, **kwargs)

    def clean(self):
        cleaned_data = super(AssessmentAdminForm, self).clean()

        current = cleaned_data[u'current']

        if hasattr(self, 'parent_partnership'):
            exisiting = self.parent_partnership.assessments.filter(current=True).exclude(pk=self.instance.id)
            if exisiting and current:
                raise ValidationError(
                    _(u'You can only have assessment or audit as the basis of the risk rating')
                )

        return cleaned_data


class AmendmentForm(forms.ModelForm):

    class Meta:
        model = AmendmentLog
        fields = '__all__'

    def __init__(self, *args, **kwargs):
        """
        Only display the amendments related to this partnership
        """
        if 'parent_object' in kwargs:
            self.parent_partnership = kwargs.pop('parent_object')

        super(AmendmentForm, self).__init__(*args, **kwargs)

        self.fields['amendment'].queryset = self.parent_partnership.amendments_log \
            if hasattr(self, 'parent_partnership') else AmendmentLog.objects.none()
        self.fields['amendment'].empty_label = u'Original'


class AgreementAmendmentForm(AmendmentForm):

    class Meta:
        model = AgreementAmendmentLog
        fields = '__all__'


class PartnerStaffMemberForm(forms.ModelForm):
    ERROR_MESSAGES = {
        'active_by_default': 'New Staff Member needs to be active at the moment of creation',
        'user_unavailable': 'The Partner Staff member you are trying to activate is associated with'
                            'a different partnership'
    }

    def __init__(self, *args, **kwargs):
        super(PartnerStaffMemberForm, self).__init__(*args, **kwargs)

    class Meta:
        model = PartnerStaffMember
        fields = '__all__'

    def clean(self):
        cleaned_data = super(PartnerStaffMemberForm, self).clean()
        email = cleaned_data.get('email', "")
        active = cleaned_data.get('active')
        validate_email(email)
        existing_user = None
        if not self.instance.id:
            # user should be active first time it's created
            if not active:
                raise ValidationError({'active': self.ERROR_MESSAGES['active_by_default']})
            try:
                existing_user = User.objects.filter(Q(username=email) | Q(email=email)).get()
                if existing_user.profile.partner_staff_member:
                    raise ValidationError("This user already exists under a different partnership: {}".format(email))
            except User.DoesNotExist:
                pass

        else:
            # make sure email addresses are not editable after creation.. user must be removed and re-added
            if email != self.instance.email:
                raise ValidationError(
                    "User emails cannot be changed, please remove the user and add another one: {}".format(email))

            # when removing the active tag
            if self.instance.active and not active:
                pass

            # when adding the active tag to a previously untagged user
            if active and not self.instance.active:
                # make sure this user has not already been associated with another partnership.
                if existing_user:
                    if existing_user.partner_staff_member and \
                            existing_user.partner_staff_member != self.instance.pk:
                        raise ValidationError({'active': self.ERROR_MESSAGES['user_unavailable']})

        return cleaned_data


class AgreementForm(UserGroupForm):

    ERROR_MESSAGES = {
        'end_date': 'End date must be greater than start date',
        'start_date_val': 'Start date must be greater than laatest of signed by partner/unicef date',
    }

    user_field = u'signed_by'
    group_name = u'Senior Management Team'

    def __init__(self, *args, **kwargs):
        super(AgreementForm, self).__init__(*args, **kwargs)
        if kwargs.get('instance', None) and kwargs["instance"].partner:
            self.fields['authorized_officers'].queryset = PartnerStaffMember.objects.filter(
                partner=kwargs["instance"].partner)
        else:
            self.fields['authorized_officers'].disabled = True
            self.fields['authorized_officers'].queryset = PartnerStaffMember.objects.none()

    class Meta:
        model = Agreement
        fields = '__all__'

    def clean(self):
        cleaned_data = super(AgreementForm, self).clean()

        partner = cleaned_data.get(u'partner')
        agreement_type = cleaned_data.get(u'agreement_type')
        # agreement_number = cleaned_data.get(u'agreement_number')
        start = cleaned_data.get(u'start')
        end = cleaned_data.get(u'end')
        signed_by_partner_date = cleaned_data.get(u'signed_by_partner_date')
        signed_by_unicef_date = cleaned_data.get(u'signed_by_unicef_date')

        if partner and agreement_type == Agreement.PCA:
            # Partner can only have one active PCA
            # pca_ids = partner.agreement_set.filter(agreement_type=Agreement.PCA).values_list('id', flat=True)
            # if (not self.instance.id and pca_ids) or \
            #         (self.instance.id and pca_ids and self.instance.id not in pca_ids):
            if start and end and \
                    partner.get_last_pca and \
                    partner.get_last_pca != self.instance:

                if start < partner.get_last_pca.end:
                    err = u'This partner can only have one active {} agreement'.format(agreement_type)
                    raise ValidationError({'agreement_type': err})

            #  set start date to one of the signed dates
            if start is None:
                # if both signed dates exist
                if signed_by_partner_date and signed_by_unicef_date:
                    if signed_by_partner_date > signed_by_unicef_date:
                        self.cleaned_data[u'start'] = signed_by_partner_date
                    else:
                        self.cleaned_data[u'start'] = signed_by_unicef_date

        if agreement_type == Agreement.PCA and partner.partner_type != u'Civil Society Organization':
            raise ValidationError(
                _(u'Only Civil Society Organizations can sign Programme Cooperation Agreements')
            )

        if agreement_type == Agreement.SSFA and start and end:
            if (end - start).days > 365:
                raise ValidationError(
                    _(u'SSFA can not be more than a year')
                )

        if start and end and start > end:
            raise ValidationError({'end': self.ERROR_MESSAGES['end_date']})

        # check if start date is greater than or equal than greatest signed date
        if signed_by_partner_date and signed_by_unicef_date and start:
            if signed_by_partner_date > signed_by_unicef_date:
                if start < signed_by_partner_date:
                    raise ValidationError({'start': self.ERROR_MESSAGES['start_date_val']})
            else:
                if start < signed_by_unicef_date:
                    raise ValidationError({'start': self.ERROR_MESSAGES['start_date_val']})

        if self.instance.id and self.instance.agreement_type != agreement_type \
                and signed_by_partner_date and signed_by_unicef_date:
            raise ValidationError(
                _(u'Agreement type can not be changed once signed by unicef and partner ')
            )

        # TODO: prevent more than one agreement being created for the current period
        # agreements = Agreement.objects.filter(
        #     partner=partner,
        #     start__lte=start,
        #     end__gte=end
        # )
        # if self.instance:
        #     agreements = agreements.exclude(id=self.instance.id)
        # if agreements:
        #     raise ValidationError(
        #         u'You can only have one current {} per partner'.format(
        #             agreement_type
        #         )
        #     )

        return cleaned_data


def check_and_return_value(column, row, row_num, number=False):

    value = 0
    if column in row:
        if not pandas.isnull(row[column]) and row[column]:
            # In case numbers are written in locale eg: u"6,000"
            if number and type(row[column]) in [str, unicode]:
                try:
                    value = int(row[column].replace(',', ''))
                except ValueError:
                    raise ValidationError(u"The value {} received for row {} column {} is not numeric."
                                          .format(row[column], row_num, column))
            elif 0.01 <= row[column] <= 0.99:
                value = int(row[column] * 100)
            else:
                value = row[column]
        row.pop(column)
    return value


def parse_disaggregate_val(csvs):
    return [x.strip() for x in csvs.split(',')]


class PartnershipForm(UserGroupForm):
    ERROR_MESSAGES = {
        'signed_by_partner': 'Signed by partner date must be later than submission date and submission date to PRC',
        'partner_manager': 'Please select a partner manager for the signed date',
        'submission_date': 'Submition date to PRC must be later than submission date',
        'review_date': 'Review date by PRC must be later than submission date and submission date to PRC'
    }

    user_field = u'unicef_manager'
    group_name = u'Senior Management Team'

    # fields needed to assign locations from p_codes
    p_codes = forms.CharField(widget=forms.Textarea, required=False)
    location_sector = forms.ModelChoiceField(
        required=False,
        queryset=Sector.objects.all()
    )

    # fields needed to import log frames/work plans from excel
    work_plan = forms.FileField(required=False)

    class Meta:
        model = PCA
        fields = '__all__'
        widgets = {
            'title': forms.Textarea(),
        }

    def add_locations(self, p_codes, sector):
        """
        Adds locations to the partnership based
        on the passed in list and the relevant sector
        """
        p_codes_list = p_codes.split()
        created, notfound = 0, 0
        for p_code in p_codes_list:
            try:
                location = Location.objects.get(
                    p_code=p_code
                )
                loc, new = GwPCALocation.objects.get_or_create(
                    sector=sector,
                    location=location,
                    pca=self.obj
                )
                if new:
                    created += 1
            except Location.DoesNotExist:
                notfound += 1

        messages.info(
            self.request,
            u'Assigned {} locations, {} were not found'.format(
                created, notfound
            ))

    def import_results_from_work_plan(self, work_plan):
        """
        Matches results from the work plan to country result structure.
        Will try to match indicators one to one or by name, this can be ran
        multiple times to continually update the work plan
        """
        raise ValidationError('Importing deprecated for now. Coming back soon!')
        # try:  # first try to grab the excel as a table...
        #     data = pandas.read_excel(work_plan, index_col=0)
        # except Exception as exp:
        #     raise ValidationError(exp.message)
        #
        # data.fillna('', inplace=True)
        # current_output = None
        # result_structure = self.obj.result_structure or ResultStructure.current()
        # imported = found = not_found = row_num = 0
        # # TODO: make sure to check all the expected columns are in
        #
        # for label, series in data.iterrows():
        #     create_args = dict(
        #         partnership=self.obj
        #     )
        #     row_num += 1
        #     row = series.to_dict()
        #     labels = list(series.axes[0])  # get the labels in order
        #
        #     # check if there are correct time frames set on activities:
        #     at_least_one_tf = [x for x in labels if 'TF_' in str(x)]
        #     if not at_least_one_tf:
        #         raise ValidationError('There are no valid time frames for the activities,'
        #                               'please prefix activities with "TF_')
        #
        #     try:
        #         type = label.split()[0].strip()
        #         statement = row.pop('Details').strip()
        #         try:
        #             result_type = ResultType.objects.get(
        #                 name__icontains=type
        #             )
        #         except ResultType.DoesNotExist as exp:
        #             # we can interpret the type we are dealing with by its label
        #             if 'indicator' not in type and current_output:
        #                 raise ValidationError(
        #                     _(u"The value of the first column must be one of: Output, Indicator or Activity."
        #                       u"The value received for row {} was: {}".format(row_num, type)))
        #         else:
        #             # we are dealing with a result statement
        #             # now we try to look up the result based on the statement
        #             result, created = LowerResult.objects.get_or_create(
        #                 result_structure=result_structure,
        #                 result_type=result_type,
        #                 name=statement,
        #                 code=label,
        #             )
        #             if result_type.name == 'Output':
        #                 current_output = result
        #             elif result_type.name == 'Activity' and current_output:
        #                 result.parent = current_output
        #                 result.save()
        #
        #         create_args['result'] = result
        #         create_args['result_type'] = result.result_type
        #         create_args['partner_contribution'] = check_and_return_value('CSO', row, row_num, number=True)
        #         create_args['unicef_cash'] = check_and_return_value('UNICEF Cash', row, row_num, number=True)
        #         create_args['in_kind_amount'] = check_and_return_value('UNICEF Supplies', row, row_num, number=True)
        #         target = check_and_return_value('Targets', row, row_num, number=True)
        #         check_and_return_value('Total', row, row_num, number=True)  # ignore value as we calculate this
        #
        #         if 'indicator' in label:
        #             indicator, created = LowerIndicator.objects.get_or_create(
        #                 code=label,
        #                 name=statement
        #             )
        #             create_args['indicator'] = indicator
        #             create_args['target'] = target
        #
        #             for key in row.keys():
        #                 # "TP_" refers to activity time periods
        #                 if 'Unnamed' in key or \
        #                         'TF_' in key or \
        #                         pandas.isnull(row[key]) or \
        #                         not row[key]:
        #                     del row[key]
        #                     continue
        #                 row[key] = parse_disaggregate_val(row[key])
        #
        #             create_args['disaggregation'] = None
        #             if row:
        #                 order = [e for e in labels if row.get(e)]
        #                 row['order'] = order
        #                 create_args['disaggregation'] = row.copy()
        #         else:
        #             # this is an activity
        #             for key in row.keys():
        #                 if 'Unnamed' in key or 'TF_' not in key:
        #                     del row[key]
        #                 elif pandas.isnull(row[key]):
        #                     row[key] = ''
        #
        #             create_args['disaggregation'] = row.copy() if row else None
        #
        #         result_chain, new = ResultChain.objects.get_or_create(**create_args)
        #
        #         if new:
        #             imported += 1
        #         else:
        #             found += 1
        #
        #     except (ObjectDoesNotExist, MultipleObjectsReturned) as exp:
        #         not_found += 1
        #         raise ValidationError(exp.message)
        #
        # messages.info(
        #     self.request,
        #     u'Imported {} results, {} were imported already and {} were not found'.format(
        #         imported, found, not_found
        #     ))

    def clean(self):
        """
        Add elements to the partnership based on imports
        """
        cleaned_data = super(PartnershipForm, self).clean()

        partnership_type = cleaned_data[u'partnership_type']
        result_structure = cleaned_data.get(u'result_structure')
        agreement = cleaned_data[u'agreement']
        unicef_manager = cleaned_data[u'unicef_manager']
        signed_by_unicef_date = cleaned_data[u'signed_by_unicef_date']
        partner_manager = cleaned_data[u'partner_manager']
        signed_by_partner_date = cleaned_data[u'signed_by_partner_date']
        start_date = cleaned_data[u'start_date']
        end_date = cleaned_data[u'end_date']
        initiation_date = cleaned_data.get(u'initiation_date')
        submission_date = cleaned_data[u'submission_date']
        review_date = cleaned_data[u'review_date']

        p_codes = cleaned_data[u'p_codes']
        location_sector = cleaned_data[u'location_sector']

        work_plan = self.cleaned_data[u'work_plan']

        agreement_types = dict(Agreement.AGREEMENT_TYPES)
        partnership_types = dict(PCA.PARTNERSHIP_TYPES)
        agreement_types[PCA.PD] = agreement_types[Agreement.PCA]
        agreement_types[PCA.SHPD] = agreement_types[Agreement.PCA]

        if partnership_type:  # TODO: Remove check once partnership type is madatory

            if not agreement:
                raise ValidationError(
                    u'Please select the Agreement this Document relates to'
                )
            else:

                if agreement.agreement_type != partnership_type:
                    if agreement.agreement_type == Agreement.PCA and partnership_type in [PCA.PD, PCA.SHPD]:
                        pass  # This is acceptable as both PDs and SHPDs both relate to PCAs
                    else:
                        raise ValidationError(
                            u'Only {} can be selected for {}'.format(
                                agreement_types[partnership_type],
                                partnership_types[partnership_type]
                            )
                        )

                if partner_manager:
                    officers = agreement.authorized_officers.all().values_list('officer', flat=True)
                    if partner_manager.id not in officers:
                        raise ValidationError(
                            u'{} is not a named authorized officer in the {}'.format(
                                partner_manager, agreement
                            )
                        )

                if partnership_type not in [PCA.PD, PCA.SHPD]:
                    if not self.instance.pk and agreement.interventions.count():
                        raise ValidationError(
                            u'Only one intervention can be linked to this {}'.format(
                                agreement
                            )
                        )

        if unicef_manager and not signed_by_unicef_date:
            raise ValidationError(
                u'Please select the date {} signed the partnership'.format(unicef_manager)
            )

        if partner_manager and not signed_by_partner_date:
            raise ValidationError(
                u'Please select the date {} signed the partnership'.format(partner_manager)
            )

        if signed_by_partner_date and initiation_date and signed_by_partner_date < initiation_date:
            raise ValidationError({'signed_by_partner_date': self.ERROR_MESSAGES['signed_by_partner']})

        if signed_by_partner_date and not partner_manager:
            raise ValidationError({'partner_manager': self.ERROR_MESSAGES['partner_manager']})

        if signed_by_unicef_date and not unicef_manager:
            raise ValidationError(
                u'Please select a unicef manager for the signed date'
            )

        if signed_by_unicef_date and start_date and (start_date < signed_by_unicef_date):
            raise ValidationError(
                u'The start date must be greater or equal to the singed by date'
            )

        if p_codes and not location_sector:
            raise ValidationError(
                u'Please select a sector to assign the locations against'
            )

        if start_date and agreement.start and start_date < agreement.start:
            err = u'The Intervention must start after the agreement starts on: {}'.format(
                agreement.start
            )
            raise ValidationError({'start_date': err})

        if start_date and end_date and start_date > end_date:
            err = u'The end date has to be after the start date'
            raise ValidationError({'end_date': err})

        if submission_date and submission_date < initiation_date:
            raise ValidationError({'submission_date': self.ERROR_MESSAGES['submission_date']})

        if review_date and review_date < submission_date and review_date < initiation_date:
            raise ValidationError({'review_date': self.ERROR_MESSAGES['review_date']})

        if p_codes and location_sector:
            self.add_locations(p_codes, location_sector)

        if work_plan:
            # make sure the status of the intervention is in process
            if self.instance.status != PCA.IN_PROCESS:
                raise ValidationError(
                    u'After the intervention is signed, the workplan cannot be changed'
                )
            if result_structure is None:
                raise ValidationError(
                    u'Please select a result structure from the man info tab to import results against'
                )
            # make sure another workplan has not been uploaded already:
            if self.instance.results and self.instance.results.count() > 0:
                self.instance.results.all().delete()
            self.import_results_from_work_plan(work_plan)

        return cleaned_data


class PartnershipBudgetAdminForm(AmendmentForm):

    class Meta:
        model = PartnershipBudget
        fields = '__all__'

    def __init__(self, *args, **kwargs):
        super(PartnershipBudgetAdminForm, self).__init__(*args, **kwargs)

        # by default add the previous 1 years and the next 2 years
        current_year = date.today().year
        years = range(current_year - 1, current_year + 2)
        if (hasattr(self, 'parent_partnership')) and \
                self.parent_partnership.start_date and \
                self.parent_partnership.end_date:
            years = range(self.parent_partnership.start_date.year,
                          self.parent_partnership.end_date.year + 1)

        self.fields['year'] = forms.ChoiceField(
            choices=[(year, year) for year in years] if years else []
        )<|MERGE_RESOLUTION|>--- conflicted
+++ resolved
@@ -31,11 +31,8 @@
     Agreement,
     PartnerStaffMember,
     PartnershipBudget,
-<<<<<<< HEAD
     Intervention,
     # TODO intervention sector locations cleanup
-=======
->>>>>>> d6807450
     InterventionSectorLocationLink,
 )
 
