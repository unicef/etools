from __future__ import absolute_import

import logging

from django.utils.translation import ugettext as _
from django import forms
from django.db.models import Q
from django.core.validators import validate_email
from django.core.exceptions import ValidationError
from django.contrib.auth.models import User

from dal import autocomplete

from EquiTrack.forms import (
    AutoSizeTextForm,
    UserGroupForm,
)

from .models import (
    Agreement,
<<<<<<< HEAD
    PartnerStaffMember,
    PartnershipBudget,
    # TODO intervention sector locations cleanup
=======
>>>>>>> 5906f071
    InterventionSectorLocationLink,
    PartnerOrganization,
    PartnerStaffMember,
)

logger = logging.getLogger('partners.forms')


<<<<<<< HEAD
class LocationForm(forms.ModelForm):

    class Meta:
        model = GwPCALocation
        fields = ('location',)
        widgets = {
            'location': autocomplete.ModelSelect2(
                url='locations-autocomplete-light',
                attrs={
                    # Set some placeholder
                    'data-placeholder': 'Enter Location Name ...',
                    # Only trigger autocompletion after 3 characters have been typed
                    'data-minimum-input-length': 3,

                },
            )
        }


# TODO intervention sector locations cleanup
=======
>>>>>>> 5906f071
class SectorLocationForm(forms.ModelForm):
    class Meta:
        model = InterventionSectorLocationLink
        # fields = ('locations',)
        fields = ('sector', 'locations')
        # autocomplete_fields = ('locations',)
        widgets = {
            'locations': autocomplete.ModelSelect2Multiple(
                url='locations-autocomplete-light',
                attrs={
                    # Set some placeholder
                    'data-placeholder': 'Enter Location Name ...',
                    # Only trigger autocompletion after 3 characters have been typed
                    'data-minimum-input-length': 3,
                },
            )
        }


class PartnersAdminForm(AutoSizeTextForm):

    class Meta:
        model = PartnerOrganization
        fields = '__all__'

    def clean(self):
        cleaned_data = super(PartnersAdminForm, self).clean()

        partner_type = cleaned_data.get(u'partner_type')
        cso_type = cleaned_data.get(u'type')

        if partner_type and partner_type == u'Civil Society Organisation' and not cso_type:
            raise ValidationError(
                _(u'You must select a type for this CSO')
            )
        if partner_type and partner_type != u'Civil Society Organisation' and cso_type:
            raise ValidationError(
                _(u'"CSO Type" does not apply to non-CSO organizations, please remove type')
            )
        return cleaned_data


class PartnerStaffMemberForm(forms.ModelForm):
    ERROR_MESSAGES = {
        'active_by_default': 'New Staff Member needs to be active at the moment of creation',
        'user_unavailable': 'The Partner Staff member you are trying to activate is associated with'
                            'a different partnership'
    }

    def __init__(self, *args, **kwargs):
        super(PartnerStaffMemberForm, self).__init__(*args, **kwargs)

    class Meta:
        model = PartnerStaffMember
        fields = '__all__'

    def clean(self):
        cleaned_data = super(PartnerStaffMemberForm, self).clean()
        email = cleaned_data.get('email', "")
        active = cleaned_data.get('active')
        validate_email(email)
        existing_user = None
        if not self.instance.id:
            # user should be active first time it's created
            if not active:
                raise ValidationError({'active': self.ERROR_MESSAGES['active_by_default']})
            try:
                existing_user = User.objects.filter(Q(username=email) | Q(email=email)).get()
                if existing_user.profile.partner_staff_member:
                    raise ValidationError("This user already exists under a different partnership: {}".format(email))
            except User.DoesNotExist:
                pass

        else:
            # make sure email addresses are not editable after creation.. user must be removed and re-added
            if email != self.instance.email:
                raise ValidationError(
                    "User emails cannot be changed, please remove the user and add another one: {}".format(email))

            # when removing the active tag
            if self.instance.active and not active:
                pass

            # when adding the active tag to a previously untagged user
            if active and not self.instance.active:
                # make sure this user has not already been associated with another partnership.
                if existing_user:
                    if existing_user.partner_staff_member and \
                            existing_user.partner_staff_member != self.instance.pk:
                        raise ValidationError({'active': self.ERROR_MESSAGES['user_unavailable']})

        return cleaned_data


class AgreementForm(UserGroupForm):

    ERROR_MESSAGES = {
        'end_date': 'End date must be greater than start date',
        'start_date_val': 'Start date must be greater than laatest of signed by partner/unicef date',
    }

    user_field = u'signed_by'
    group_name = u'Senior Management Team'

    def __init__(self, *args, **kwargs):
        super(AgreementForm, self).__init__(*args, **kwargs)
        if kwargs.get('instance', None) and kwargs["instance"].partner:
            self.fields['authorized_officers'].queryset = PartnerStaffMember.objects.filter(
                partner=kwargs["instance"].partner)
        else:
            self.fields['authorized_officers'].disabled = True
            self.fields['authorized_officers'].queryset = PartnerStaffMember.objects.none()

    class Meta:
        model = Agreement
        fields = '__all__'

    def clean(self):
        cleaned_data = super(AgreementForm, self).clean()

        partner = cleaned_data.get(u'partner')
        agreement_type = cleaned_data.get(u'agreement_type')
        # agreement_number = cleaned_data.get(u'agreement_number')
        start = cleaned_data.get(u'start')
        end = cleaned_data.get(u'end')
        signed_by_partner_date = cleaned_data.get(u'signed_by_partner_date')
        signed_by_unicef_date = cleaned_data.get(u'signed_by_unicef_date')

        if partner and agreement_type == Agreement.PCA:
            # Partner can only have one active PCA
            # pca_ids = partner.agreement_set.filter(agreement_type=Agreement.PCA).values_list('id', flat=True)
            # if (not self.instance.id and pca_ids) or \
            #         (self.instance.id and pca_ids and self.instance.id not in pca_ids):
            if start and end and \
                    partner.get_last_pca and \
                    partner.get_last_pca != self.instance:

                if start < partner.get_last_pca.end:
                    err = u'This partner can only have one active {} agreement'.format(agreement_type)
                    raise ValidationError({'agreement_type': err})

            #  set start date to one of the signed dates
            if start is None:
                # if both signed dates exist
                if signed_by_partner_date and signed_by_unicef_date:
                    if signed_by_partner_date > signed_by_unicef_date:
                        self.cleaned_data[u'start'] = signed_by_partner_date
                    else:
                        self.cleaned_data[u'start'] = signed_by_unicef_date

        if agreement_type == Agreement.PCA and partner.partner_type != u'Civil Society Organization':
            raise ValidationError(
                _(u'Only Civil Society Organizations can sign Programme Cooperation Agreements')
            )

        if agreement_type == Agreement.SSFA and start and end:
            if (end - start).days > 365:
                raise ValidationError(
                    _(u'SSFA can not be more than a year')
                )

        if start and end and start > end:
            raise ValidationError({'end': self.ERROR_MESSAGES['end_date']})

        # check if start date is greater than or equal than greatest signed date
        if signed_by_partner_date and signed_by_unicef_date and start:
            if signed_by_partner_date > signed_by_unicef_date:
                if start < signed_by_partner_date:
                    raise ValidationError({'start': self.ERROR_MESSAGES['start_date_val']})
            else:
                if start < signed_by_unicef_date:
                    raise ValidationError({'start': self.ERROR_MESSAGES['start_date_val']})

        if self.instance.id and self.instance.agreement_type != agreement_type \
                and signed_by_partner_date and signed_by_unicef_date:
            raise ValidationError(
                _(u'Agreement type can not be changed once signed by unicef and partner ')
            )

        # TODO: prevent more than one agreement being created for the current period
        # agreements = Agreement.objects.filter(
        #     partner=partner,
        #     start__lte=start,
        #     end__gte=end
        # )
        # if self.instance:
        #     agreements = agreements.exclude(id=self.instance.id)
        # if agreements:
        #     raise ValidationError(
        #         u'You can only have one current {} per partner'.format(
        #             agreement_type
        #         )
        #     )

        return cleaned_data<|MERGE_RESOLUTION|>--- conflicted
+++ resolved
@@ -18,12 +18,7 @@
 
 from .models import (
     Agreement,
-<<<<<<< HEAD
-    PartnerStaffMember,
-    PartnershipBudget,
     # TODO intervention sector locations cleanup
-=======
->>>>>>> 5906f071
     InterventionSectorLocationLink,
     PartnerOrganization,
     PartnerStaffMember,
@@ -31,30 +26,7 @@
 
 logger = logging.getLogger('partners.forms')
 
-
-<<<<<<< HEAD
-class LocationForm(forms.ModelForm):
-
-    class Meta:
-        model = GwPCALocation
-        fields = ('location',)
-        widgets = {
-            'location': autocomplete.ModelSelect2(
-                url='locations-autocomplete-light',
-                attrs={
-                    # Set some placeholder
-                    'data-placeholder': 'Enter Location Name ...',
-                    # Only trigger autocompletion after 3 characters have been typed
-                    'data-minimum-input-length': 3,
-
-                },
-            )
-        }
-
-
 # TODO intervention sector locations cleanup
-=======
->>>>>>> 5906f071
 class SectorLocationForm(forms.ModelForm):
     class Meta:
         model = InterventionSectorLocationLink
