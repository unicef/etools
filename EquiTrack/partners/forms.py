from __future__ import absolute_import

__author__ = 'jcranwellward'

<<<<<<< HEAD
#import pandas

=======
>>>>>>> 13d8f05b

from django.utils.translation import ugettext as _
from django import forms
from django.contrib import messages
#from autocomplete_light import forms
from django.core.exceptions import (
    ValidationError,
    ObjectDoesNotExist,
    MultipleObjectsReturned
)

from suit.widgets import AutosizedTextarea, LinkedSelect

from EquiTrack.forms import (
    ParentInlineAdminFormSet,
    RequireOneFormSet,
    UserGroupForm,
)
from locations.models import Location
from reports.models import Sector, Result, Indicator
from .models import (
    PCA,
    GwPCALocation,
    ResultChain,
    IndicatorProgress,
    AmendmentLog,
    Agreement,
    AuthorizedOfficer,
    PartnerStaffMember,
    SupplyItem,
    DistributionPlan,
)


# class LocationForm(forms.ModelForm):
#
#     class Media:
#         """
#         We're currently using Media here, but that forced to move the
#         javascript from the footer to the extrahead block ...
#
#         So that example might change when this situation annoys someone a lot.
#         """
#         js = ('dependant_autocomplete.js',)
#
#     class Meta:
#         model = GwPCALocation


class IndicatorAdminModelForm(forms.ModelForm):

    class Meta:
        model = IndicatorProgress

    def __init__(self, *args, **kwargs):
        super(IndicatorAdminModelForm, self).__init__(*args, **kwargs)
        self.fields['indicator'].queryset = []


class ResultChainAdminForm(forms.ModelForm):

    class Meta:
        model = ResultChain

    def __init__(self, *args, **kwargs):
        """
        Filter linked results by sector and result structure
        """
        if 'parent_object' in kwargs:
            self.parent_partnership = kwargs.pop('parent_object')

        super(ResultChainAdminForm, self).__init__(*args, **kwargs)

        if hasattr(self, 'parent_partnership'):

            results = Result.objects.filter(
                result_structure=self.parent_partnership.result_structure
            )
            indicators = Indicator.objects.filter(
                result_structure=self.parent_partnership.result_structure
            )
            for sector in self.parent_partnership.sector_children:
                results = results.filter(sector=sector)
                indicators = indicators.filter(sector=sector)

            if self.instance.result_id:
                self.fields['result'].queryset = results.filter(id=self.instance.result_id)
                self.fields['indicator'].queryset = indicators.filter(result_id=self.instance.result_id)


class AmendmentForm(forms.ModelForm):

    class Meta:
        model = AmendmentLog

    def __init__(self, *args, **kwargs):
        """
        Only display the amendments related to this partnership
        """
        if 'parent_object' in kwargs:
            self.parent_partnership = kwargs.pop('parent_object')

        super(AmendmentForm, self).__init__(*args, **kwargs)

        self.fields['amendment'].queryset = self.parent_partnership.amendments_list \
            if hasattr(self, 'parent_partnership') else AmendmentLog.objects.none()


class AuthorizedOfficesFormset(RequireOneFormSet):

    def __init__(
            self, data=None, files=None, instance=None,
            save_as_new=False, prefix=None, queryset=None, **kwargs):
        super(AuthorizedOfficesFormset, self).__init__(
            data=data, files=files, instance=instance,
            save_as_new=save_as_new, prefix=prefix,
            queryset=queryset, **kwargs)
        self.required = False

    def _construct_form(self, i, **kwargs):
        form = super(AuthorizedOfficesFormset, self)._construct_form(i, **kwargs)
        if self.instance.signed_by_partner_date:
            self.required = True
        return form


class AuthorizedOfficersForm(forms.ModelForm):

    class Meta:
        model = AuthorizedOfficer
        widgets = {
            'officer': LinkedSelect,
        }

    def __init__(self, *args, **kwargs):
        """
        Only display the officers of the partner related to the agreement
        """
        if 'parent_object' in kwargs:
            self.parent_agreement = kwargs.pop('parent_object')

        super(AuthorizedOfficersForm, self).__init__(*args, **kwargs)

        self.fields['officer'].queryset = PartnerStaffMember.objects.filter(
            partner=self.parent_agreement.partner
        ) if hasattr(self, 'parent_agreement') \
             and hasattr(self.parent_agreement, 'partner') else PartnerStaffMember.objects.none()


class DistributionPlanForm(forms.ModelForm):

    class Meta:
        model = DistributionPlan

    def __init__(self, *args, **kwargs):
        """
        Only show supply items already in the supply plan
        """
        if 'parent_object' in kwargs:
            self.parent_partnership = kwargs.pop('parent_object')

        super(DistributionPlanForm, self).__init__(*args, **kwargs)

        queryset = SupplyItem.objects.none()
        if hasattr(self, 'parent_partnership'):

            items = self.parent_partnership.supply_plans.all().values_list('item__id', flat=True)
            queryset = SupplyItem.objects.filter(id__in=items)

        self.fields['item'].queryset = queryset


class DistributionPlanFormSet(ParentInlineAdminFormSet):

    def clean(self):
        """
        Ensure distribution plans are inline with overall supply plan
        """
        cleaned_data = super(DistributionPlanFormSet, self).clean()

        if self.instance:
            for plan in self.instance.supply_plans.all():
                total_quantity = 0
                for form in self.forms:
                    if form.cleaned_data.get('DELETE', False):
                        continue
                    data = form.cleaned_data
                    if plan.item == data.get('item', 0):
                        total_quantity += data.get('quantity', 0)

                if total_quantity > plan.quantity:
                    raise ValidationError(
                        _(u'The total quantity ({}) of {} exceeds the planned amount of {}'.format(
                            total_quantity, plan.item, plan.quantity))
                    )

        return cleaned_data


class AgreementForm(UserGroupForm):

    user_field = u'signed_by'
    group_name = u'Senior Management Team'

    class Meta:
        model = Agreement
        widgets = {
            'partner': LinkedSelect,
            'signed_by': LinkedSelect,
            'partner_manager': LinkedSelect,
        }

    def __init__(self, *args, **kwargs):
        super(AgreementForm, self).__init__(*args, **kwargs)
        self.fields['start'].required = True
        self.fields['end'].required = True

    def clean(self):
        cleaned_data = super(AgreementForm, self).clean()

        partner = cleaned_data[u'partner']
        agreement_type = cleaned_data[u'agreement_type']
        start = cleaned_data[u'start']
        end = cleaned_data[u'end']

        # prevent more than one agreement being crated for the current period
        agreements = Agreement.objects.filter(
            partner=partner,
            start__lte=start,
            end__gte=end
        )
        if self.instance:
            agreements = agreements.exclude(id=self.instance.id)
        if agreements:
            raise ValidationError(
                u'You can only have one current {} per partner'.format(
                    agreement_type
                )
            )

        return cleaned_data


class PartnershipForm(UserGroupForm):

    user_field = u'unicef_manager'
    group_name = u'Senior Management Team'

    # fields needed to assign locations from p_codes
    p_codes = forms.CharField(widget=forms.Textarea, required=False)
    location_sector = forms.ModelChoiceField(
        required=False,
        queryset=Sector.objects.all()
    )

    # fields needed to import log frames/work plans from excel
    work_plan = forms.FileField(required=False)
    work_plan_sector = forms.ModelChoiceField(
        required=False,
        queryset=Sector.objects.all()
    )

    class Meta:
        model = PCA
        widgets = {
            'title': AutosizedTextarea(attrs={'class': 'input-xlarge'}),
            'agreement': LinkedSelect,
        }

    def add_locations(self, p_codes, sector):
        """
        Adds locations to the partnership based
        on the passed in list and the relevant sector
        """
        p_codes_list = p_codes.split()
        created, notfound = 0, 0
        for p_code in p_codes_list:
            try:
                location = Location.objects.get(
                    p_code=p_code
                )
                loc, new = GwPCALocation.objects.get_or_create(
                    sector=sector,
                    governorate=location.locality.region.governorate,
                    region=location.locality.region,
                    locality=location.locality,
                    location=location,
                    pca=self.obj
                )
                if new:
                    created += 1
            except Location.DoesNotExist:
                notfound += 1

        messages.info(
            self.request,
            u'Assigned {} locations, {} were not found'.format(
                created, notfound
            ))

    def import_results_from_work_plan(self, work_plan, sector):
        """
        Matches results from the work plan to country result structure.
        Will try to match indicators one to one or by name, this can be ran
        multiple times to continually update the work plan
        """
        try:  # first try to grab the excel as a table...
            data = pandas.read_excel(work_plan, index_col=0)
        except Exception as exp:
            raise ValidationError(exp.message)

        imported = found = not_found = 0
        for code, row in data.iterrows():
            create_args = dict(
                partnership=self.obj
            )
            try:
                result = Result.objects.get(
                    sector=sector,
                    code=code
                )
                create_args['result'] = result
                create_args['result_type'] = result.result_type
                indicators = result.indicator_set.all()
                if indicators:
                    if indicators.count() == 1:
                        # use this indicator if we only have one
                        create_args['indicator'] = indicators[0]
                    else:
                        # attempt to fuzzy match by name
                        candidates = indicators.filter(
                            name__icontains=row['Indicator']
                        )
                        if candidates:
                            create_args['indicator'] = candidates[0]
                    # if we got this far also take the target
                    create_args['target'] = row.get('Target')
            except (ObjectDoesNotExist, MultipleObjectsReturned) as exp:
                not_found += 1
                #TODO: Log this
            else:
                result_chain, new = ResultChain.objects.get_or_create(**create_args)
                if new:
                    imported += 1
                else:
                    found += 1

        messages.info(
            self.request,
            u'Imported {} results, {} were imported already and {} were not found'.format(
                imported, found, not_found
            ))

    def clean(self):
        """
        Add elements to the partnership based on imports
        """
        cleaned_data = super(PartnershipForm, self).clean()

        partnership_type = cleaned_data[u'partnership_type']
        agreement = cleaned_data[u'agreement']
        unicef_manager = cleaned_data[u'unicef_manager']
        signed_by_unicef_date = cleaned_data[u'signed_by_unicef_date']
        partner_manager = cleaned_data[u'partner_manager']
        signed_by_partner_date = cleaned_data[u'signed_by_partner_date']

        p_codes =cleaned_data[u'p_codes']
        location_sector = cleaned_data[u'location_sector']

        work_plan = self.cleaned_data[u'work_plan']
        work_plan_sector = self.cleaned_data[u'work_plan_sector']

        if partnership_type == PCA.PD:

            if not agreement:
                raise ValidationError(
                    u'Please select the PCA agreement this Programme Document relates to'
                )

            if partner_manager:
                officers = agreement.authorized_officers.all().values_list('officer', flat=True)
                if partner_manager.id not in officers:
                    raise ValidationError(
                        u'{} is not a named authorized officer in the {}'.format(
                            partner_manager, agreement
                        )
                    )

        if unicef_manager and not signed_by_unicef_date:
            raise ValidationError(
                u'Please select the date {} signed the partnership'.format(unicef_manager)
            )

        if partner_manager and not signed_by_partner_date:
            raise ValidationError(
                u'Please select the date {} signed the partnership'.format(partner_manager)
            )

        if p_codes and not location_sector:
            raise ValidationError(
                u'Please select a sector to assign the locations against'
            )

        if p_codes and location_sector:
            self.add_locations(p_codes, location_sector)

        if work_plan and not work_plan_sector:
            raise ValidationError(
                u'Please select a sector to import results against'
            )

        if work_plan and work_plan_sector:
            self.import_results_from_work_plan(work_plan, work_plan_sector)

        return cleaned_data<|MERGE_RESOLUTION|>--- conflicted
+++ resolved
@@ -2,11 +2,6 @@
 
 __author__ = 'jcranwellward'
 
-<<<<<<< HEAD
-#import pandas
-
-=======
->>>>>>> 13d8f05b
 
 from django.utils.translation import ugettext as _
 from django import forms
