--- conflicted
+++ resolved
@@ -1,16 +1,9 @@
-<<<<<<< HEAD
-from django.db import transaction, connection
-=======
 from django.db import transaction
 from django.utils.translation import ugettext as _
->>>>>>> a21dbf93
 
 from rest_framework import serializers
 from rest_framework.exceptions import ValidationError
 
-<<<<<<< HEAD
-from reports.models import AppliedIndicator, IndicatorBlueprint, LowerResult, Result, CountryProgramme
-=======
 from reports.models import (
     AppliedIndicator,
     Disaggregation,
@@ -19,8 +12,8 @@
     IndicatorBlueprint,
     LowerResult,
     Result,
+    CountryProgramme,
 )
->>>>>>> a21dbf93
 
 
 class OutputListSerializer(serializers.ModelSerializer):
@@ -280,7 +273,6 @@
         return super(LowerResultCUSerializer, self).update(instance, validated_data)
 
 
-<<<<<<< HEAD
 class CountryProgrammeSerializer(serializers.ModelSerializer):
     expired = serializers.ReadOnlyField()
     active = serializers.ReadOnlyField()
@@ -293,10 +285,10 @@
 
     def get_special(self, cp):
         return False if connection.schema_name in ['palestine'] else cp.special
-=======
+
+
 class IndicatorSerializer(serializers.ModelSerializer):
 
     class Meta:
         model = Indicator
-        fields = "__all__"
->>>>>>> a21dbf93
+        fields = "__all__"