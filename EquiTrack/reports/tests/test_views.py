--- conflicted
+++ resolved
@@ -7,31 +7,12 @@
 from partners.tests.test_utils import setup_intervention_test_data
 from tablib.core import Dataset
 
-<<<<<<< HEAD
-from EquiTrack.factories import (
-=======
-from reports.models import ResultType, CountryProgramme, Disaggregation, DisaggregationValue
 from EquiTrack.tests.mixins import APITenantTestCase, URLAssertionMixin
-from partners.tests.factories import InterventionResultLinkFactory
-from reports.serializers.v2 import DisaggregationSerializer
-from reports.tests.factories import (
->>>>>>> fc29c693
-    AppliedIndicatorFactory,
-    CountryProgrammeFactory,
-    DisaggregationFactory,
-    DisaggregationValueFactory,
-    IndicatorBlueprintFactory,
-<<<<<<< HEAD
-    IndicatorFactory,
+from partners.models import Intervention
+from partners.tests.factories import (
     InterventionFactory,
     InterventionResultLinkFactory,
-    LowerResultFactory,
-    UserFactory,
-    ResultFactory,
-    ResultTypeFactory,
 )
-from EquiTrack.tests.mixins import APITenantTestCase, URLAssertionMixin
-from partners.models import Intervention
 from reports.models import (
     CountryProgramme,
     Disaggregation,
@@ -40,6 +21,18 @@
     ResultType,
 )
 from reports.serializers.v2 import DisaggregationSerializer
+from reports.tests.factories import (
+    AppliedIndicatorFactory,
+    CountryProgrammeFactory,
+    DisaggregationFactory,
+    DisaggregationValueFactory,
+    IndicatorBlueprintFactory,
+    IndicatorFactory,
+    LowerResultFactory,
+    ResultFactory,
+    ResultTypeFactory,
+)
+from users.tests.factories import UserFactory
 
 
 class UrlsTestCase(URLAssertionMixin, TestCase):
@@ -55,15 +48,6 @@
         self.assertReversal(names_and_paths, '', '/api/v2/reports/')
 
 
-=======
-    LowerResultFactory,
-    ResultFactory,
-    ResultTypeFactory,
-)
-from users.tests.factories import UserFactory
-
-
->>>>>>> fc29c693
 class TestReportViews(APITenantTestCase):
     @classmethod
     def setUpTestData(cls):
