import datetime

from unittest import TestCase

from django.core.urlresolvers import reverse
from rest_framework import status
<<<<<<< HEAD
from partners.tests.test_utils import setup_intervention_test_data
=======
>>>>>>> eea59dc8
from tablib.core import Dataset

from reports.models import ResultType, CountryProgramme, Disaggregation, DisaggregationValue
from EquiTrack.factories import (
    AppliedIndicatorFactory,
    IndicatorBlueprintFactory,
    InterventionResultLinkFactory,
    LowerResultFactory,
    UserFactory,
    ResultFactory,
    CountryProgrammeFactory,
    DisaggregationFactory,
    DisaggregationValueFactory,
)
from EquiTrack.tests.mixins import APITenantTestCase, URLAssertionMixin
<<<<<<< HEAD
from reports.serializers.v2 import DisaggregationSerializer
=======
>>>>>>> eea59dc8


class TestReportViews(APITenantTestCase):
    fixtures = ['initial_data.json']

    @classmethod
    def setUpTestData(cls):
        cls.user = UserFactory(is_staff=True)  # UNICEF staff user
        cls.result_type = ResultType.objects.get(name=ResultType.OUTPUT)

        today = datetime.date.today()
        cls.country_programme = CountryProgrammeFactory(
            wbs='0000/A0/01',
            from_date=datetime.date(today.year - 1, 1, 1),
            to_date=datetime.date(today.year + 1, 1, 1))

        cls.result1 = ResultFactory(
            result_type=cls.result_type,
            country_programme=cls.country_programme,
        )

        cls.result2 = ResultFactory(
            result_type=cls.result_type,
            country_programme=cls.country_programme
        )
        cls.v2_results_url = reverse('report-result-list')

    def test_api_resulttypes_list(self):
        url = reverse('resulttypes-list')
        response = self.forced_auth_req('get', url)
        self.assertEqual(response.status_code, status.HTTP_200_OK)

    def test_api_sectors_list(self):
        url = reverse('sectors-list')
        response = self.forced_auth_req('get', url)
        self.assertEqual(response.status_code, status.HTTP_200_OK)

    def test_api_indicators_list(self):
        url = reverse('indicators-list')
        response = self.forced_auth_req('get', url)
        self.assertEqual(response.status_code, status.HTTP_200_OK)

    def test_api_results_list(self):
        url = reverse('results-list')
        response = self.forced_auth_req('get', url)
        self.assertEqual(response.status_code, status.HTTP_200_OK)
        self.assertEqual(int(response.data[0]["id"]), self.result1.id)

    def test_api_results_patch(self):
        url = reverse('results-detail', args=[self.result1.id])
        data = {"name": "patched name"}
        response = self.forced_auth_req('patch', url, data=data)
        self.assertEqual(response.status_code, status.HTTP_200_OK)
        self.assertEqual(response.data["name"], "patched name")

    def test_api_units_list(self):
        url = reverse('units-list')
        response = self.forced_auth_req('get', url)
        self.assertEqual(response.status_code, status.HTTP_200_OK)

    # V2 URLs
    def test_apiv2_results_list(self):
<<<<<<< HEAD
        response = self.forced_auth_req('get', self.v2_results_url)
=======
        response = self.forced_auth_req(
            'get',
            reverse('report-result-list'),
            user=self.unicef_staff
        )

>>>>>>> eea59dc8
        self.assertEqual(response.status_code, status.HTTP_200_OK)
        self.assertEqual(int(response.data[0]["id"]), self.result1.id)

    def test_apiv2_results_list_minimal(self):
<<<<<<< HEAD
        data = {"verbosity": "minimal"}
        response = self.forced_auth_req('get', self.v2_results_url, data=data)
=======
        params = {"verbosity": "minimal"}
        response = self.forced_auth_req(
            'get',
            reverse('report-result-list'),
            user=self.unicef_staff,
            data=params,
        )

>>>>>>> eea59dc8
        self.assertEqual(response.status_code, status.HTTP_200_OK)
        self.assertEqual(response.data[0].keys(), ["id", "name"])

    def test_apiv2_results_retrieve(self):
<<<<<<< HEAD
        detail_url = reverse('report-result-detail', args=[self.result1.id])
        response = self.forced_auth_req('get', detail_url)
=======
        response = self.forced_auth_req(
            'get',
            reverse('report-result-detail', args=[self.result1.id]),
            user=self.unicef_staff
        )

>>>>>>> eea59dc8
        self.assertEqual(response.status_code, status.HTTP_200_OK)
        self.assertEqual(int(response.data["id"]), self.result1.id)

    def test_apiv2_results_list_current_cp(self):
<<<<<<< HEAD
        response = self.forced_auth_req('get', self.v2_results_url)
=======
        response = self.forced_auth_req(
            'get',
            reverse('report-result-list'),
            user=self.unicef_staff
        )

>>>>>>> eea59dc8
        self.assertEqual(response.status_code, status.HTTP_200_OK)
        self.assertEqual(int(response.data[0]["country_programme"]), CountryProgramme.objects.all_active.first().id)

    def test_apiv2_results_list_filter_year(self):
        data = {"year": datetime.date.today().year}
        response = self.forced_auth_req('get', self.v2_results_url, data=data)
        self.assertEqual(response.status_code, status.HTTP_200_OK)
        self.assertEqual(len(response.data), 2)

    def test_apiv2_results_list_filter_cp(self):
        data = {"country_programme": self.result1.country_programme.id}
        response = self.forced_auth_req('get', self.v2_results_url, data=data)
        self.assertEqual(response.status_code, status.HTTP_200_OK)
        self.assertEqual(int(response.data[0]["id"]), self.result1.id)

    def test_apiv2_results_list_filter_result_type(self):
        data = {"result_type": self.result_type.name}
        response = self.forced_auth_req('get', self.v2_results_url, data=data)
        self.assertEqual(response.status_code, status.HTTP_200_OK)
        self.assertEqual(int(response.data[0]["id"]), self.result1.id)

    def test_apiv2_results_list_filter_values(self):
        data = {"values": '{},{}'.format(self.result1.id, self.result2.id)}
        response = self.forced_auth_req('get', self.v2_results_url, data=data)
        self.assertEqual(response.status_code, status.HTTP_200_OK)
        self.assertEqual(len(response.data), 2)

    def test_apiv2_results_list_filter_values_bad(self):
        data = {"values": '{},{}'.format('23fg', 'aasd67')}
        response = self.forced_auth_req('get', self.v2_results_url, data=data)
        self.assertEqual(response.status_code, status.HTTP_400_BAD_REQUEST)
        self.assertEqual(response.data, ['ID values must be integers'])

    def test_apiv2_results_list_filter_combined(self):
        data = {
            "result_type": self.result_type.name,
            "year": datetime.date.today().year,
        }
        response = self.forced_auth_req('get', self.v2_results_url, data=data)
        self.assertEqual(response.status_code, status.HTTP_200_OK)
        self.assertIn(self.result1.id, [int(i["id"]) for i in response.data])


class TestDisaggregationListCreateViews(APITenantTestCase):
    """
    Very minimal testing, just to make sure things work.
    """

    @classmethod
    def setUpTestData(cls):
        cls.user = UserFactory(is_staff=True)
        cls.url = reverse('disaggregation-list-create')

    def test_get(self):
        """
        GET returns a list of Disaggregations.
        """
        num_instances = 3
        DisaggregationFactory.create_batch(size=num_instances)
        response = self.forced_auth_req('get', self.url)
        self.assertEqual(response.status_code, status.HTTP_200_OK)
        self.assertEqual(len(response.data), num_instances)

    def test_post(self):
        """
        POST creates a Disaggregation, with DisaggregationValues.
        """
        data = {
            'name': 'Gender',
            'disaggregation_values': [
                {'value': 'Female'},
                {'value': 'Male'},
                {'value': 'Other'},
            ]
        }
        response = self.forced_auth_req('post', self.url, data=data)
        self.assertEqual(response.status_code, status.HTTP_201_CREATED)
        disaggregation = Disaggregation.objects.get()
        self.assertEqual(disaggregation.name, 'Gender')
        self.assertEqual(disaggregation.disaggregation_values.count(), 3)

    def test_create_disallows_value_ids(self):
        data = {
            'name': 'Gender',
            'disaggregation_values': [
                {'id': 999, 'value': 'Female'},
            ]
        }
        response = self.forced_auth_req('post', self.url, data=data)
        self.assertEqual(response.status_code, status.HTTP_400_BAD_REQUEST)


class TestDisaggregationRetrieveUpdateViews(APITenantTestCase):
    """
    Very minimal testing, just to make sure things work.
    """

    @classmethod
    def setUpTestData(cls):
        cls.user = UserFactory(is_staff=True)

    @staticmethod
    def _get_url(dissagregation):
        return reverse('disaggregation-retrieve-update', args=[dissagregation.pk])

    def test_get(self):
        """
        Test retrieving a single disaggregation
        """
        disaggregation = DisaggregationFactory()
        num_values = 3
        for i in range(num_values):
            DisaggregationValueFactory(disaggregation=disaggregation)
        response = self.forced_auth_req('get', self._get_url(disaggregation))
        self.assertEqual(response.status_code, status.HTTP_200_OK)
        self.assertEqual(disaggregation.name, response.data['name'])
        self.assertEqual(num_values, len(response.data['disaggregation_values']))

    def test_update_metadata(self):
        """
        Test updating a disaggregation's metadata
        """
        disaggregation = DisaggregationFactory()
        new_name = 'updated via API'
        response = self.forced_auth_req('put', self._get_url(disaggregation),
                                        data={'name': new_name, 'disaggregation_values': []})
        self.assertEqual(response.status_code, status.HTTP_200_OK)
        disaggregation = Disaggregation.objects.get(pk=disaggregation.pk)
        self.assertEqual(new_name, disaggregation.name)

    def test_patch_metadata(self):
        """
        Test patching a disaggregation's metadata
        """
        disaggregation = DisaggregationFactory()
        new_name = 'patched via API'
        response = self.forced_auth_req('patch', self._get_url(disaggregation),
                                        data={'name': new_name})
        self.assertEqual(response.status_code, status.HTTP_200_OK)
        disaggregation = Disaggregation.objects.get(pk=disaggregation.pk)
        self.assertEqual(new_name, disaggregation.name)

    def test_update_values(self):
        """
        Test updating a disaggregation's values
        """
        disaggregation = DisaggregationFactory()
        value = DisaggregationValueFactory(disaggregation=disaggregation)
        new_value = 'updated value'
        data = DisaggregationSerializer(instance=disaggregation).data
        data['disaggregation_values'][0]['value'] = new_value
        response = self.forced_auth_req('put', self._get_url(disaggregation), data=data)
        self.assertEqual(response.status_code, status.HTTP_200_OK)
        disaggregation = Disaggregation.objects.get(pk=disaggregation.pk)
        self.assertEqual(1, disaggregation.disaggregation_values.count())
        updated_value = disaggregation.disaggregation_values.all()[0]
        self.assertEqual(value.pk, updated_value.pk)
        self.assertEqual(new_value, updated_value.value)

    def test_disallow_modifying_referenced_disaggregations(self):
        # this bootstraps a bunch of stuff, including self.disaggregation referenced by an AppliedIndicator
        setup_intervention_test_data(self, include_results_and_indicators=True)
        data = DisaggregationSerializer(instance=self.disaggregation).data
        response = self.forced_auth_req('put', self._get_url(self.disaggregation), data=data)
        self.assertEqual(response.status_code, status.HTTP_400_BAD_REQUEST)
        # also try with patch
        response = self.forced_auth_req('patch', self._get_url(self.disaggregation), data=data)
        self.assertEqual(response.status_code, status.HTTP_400_BAD_REQUEST)

    def test_create_values(self):
        """
        Test creating new disaggregation values
        """
        disaggregation = DisaggregationFactory()
        value = DisaggregationValueFactory(disaggregation=disaggregation)
        data = DisaggregationSerializer(instance=disaggregation).data
        data['disaggregation_values'].append({
            "value": "a new value",
            "active": False
        })
        response = self.forced_auth_req('put', self._get_url(disaggregation), data=data)
        self.assertEqual(response.status_code, status.HTTP_200_OK)
        disaggregation = Disaggregation.objects.get(pk=disaggregation.pk)
        self.assertEqual(2, disaggregation.disaggregation_values.count())
        new_value = disaggregation.disaggregation_values.exclude(pk=value.pk)[0]
        self.assertEqual('a new value', new_value.value)

    def test_removing_disaggregation_deletes_it(self):
        disaggregation = DisaggregationFactory()
        value = DisaggregationValueFactory(disaggregation=disaggregation)
        data = DisaggregationSerializer(instance=disaggregation).data
        data['disaggregation_values'] = []
        response = self.forced_auth_req('put', self._get_url(disaggregation), data=data)
        self.assertEqual(response.status_code, status.HTTP_200_OK)
        disaggregation = Disaggregation.objects.get(pk=disaggregation.pk)
        self.assertEqual(0, disaggregation.disaggregation_values.count())
        self.assertFalse(DisaggregationValue.objects.filter(pk=value.pk).exists())

    def test_create_update_delete_value_single_call(self):
        """
        Just test that creation/update/deletion all play nice together.
        """
        disaggregation = DisaggregationFactory()
        v1 = DisaggregationValueFactory(disaggregation=disaggregation)
        v2 = DisaggregationValueFactory(disaggregation=disaggregation)
        DisaggregationValueFactory(disaggregation=disaggregation)
        data = DisaggregationSerializer(instance=disaggregation).data
        # modify the first one
        data['disaggregation_values'][0]['value'] = 'updated'
        # remove the second one
        data['disaggregation_values'] = data['disaggregation_values'][:1]
        # add a new one
        data['disaggregation_values'].append({
            "value": "a new value",
            "active": False
        })
        response = self.forced_auth_req('put', self._get_url(disaggregation), data=data)
        self.assertEqual(response.status_code, status.HTTP_200_OK)
        disaggregation = Disaggregation.objects.get(pk=disaggregation.pk)
        self.assertEqual(2, disaggregation.disaggregation_values.count())
        self.assertEqual('updated', disaggregation.disaggregation_values.get(pk=v1.pk).value)
        self.assertFalse(disaggregation.disaggregation_values.filter(pk=v2.pk).exists())
        self.assertEqual('a new value', disaggregation.disaggregation_values.exclude(pk=v1.pk)[0].value)

    def test_disallow_modifying_unrelated_disaggregation_values(self):
        disaggregation = DisaggregationFactory()
        value = DisaggregationValueFactory()
        data = DisaggregationSerializer(instance=disaggregation).data
        data['disaggregation_values'].append({
            "id": value.pk,
            "value": "not allowed",
        })
        response = self.forced_auth_req('put', self._get_url(disaggregation), data=data)
        self.assertEqual(response.status_code, status.HTTP_400_BAD_REQUEST)
        # also try with patch
        response = self.forced_auth_req('patch', self._get_url(disaggregation), data=data)
        self.assertEqual(response.status_code, status.HTTP_400_BAD_REQUEST)

    def test_delete(self):
        """
        Test deleting a disaggregation is not allowed
        """
        disaggregation = DisaggregationFactory()
        response = self.forced_auth_req('delete', self._get_url(disaggregation))
        self.assertEqual(response.status_code, status.HTTP_405_METHOD_NOT_ALLOWED)
        self.assertTrue(Disaggregation.objects.filter(pk=disaggregation.pk).exists())


class UrlsTestCase(URLAssertionMixin, TestCase):
    '''Simple test case to verify URL reversal'''
    def test_urls(self):
        '''Verify URL pattern names generate the URLs we expect them to.'''
        names_and_paths = (
            ('applied-indicator', 'applied-indicators/', {}),
            ('lower-results', 'lower_results/', {}),
        )
        self.assertReversal(names_and_paths, '', '/api/v2/reports/')


class TestLowerResultExportList(APITenantTestCase):
    def setUp(self):
        super(TestLowerResultExportList, self).setUp()
        self.unicef_staff = UserFactory(is_staff=True)
        self.result_link = InterventionResultLinkFactory()
        self.lower_result = LowerResultFactory(
            result_link=self.result_link
        )

    def test_invalid_format_export_api(self):
        response = self.forced_auth_req(
            'get',
<<<<<<< HEAD
            reverse('lower-results'),
=======
            reverse('report-result-list'),
>>>>>>> eea59dc8
            user=self.unicef_staff,
            data={"format": "unknown"},
        )
        self.assertEqual(response.status_code, status.HTTP_404_NOT_FOUND)

    def test_csv_export_api(self):
        response = self.forced_auth_req(
            'get',
<<<<<<< HEAD
            reverse('lower-results'),
=======
            reverse('report-result-list'),
>>>>>>> eea59dc8
            user=self.unicef_staff,
            data={"format": "csv"},
        )

        self.assertEqual(response.status_code, status.HTTP_200_OK)
        dataset = Dataset().load(response.content, 'csv')
        self.assertEqual(dataset.height, 1)
        self.assertEqual(len(dataset._get_headers()), 6)
        self.assertEqual(len(dataset[0]), 6)

    def test_csv_flat_export_api(self):
        response = self.forced_auth_req(
            'get',
<<<<<<< HEAD
            reverse('lower-results'),
=======
            reverse('report-result-list'),
>>>>>>> eea59dc8
            user=self.unicef_staff,
            data={"format": "csv_flat"},
        )

        self.assertEqual(response.status_code, status.HTTP_200_OK)
        dataset = Dataset().load(response.content, 'csv')
        self.assertEqual(dataset.height, 1)
        self.assertEqual(len(dataset._get_headers()), 6)
        self.assertEqual(len(dataset[0]), 6)


class TestAppliedIndicatorExportList(APITenantTestCase):
    def setUp(self):
        super(TestAppliedIndicatorExportList, self).setUp()
        self.unicef_staff = UserFactory(is_staff=True)
        self.result_link = InterventionResultLinkFactory()
        self.lower_result = LowerResultFactory(
            result_link=self.result_link
        )
        self.indicator = IndicatorBlueprintFactory()
        self.applied = AppliedIndicatorFactory(
            indicator=self.indicator,
            lower_result=self.lower_result
        )

    def test_invalid_format_export_api(self):
        response = self.forced_auth_req(
            'get',
<<<<<<< HEAD
            reverse('applied-indicator'),
=======
            reverse('report-result-list'),
>>>>>>> eea59dc8
            user=self.unicef_staff,
            data={"format": "unknown"},
        )
        self.assertEqual(response.status_code, status.HTTP_404_NOT_FOUND)

    def test_csv_export_api(self):
        response = self.forced_auth_req(
            'get',
<<<<<<< HEAD
            reverse('applied-indicator'),
=======
            reverse('report-result-list'),
>>>>>>> eea59dc8
            user=self.unicef_staff,
            data={"format": "csv"},
        )

        self.assertEqual(response.status_code, status.HTTP_200_OK)
        dataset = Dataset().load(response.content, 'csv')
        self.assertEqual(dataset.height, 1)
        self.assertEqual(len(dataset._get_headers()), 22)
        self.assertEqual(len(dataset[0]), 22)

    def test_csv_flat_export_api(self):
        response = self.forced_auth_req(
            'get',
<<<<<<< HEAD
            reverse('applied-indicator'),
=======
            reverse('report-result-list'),
>>>>>>> eea59dc8
            user=self.unicef_staff,
            data={"format": "csv_flat"},
        )

        self.assertEqual(response.status_code, status.HTTP_200_OK)
<<<<<<< HEAD
        dataset = Dataset().load(response.content, 'csv')
        self.assertEqual(dataset.height, 1)
        self.assertEqual(len(dataset._get_headers()), 22)
        self.assertEqual(len(dataset[0]), 22)
=======
        self.assertIn(self.result1.id, [int(i["id"]) for i in response.data])


class UrlsTestCase(URLAssertionMixin, TestCase):
    '''Simple test case to verify URL reversal'''
    def test_urls(self):
        '''Verify URL pattern names generate the URLs we expect them to.'''
        names_and_paths = (
            ('applied-indicator', 'applied-indicators/', {}),
            ('lower-results', 'lower_results/', {}),
        )
        self.assertReversal(names_and_paths, '', '/api/v2/reports/')


class TestLowerResultExportList(APITenantTestCase):
    def setUp(self):
        super(TestLowerResultExportList, self).setUp()
        self.unicef_staff = UserFactory(is_staff=True)
        self.result_link = InterventionResultLinkFactory()
        self.lower_result = LowerResultFactory(
            result_link=self.result_link
        )

    def test_invalid_format_export_api(self):
        response = self.forced_auth_req(
            'get',
            reverse('lower-results'),
            user=self.unicef_staff,
            data={"format": "unknown"},
        )
        self.assertEqual(response.status_code, status.HTTP_404_NOT_FOUND)

    def test_csv_export_api(self):
        response = self.forced_auth_req(
            'get',
            reverse('lower-results'),
            user=self.unicef_staff,
            data={"format": "csv"},
        )

        self.assertEqual(response.status_code, status.HTTP_200_OK)
        dataset = Dataset().load(response.content, 'csv')
        self.assertEqual(dataset.height, 1)
        self.assertEqual(len(dataset._get_headers()), 6)
        self.assertEqual(len(dataset[0]), 6)

    def test_csv_flat_export_api(self):
        response = self.forced_auth_req(
            'get',
            reverse('lower-results'),
            user=self.unicef_staff,
            data={"format": "csv_flat"},
        )

        self.assertEqual(response.status_code, status.HTTP_200_OK)
        dataset = Dataset().load(response.content, 'csv')
        self.assertEqual(dataset.height, 1)
        self.assertEqual(len(dataset._get_headers()), 6)
        self.assertEqual(len(dataset[0]), 6)


class TestAppliedIndicatorExportList(APITenantTestCase):
    def setUp(self):
        super(TestAppliedIndicatorExportList, self).setUp()
        self.unicef_staff = UserFactory(is_staff=True)
        self.result_link = InterventionResultLinkFactory()
        self.lower_result = LowerResultFactory(
            result_link=self.result_link
        )
        self.indicator = IndicatorBlueprintFactory()
        self.applied = AppliedIndicatorFactory(
            indicator=self.indicator,
            lower_result=self.lower_result
        )

    def test_invalid_format_export_api(self):
        response = self.forced_auth_req(
            'get',
            reverse('applied-indicator'),
            user=self.unicef_staff,
            data={"format": "unknown"},
        )
        self.assertEqual(response.status_code, status.HTTP_404_NOT_FOUND)

    def test_csv_export_api(self):
        response = self.forced_auth_req(
            'get',
            reverse('applied-indicator'),
            user=self.unicef_staff,
            data={"format": "csv"},
        )

        self.assertEqual(response.status_code, status.HTTP_200_OK)
        dataset = Dataset().load(response.content, 'csv')
        self.assertEqual(dataset.height, 1)
        self.assertEqual(len(dataset._get_headers()), 17)
        self.assertEqual(len(dataset[0]), 17)

    def test_csv_flat_export_api(self):
        response = self.forced_auth_req(
            'get',
            reverse('applied-indicator'),
            user=self.unicef_staff,
            data={"format": "csv_flat"},
        )

        self.assertEqual(response.status_code, status.HTTP_200_OK)
        dataset = Dataset().load(response.content, 'csv')
        self.assertEqual(dataset.height, 1)
        self.assertEqual(len(dataset._get_headers()), 17)
        self.assertEqual(len(dataset[0]), 17)
>>>>>>> eea59dc8
<|MERGE_RESOLUTION|>--- conflicted
+++ resolved
@@ -4,10 +4,7 @@
 
 from django.core.urlresolvers import reverse
 from rest_framework import status
-<<<<<<< HEAD
 from partners.tests.test_utils import setup_intervention_test_data
-=======
->>>>>>> eea59dc8
 from tablib.core import Dataset
 
 from reports.models import ResultType, CountryProgramme, Disaggregation, DisaggregationValue
@@ -23,10 +20,7 @@
     DisaggregationValueFactory,
 )
 from EquiTrack.tests.mixins import APITenantTestCase, URLAssertionMixin
-<<<<<<< HEAD
 from reports.serializers.v2 import DisaggregationSerializer
-=======
->>>>>>> eea59dc8
 
 
 class TestReportViews(APITenantTestCase):
@@ -89,62 +83,24 @@
 
     # V2 URLs
     def test_apiv2_results_list(self):
-<<<<<<< HEAD
         response = self.forced_auth_req('get', self.v2_results_url)
-=======
-        response = self.forced_auth_req(
-            'get',
-            reverse('report-result-list'),
-            user=self.unicef_staff
-        )
-
->>>>>>> eea59dc8
         self.assertEqual(response.status_code, status.HTTP_200_OK)
         self.assertEqual(int(response.data[0]["id"]), self.result1.id)
 
     def test_apiv2_results_list_minimal(self):
-<<<<<<< HEAD
         data = {"verbosity": "minimal"}
         response = self.forced_auth_req('get', self.v2_results_url, data=data)
-=======
-        params = {"verbosity": "minimal"}
-        response = self.forced_auth_req(
-            'get',
-            reverse('report-result-list'),
-            user=self.unicef_staff,
-            data=params,
-        )
-
->>>>>>> eea59dc8
         self.assertEqual(response.status_code, status.HTTP_200_OK)
         self.assertEqual(response.data[0].keys(), ["id", "name"])
 
     def test_apiv2_results_retrieve(self):
-<<<<<<< HEAD
         detail_url = reverse('report-result-detail', args=[self.result1.id])
         response = self.forced_auth_req('get', detail_url)
-=======
-        response = self.forced_auth_req(
-            'get',
-            reverse('report-result-detail', args=[self.result1.id]),
-            user=self.unicef_staff
-        )
-
->>>>>>> eea59dc8
         self.assertEqual(response.status_code, status.HTTP_200_OK)
         self.assertEqual(int(response.data["id"]), self.result1.id)
 
     def test_apiv2_results_list_current_cp(self):
-<<<<<<< HEAD
         response = self.forced_auth_req('get', self.v2_results_url)
-=======
-        response = self.forced_auth_req(
-            'get',
-            reverse('report-result-list'),
-            user=self.unicef_staff
-        )
-
->>>>>>> eea59dc8
         self.assertEqual(response.status_code, status.HTTP_200_OK)
         self.assertEqual(int(response.data[0]["country_programme"]), CountryProgramme.objects.all_active.first().id)
 
@@ -416,11 +372,7 @@
     def test_invalid_format_export_api(self):
         response = self.forced_auth_req(
             'get',
-<<<<<<< HEAD
             reverse('lower-results'),
-=======
-            reverse('report-result-list'),
->>>>>>> eea59dc8
             user=self.unicef_staff,
             data={"format": "unknown"},
         )
@@ -429,11 +381,7 @@
     def test_csv_export_api(self):
         response = self.forced_auth_req(
             'get',
-<<<<<<< HEAD
             reverse('lower-results'),
-=======
-            reverse('report-result-list'),
->>>>>>> eea59dc8
             user=self.unicef_staff,
             data={"format": "csv"},
         )
@@ -447,11 +395,7 @@
     def test_csv_flat_export_api(self):
         response = self.forced_auth_req(
             'get',
-<<<<<<< HEAD
             reverse('lower-results'),
-=======
-            reverse('report-result-list'),
->>>>>>> eea59dc8
             user=self.unicef_staff,
             data={"format": "csv_flat"},
         )
@@ -480,11 +424,7 @@
     def test_invalid_format_export_api(self):
         response = self.forced_auth_req(
             'get',
-<<<<<<< HEAD
             reverse('applied-indicator'),
-=======
-            reverse('report-result-list'),
->>>>>>> eea59dc8
             user=self.unicef_staff,
             data={"format": "unknown"},
         )
@@ -493,11 +433,7 @@
     def test_csv_export_api(self):
         response = self.forced_auth_req(
             'get',
-<<<<<<< HEAD
             reverse('applied-indicator'),
-=======
-            reverse('report-result-list'),
->>>>>>> eea59dc8
             user=self.unicef_staff,
             data={"format": "csv"},
         )
@@ -511,131 +447,14 @@
     def test_csv_flat_export_api(self):
         response = self.forced_auth_req(
             'get',
-<<<<<<< HEAD
             reverse('applied-indicator'),
-=======
-            reverse('report-result-list'),
->>>>>>> eea59dc8
             user=self.unicef_staff,
             data={"format": "csv_flat"},
         )
 
         self.assertEqual(response.status_code, status.HTTP_200_OK)
-<<<<<<< HEAD
         dataset = Dataset().load(response.content, 'csv')
         self.assertEqual(dataset.height, 1)
         self.assertEqual(len(dataset._get_headers()), 22)
         self.assertEqual(len(dataset[0]), 22)
-=======
-        self.assertIn(self.result1.id, [int(i["id"]) for i in response.data])
-
-
-class UrlsTestCase(URLAssertionMixin, TestCase):
-    '''Simple test case to verify URL reversal'''
-    def test_urls(self):
-        '''Verify URL pattern names generate the URLs we expect them to.'''
-        names_and_paths = (
-            ('applied-indicator', 'applied-indicators/', {}),
-            ('lower-results', 'lower_results/', {}),
-        )
-        self.assertReversal(names_and_paths, '', '/api/v2/reports/')
-
-
-class TestLowerResultExportList(APITenantTestCase):
-    def setUp(self):
-        super(TestLowerResultExportList, self).setUp()
-        self.unicef_staff = UserFactory(is_staff=True)
-        self.result_link = InterventionResultLinkFactory()
-        self.lower_result = LowerResultFactory(
-            result_link=self.result_link
-        )
-
-    def test_invalid_format_export_api(self):
-        response = self.forced_auth_req(
-            'get',
-            reverse('lower-results'),
-            user=self.unicef_staff,
-            data={"format": "unknown"},
-        )
-        self.assertEqual(response.status_code, status.HTTP_404_NOT_FOUND)
-
-    def test_csv_export_api(self):
-        response = self.forced_auth_req(
-            'get',
-            reverse('lower-results'),
-            user=self.unicef_staff,
-            data={"format": "csv"},
-        )
-
-        self.assertEqual(response.status_code, status.HTTP_200_OK)
-        dataset = Dataset().load(response.content, 'csv')
-        self.assertEqual(dataset.height, 1)
-        self.assertEqual(len(dataset._get_headers()), 6)
-        self.assertEqual(len(dataset[0]), 6)
-
-    def test_csv_flat_export_api(self):
-        response = self.forced_auth_req(
-            'get',
-            reverse('lower-results'),
-            user=self.unicef_staff,
-            data={"format": "csv_flat"},
-        )
-
-        self.assertEqual(response.status_code, status.HTTP_200_OK)
-        dataset = Dataset().load(response.content, 'csv')
-        self.assertEqual(dataset.height, 1)
-        self.assertEqual(len(dataset._get_headers()), 6)
-        self.assertEqual(len(dataset[0]), 6)
-
-
-class TestAppliedIndicatorExportList(APITenantTestCase):
-    def setUp(self):
-        super(TestAppliedIndicatorExportList, self).setUp()
-        self.unicef_staff = UserFactory(is_staff=True)
-        self.result_link = InterventionResultLinkFactory()
-        self.lower_result = LowerResultFactory(
-            result_link=self.result_link
-        )
-        self.indicator = IndicatorBlueprintFactory()
-        self.applied = AppliedIndicatorFactory(
-            indicator=self.indicator,
-            lower_result=self.lower_result
-        )
-
-    def test_invalid_format_export_api(self):
-        response = self.forced_auth_req(
-            'get',
-            reverse('applied-indicator'),
-            user=self.unicef_staff,
-            data={"format": "unknown"},
-        )
-        self.assertEqual(response.status_code, status.HTTP_404_NOT_FOUND)
-
-    def test_csv_export_api(self):
-        response = self.forced_auth_req(
-            'get',
-            reverse('applied-indicator'),
-            user=self.unicef_staff,
-            data={"format": "csv"},
-        )
-
-        self.assertEqual(response.status_code, status.HTTP_200_OK)
-        dataset = Dataset().load(response.content, 'csv')
-        self.assertEqual(dataset.height, 1)
-        self.assertEqual(len(dataset._get_headers()), 17)
-        self.assertEqual(len(dataset[0]), 17)
-
-    def test_csv_flat_export_api(self):
-        response = self.forced_auth_req(
-            'get',
-            reverse('applied-indicator'),
-            user=self.unicef_staff,
-            data={"format": "csv_flat"},
-        )
-
-        self.assertEqual(response.status_code, status.HTTP_200_OK)
-        dataset = Dataset().load(response.content, 'csv')
-        self.assertEqual(dataset.height, 1)
-        self.assertEqual(len(dataset._get_headers()), 17)
-        self.assertEqual(len(dataset[0]), 17)
->>>>>>> eea59dc8
+        self.assertIn(self.result1.id, [int(i["id"]) for i in response.data])