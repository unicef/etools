import datetime
from operator import itemgetter

from unittest import TestCase

from django.core.urlresolvers import reverse
from django.utils import six
from rest_framework import status
from partners.tests.test_utils import setup_intervention_test_data
from tablib.core import Dataset

from EquiTrack.tests.cases import BaseTenantTestCase
from EquiTrack.tests.mixins import URLAssertionMixin
from partners.models import Intervention
from partners.tests.factories import (
    InterventionFactory,
    InterventionResultLinkFactory,
)
from reports.models import (
    CountryProgramme,
    Disaggregation,
    DisaggregationValue,
    LowerResult,
    ResultType,
)
from reports.serializers.v2 import DisaggregationSerializer
from reports.tests.factories import (
    AppliedIndicatorFactory,
    CountryProgrammeFactory,
    DisaggregationFactory,
    DisaggregationValueFactory,
    IndicatorBlueprintFactory,
    IndicatorFactory,
    LowerResultFactory,
    ResultFactory,
    ResultTypeFactory,
)
from users.tests.factories import UserFactory


class UrlsTestCase(URLAssertionMixin, TestCase):
    '''Simple test case to verify URL reversal'''
    def test_urls(self):
        '''Verify URL pattern names generate the URLs we expect them to.'''
        names_and_paths = (
            ('applied-indicator', 'applied-indicators/', {}),
            ('country-programme-list', 'countryprogramme/', {}),
            ('lower-results', 'lower_results/', {}),
            ('report-result-list', 'results/', {}),
        )
        self.assertReversal(names_and_paths, '', '/api/v2/reports/')


class TestReportViews(BaseTenantTestCase):
    @classmethod
    def setUpTestData(cls):
        for name, _ in ResultType.NAME_CHOICES:
            ResultTypeFactory(name=name)
        cls.user = UserFactory(is_staff=True)  # UNICEF staff user
        cls.result_type = ResultType.objects.get(name=ResultType.OUTPUT)

        today = datetime.date.today()
        cls.country_programme = CountryProgrammeFactory(
            wbs='0000/A0/01',
            from_date=datetime.date(today.year - 1, 1, 1),
            to_date=datetime.date(today.year + 1, 1, 1))

        cls.result1 = ResultFactory(
            result_type=cls.result_type,
            country_programme=cls.country_programme,
        )

        cls.result2 = ResultFactory(
            result_type=cls.result_type,
            country_programme=cls.country_programme
        )
        cls.v2_results_url = reverse('report-result-list')

    def test_api_resulttypes_list(self):
        url = reverse('resulttypes-list')
        response = self.forced_auth_req('get', url)
        self.assertEqual(response.status_code, status.HTTP_200_OK)

    def test_api_sectors_list(self):
        url = reverse('sectors-list')
        response = self.forced_auth_req('get', url)
        self.assertEqual(response.status_code, status.HTTP_200_OK)

    def test_api_indicators_list(self):
        url = reverse('indicators-list')
        response = self.forced_auth_req('get', url)
        self.assertEqual(response.status_code, status.HTTP_200_OK)

    def test_api_results_list(self):
        url = reverse('results-list')
        response = self.forced_auth_req('get', url)
        self.assertEqual(response.status_code, status.HTTP_200_OK)
        six.assertCountEqual(
            self,
            [int(r["id"]) for r in response.data],
            [self.result1.pk, self.result2.pk]
        )

    def test_api_results_patch(self):
        url = reverse('results-detail', args=[self.result1.id])
        data = {"name": "patched name"}
        response = self.forced_auth_req('patch', url, data=data)
        self.assertEqual(response.status_code, status.HTTP_200_OK)
        self.assertEqual(response.data["name"], "patched name")

    def test_api_units_list(self):
        url = reverse('units-list')
        response = self.forced_auth_req('get', url)
        self.assertEqual(response.status_code, status.HTTP_200_OK)


class TestOutputListAPIView(BaseTenantTestCase):
    @classmethod
    def setUpTestData(cls):
        cls.user = UserFactory(is_staff=True)  # UNICEF staff user
        cls.result_type = ResultTypeFactory(name=ResultType.OUTPUT)

        today = datetime.date.today()
        cls.country_programme = CountryProgrammeFactory(
            wbs='0000/A0/01',
            from_date=datetime.date(today.year - 1, 1, 1),
            to_date=datetime.date(today.year + 1, 1, 1))

        cls.result1 = ResultFactory(
            result_type=cls.result_type,
            country_programme=cls.country_programme,
        )

        cls.result2 = ResultFactory(
            result_type=cls.result_type,
            country_programme=cls.country_programme
        )
        cls.url = reverse('report-result-list')

    def test_get(self):
        response = self.forced_auth_req('get', self.url)
        self.assertEqual(response.status_code, status.HTTP_200_OK)
        six.assertCountEqual(
            self,
            [int(r["id"]) for r in response.data],
            [self.result1.pk, self.result2.pk]
        )

    def test_minimal(self):
        data = {"verbosity": "minimal"}
        response = self.forced_auth_req('get', self.url, data=data)
        self.assertEqual(response.status_code, status.HTTP_200_OK)
<<<<<<< HEAD
        self.assertEqual(sorted(response.data[0].keys()), ["id", "name"])
=======
        first_response = sorted(response.data, key=itemgetter("id"))[0]
        keys = sorted(first_response.keys())
        self.assertEqual(keys, ["id", "name"])
>>>>>>> 31dd988a

    def test_current_cp(self):
        response = self.forced_auth_req('get', self.url)
        self.assertEqual(response.status_code, status.HTTP_200_OK)
        self.assertEqual(
            int(sorted(response.data, key=itemgetter("id"))[0]["country_programme"]),
            CountryProgramme.objects.all_active.first().id)

    def test_filter_year(self):
        data = {"year": datetime.date.today().year}
        response = self.forced_auth_req('get', self.url, data=data)
        self.assertEqual(response.status_code, status.HTTP_200_OK)
        self.assertEqual(len(response.data), 2)

    def test_filter_cp(self):
        data = {"country_programme": self.result1.country_programme.id}
        response = self.forced_auth_req('get', self.url, data=data)
        self.assertEqual(response.status_code, status.HTTP_200_OK)
        six.assertCountEqual(
            self,
            [int(r["id"]) for r in response.data],
            [self.result1.pk, self.result2.pk]
        )

    def test_filter_result_type(self):
        data = {"result_type": self.result_type.name}
        response = self.forced_auth_req('get', self.url, data=data)
        self.assertEqual(response.status_code, status.HTTP_200_OK)
        six.assertCountEqual(
            self,
            [int(r["id"]) for r in response.data],
            [self.result1.pk, self.result2.pk]
        )

    def test_filter_values(self):
        data = {"values": '{},{}'.format(self.result1.id, self.result2.id)}
        response = self.forced_auth_req('get', self.url, data=data)
        self.assertEqual(response.status_code, status.HTTP_200_OK)
        self.assertEqual(len(response.data), 2)

    def test_filter_values_bad(self):
        data = {"values": '{},{}'.format('23fg', 'aasd67')}
        response = self.forced_auth_req('get', self.url, data=data)
        self.assertEqual(response.status_code, status.HTTP_400_BAD_REQUEST)
        self.assertEqual(response.data, ['ID values must be integers'])

    def test_filter_combined(self):
        data = {
            "result_type": self.result_type.name,
            "year": datetime.date.today().year,
        }
        response = self.forced_auth_req('get', self.url, data=data)
        self.assertEqual(response.status_code, status.HTTP_200_OK)
        response_ids = [int(item['id']) for item in response.data]
        result_ids = [self.result1.id, self.result2.id]
        self.assertEqual(sorted(response_ids), sorted(result_ids))

    def test_dropdown(self):
        data = {"dropdown": "true"}
        response = self.forced_auth_req('get', self.url, data=data)
        self.assertEqual(response.status_code, status.HTTP_200_OK)
        self.assertItemsEqual(response.data, [
            {
                "wbs": self.result1.wbs,
                "id": self.result1.pk,
                "name": self.result1.name
            },
            {
                "wbs": self.result2.wbs,
                "id": self.result2.pk,
                "name": self.result2.name
            },
        ])


class TestOutputDetailAPIView(BaseTenantTestCase):
    @classmethod
    def setUpTestData(cls):
        cls.user = UserFactory(is_staff=True)  # UNICEF staff user
        cls.result_type = ResultTypeFactory(name=ResultType.OUTPUT)

        today = datetime.date.today()
        cls.country_programme = CountryProgrammeFactory(
            wbs='0000/A0/01',
            from_date=datetime.date(today.year - 1, 1, 1),
            to_date=datetime.date(today.year + 1, 1, 1))

        cls.result1 = ResultFactory(
            result_type=cls.result_type,
            country_programme=cls.country_programme,
        )

        cls.result2 = ResultFactory(
            result_type=cls.result_type,
            country_programme=cls.country_programme
        )
        cls.url = reverse('report-result-detail', args=[cls.result1.pk])

    def test_results_retrieve(self):
        response = self.forced_auth_req('get', self.url)
        self.assertEqual(response.status_code, status.HTTP_200_OK)
        self.assertEqual(int(response.data["id"]), self.result1.id)


class TestDisaggregationListCreateViews(BaseTenantTestCase):
    """
    Very minimal testing, just to make sure things work.
    """

    @classmethod
    def setUpTestData(cls):
        cls.user = UserFactory(is_staff=True)
        cls.url = reverse('disaggregation-list-create')

    def test_get(self):
        """
        GET returns a list of Disaggregations.
        """
        num_instances = 3
        DisaggregationFactory.create_batch(size=num_instances)
        response = self.forced_auth_req('get', self.url)
        self.assertEqual(response.status_code, status.HTTP_200_OK)
        self.assertEqual(len(response.data), num_instances)

    def test_post(self):
        """
        POST creates a Disaggregation, with DisaggregationValues.
        """
        data = {
            'name': 'Gender',
            'disaggregation_values': [
                {'value': 'Female'},
                {'value': 'Male'},
                {'value': 'Other'},
            ]
        }
        response = self.forced_auth_req('post', self.url, data=data)
        self.assertEqual(response.status_code, status.HTTP_201_CREATED)
        disaggregation = Disaggregation.objects.get()
        self.assertEqual(disaggregation.name, 'Gender')
        self.assertEqual(disaggregation.disaggregation_values.count(), 3)

    def test_create_disallows_value_ids(self):
        data = {
            'name': 'Gender',
            'disaggregation_values': [
                {'id': 999, 'value': 'Female'},
            ]
        }
        response = self.forced_auth_req('post', self.url, data=data)
        self.assertEqual(response.status_code, status.HTTP_400_BAD_REQUEST)


class TestDisaggregationRetrieveUpdateViews(BaseTenantTestCase):
    """
    Very minimal testing, just to make sure things work.
    """

    @classmethod
    def setUpTestData(cls):
        cls.user = UserFactory(is_staff=True)

    @staticmethod
    def _get_url(dissagregation):
        return reverse('disaggregation-retrieve-update', args=[dissagregation.pk])

    def test_get(self):
        """
        Test retrieving a single disaggregation
        """
        disaggregation = DisaggregationFactory()
        num_values = 3
        for i in range(num_values):
            DisaggregationValueFactory(disaggregation=disaggregation)
        response = self.forced_auth_req('get', self._get_url(disaggregation))
        self.assertEqual(response.status_code, status.HTTP_200_OK)
        self.assertEqual(disaggregation.name, response.data['name'])
        self.assertEqual(num_values, len(response.data['disaggregation_values']))

    def test_update_metadata(self):
        """
        Test updating a disaggregation's metadata
        """
        disaggregation = DisaggregationFactory()
        new_name = 'updated via API'
        response = self.forced_auth_req('put', self._get_url(disaggregation),
                                        data={'name': new_name, 'disaggregation_values': []})
        self.assertEqual(response.status_code, status.HTTP_200_OK)
        disaggregation = Disaggregation.objects.get(pk=disaggregation.pk)
        self.assertEqual(new_name, disaggregation.name)

    def test_patch_metadata(self):
        """
        Test patching a disaggregation's metadata
        """
        disaggregation = DisaggregationFactory()
        new_name = 'patched via API'
        response = self.forced_auth_req('patch', self._get_url(disaggregation),
                                        data={'name': new_name})
        self.assertEqual(response.status_code, status.HTTP_200_OK)
        disaggregation = Disaggregation.objects.get(pk=disaggregation.pk)
        self.assertEqual(new_name, disaggregation.name)

    def test_update_values(self):
        """
        Test updating a disaggregation's values
        """
        disaggregation = DisaggregationFactory()
        value = DisaggregationValueFactory(disaggregation=disaggregation)
        new_value = 'updated value'
        data = DisaggregationSerializer(instance=disaggregation).data
        data['disaggregation_values'][0]['value'] = new_value
        response = self.forced_auth_req('put', self._get_url(disaggregation), data=data)
        self.assertEqual(response.status_code, status.HTTP_200_OK)
        disaggregation = Disaggregation.objects.get(pk=disaggregation.pk)
        self.assertEqual(1, disaggregation.disaggregation_values.count())
        updated_value = disaggregation.disaggregation_values.all()[0]
        self.assertEqual(value.pk, updated_value.pk)
        self.assertEqual(new_value, updated_value.value)

    def test_disallow_modifying_referenced_disaggregations(self):
        # this bootstraps a bunch of stuff, including self.disaggregation referenced by an AppliedIndicator
        setup_intervention_test_data(self, include_results_and_indicators=True)
        data = DisaggregationSerializer(instance=self.disaggregation).data
        response = self.forced_auth_req('put', self._get_url(self.disaggregation), data=data)
        self.assertEqual(response.status_code, status.HTTP_400_BAD_REQUEST)
        # also try with patch
        response = self.forced_auth_req('patch', self._get_url(self.disaggregation), data=data)
        self.assertEqual(response.status_code, status.HTTP_400_BAD_REQUEST)

    def test_create_values(self):
        """
        Test creating new disaggregation values
        """
        disaggregation = DisaggregationFactory()
        value = DisaggregationValueFactory(disaggregation=disaggregation)
        data = DisaggregationSerializer(instance=disaggregation).data
        data['disaggregation_values'].append({
            "value": "a new value",
            "active": False
        })
        response = self.forced_auth_req('put', self._get_url(disaggregation), data=data)
        self.assertEqual(response.status_code, status.HTTP_200_OK)
        disaggregation = Disaggregation.objects.get(pk=disaggregation.pk)
        self.assertEqual(2, disaggregation.disaggregation_values.count())
        new_value = disaggregation.disaggregation_values.exclude(pk=value.pk)[0]
        self.assertEqual('a new value', new_value.value)

    def test_removing_disaggregation_deletes_it(self):
        disaggregation = DisaggregationFactory()
        value = DisaggregationValueFactory(disaggregation=disaggregation)
        data = DisaggregationSerializer(instance=disaggregation).data
        data['disaggregation_values'] = []
        response = self.forced_auth_req('put', self._get_url(disaggregation), data=data)
        self.assertEqual(response.status_code, status.HTTP_200_OK)
        disaggregation = Disaggregation.objects.get(pk=disaggregation.pk)
        self.assertEqual(0, disaggregation.disaggregation_values.count())
        self.assertFalse(DisaggregationValue.objects.filter(pk=value.pk).exists())

    def test_create_update_delete_value_single_call(self):
        """
        Just test that creation/update/deletion all play nice together.
        """
        disaggregation = DisaggregationFactory()
        v1 = DisaggregationValueFactory(disaggregation=disaggregation)
        v2 = DisaggregationValueFactory(disaggregation=disaggregation)
        DisaggregationValueFactory(disaggregation=disaggregation)
        data = DisaggregationSerializer(instance=disaggregation).data
        # modify the first one
        data['disaggregation_values'][0]['value'] = 'updated'
        # remove the second one
        data['disaggregation_values'] = data['disaggregation_values'][:1]
        # add a new one
        data['disaggregation_values'].append({
            "value": "a new value",
            "active": False
        })
        response = self.forced_auth_req('put', self._get_url(disaggregation), data=data)
        self.assertEqual(response.status_code, status.HTTP_200_OK)
        disaggregation = Disaggregation.objects.get(pk=disaggregation.pk)
        self.assertEqual(2, disaggregation.disaggregation_values.count())
        self.assertEqual('updated', disaggregation.disaggregation_values.get(pk=v1.pk).value)
        self.assertFalse(disaggregation.disaggregation_values.filter(pk=v2.pk).exists())
        self.assertEqual('a new value', disaggregation.disaggregation_values.exclude(pk=v1.pk)[0].value)

    def test_disallow_modifying_unrelated_disaggregation_values(self):
        disaggregation = DisaggregationFactory()
        value = DisaggregationValueFactory()
        data = DisaggregationSerializer(instance=disaggregation).data
        data['disaggregation_values'].append({
            "id": value.pk,
            "value": "not allowed",
        })
        response = self.forced_auth_req('put', self._get_url(disaggregation), data=data)
        self.assertEqual(response.status_code, status.HTTP_400_BAD_REQUEST)
        # also try with patch
        response = self.forced_auth_req('patch', self._get_url(disaggregation), data=data)
        self.assertEqual(response.status_code, status.HTTP_400_BAD_REQUEST)

    def test_delete(self):
        """
        Test deleting a disaggregation is not allowed
        """
        disaggregation = DisaggregationFactory()
        response = self.forced_auth_req('delete', self._get_url(disaggregation))
        self.assertEqual(response.status_code, status.HTTP_405_METHOD_NOT_ALLOWED)
        self.assertTrue(Disaggregation.objects.filter(pk=disaggregation.pk).exists())


class TestResultIndicatorListAPIView(BaseTenantTestCase):
    @classmethod
    def setUpTestData(cls):
        cls.unicef_staff = UserFactory(is_staff=True)
        cls.result = ResultFactory()
        cls.indicator = IndicatorFactory(result=cls.result)
        cls.url = reverse("result-indicator-list", args=[cls.result.pk])

    def test_get(self):
        response = self.forced_auth_req(
            "get",
            self.url,
            user=self.unicef_staff
        )
        self.assertEqual(response.status_code, status.HTTP_200_OK)
        self.assertEqual(
            [int(x["id"]) for x in response.data],
            [self.indicator.pk]
        )

    def test_get_empty(self):
        response = self.forced_auth_req(
            "get",
            reverse("result-indicator-list", args=[404]),
            user=self.unicef_staff
        )
        self.assertEqual(response.status_code, status.HTTP_200_OK)
        self.assertEqual([int(x["id"]) for x in response.data], [])


class TestLowerResultListAPIView(BaseTenantTestCase):
    @classmethod
    def setUpTestData(cls):
        cls.unicef_staff = UserFactory(is_staff=True)
        cls.url = reverse("lower-results")
        cls.intervention = InterventionFactory()
        cls.result_link = InterventionResultLinkFactory(
            intervention=cls.intervention,
        )
        cls.lower_result = LowerResultFactory(
            name="LL Name",
            result_link=cls.result_link,
        )

    def test_search_number(self):
        response = self.forced_auth_req(
            "get",
            self.url,
            user=self.unicef_staff,
            data={"search": self.intervention.number[:4]}
        )
        self.assertEqual(response.status_code, status.HTTP_200_OK)
        self.assertIn(
            self.lower_result.pk,
            [int(x["id"]) for x in response.data]
         )

    def test_search_name(self):
        response = self.forced_auth_req(
            "get",
            self.url,
            user=self.unicef_staff,
            data={"search": "LL Name"}
        )
        self.assertEqual(response.status_code, status.HTTP_200_OK)
        self.assertIn(
            self.lower_result.pk,
            [int(x["id"]) for x in response.data]
         )

    def test_search_empty(self):
        response = self.forced_auth_req(
            "get",
            self.url,
            user=self.unicef_staff,
            data={"search": "wrong"}
        )
        self.assertEqual(response.status_code, status.HTTP_200_OK)
        self.assertEqual(response.data, [])


class TestLowerResultDeleteView(BaseTenantTestCase):
    @classmethod
    def setUpTestData(cls):
        cls.unicef_staff = UserFactory(is_staff=True)
        cls.intervention = InterventionFactory()
        cls.result_link = InterventionResultLinkFactory(
            intervention=cls.intervention,
        )

    def setUp(self):
        self.lower_result = LowerResultFactory(
            result_link=self.result_link,
        )
        self.url = reverse("lower-results-del", args=[self.lower_result.pk])

    def test_delete(self):
        self.intervention.unicef_focal_points.add(self.unicef_staff)
        response = self.forced_auth_req(
            "delete",
            self.url,
            user=self.unicef_staff
        )
        self.assertEqual(response.status_code, status.HTTP_204_NO_CONTENT)
        self.assertFalse(
            LowerResult.objects.filter(pk=self.lower_result.pk).exists()
        )

    def test_delete_not_found(self):
        response = self.forced_auth_req(
            "delete",
            reverse("lower-results-del", args=[404]),
            user=self.unicef_staff
        )
        self.assertEqual(response.status_code, status.HTTP_404_NOT_FOUND)
        self.assertTrue(
            LowerResult.objects.filter(pk=self.lower_result.pk).exists()
        )

    def test_delete_bad_request(self):
        """If user does not have permissions, expect 400 response"""
        user = UserFactory()
        self.intervention.status = Intervention.ENDED
        self.intervention.save()
        response = self.forced_auth_req(
            "delete",
            self.url,
            user=user
        )
        self.assertEqual(response.status_code, status.HTTP_400_BAD_REQUEST)
        self.assertTrue(
            LowerResult.objects.filter(pk=self.lower_result.pk).exists()
        )


class TestLowerResultExportList(BaseTenantTestCase):
    @classmethod
    def setUpTestData(cls):
        cls.unicef_staff = UserFactory(is_staff=True)
        cls.result_link = InterventionResultLinkFactory()
        cls.lower_result = LowerResultFactory(
            result_link=cls.result_link
        )

    def test_invalid_format_export_api(self):
        response = self.forced_auth_req(
            'get',
            reverse('lower-results'),
            user=self.unicef_staff,
            data={"format": "unknown"},
        )
        self.assertEqual(response.status_code, status.HTTP_404_NOT_FOUND)

    def test_csv_export_api(self):
        response = self.forced_auth_req(
            'get',
            reverse('lower-results'),
            user=self.unicef_staff,
            data={"format": "csv"},
        )

        self.assertEqual(response.status_code, status.HTTP_200_OK)
        dataset = Dataset().load(response.content.decode('utf-8'), 'csv')
        self.assertEqual(dataset.height, 1)
        self.assertEqual(len(dataset._get_headers()), 6)
        self.assertEqual(len(dataset[0]), 6)

    def test_csv_flat_export_api(self):
        response = self.forced_auth_req(
            'get',
            reverse('lower-results'),
            user=self.unicef_staff,
            data={"format": "csv_flat"},
        )

        self.assertEqual(response.status_code, status.HTTP_200_OK)
        dataset = Dataset().load(response.content.decode('utf-8'), 'csv')
        self.assertEqual(dataset.height, 1)
        self.assertEqual(len(dataset._get_headers()), 6)
        self.assertEqual(len(dataset[0]), 6)


class TestAppliedIndicatorListAPIView(BaseTenantTestCase):
    @classmethod
    def setUpTestData(cls):
        cls.unicef_staff = UserFactory(is_staff=True)
        cls.intervention = InterventionFactory()
        cls.result_link = InterventionResultLinkFactory()
        cls.lower_result = LowerResultFactory(
            name="LL Name",
            result_link=cls.result_link,
        )
        cls.indicator = IndicatorBlueprintFactory()
        cls.applied = AppliedIndicatorFactory(
            context_code="CC321",
            indicator=cls.indicator,
            lower_result=cls.lower_result
        )
        cls.url = reverse("applied-indicator")

    def test_search_number(self):
        response = self.forced_auth_req(
            "get",
            self.url,
            user=self.unicef_staff,
            data={"search": self.intervention.number[:4]}
        )
        self.assertEqual(response.status_code, status.HTTP_200_OK)
        self.assertEqual(
            [int(x["id"]) for x in response.data],
            [self.applied.pk]
        )

    def test_search_name(self):
        response = self.forced_auth_req(
            "get",
            self.url,
            user=self.unicef_staff,
            data={"search": "LL Name"}
        )
        self.assertEqual(response.status_code, status.HTTP_200_OK)
        self.assertEqual(
            [int(x["id"]) for x in response.data],
            [self.applied.pk]
        )

    def test_search_context_code(self):
        response = self.forced_auth_req(
            "get",
            self.url,
            user=self.unicef_staff,
            data={"search": "CC321"}
        )
        self.assertEqual(response.status_code, status.HTTP_200_OK)
        self.assertEqual(
            [int(x["id"]) for x in response.data],
            [self.applied.pk]
        )

    def test_search_empty(self):
        response = self.forced_auth_req(
            "get",
            self.url,
            user=self.unicef_staff,
            data={"search": "wrong"}
        )
        self.assertEqual(response.status_code, status.HTTP_200_OK)
        self.assertEqual(response.data, [])


class TestAppliedIndicatorExportList(BaseTenantTestCase):
    @classmethod
    def setUpTestData(cls):
        cls.unicef_staff = UserFactory(is_staff=True)
        cls.result_link = InterventionResultLinkFactory()
        cls.lower_result = LowerResultFactory(
            result_link=cls.result_link
        )
        cls.indicator = IndicatorBlueprintFactory()
        cls.applied = AppliedIndicatorFactory(
            indicator=cls.indicator,
            lower_result=cls.lower_result
        )

    def test_invalid_format_export_api(self):
        response = self.forced_auth_req(
            'get',
            reverse('applied-indicator'),
            user=self.unicef_staff,
            data={"format": "unknown"},
        )
        self.assertEqual(response.status_code, status.HTTP_404_NOT_FOUND)

    def test_csv_export_api(self):
        response = self.forced_auth_req(
            'get',
            reverse('applied-indicator'),
            user=self.unicef_staff,
            data={"format": "csv"},
        )

        self.assertEqual(response.status_code, status.HTTP_200_OK)
        dataset = Dataset().load(response.content.decode('utf-8'), 'csv')
        self.assertEqual(dataset.height, 1)
        self.assertEqual(len(dataset._get_headers()), 24)
        self.assertEqual(len(dataset[0]), 24)

    def test_csv_flat_export_api(self):
        response = self.forced_auth_req(
            'get',
            reverse('applied-indicator'),
            user=self.unicef_staff,
            data={"format": "csv_flat"},
        )

        self.assertEqual(response.status_code, status.HTTP_200_OK)
        dataset = Dataset().load(response.content.decode('utf-8'), 'csv')
        self.assertEqual(dataset.height, 1)
        self.assertEqual(len(dataset._get_headers()), 24)
        self.assertEqual(len(dataset[0]), 24)<|MERGE_RESOLUTION|>--- conflicted
+++ resolved
@@ -150,13 +150,9 @@
         data = {"verbosity": "minimal"}
         response = self.forced_auth_req('get', self.url, data=data)
         self.assertEqual(response.status_code, status.HTTP_200_OK)
-<<<<<<< HEAD
-        self.assertEqual(sorted(response.data[0].keys()), ["id", "name"])
-=======
         first_response = sorted(response.data, key=itemgetter("id"))[0]
         keys = sorted(first_response.keys())
-        self.assertEqual(keys, ["id", "name"])
->>>>>>> 31dd988a
+        six.assertCountEqual(self, keys, ['id', 'name'])
 
     def test_current_cp(self):
         response = self.forced_auth_req('get', self.url)
