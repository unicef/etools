--- conflicted
+++ resolved
@@ -120,13 +120,8 @@
             user=self.unicef_staff
         )
 
-<<<<<<< HEAD
-        self.assertEquals(response.status_code, status.HTTP_200_OK)
-        self.assertEquals(int(response.data[0]["country_programme"]), CountryProgramme.objects.all_active.first().id)
-=======
         self.assertEqual(response.status_code, status.HTTP_200_OK)
         self.assertEqual(int(response.data[0]["country_programme"]), CountryProgramme.objects.all_active.first().id)
->>>>>>> 163c7423
 
     def test_apiv2_results_list_filter_year(self):
         param = {
