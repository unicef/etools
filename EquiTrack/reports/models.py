--- conflicted
+++ resolved
@@ -460,7 +460,6 @@
     assumptions = models.TextField(null=True, blank=True)
     means_of_verification = models.CharField(max_length=255, null=True, blank=True)
 
-<<<<<<< HEAD
     # current total, # not stored or calculated for now
     total = models.IntegerField(null=True, blank=True, default=0,
                                 verbose_name="Current Total")
@@ -468,15 +467,6 @@
     disaggregation = models.ManyToManyField(Disaggregation, related_name='applied_indicators', blank=True)
 
     locations = models.ManyToManyField(Location, related_name='applied_indicators')
-=======
-    # current total, transactional and dynamically calculated
-    total = models.IntegerField(null=True, blank=True, default=0,
-                                verbose_name="Current Total")
-
-    # variable disaggregations that may be present in the work plan
-    # this can only be present if the indicatorBlueprint has dissagregatable = true
-    disaggregation_logic = JSONField(null=True)
->>>>>>> 5906f071
 
     class Meta:
         unique_together = (("indicator", "lower_result"),)
