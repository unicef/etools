from datetime import date

from django.contrib.postgres.fields import JSONField
from django.db import models, transaction
from django.utils.encoding import python_2_unicode_compatible
from django.utils.functional import cached_property
from django.utils.translation import ugettext as _

from model_utils.models import TimeStampedModel
from mptt.models import MPTTModel, TreeForeignKey
from paintstore.fields import ColorPickerField


class Quarter(models.Model):

    Q1 = 'Q1'
    Q2 = 'Q2'
    Q3 = 'Q3'
    Q4 = 'Q4'

    QUARTER_CHOICES = (
        (Q1, 'Quarter 1'),
        (Q2, 'Quarter 2'),
        (Q3, 'Quarter 3'),
        (Q4, 'Quarter 4'),
    )

    name = models.CharField(max_length=64, choices=QUARTER_CHOICES)
    year = models.CharField(max_length=4)
    start_date = models.DateTimeField()
    end_date = models.DateTimeField()

    def __repr__(self):
        return '{}-{}'.format(self.name, self.year)


class CountryProgrammeManager(models.Manager):
    def get_queryset(self):
        return super(CountryProgrammeManager, self).get_queryset().filter(invalid=False)

    @property
    def all_active_and_future(self):
        today = date.today()
        return self.get_queryset().filter(to_date__gt=today)

    @property
    def all_future(self):
        today = date.today()
        return self.get_queryset().filter(from_date__gt=today)

    @property
    def all_active(self):
        today = date.today()
        return self.get_queryset().filter(from_date__lte=today, to_date__gt=today)


@python_2_unicode_compatible
class CountryProgramme(models.Model):
    """
    Represents a country programme cycle
    """
    name = models.CharField(max_length=150)
    wbs = models.CharField(max_length=30, unique=True)
    invalid = models.BooleanField(default=False)
    from_date = models.DateField()
    to_date = models.DateField()

    objects = CountryProgrammeManager()

    def __str__(self):
        return ' '.join([self.name, self.wbs])

    @cached_property
    def active(self):
        today = date.today()
        return self.from_date <= today < self.to_date

    @cached_property
    def future(self):
        today = date.today()
        return self.from_date >= today

    @cached_property
    def expired(self):
        today = date.today()
        return self.to_date < today

    @cached_property
    def special(self):
        return self.wbs[5] != 'A'

    @classmethod
    def main_active(cls):
        today = date.today()
        cps = cls.objects.filter(wbs__contains='/A0/', from_date__lt=today, to_date__gt=today).order_by('-to_date')
        return cps.first()

    def save(self, *args, **kwargs):
        if 'A0/99' in self.wbs:
            self.invalid = True

        if self.pk:
            old_version = CountryProgramme.objects.get(id=self.pk)
            if old_version.to_date != self.to_date:
                from partners.models import Agreement
                with transaction.atomic():
                    Agreement.objects.filter(agreement_type='PCA', country_programme=self).update(end=self.to_date)
                    super(CountryProgramme, self).save(*args, **kwargs)
                    return
        super(CountryProgramme, self).save(*args, **kwargs)


@python_2_unicode_compatible
class ResultType(models.Model):
    """
    Represents a result type
    """

    OUTCOME = 'Outcome'
    OUTPUT = 'Output'
    ACTIVITY = 'Activity'

    NAME_CHOICES = (
        (OUTCOME, 'Outcome'),
        (OUTPUT, 'Output'),
        (ACTIVITY, 'Activity'),
    )
    name = models.CharField(max_length=150, unique=True, choices=NAME_CHOICES)

    def __str__(self):
        return self.name


@python_2_unicode_compatible
class Sector(models.Model):
    """
    Represents a sector
    """

    name = models.CharField(max_length=45, unique=True)
    description = models.CharField(
        max_length=256,
        blank=True,
        null=True
    )
    alternate_id = models.IntegerField(
        blank=True,
        null=True
    )
    alternate_name = models.CharField(
        max_length=255,
        blank=True,
        null=True
    )
    dashboard = models.BooleanField(
        default=False
    )
    color = ColorPickerField(null=True, blank=True)

    class Meta:
        ordering = ['name']

    def __str__(self):
        return u'{} {}'.format(
            self.alternate_id if self.alternate_id else '',
            self.name
        )


class ResultManager(models.Manager):
    def get_queryset(self):
        return super(ResultManager, self).get_queryset().select_related(
            'country_programme', 'result_type')


class OutputManager(models.Manager):
    def get_queryset(self):
        return super(OutputManager, self).get_queryset().filter(result_type__name=ResultType.OUTPUT).select_related(
            'country_programme', 'result_type')


@python_2_unicode_compatible
class Result(MPTTModel):
    """
    Represents a result, wbs is unique

    Relates to :model:`reports.CountryProgramme`
    Relates to :model:`reports.Sector`
    Relates to :model:`reports.ResultType`
    """
    country_programme = models.ForeignKey(
        CountryProgramme,
        verbose_name=_("Country Programme"),
        null=True,
        blank=True,
    )
    result_type = models.ForeignKey(ResultType, verbose_name=_("Result Type"))
    sector = models.ForeignKey(
        Sector,
        verbose_name=_("Section"),
        null=True,
        blank=True,
    )
    name = models.TextField(verbose_name=_("Name"))
    code = models.CharField(
        verbose_name=_("Code"),
        max_length=50,
        null=True,
        blank=True,
    )
    from_date = models.DateField(
        verbose_name=_("From Date"),
        null=True,
        blank=True,
    )
    to_date = models.DateField(
        verbose_name=_("To Date"),
        null=True,
        blank=True,
    )
    parent = TreeForeignKey(
        'self',
        verbose_name=_("Parent"),
        null=True,
        blank=True,
        related_name='children',
        db_index=True
    )

    # activity level attributes
    humanitarian_tag = models.BooleanField(
        verbose_name=_("Humanitarian Tag"),
        default=False,
    )
    wbs = models.CharField(
        verbose_name=_("WBS"),
        max_length=50,
        null=True,
        blank=True,
    )
    vision_id = models.CharField(
        verbose_name=_("VISION ID"),
        max_length=10,
        null=True,
        blank=True,
    )
    gic_code = models.CharField(
        verbose_name=_("GIC Code"),
        max_length=8,
        null=True,
        blank=True,
    )
    gic_name = models.CharField(
        verbose_name=_("GIC Name"),
        max_length=255,
        null=True,
        blank=True,
    )
    sic_code = models.CharField(
        verbose_name=_("SIC Code"),
        max_length=8,
        null=True,
        blank=True,
    )
    sic_name = models.CharField(
        verbose_name=_("SIC Name"),
        max_length=255,
        null=True,
        blank=True,
    )
    activity_focus_code = models.CharField(
        verbose_name=_("Activity Focus Code"),
        max_length=8,
        null=True,
        blank=True,
    )
    activity_focus_name = models.CharField(
        verbose_name=_("Activity Focus Code"),
        max_length=255,
        null=True,
        blank=True,
    )

    hidden = models.BooleanField(verbose_name=_("Hidden"), default=False)
    ram = models.BooleanField(verbose_name=_("RAM"), default=False)

    objects = ResultManager()
    outputs = OutputManager()

    class Meta:
        ordering = ['name']
        unique_together = (('wbs', 'country_programme'),)

    @cached_property
    def result_name(self):
        return u'{} {}: {}'.format(
            self.code if self.code else u'',
            self.result_type.name,
            self.name
        )

    @cached_property
    def output_name(self):
        assert self.result_type.name == ResultType.OUTPUT

        return u'{}{}{}'.format(
            '[Expired] ' if self.expired else '',
            'Special- ' if self.special else '',
            self.name
        )

    @cached_property
    def expired(self):
        today = date.today()
        return self.to_date < today

    @cached_property
    def special(self):
        return self.country_programme.special

    def __str__(self):
        return u'{} {}: {}'.format(
            self.code if self.code else u'',
            self.result_type.name,
            self.name
        )

    def valid_entry(self):
        if self.wbs:
            return self.wbs.startswith(self.country_programme.wbs)

    def save(self, *args, **kwargs):
        # TODO add a validator that makes sure that the current result wbs fits within the countryProgramme wbs
        if not self.wbs:
            self.wbs = None
        super(Result, self).save(*args, **kwargs)
        nodes = self.get_descendants()
        for node in nodes:
            if node.hidden is not self.hidden:
                node.hidden = self.hidden
                node.save()


@python_2_unicode_compatible
class LowerResult(TimeStampedModel):

    # Lower result is always an output

    # link to intermediary model to intervention and cp ouptut
    result_link = models.ForeignKey(
        'partners.InterventionResultLink',
        verbose_name=_("Reference Number"),
        related_name='ll_results',
        null=True,
    )

    name = models.CharField(verbose_name=_("Name"), max_length=500)

    # automatically assigned unless assigned manually in the UI (Lower level WBS - like code)
    code = models.CharField(verbose_name=_("Code"), max_length=50)

    def __str__(self):
        return u'{}: {}'.format(
            self.code,
            self.name
        )

    class Meta:
        unique_together = (('result_link', 'code'),)
        ordering = ('-created',)

    def save(self, **kwargs):
        if not self.code:
            self.code = '{}-{}'.format(
                self.result_link.intervention.id,
                self.result_link.ll_results.count() + 1
            )
        return super(LowerResult, self).save(**kwargs)


@python_2_unicode_compatible
class Unit(models.Model):
    """
    Represents an unit of measurement
    """
    type = models.CharField(max_length=45, unique=True)

    class Meta:
        ordering = ['type']

    def __str__(self):
        return self.type


@python_2_unicode_compatible
class IndicatorBlueprint(models.Model):
    NUMBER = u'number'
    PERCENTAGE = u'percentage'
    YESNO = u'yesno'
    UNIT_CHOICES = (
        (NUMBER, NUMBER),
        (PERCENTAGE, PERCENTAGE),
        (YESNO, YESNO)
    )
    name = models.CharField(verbose_name=_("Name"), max_length=1024)
    unit = models.CharField(
        verbose_name=_("Unit"),
        max_length=10,
        choices=UNIT_CHOICES,
        default=NUMBER,
    )
    description = models.CharField(
        verbose_name=_("Description"),
        max_length=3072,
        null=True,
        blank=True,
    )
    code = models.CharField(
        verbose_name=_("Code"),
        max_length=50,
        null=True,
        blank=True,
        unique=True,
    )
    subdomain = models.CharField(
        verbose_name=_("Subdomain"),
        max_length=255,
        null=True,
        blank=True,
    )
    disaggregatable = models.BooleanField(
        verbose_name=_("Disaggregatable"),
        default=False,
    )

    # TODO: add:
    # siblings (similar inidcators to this indicator)
    # other_representation (exact copies with different names for some random reason)
    # children (indicators that aggregate up to this or contribute to this indicator through a formula)
    # aggregation_types (potential aggregation types: geographic, time-periods ?)
    # calculation_formula (how the children totals add up to this indicator's total value)
    # aggregation_formulas (how the total value is aggregated from the reports if possible)

    def save(self, *args, **kwargs):
        # Prevent from saving empty strings as code because of the unique together constraint
        if self.code == '':
            self.code = None
        super(IndicatorBlueprint, self).save(*args, **kwargs)

    def __str__(self):
        return self.name


class AppliedIndicator(models.Model):

    indicator = models.ForeignKey(IndicatorBlueprint)

    # the result this indicator is contributing to.
    lower_result = models.ForeignKey(
        LowerResult,
        verbose_name=_("Lower Level Result"),
        related_name='applied_indicators',
    )

    # unique code for this indicator within the current context
    # eg: (1.1) result code 1 - indicator code 1
    context_code = models.CharField(
        verbose_name=_("Code in current context"),
        max_length=50,
        null=True,
        blank=True,
    )
    target = models.CharField(
        verbose_name=_("Target"),
        max_length=255,
        null=True,
        blank=True,
    )
    baseline = models.CharField(
        verbose_name=_("Baseline"),
        max_length=255,
        null=True,
        blank=True,
    )
    assumptions = models.TextField(
        verbose_name=_("Assumptions"),
        null=True,
        blank=True,
    )
    means_of_verification = models.CharField(
        verbose_name=_("Means of Verification"),
        max_length=255,
        null=True,
        blank=True,
    )

<<<<<<< HEAD
    # current total, transactional and dynamically calculated based on IndicatorReports
    total = models.IntegerField(
        verbose_name=_("Current Total"),
        null=True,
        blank=True,
        default=0,
    )
=======
    # current total, transactional and dynamically calculated
    total = models.IntegerField(null=True, blank=True, default=0,
                                verbose_name="Current Total")
>>>>>>> 057337bd

    # variable disaggregations that may be present in the work plan
    # this can only be present if the indicatorBlueprint has dissagregatable = true
    disaggregation_logic = JSONField(
        verbose_name=_("Disaggregation Logic"),
        null=True,
    )

    class Meta:
        unique_together = (("indicator", "lower_result"),)


@python_2_unicode_compatible
class Indicator(models.Model):
    """
    Represents an indicator

    Relates to :model:`reports.Unit`
    Relates to :model:`reports.Result`
    """
    # TODO: rename this to RAMIndicator

    sector = models.ForeignKey(
        Sector,
        verbose_name=_("Section"),
        blank=True, null=True
    )

    result = models.ForeignKey(
        Result,
        verbose_name=_("Result"),
        null=True,
        blank=True,
    )
    name = models.CharField(verbose_name=_("Name"), max_length=1024)
    code = models.CharField(
        verbose_name=_("Code"),
        max_length=50,
        null=True,
        blank=True,
    )
    unit = models.ForeignKey(
        Unit,
        verbose_name=_("Unit"),
        null=True,
        blank=True,
    )

    total = models.IntegerField(
        verbose_name=_('UNICEF Target'),
        null=True,
        blank=True,
    )
    sector_total = models.IntegerField(
        verbose_name=_('Sector Target'),
        null=True,
        blank=True,
    )
    current = models.IntegerField(
        verbose_name=_("Current"),
        null=True,
        blank=True,
        default=0,
    )
    sector_current = models.IntegerField(
        verbose_name=_("Sector Current"),
        null=True,
        blank=True,
    )
    assumptions = models.TextField(
        verbose_name=_("Assumptions"),
        null=True,
        blank=True,
    )

    # RAM Info
    target = models.CharField(
        verbose_name=_("Target"),
        max_length=255,
        null=True,
        blank=True,
    )
    baseline = models.CharField(
        verbose_name=_("Baseline"),
        max_length=255,
        null=True,
        blank=True,
    )
    ram_indicator = models.BooleanField(
        verbose_name=_("RAM Indicator"),
        default=False,
    )
    active = models.BooleanField(verbose_name=_("Active"), default=True)
    view_on_dashboard = models.BooleanField(
        verbose_name=_("View on Dashboard"),
        default=False,
    )

    class Meta:
        ordering = ['-active', 'name']  # active indicators will show up first in the list
        unique_together = (("name", "result", "sector"),)

    def __str__(self):
        return u'{}{} {} {}'.format(
            u'' if self.active else u'[Inactive] ',
            self.name,
            u'Baseline: {}'.format(self.baseline) if self.baseline else u'',
            u'Target: {}'.format(self.target) if self.target else u''
        )

    def save(self, *args, **kwargs):
        # Prevent from saving empty strings as code because of the unique together constraint
        if not self.code:
            self.code = None
        super(Indicator, self).save(*args, **kwargs)<|MERGE_RESOLUTION|>--- conflicted
+++ resolved
@@ -494,19 +494,9 @@
         blank=True,
     )
 
-<<<<<<< HEAD
-    # current total, transactional and dynamically calculated based on IndicatorReports
-    total = models.IntegerField(
-        verbose_name=_("Current Total"),
-        null=True,
-        blank=True,
-        default=0,
-    )
-=======
     # current total, transactional and dynamically calculated
     total = models.IntegerField(null=True, blank=True, default=0,
-                                verbose_name="Current Total")
->>>>>>> 057337bd
+                                verbose_name=_("Current Total"))
 
     # variable disaggregations that may be present in the work plan
     # this can only be present if the indicatorBlueprint has dissagregatable = true
