--- conflicted
+++ resolved
@@ -1,6 +1,6 @@
 from datetime import datetime
 from django.db import models
-from jsonfield import JSONField
+from django.contrib.postgres.fields import JSONField
 
 from django.utils.functional import cached_property
 from django.utils.translation import ugettext as _
@@ -225,16 +225,7 @@
                 node.save()
 
 
-<<<<<<< HEAD
 class LowerResult(MPTTModel):
-=======
-class Milestone(models.Model):
-    """
-    Represents a milestone for the result
-
-    Relates to :model:`reports.Result`
-    """
->>>>>>> 848d7f67
 
     intervention = models.ForeignKey(to="partners.PCA")
     result_type = models.ForeignKey(ResultType)
