--- conflicted
+++ resolved
@@ -10,16 +10,11 @@
 from rest_framework.permissions import IsAdminUser
 from rest_framework.response import Response
 
-<<<<<<< HEAD
-from attachments.models import Attachment
+from attachments.models import Attachment, AttachmentFlat
 from attachments.serializers import (
     AttachmentFileUploadSerializer,
     AttachmentSerializer,
 )
-=======
-from attachments.models import Attachment, AttachmentFlat
-from attachments.serializers import AttachmentSerializer
->>>>>>> bdd65bdb
 from utils.common.urlresolvers import site_url
 
 
@@ -60,7 +55,9 @@
 
     def post(self, *args, **kwargs):
         super(AttachmentCreateView, self).post(*args, **kwargs)
-        return Response(AttachmentSerializer(self.instance).data)
+        return Response(
+            AttachmentSerializer(self.instance.denormalized.first()).data
+        )
 
 
 class AttachmentUpdateView(UpdateAPIView):
@@ -76,8 +73,12 @@
 
     def put(self, *args, **kwargs):
         super(AttachmentUpdateView, self).put(*args, **kwargs)
-        return Response(AttachmentSerializer(self.instance).data)
+        return Response(
+            AttachmentSerializer(self.instance.denormalized.first()).data
+        )
 
     def patch(self, *args, **kwargs):
         super(AttachmentUpdateView, self).patch(*args, **kwargs)
-        return Response(AttachmentSerializer(self.instance).data)+        return Response(
+            AttachmentSerializer(self.instance.denormalized.first()).data
+        )