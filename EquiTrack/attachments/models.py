--- conflicted
+++ resolved
@@ -46,10 +46,6 @@
 class Attachment(TimeStampedModel, models.Model):
     file_type = models.ForeignKey(FileType, verbose_name=_('Document Type'))
 
-<<<<<<< HEAD
-    file = models.FileField(upload_to=generate_file_path, blank=True, null=True, verbose_name=_('File Attachment'))
-    hyperlink = models.CharField(max_length=255, blank=True, default='', verbose_name=_('Hyperlink'))
-=======
     file = models.FileField(
         upload_to=generate_file_path,
         blank=True,
@@ -57,8 +53,7 @@
         verbose_name=_('File Attachment'),
         max_length=1024,
     )
-    hyperlink = models.CharField(max_length=255, blank=True, null=True, verbose_name=_('Hyperlink'))
->>>>>>> 3b6a949b
+    hyperlink = models.CharField(max_length=255, blank=True, default='', verbose_name=_('Hyperlink'))
 
     content_type = models.ForeignKey(ContentType)
     object_id = models.IntegerField()
