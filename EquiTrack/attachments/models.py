from __future__ import absolute_import, division, print_function, unicode_literals

import os

from django.conf import settings
from django.contrib.contenttypes.fields import GenericForeignKey
from django.contrib.contenttypes.models import ContentType
from django.core.exceptions import ValidationError
from django.core.urlresolvers import reverse
from django.db import models, connection
from django.utils import six
from django.utils.encoding import python_2_unicode_compatible
from django.utils.text import slugify
from django.utils.translation import ugettext as _
from future.backports.urllib.parse import urlsplit

from model_utils.models import TimeStampedModel
from ordered_model.models import OrderedModel


@python_2_unicode_compatible
class FileType(OrderedModel, models.Model):
    name = models.CharField(max_length=64, verbose_name=_('Name'))
    label = models.CharField(max_length=64, verbose_name=_('Label'))

    code = models.CharField(max_length=64, default="", verbose_name=_('Code'))

    def __str__(self):
        return self.label

    class Meta:
        unique_together = ("name", "code", )
        ordering = ('code', 'order')


def generate_file_path(attachment, filename):
    # updating other models to use this function,
    # for now maintaining their previous upload
    # paths
    # TODO move all files to standard file path setup?
    if attachment.content_type:
        app = attachment.content_type.app_label
        model_name = attachment.content_type.model
    else:
        app = "unknown"
        model_name = "tmp"
    obj_pk = str(attachment.object_id)
    obj = attachment.content_object

    if app == "partners":
        file_path = [
            connection.schema_name,
            'file_attachments',
            "partner_organization",
        ]
        if model_name == "agreement":
            file_path = file_path + [
                str(obj.partner.pk),
                "agreements",
                str(obj.agreement_number)
            ]
        elif model_name == "assessment":
            file_path = file_path + [
                str(obj.partner.pk),
                # maintain spelling mistake
                # until such time as files are moved
                # TODO move all files to standard file path setup?
                'assesments',
                obj_pk,
            ]
        elif model_name in [
                "interventionamendment",
                "interventionattachment"
        ]:
            file_path = file_path + [
                str(obj.intervention.agreement.partner.pk),
                'agreements',
                str(obj.intervention.agreement.pk),
                'interventions',
            ]
            if model_name == "interventionamendment":
                # this is an issue with the previous function
                # it has partner pk twice in the file path
                # TODO move all files to standard file path setup?
                file_path = file_path[:3] + [
                    str(obj.intervention.agreement.partner.pk),
                ] + file_path[3:] + [
                    str(obj.intervention.pk),
                    "amendments",
                    obj_pk
                ]
            else:
                file_path = file_path + [
                    str(obj.intervention.pk),
                    "attachments",
                    obj_pk
                ]
        elif model_name == "intervention":
            file_path = file_path + [
                str(obj.agreement.partner.pk),
                'agreements',
                str(obj.agreement.pk),
                'interventions',
                obj_pk,
                "prc"
            ]
        elif model_name == "agreementamendment":
            file_path = file_path[:-1] + [
                'partner_org',
                str(obj.agreement.partner.pk),
                'agreements',
                obj.agreement.base_number,
                'amendments',
                str(obj.number),
            ]
        else:
            raise ValueError("Unhandled model ({}) in generation of file path".format(
                model_name
            ))
    else:
        file_path = [
            connection.schema_name,
            "files",
            app,
            slugify(model_name),
            attachment.code,
            obj_pk,
        ]

    file_path.append(os.path.split(filename)[-1])
    # strip all '/'
    file_path = [x.strip("/") for x in file_path]
    return '/'.join(file_path)


@python_2_unicode_compatible
class Attachment(TimeStampedModel, models.Model):
    file_type = models.ForeignKey(
        FileType,
        verbose_name=_('Document Type'),
        null=True
    )
    file = models.FileField(
        upload_to=generate_file_path,
        blank=True,
        null=True,
        verbose_name=_('File Attachment'),
        max_length=1024,
    )
<<<<<<< HEAD
    hyperlink = models.CharField(
        max_length=255,
        blank=True,
        null=True,
        verbose_name=_('Hyperlink')
    )
    content_type = models.ForeignKey(
        ContentType,
        blank=True,
        null=True,
        verbose_name=_('Content Type')
    )
    object_id = models.IntegerField(
        blank=True,
        null=True,
        verbose_name=_('Object ID')
    )
=======
    hyperlink = models.CharField(max_length=255, blank=True, default='', verbose_name=_('Hyperlink'))

    content_type = models.ForeignKey(ContentType, verbose_name=_('Content Type'))
    object_id = models.IntegerField(verbose_name=_('Object ID'))
>>>>>>> 45ee8254
    content_object = GenericForeignKey()
    code = models.CharField(max_length=64, blank=True, verbose_name=_('Code'))
    uploaded_by = models.ForeignKey(
        settings.AUTH_USER_MODEL,
        verbose_name=_("Uploaded By"),
        related_name='attachments',
        blank=True,
        null=True,
    )

    class Meta:
        ordering = ['id', ]

    def __str__(self):
        return six.text_type(self.file)

    def clean(self):
        super(Attachment, self).clean()
        if bool(self.file) == bool(self.hyperlink):
            raise ValidationError(_('Please provide file or hyperlink.'))

    @property
    def url(self):
        if self.file:
            return self.file.url
        else:
            return self.hyperlink

    @property
    def filename(self):
        return os.path.basename(self.file.name if self.file else urlsplit(self.hyperlink).path)

    @property
    def file_link(self):
        return reverse("attachments:file", args=[self.pk])

    def save(self, *args, **kwargs):
        from attachments.utils import denormalize_attachment

        super(Attachment, self).save(*args, **kwargs)
        denormalize_attachment(self)


@python_2_unicode_compatible
class AttachmentFlat(models.Model):
    attachment = models.ForeignKey(Attachment, related_name="denormalized")
    partner = models.CharField(
        max_length=255,
        blank=True,
        verbose_name=_('Partner')
    )
    partner_type = models.CharField(
        max_length=150,
        blank=True,
        verbose_name=_('Partner Type')
    )
    vendor_number = models.CharField(
        max_length=50,
        blank=True,
        verbose_name=_('Vendor Number')
    )
    pd_ssfa_number = models.CharField(
        max_length=64,
        blank=True,
        verbose_name=_('PD SSFA Number')
    )
    file_type = models.CharField(
        max_length=100,
        blank=True,
        verbose_name=_('File Type')
    )
    file_link = models.CharField(
        max_length=1024,
        blank=True,
        verbose_name=_('File Link')
    )
    filename = models.CharField(
        max_length=1024,
        blank=True,
        verbose_name=_('File Name')
    )
    uploaded_by = models.CharField(
        max_length=255,
        blank=True,
        verbose_name=_('Uploaded by')
    )
    created = models.CharField(max_length=50, verbose_name=_('Created'))

    def __str__(self):
        return six.text_type(self.attachment)<|MERGE_RESOLUTION|>--- conflicted
+++ resolved
@@ -147,11 +147,10 @@
         verbose_name=_('File Attachment'),
         max_length=1024,
     )
-<<<<<<< HEAD
     hyperlink = models.CharField(
         max_length=255,
         blank=True,
-        null=True,
+        default="",
         verbose_name=_('Hyperlink')
     )
     content_type = models.ForeignKey(
@@ -165,12 +164,6 @@
         null=True,
         verbose_name=_('Object ID')
     )
-=======
-    hyperlink = models.CharField(max_length=255, blank=True, default='', verbose_name=_('Hyperlink'))
-
-    content_type = models.ForeignKey(ContentType, verbose_name=_('Content Type'))
-    object_id = models.IntegerField(verbose_name=_('Object ID'))
->>>>>>> 45ee8254
     content_object = GenericForeignKey()
     code = models.CharField(max_length=64, blank=True, verbose_name=_('Code'))
     uploaded_by = models.ForeignKey(
