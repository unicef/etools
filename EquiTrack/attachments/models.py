--- conflicted
+++ resolved
@@ -197,13 +197,8 @@
 
 @python_2_unicode_compatible
 class AttachmentFlat(models.Model):
-<<<<<<< HEAD
     attachment = models.ForeignKey(Attachment, related_name="denormalized")
-    partner = models.CharField(max_length=150, blank=True)
-=======
-    attachment = models.ForeignKey(Attachment)
     partner = models.CharField(max_length=255, blank=True)
->>>>>>> a6c413cf
     partner_type = models.CharField(max_length=150, blank=True)
     vendor_number = models.CharField(max_length=50, blank=True)
     pd_ssfa_number = models.CharField(max_length=64, blank=True)
