--- conflicted
+++ resolved
@@ -136,17 +136,11 @@
 @python_2_unicode_compatible
 class Attachment(TimeStampedModel, models.Model):
     file_type = models.ForeignKey(
-<<<<<<< HEAD
         FileType,
         verbose_name=_('Document Type'),
-        null=True
-    )
-=======
-        FileType, verbose_name=_('Document Type'),
-        on_delete=models.CASCADE,
-    )
-
->>>>>>> c4423ef8
+        null=True,
+        on_delete=models.CASCADE,
+    )
     file = models.FileField(
         upload_to=generate_file_path,
         blank=True,
@@ -154,7 +148,6 @@
         verbose_name=_('File Attachment'),
         max_length=1024,
     )
-<<<<<<< HEAD
     hyperlink = models.CharField(
         max_length=255,
         blank=True,
@@ -165,22 +158,14 @@
         ContentType,
         blank=True,
         null=True,
-        verbose_name=_('Content Type')
+        verbose_name=_('Content Type'),
+        on_delete=models.CASCADE,
     )
     object_id = models.IntegerField(
         blank=True,
         null=True,
         verbose_name=_('Object ID')
     )
-=======
-    hyperlink = models.CharField(max_length=255, blank=True, default='', verbose_name=_('Hyperlink'))
-
-    content_type = models.ForeignKey(
-        ContentType, verbose_name=_('Content Type'),
-        on_delete=models.CASCADE,
-    )
-    object_id = models.IntegerField(verbose_name=_('Object ID'))
->>>>>>> c4423ef8
     content_object = GenericForeignKey()
     code = models.CharField(max_length=64, blank=True, verbose_name=_('Code'))
     uploaded_by = models.ForeignKey(
@@ -227,8 +212,11 @@
 
 @python_2_unicode_compatible
 class AttachmentFlat(models.Model):
-<<<<<<< HEAD
-    attachment = models.ForeignKey(Attachment, related_name="denormalized")
+    attachment = models.ForeignKey(
+        Attachment,
+        related_name="denormalized",
+        on_delete=models.CASCADE,
+    )
     partner = models.CharField(
         max_length=255,
         blank=True,
@@ -269,20 +257,6 @@
         blank=True,
         verbose_name=_('Uploaded by')
     )
-=======
-    attachment = models.ForeignKey(
-        Attachment,
-        on_delete=models.CASCADE,
-    )
-    partner = models.CharField(max_length=255, blank=True, verbose_name=_('Partner'))
-    partner_type = models.CharField(max_length=150, blank=True, verbose_name=_('Partner Type'))
-    vendor_number = models.CharField(max_length=50, blank=True, verbose_name=_('Vendor Number'))
-    pd_ssfa_number = models.CharField(max_length=64, blank=True, verbose_name=_('PD SSFA Number'))
-    file_type = models.CharField(max_length=100, blank=True, verbose_name=_('File Type'))
-    file_link = models.CharField(max_length=1024, blank=True, verbose_name=_('File Link'))
-    filename = models.CharField(max_length=1024, blank=True, verbose_name=_('File Name'))
-    uploaded_by = models.CharField(max_length=255, blank=True, verbose_name=_('Uploaded by'))
->>>>>>> c4423ef8
     created = models.CharField(max_length=50, verbose_name=_('Created'))
 
     def __str__(self):
