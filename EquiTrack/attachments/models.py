from __future__ import absolute_import, division, print_function, unicode_literals

import os

from django.conf import settings
from django.contrib.contenttypes.fields import GenericForeignKey
from django.contrib.contenttypes.models import ContentType
from django.core.exceptions import ValidationError
from django.core.urlresolvers import reverse
from django.db import models, connection
from django.utils import six
from django.utils.encoding import python_2_unicode_compatible
from django.utils.text import slugify
from django.utils.translation import ugettext as _
from future.backports.urllib.parse import urlsplit

from model_utils.models import TimeStampedModel
from ordered_model.models import OrderedModel


@python_2_unicode_compatible
class FileType(OrderedModel, models.Model):
    name = models.CharField(max_length=64, verbose_name=_('Name'))
    label = models.CharField(max_length=64, verbose_name=_('Label'))

    code = models.CharField(max_length=64, default="", verbose_name=_('Code'))

    def __str__(self):
        return self.label

    class Meta:
        unique_together = ("name", "code", )
        ordering = ('code', 'order')


def generate_file_path(attachment, filename):
    # updating other models to use this function,
    # for now maintaining their previous upload
    # paths
    # TODO move all files to standard file path setup?
    if attachment.content_type:
        app = attachment.content_type.app_label
        model_name = attachment.content_type.model
    else:
        app = "unknown"
        model_name = "tmp"
    obj_pk = str(attachment.object_id)
    obj = attachment.content_object

    if app == "partners":
        file_path = [
            connection.schema_name,
            'file_attachments',
            "partner_organization",
        ]
        if model_name == "agreement":
            file_path = file_path + [
                str(obj.partner.pk),
                "agreements",
                str(obj.agreement_number)
            ]
        elif model_name == "assessment":
            file_path = file_path + [
                str(obj.partner.pk),
                # maintain spelling mistake
                # until such time as files are moved
                # TODO move all files to standard file path setup?
                'assesments',
                obj_pk,
            ]
        elif model_name in [
                "interventionamendment",
                "interventionattachment"
        ]:
            file_path = file_path + [
                str(obj.intervention.agreement.partner.pk),
                'agreements',
                str(obj.intervention.agreement.pk),
                'interventions',
            ]
            if model_name == "interventionamendment":
                # this is an issue with the previous function
                # it has partner pk twice in the file path
                # TODO move all files to standard file path setup?
                file_path = file_path[:3] + [
                    str(obj.intervention.agreement.partner.pk),
                ] + file_path[3:] + [
                    str(obj.intervention.pk),
                    "amendments",
                    obj_pk
                ]
            else:
                file_path = file_path + [
                    str(obj.intervention.pk),
                    "attachments",
                    obj_pk
                ]
        elif model_name == "intervention":
            file_path = file_path + [
                str(obj.agreement.partner.pk),
                'agreements',
                str(obj.agreement.pk),
                'interventions',
                obj_pk,
                "prc"
            ]
        elif model_name == "agreementamendment":
            file_path = file_path[:-1] + [
                'partner_org',
                str(obj.agreement.partner.pk),
                'agreements',
                obj.agreement.base_number,
                'amendments',
                str(obj.number),
            ]
        else:
            raise ValueError("Unhandled model ({}) in generation of file path".format(
                model_name
            ))
    else:
        file_path = [
            connection.schema_name,
            "files",
            app,
            slugify(model_name),
            attachment.code,
            obj_pk,
        ]

    file_path.append(os.path.split(filename)[-1])
    # strip all '/'
    file_path = [x.strip("/") for x in file_path]
    return '/'.join(file_path)


@python_2_unicode_compatible
class Attachment(TimeStampedModel, models.Model):
    file_type = models.ForeignKey(
        FileType,
        verbose_name=_('Document Type'),
        null=True
    )
    file = models.FileField(
        upload_to=generate_file_path,
        blank=True,
        null=True,
        verbose_name=_('File Attachment'),
        max_length=1024,
    )
<<<<<<< HEAD
    hyperlink = models.CharField(
        max_length=255,
        blank=True,
        null=True,
        verbose_name=_('Hyperlink')
    )
    content_type = models.ForeignKey(ContentType, blank=True, null=True)
    object_id = models.IntegerField(blank=True, null=True)
=======
    hyperlink = models.CharField(max_length=255, blank=True, null=True, verbose_name=_('Hyperlink'))

    content_type = models.ForeignKey(ContentType, verbose_name=_('Content Type'))
    object_id = models.IntegerField(verbose_name=_('Object ID'))
>>>>>>> 3d0a22b6
    content_object = GenericForeignKey()
    code = models.CharField(max_length=64, blank=True, verbose_name=_('Code'))
    uploaded_by = models.ForeignKey(
        settings.AUTH_USER_MODEL,
        verbose_name=_("Uploaded By"),
        related_name='attachments',
        blank=True,
        null=True,
    )

    class Meta:
        ordering = ['id', ]

    def __str__(self):
        return six.text_type(self.file)

    def clean(self):
        super(Attachment, self).clean()
        if bool(self.file) == bool(self.hyperlink):
            raise ValidationError(_('Please provide file or hyperlink.'))

    @property
    def url(self):
        return six.text_type(self.file.url if self.file else self.hyperlink)

    @property
    def filename(self):
        return os.path.basename(self.file.name if self.file else urlsplit(self.hyperlink).path)

    @property
    def file_link(self):
        return reverse("attachments:file", args=[self.pk])

    def save(self, *args, **kwargs):
        from attachments.utils import denormalize_attachment

        super(Attachment, self).save(*args, **kwargs)
        denormalize_attachment(self)


@python_2_unicode_compatible
class AttachmentFlat(models.Model):
<<<<<<< HEAD
    attachment = models.ForeignKey(Attachment, related_name="denormalized")
    partner = models.CharField(max_length=255, blank=True)
    partner_type = models.CharField(max_length=150, blank=True)
    vendor_number = models.CharField(max_length=50, blank=True)
    pd_ssfa_number = models.CharField(max_length=64, blank=True)
    file_type = models.CharField(max_length=100, blank=True)
    file_link = models.CharField(max_length=1024, blank=True)
    uploaded_by = models.CharField(max_length=255, blank=True)
    created = models.CharField(max_length=50)
=======
    attachment = models.ForeignKey(Attachment)
    partner = models.CharField(max_length=255, blank=True, verbose_name=_('Partner'))
    partner_type = models.CharField(max_length=150, blank=True, verbose_name=_('Partner Type'))
    vendor_number = models.CharField(max_length=50, blank=True, verbose_name=_('Vendor Number'))
    pd_ssfa_number = models.CharField(max_length=64, blank=True, verbose_name=_('PD SSFA Number'))
    file_type = models.CharField(max_length=100, blank=True, verbose_name=_('File Type'))
    file_link = models.CharField(max_length=1024, blank=True, verbose_name=_('File Link'))
    uploaded_by = models.CharField(max_length=255, blank=True, verbose_name=_('Uploaded by'))
    created = models.CharField(max_length=50, verbose_name=_('Created'))
>>>>>>> 3d0a22b6

    def __str__(self):
        return six.text_type(self.attachment)<|MERGE_RESOLUTION|>--- conflicted
+++ resolved
@@ -147,21 +147,23 @@
         verbose_name=_('File Attachment'),
         max_length=1024,
     )
-<<<<<<< HEAD
     hyperlink = models.CharField(
         max_length=255,
         blank=True,
         null=True,
         verbose_name=_('Hyperlink')
     )
-    content_type = models.ForeignKey(ContentType, blank=True, null=True)
-    object_id = models.IntegerField(blank=True, null=True)
-=======
-    hyperlink = models.CharField(max_length=255, blank=True, null=True, verbose_name=_('Hyperlink'))
-
-    content_type = models.ForeignKey(ContentType, verbose_name=_('Content Type'))
-    object_id = models.IntegerField(verbose_name=_('Object ID'))
->>>>>>> 3d0a22b6
+    content_type = models.ForeignKey(
+        ContentType,
+        blank=True,
+        null=True,
+        verbose_name=_('Content Type')
+    )
+    object_id = models.IntegerField(
+        blank=True,
+        null=True,
+        verbose_name=_('Object ID')
+    )
     content_object = GenericForeignKey()
     code = models.CharField(max_length=64, blank=True, verbose_name=_('Code'))
     uploaded_by = models.ForeignKey(
@@ -204,27 +206,43 @@
 
 @python_2_unicode_compatible
 class AttachmentFlat(models.Model):
-<<<<<<< HEAD
     attachment = models.ForeignKey(Attachment, related_name="denormalized")
-    partner = models.CharField(max_length=255, blank=True)
-    partner_type = models.CharField(max_length=150, blank=True)
-    vendor_number = models.CharField(max_length=50, blank=True)
-    pd_ssfa_number = models.CharField(max_length=64, blank=True)
-    file_type = models.CharField(max_length=100, blank=True)
-    file_link = models.CharField(max_length=1024, blank=True)
-    uploaded_by = models.CharField(max_length=255, blank=True)
-    created = models.CharField(max_length=50)
-=======
-    attachment = models.ForeignKey(Attachment)
-    partner = models.CharField(max_length=255, blank=True, verbose_name=_('Partner'))
-    partner_type = models.CharField(max_length=150, blank=True, verbose_name=_('Partner Type'))
-    vendor_number = models.CharField(max_length=50, blank=True, verbose_name=_('Vendor Number'))
-    pd_ssfa_number = models.CharField(max_length=64, blank=True, verbose_name=_('PD SSFA Number'))
-    file_type = models.CharField(max_length=100, blank=True, verbose_name=_('File Type'))
-    file_link = models.CharField(max_length=1024, blank=True, verbose_name=_('File Link'))
-    uploaded_by = models.CharField(max_length=255, blank=True, verbose_name=_('Uploaded by'))
+    partner = models.CharField(
+        max_length=255,
+        blank=True,
+        verbose_name=_('Partner')
+    )
+    partner_type = models.CharField(
+        max_length=150,
+        blank=True,
+        verbose_name=_('Partner Type')
+    )
+    vendor_number = models.CharField(
+        max_length=50,
+        blank=True,
+        verbose_name=_('Vendor Number')
+    )
+    pd_ssfa_number = models.CharField(
+        max_length=64,
+        blank=True,
+        verbose_name=_('PD SSFA Number')
+    )
+    file_type = models.CharField(
+        max_length=100,
+        blank=True,
+        verbose_name=_('File Type')
+    )
+    file_link = models.CharField(
+        max_length=1024,
+        blank=True,
+        verbose_name=_('File Link')
+    )
+    uploaded_by = models.CharField(
+        max_length=255,
+        blank=True,
+        verbose_name=_('Uploaded by')
+    )
     created = models.CharField(max_length=50, verbose_name=_('Created'))
->>>>>>> 3d0a22b6
 
     def __str__(self):
         return six.text_type(self.attachment)