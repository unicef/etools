--- conflicted
+++ resolved
@@ -59,14 +59,8 @@
         fields = BaseAttachmentSerializer.Meta.fields + ['file_name', ]
 
 
-<<<<<<< HEAD
-class AttachmentSerializer(serializers.ModelSerializer):
+class AttachmentFlatSerializer(serializers.ModelSerializer):
     id = serializers.IntegerField(source="attachment_id")
-=======
-class AttachmentFlatSerializer(serializers.ModelSerializer):
-    id = serializers.IntegerField(source="attachment.pk")
-    filename = serializers.CharField(source="attachment.filename")
->>>>>>> 80f1aba9
 
     class Meta:
         model = AttachmentFlat
