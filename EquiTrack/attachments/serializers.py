from __future__ import absolute_import, division, print_function, unicode_literals

import types

from django.utils.translation import ugettext as _

from rest_framework import serializers
from rest_framework.exceptions import ValidationError

from attachments.models import Attachment, AttachmentFlat, FileType
from attachments.serializers_fields import (
    AttachmentSingleFileField,
    Base64FileField,
)


class BaseAttachmentSerializer(serializers.ModelSerializer):
    def validate(self, attrs):
        data = super(BaseAttachmentSerializer, self).validate(attrs)

        if not self.partial and bool(data.get('file')) == bool(data.get('hyperlink')):
            raise ValidationError(_('Please provide file or hyperlink.'))

        if self.partial and 'file' in data and not data['file']:
            raise ValidationError(_('Please provide file or hyperlink.'))

        if self.partial and 'link' in data and not data['link']:
            raise ValidationError(_('Please provide file or hyperlink.'))

        return data

    class Meta:
        model = Attachment
        fields = [
            'id',
            'file_type',
            'file',
            'hyperlink',
            'created',
            'modified',
            'uploaded_by',
        ]
        extra_kwargs = {
            'created': {
                'label': _('Date Uploaded'),
            },
        }


class Base64AttachmentSerializer(BaseAttachmentSerializer):
    file = Base64FileField(required=False, label=_('File Attachment'))
    file_name = serializers.CharField(write_only=True, required=False)

    def validate(self, attrs):
        data = super(Base64AttachmentSerializer, self).validate(attrs)
        file_name = data.pop('file_name', None)
        if 'file' in data and file_name:
            data['file'].name = file_name
        return data

    class Meta(BaseAttachmentSerializer.Meta):
        fields = BaseAttachmentSerializer.Meta.fields + ['file_name', ]


class AttachmentFlatSerializer(serializers.ModelSerializer):
    id = serializers.IntegerField(source="attachment_id")

    class Meta:
        model = AttachmentFlat
        exclude = ("attachment", )


<<<<<<< HEAD
class AttachmentFileUploadSerializer(serializers.ModelSerializer):
    uploaded_by = serializers.HiddenField(
        default=serializers.CurrentUserDefault()
    )

    class Meta:
        model = Attachment
        fields = ["file", "uploaded_by"]


def validate_attachment(cls, data):
    """We expect the attachment pk to be part of the data provided

    The attachment may be empty of content data, in that case
    we are attempting to associate this attachment with the instance,
    which may not exist at the moment.
    If instance does exist, then we can set the content data on the attachment.

    If we do have content data on the attachment, then we expect the instance
    to exist and that it matches that of the attachment.

    We expect the attachment to be updated/saved during the save method,
    so we set the data here, and leave it to be saved later.

    Backward compatibility:
    If we are provided with a valid then we expect it to be valid
    If no value provided, then we assume still working the old way
    """
    value, code = data

    try:
        attachment = Attachment.objects.get(pk=int(value))
    except Attachment.DoesNotExist:
        raise serializers.ValidationError("Attachment does not exist")

    file_type = FileType.objects.get(code=code)
    if attachment.content_object is not None:
        if not cls.instance or attachment.content_object != cls.instance:
            # If content object exists, expect instance to exist
            # as we're not able to re-purpose the attachment
            # Make sure content object matches instance
            raise serializers.ValidationError(
                "Attachment is already associated: {}".format(
                    attachment.content_object
                )
            )

    attachment.file_type = file_type
    attachment.code = code

    return attachment


class AttachmentSerializerMixin(object):
    def __init__(self, *args, **kwargs):
        super(AttachmentSerializerMixin, self).__init__(*args, **kwargs)
        self.attachment_list = []
        self.check_attachment_fields()

    def check_attachment_fields(self):
        """If we have a attachment type field

        Then we want to setup validation and save handling
        As attachments are not a field on the object, but rather
        related by way of content type.
        """
        for field_name, field in self.fields.items():
            if isinstance(field, serializers.ListSerializer):
                if hasattr(field.child, "field"):
                    for child_name, child in field.child.field.items():
                        self.handle_attachment_field(child, child_name)
            else:
                self.handle_attachment_field(field, field_name)

    def handle_attachment_field(self, field, field_name):
        if isinstance(field, AttachmentSingleFileField):
            # TODO once attachment flow used throughout
            # we can remove this check on initial data
            # and setting of read only flag, if no matching
            # attachment data
            if not field.read_only and hasattr(self, "initial_data"):
                if field_name in self.initial_data:
                    # TODO remove this once using attachment flow
                    # if we override another field
                    # mark the otherfield as read only
                    if field.override is not None:
                        if field.override in self.fields:
                            self.fields[field.override].read_only = True
                    setattr(
                        self,
                        "validate_{}".format(field_name),
                        types.MethodType(validate_attachment, self)
                    )
                    self.attachment_list.append(field.source)
                else:
                    setattr(field, "read_only", True)

    def save(self, *args, **kwargs):
        """Attachments are not a relation on the object,

        So we need to remove them from the validated data list
        and then save them individually.
        The attachment objects were setup/created in the validation method
        """
        attachments_to_save = []
        for attachment_attr in self.attachment_list:
            attachments_to_save.append(
                self.validated_data.pop(attachment_attr)
            )
        response = super(AttachmentSerializerMixin, self).save(*args, **kwargs)
        for attachment in attachments_to_save:
            if attachment.content_object is None:
                attachment.content_object = self.instance
            attachment.save()
        return response
=======
class AttachmentPDFSerializer(serializers.ModelSerializer):
    file_type_display = serializers.ReadOnlyField(source='file_type.label')
    created = serializers.DateTimeField(format='%d %b %Y')

    class Meta:
        model = Attachment
        fields = [
            'file_type_display', 'filename', 'url', 'created',
        ]
>>>>>>> 23f4e022
<|MERGE_RESOLUTION|>--- conflicted
+++ resolved
@@ -70,7 +70,6 @@
         exclude = ("attachment", )
 
 
-<<<<<<< HEAD
 class AttachmentFileUploadSerializer(serializers.ModelSerializer):
     uploaded_by = serializers.HiddenField(
         default=serializers.CurrentUserDefault()
@@ -186,7 +185,8 @@
                 attachment.content_object = self.instance
             attachment.save()
         return response
-=======
+
+
 class AttachmentPDFSerializer(serializers.ModelSerializer):
     file_type_display = serializers.ReadOnlyField(source='file_type.label')
     created = serializers.DateTimeField(format='%d %b %Y')
@@ -195,5 +195,4 @@
         model = Attachment
         fields = [
             'file_type_display', 'filename', 'url', 'created',
-        ]
->>>>>>> 23f4e022
+        ]