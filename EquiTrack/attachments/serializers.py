--- conflicted
+++ resolved
@@ -61,7 +61,7 @@
 
 class AttachmentSerializer(serializers.ModelSerializer):
     id = serializers.IntegerField(source="attachment.pk")
-<<<<<<< HEAD
+    filename = serializers.CharField(source="attachment.filename")
 
     class Meta:
         model = AttachmentFlat
@@ -75,11 +75,4 @@
 
     class Meta:
         model = Attachment
-        fields = ["file", "uploaded_by"]
-=======
-    filename = serializers.CharField(source="attachment.filename")
-
-    class Meta:
-        model = AttachmentFlat
-        exclude = ("attachment", )
->>>>>>> a6c413cf
+        fields = ["file", "uploaded_by"]