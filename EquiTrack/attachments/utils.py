--- conflicted
+++ resolved
@@ -1,8 +1,6 @@
-<<<<<<< HEAD
 from django.utils import six
-=======
+
 from audit.models import Engagement
->>>>>>> 3997439e
 from partners.models import (
     Agreement,
     AgreementAmendment,
