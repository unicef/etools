from __future__ import absolute_import, division, print_function, unicode_literals

import base64
import os

from django.utils.translation import ugettext as _

from attachments.serializers import Base64AttachmentSerializer
from attachments.tests.factories import FileTypeFactory
from EquiTrack.tests.cases import EToolsTenantTestCase


class TestAttachmentsModels(EToolsTenantTestCase):
<<<<<<< HEAD
    def setUp(self):
        self.file_type = FileTypeFactory()
        self.file_name = 'simple_file.txt'
        file_content = 'these are the file contents!'.encode('utf-8')
        self.base64_file = 'data:text/plain;base64,{}'.format(base64.b64encode(file_content))
=======
    @classmethod
    def setUpTestData(cls):
        cls.file_type = FileTypeFactory()
        cls.file_name = 'simple_file.txt'
        file_content = 'these are the file contents!'
        cls.base64_file = 'data:text/plain;base64,{}'.format(base64.b64encode(file_content))
>>>>>>> fc29c693

    def test_invalid(self):
        invalid_serializer = Base64AttachmentSerializer(data={
            'file_type': self.file_type.pk,
        })
        self.assertFalse(invalid_serializer.is_valid())
        self.assertIn('non_field_errors', invalid_serializer.errors)
        self.assertIn(_('Please provide file or hyperlink.'), invalid_serializer.errors['non_field_errors'])

    def test_valid(self):
        valid_serializer = Base64AttachmentSerializer(data={
            'file': self.base64_file,
            'file_name': self.file_name,
            'file_type': self.file_type.pk,
        })
        self.assertTrue(valid_serializer.is_valid())
        attachment_instance = valid_serializer.save(content_object=self.file_type)
        self.assertTrue(
            os.path.splitext(os.path.split(attachment_instance.file.url)[-1])[0].startswith(
                os.path.splitext(self.file_name)[0]
            )
        )<|MERGE_RESOLUTION|>--- conflicted
+++ resolved
@@ -11,20 +11,12 @@
 
 
 class TestAttachmentsModels(EToolsTenantTestCase):
-<<<<<<< HEAD
-    def setUp(self):
-        self.file_type = FileTypeFactory()
-        self.file_name = 'simple_file.txt'
-        file_content = 'these are the file contents!'.encode('utf-8')
-        self.base64_file = 'data:text/plain;base64,{}'.format(base64.b64encode(file_content))
-=======
     @classmethod
     def setUpTestData(cls):
         cls.file_type = FileTypeFactory()
         cls.file_name = 'simple_file.txt'
-        file_content = 'these are the file contents!'
+        file_content = 'these are the file contents!'.encode('utf-8')
         cls.base64_file = 'data:text/plain;base64,{}'.format(base64.b64encode(file_content))
->>>>>>> fc29c693
 
     def test_invalid(self):
         invalid_serializer = Base64AttachmentSerializer(data={
