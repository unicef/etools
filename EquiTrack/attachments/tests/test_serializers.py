--- conflicted
+++ resolved
@@ -10,18 +10,11 @@
 from EquiTrack.tests.cases import EToolsTenantTestCase
 
 
-<<<<<<< HEAD
-class TestAttachmentsModels(FastTenantTestCase):
+class TestAttachmentsModels(EToolsTenantTestCase):
     @classmethod
     def setUpTestData(cls):
         cls.file_type = FileTypeFactory()
         cls.file_name = 'simple_file.txt'
-=======
-class TestAttachmentsModels(EToolsTenantTestCase):
-    def setUp(self):
-        self.file_type = FileTypeFactory()
-        self.file_name = 'simple_file.txt'
->>>>>>> 657e7458
         file_content = 'these are the file contents!'
         cls.base64_file = 'data:text/plain;base64,{}'.format(base64.b64encode(file_content))
 
