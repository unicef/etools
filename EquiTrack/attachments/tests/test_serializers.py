from __future__ import absolute_import, division, print_function, unicode_literals

import base64
import os

from django.core.files.uploadedfile import SimpleUploadedFile
from django.test import RequestFactory
from django.utils.translation import ugettext as _

<<<<<<< HEAD
from attachments.models import Attachment
from attachments.serializers import (
    AttachmentFileUploadSerializer,
    Base64AttachmentSerializer,
)
from attachments.tests.factories import AttachmentFactory, FileTypeFactory
from EquiTrack.tests.cases import EToolsTenantTestCase
from users.tests.factories import UserFactory
=======
from attachments.serializers import Base64AttachmentSerializer
from attachments.tests.factories import FileTypeFactory
from EquiTrack.tests.cases import BaseTenantTestCase
>>>>>>> b108d670


class TestAttachmentsModels(BaseTenantTestCase):
    @classmethod
    def setUpTestData(cls):
        cls.file_type = FileTypeFactory()
        cls.file_name = 'simple_file.txt'
        file_content = 'these are the file contents!'
        cls.base64_file = 'data:text/plain;base64,{}'.format(base64.b64encode(file_content))

    def test_invalid(self):
        invalid_serializer = Base64AttachmentSerializer(data={
            'file_type': self.file_type.pk,
        })
        self.assertFalse(invalid_serializer.is_valid())
        self.assertIn('non_field_errors', invalid_serializer.errors)
        self.assertIn(_('Please provide file or hyperlink.'), invalid_serializer.errors['non_field_errors'])

    def test_valid(self):
        valid_serializer = Base64AttachmentSerializer(data={
            'file': self.base64_file,
            'file_name': self.file_name,
            'file_type': self.file_type.pk,
        })
        self.assertTrue(valid_serializer.is_valid())
        attachment_instance = valid_serializer.save(content_object=self.file_type)
        self.assertTrue(
            os.path.splitext(os.path.split(attachment_instance.file.url)[-1])[0].startswith(
                os.path.splitext(self.file_name)[0]
            )
        )


class TestAttachmentFileUploadSerializer(EToolsTenantTestCase):
    @classmethod
    def setUpTestData(cls):
        cls.code = "test_code"
        cls.file_type = FileTypeFactory(code=cls.code)

    def setUp(self):
        self.attachment = AttachmentFactory(
            file_type=self.file_type,
            code=self.code,
            content_object=self.file_type
        )
        self.file_data = SimpleUploadedFile(
            'hello_world.txt',
            u'hello world!'.encode('utf-8')
        )
        self.request = RequestFactory()
        self.user = UserFactory()
        self.request.user = self.user

    def test_upload(self):
        self.assertFalse(self.attachment.file)
        serializer = AttachmentFileUploadSerializer(
            instance=self.attachment,
            data={"file": self.file_data},
            context={"request": self.request}
        )
        self.assertTrue(serializer.is_valid())
        instance = serializer.save()
        self.assertTrue(instance.file)
        attachment_update = Attachment.objects.get(pk=self.attachment.pk)
        self.assertTrue(attachment_update.file)
        self.assertEqual(attachment_update.uploaded_by, self.user)<|MERGE_RESOLUTION|>--- conflicted
+++ resolved
@@ -7,20 +7,14 @@
 from django.test import RequestFactory
 from django.utils.translation import ugettext as _
 
-<<<<<<< HEAD
 from attachments.models import Attachment
 from attachments.serializers import (
     AttachmentFileUploadSerializer,
     Base64AttachmentSerializer,
 )
 from attachments.tests.factories import AttachmentFactory, FileTypeFactory
-from EquiTrack.tests.cases import EToolsTenantTestCase
+from EquiTrack.tests.cases import BaseTenantTestCase
 from users.tests.factories import UserFactory
-=======
-from attachments.serializers import Base64AttachmentSerializer
-from attachments.tests.factories import FileTypeFactory
-from EquiTrack.tests.cases import BaseTenantTestCase
->>>>>>> b108d670
 
 
 class TestAttachmentsModels(BaseTenantTestCase):
@@ -54,7 +48,7 @@
         )
 
 
-class TestAttachmentFileUploadSerializer(EToolsTenantTestCase):
+class TestAttachmentFileUploadSerializer(BaseTenantTestCase):
     @classmethod
     def setUpTestData(cls):
         cls.code = "test_code"
