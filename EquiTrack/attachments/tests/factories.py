from __future__ import absolute_import, division, print_function, unicode_literals

import factory
import factory.django
from factory import fuzzy

from attachments.models import Attachment, FileType


class FileTypeFactory(factory.django.DjangoModelFactory):
    class Meta:
        model = FileType
        django_get_or_create = ('name', 'code')

<<<<<<< HEAD
    code = 'test'
=======
    code = fuzzy.FuzzyText()
>>>>>>> 8aa729fa
    name = factory.Sequence(lambda n: 'file_type_%d' % n)


class AttachmentFactory(factory.django.DjangoModelFactory):
    file_type = factory.SubFactory(FileTypeFactory)

    class Meta:
        model = Attachment<|MERGE_RESOLUTION|>--- conflicted
+++ resolved
@@ -12,11 +12,7 @@
         model = FileType
         django_get_or_create = ('name', 'code')
 
-<<<<<<< HEAD
-    code = 'test'
-=======
     code = fuzzy.FuzzyText()
->>>>>>> 8aa729fa
     name = factory.Sequence(lambda n: 'file_type_%d' % n)
 
 
