--- conflicted
+++ resolved
@@ -2,11 +2,8 @@
 
 from django.core.exceptions import ValidationError
 from django.core.files.uploadedfile import SimpleUploadedFile
-<<<<<<< HEAD
 from django.db import connection
-=======
 from django.utils import six
->>>>>>> 89172f81
 
 from attachments import models
 from attachments.tests.factories import (
