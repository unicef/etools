--- conflicted
+++ resolved
@@ -7,16 +7,10 @@
 from EquiTrack.tests.cases import EToolsTenantTestCase
 
 
-<<<<<<< HEAD
-class TestAttachmentsModels(FastTenantTestCase):
+class TestAttachmentsModels(EToolsTenantTestCase):
     @classmethod
     def setUpTestData(cls):
         cls.simple_object = FileTypeFactory()
-=======
-class TestAttachmentsModels(EToolsTenantTestCase):
-    def setUp(self):
-        self.simple_object = FileTypeFactory()
->>>>>>> 657e7458
 
     def test_valid_file(self):
         valid_file_attachment = AttachmentFactory(
