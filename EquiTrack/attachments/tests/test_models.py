--- conflicted
+++ resolved
@@ -6,7 +6,8 @@
 
 from attachments import models
 from attachments.tests.factories import AttachmentFactory, FileTypeFactory
-from EquiTrack.factories import (
+from EquiTrack.tests.cases import EToolsTenantTestCase
+from partners.tests.factories import (
     AgreementAmendmentFactory,
     AgreementFactory,
     AssessmentFactory,
@@ -15,11 +16,9 @@
     InterventionFactory,
     PartnerFactory,
 )
-from EquiTrack.tests.cases import EToolsTenantTestCase
 from partners import models as partner_models
 
 
-<<<<<<< HEAD
 class TestGenerateFilePath(EToolsTenantTestCase):
     @classmethod
     def setUpTestData(cls):
@@ -192,14 +191,9 @@
 
 
 class TestAttachments(EToolsTenantTestCase):
-    def setUp(self):
-        self.simple_object = FileTypeFactory()
-=======
-class TestAttachmentsModels(EToolsTenantTestCase):
     @classmethod
     def setUpTestData(cls):
         cls.simple_object = FileTypeFactory()
->>>>>>> fc29c693
 
     def test_str(self):
         instance = AttachmentFactory(
