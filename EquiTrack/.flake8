[flake8]
max-line-length = 120
exclude =
    # ignore auto-generated code
    migrations,
    # ignore data files
    load_initial_data.py,
    publics/management/commands/xml,
    # Everything below here will eventually be removed from 'exclude'
    EquiTrack,
    manage_debug.py,
    partners,
<<<<<<< HEAD
    t2f,
    vision,
    workplan
=======
    t2f,
>>>>>>> f557cc3d
<|MERGE_RESOLUTION|>--- conflicted
+++ resolved
@@ -10,10 +10,4 @@
     EquiTrack,
     manage_debug.py,
     partners,
-<<<<<<< HEAD
-    t2f,
-    vision,
-    workplan
-=======
-    t2f,
->>>>>>> f557cc3d
+    t2f,