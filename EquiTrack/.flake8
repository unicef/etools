[flake8]
max-line-length = 120
exclude =
    # ignore auto-generated code
    migrations,
    # ignore data files
    load_initial_data.py,
    publics/management/commands/xml,
    # Everything below here will eventually be removed from 'exclude'
    EquiTrack,
    manage_debug.py,
    partners,
    reports,
    t2f,
    tpm,
<<<<<<< HEAD
    trips,
=======
    users,
>>>>>>> 2020963e
    vision,
    workplan<|MERGE_RESOLUTION|>--- conflicted
+++ resolved
@@ -13,10 +13,5 @@
     reports,
     t2f,
     tpm,
-<<<<<<< HEAD
-    trips,
-=======
-    users,
->>>>>>> 2020963e
     vision,
     workplan