--- conflicted
+++ resolved
@@ -5,11 +5,6 @@
     migrations,
     # Everything below here will eventually be removed from 'exclude'
     EquiTrack,
-<<<<<<< HEAD
-    funds,
-=======
-    locations,
->>>>>>> 2b444f3f
     manage_debug.py,
     notification,
     partners,
