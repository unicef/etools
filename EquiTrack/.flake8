--- conflicted
+++ resolved
@@ -11,11 +11,5 @@
     manage_debug.py,
     partners,
     t2f,
-<<<<<<< HEAD
-    trips,
-    users,
-=======
-    tpm,
->>>>>>> 217f1553
     vision,
     workplan