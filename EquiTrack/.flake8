--- conflicted
+++ resolved
@@ -8,10 +8,4 @@
     publics/management/commands/xml,
     t2f/management/commands/et2f_init.py,
     # Everything below here will eventually be removed from 'exclude'
-    EquiTrack,
-<<<<<<< HEAD
-    t2f,
-=======
-    manage_debug.py,
-    partners,
->>>>>>> 75b6d5af
+    EquiTrack,