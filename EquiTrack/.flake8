--- conflicted
+++ resolved
@@ -8,12 +8,4 @@
     publics/management/commands/xml,
     # Everything below here will eventually be removed from 'exclude'
     EquiTrack,
-<<<<<<< HEAD
-    t2f,
-    tpm,
-    vision,
-=======
-    manage_debug.py,
-    partners,
-    t2f,
->>>>>>> a8c01943
+    t2f,