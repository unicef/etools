from __future__ import unicode_literals

from django.conf import settings
<<<<<<< HEAD

from mock import patch, mock
=======
from django.utils import six
from mock import patch
>>>>>>> b108d670
from post_office.models import Email, EmailTemplate

from EquiTrack.tests.cases import BaseTenantTestCase
from notification.models import Notification
from notification.tests.factories import NotificationFactory
from users.tests.factories import UserFactory


class TestEmailNotification(BaseTenantTestCase):
    @classmethod
    def setUpTestData(cls):
        cls.tenant.country_short_code = 'LEBA'
        cls.tenant.save()

        if EmailTemplate.objects.count() == 0:
            cls.fail("No EmailTemplate instances found. Is the migration run?")

    def test_send_notification(self):
        old_email_count = Email.objects.count()
        valid_notification = NotificationFactory()
        valid_notification.send_notification()

        six.assertCountEqual(self, valid_notification.recipients, valid_notification.sent_recipients)
        self.assertEqual(Email.objects.count(), old_email_count + 1)


class TestSendNotification(BaseTenantTestCase):
    """
    Test General Notification sending. We currently only have email set up, so
    this only tests that if a non-email type is created, it's an error
    to try to send it.
    """
    def test_send_not_email(self):
        """
        This just tests that if we currently send a non Email notification,
        sent_recipients doesn't get updated.
        """
        notification = NotificationFactory(type='SMS')
        with self.assertRaises(ValueError):
            notification.send_notification()
        self.assertEqual(notification.sent_recipients, [])


@patch('notification.models.mail')
class TestSendEmail(BaseTenantTestCase):

    def test_success(self, mock_mail):
        "On successful notification, sent_recipients should be populated."
        cc = ['joe@example.com']
        notification = NotificationFactory(
            template_data={'foo': 'bar'},
            cc=cc
        )
        mock_mail.send.return_value = Email()
        with mock.patch.object(Notification, 'save'):  # Don't actually try to save it
            notification.send_mail()
        # we called send with all the proper args
        mock_mail.send.assert_called_with(
            recipients=notification.recipients,
            cc=cc,
            sender=settings.DEFAULT_FROM_EMAIL,
            template=notification.template_name,
            context=notification.template_data,
            html_message='',
            message='',
            subject='',
        )
        # we marked the recipients as sent
        self.assertEqual(notification.recipients + cc, notification.sent_recipients)

    def test_sender_is_user(self, mock_mail):
        "If sender is a User, send from their email address"
        sender = UserFactory()
        notification = NotificationFactory(sender=sender)
        mock_mail.send.return_value = Email()
        with mock.patch.object(Notification, 'save'):  # Don't actually try to save it
            notification.send_mail()
        # we called send ...
        mock_mail.send.assert_called()
        call_kwargs = mock_mail.send.call_args[1]
        # ... with the proper email
        self.assertEqual(sender.email, call_kwargs['sender'])

    def test_sender_is_not_a_user(self, mock_mail):
        "If sender is not a User, send DEFAULT_FROM_EMAIL"
        mock_mail.send.return_value = Email()
        notification = NotificationFactory()
        with mock.patch.object(Notification, 'save'):  # Don't actually try to save it
            notification.send_mail()
        # we called send ...
        mock_mail.send.assert_called()
        call_kwargs = mock_mail.send.call_args[1]
        # ... with the proper email
        self.assertEqual(settings.DEFAULT_FROM_EMAIL, call_kwargs['sender'])

    def test_template_data_is_dict(self, mock_mail):
        "We accept a dictionary for the template context."
        template_data = {'foo': 'bar'}
        notification = NotificationFactory(template_data=template_data)
        mock_mail.send.return_value = Email()
        with mock.patch.object(Notification, 'save'):  # Don't actually try to save it
            notification.send_mail()
        # we called send ...
        mock_mail.send.assert_called()
        call_kwargs = mock_mail.send.call_args[1]
        # ... with the proper context
        self.assertEqual({'foo': 'bar'}, call_kwargs['context'])

    def test_template_data_is_str(self, mock_mail):
        "We accept string data for the template context."
        template_data = '{"foo": "bar"}'
        notification = NotificationFactory(template_data=template_data)
        mock_mail.send.return_value = Email()
        with mock.patch.object(Notification, 'save'):  # Don't actually try to save it
            notification.send_mail()
        # we called send ...
        mock_mail.send.assert_called()
        call_kwargs = mock_mail.send.call_args[1]
        # ... with the proper context
        self.assertEqual({'foo': 'bar'}, call_kwargs['context'])

    def test_ignore_mail_sending_error(self, mock_mail):
        "If sending throws an error, we log and continue."
        mock_mail.send.side_effect = Exception()
        notification = NotificationFactory()
        mock_mail.send.return_value = Email()
        with mock.patch.object(Notification, 'save'):  # Don't actually try to save it
            with patch('notification.models.logger') as mock_logger:
                notification.send_mail()
        mock_logger.exception.assert_called_with('Failed to send mail.')
        # recipients weren't marked as successful
        self.assertEqual(notification.sent_recipients, [])<|MERGE_RESOLUTION|>--- conflicted
+++ resolved
@@ -1,13 +1,10 @@
 from __future__ import unicode_literals
 
 from django.conf import settings
-<<<<<<< HEAD
 
 from mock import patch, mock
-=======
 from django.utils import six
 from mock import patch
->>>>>>> b108d670
 from post_office.models import Email, EmailTemplate
 
 from EquiTrack.tests.cases import BaseTenantTestCase
