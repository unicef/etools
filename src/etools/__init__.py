--- conflicted
+++ resolved
@@ -1,6 +1,3 @@
-<<<<<<< HEAD
-VERSION = __version__ = '12'
-=======
+
 VERSION = __version__ = '11.2.3'
->>>>>>> af578ef7
 NAME = 'eTools'