<<<<<<< HEAD
VERSION = __version__ = '12'
=======

VERSION = __version__ = '11.2.3'
>>>>>>> 9276e273
NAME = 'eTools'<|MERGE_RESOLUTION|>--- conflicted
+++ resolved
@@ -1,7 +1,3 @@
-<<<<<<< HEAD
-VERSION = __version__ = '12'
-=======
 
 VERSION = __version__ = '11.2.3'
->>>>>>> 9276e273
 NAME = 'eTools'