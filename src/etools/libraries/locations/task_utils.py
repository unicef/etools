import time
from collections import defaultdict

from django.db import IntegrityError
from django.db.models import Count

from carto.exceptions import CartoException
from celery.utils.log import get_task_logger
from unicef_locations.models import Location, LocationRemapHistory

from etools.applications.action_points.models import ActionPoint
from etools.applications.activities.models import Activity
from etools.applications.partners.models import Intervention
from etools.applications.reports.models import AppliedIndicator
from etools.applications.t2f.models import TravelActivity

logger = get_task_logger(__name__)


def validate_remap_table(remapped_pcode_pairs, database_pcodes, new_pcodes, ):  # pragma: no-cover
    remapped_old_pcodes = []
    remapped_new_pcodes = []
    remap_table_valid = True

    # validate remap table
    bad_old_pcodes = []
    bad_new_pcodes = []
    for remap_row in remapped_pcode_pairs:
        if 'old_pcode' not in remap_row or 'new_pcode' not in remap_row:
            return False, remapped_pcode_pairs, remapped_old_pcodes, remapped_new_pcodes

        remapped_old_pcodes.append(remap_row['old_pcode'])
        remapped_new_pcodes.append(remap_row['new_pcode'])

        # check for non-existing remap pcodes in the database
        if remap_row['old_pcode'] not in database_pcodes:
            bad_old_pcodes.append(remap_row['old_pcode'])
        # check for non-existing remap pcodes in the Carto dataset
        if remap_row['new_pcode'] not in new_pcodes:
            bad_new_pcodes.append(remap_row['new_pcode'])

    if len(bad_old_pcodes) > 0:
        logger.exception(
            "Invalid old_pcode found in the remap table: {}".format(','.join(bad_old_pcodes)))
        remap_table_valid = False

    if len(bad_new_pcodes) > 0:
        logger.exception(
            "Invalid new_pcode found in the remap table: {}".format(','.join(bad_new_pcodes)))
        remap_table_valid = False

    return remap_table_valid, remapped_old_pcodes, remapped_new_pcodes


<<<<<<< HEAD
def duplicate_pcodes_exist(database_pcodes, new_pcodes, remapped_old_pcodes):  # pragma: no-cover
=======
def duplicate_pcodes_exist(database_pcodes, new_carto_pcodes, remap_old_pcodes, remap_new_pcodes):  # pragma: no-cover
>>>>>>> a1076e61
    duplicates_found = False
    temp = {}
    duplicate_database_pcodes = []
    for database_pcode in database_pcodes:
        if database_pcode in temp:
            if database_pcode not in duplicate_database_pcodes:
                duplicate_database_pcodes.append(database_pcode)
        temp[database_pcode] = 1

    if duplicate_database_pcodes:
        logger.exception("Duplicates found in the existing database pcodes: {}".
                         format(','.join(duplicate_database_pcodes)))
        duplicates_found = True

    temp = {}
    duplicate_new_pcodes = []
    for new_pcode in new_pcodes:
        if new_pcode in temp:
            if new_pcode not in duplicate_new_pcodes:
                duplicate_new_pcodes.append(new_pcode)
        temp[new_pcode] = 1

    if duplicate_new_pcodes:
        logger.exception("Duplicates found in the new pcodes: {}".
                         format(','.join(duplicate_new_pcodes)))
        duplicates_found = True

    temp = {}
    duplicate_remapped_old_pcodes = []
    for remap_old_pcode in remapped_old_pcodes:
        if remap_old_pcode in temp:
            duplicate_remapped_old_pcodes.append(remap_old_pcode)
        temp[remap_old_pcode] = 1

    if duplicate_remapped_old_pcodes:
        logger.exception("Duplicates found in the remap table `old pcode` column: {}".
                         format(','.join(duplicate_remapped_old_pcodes)))
        duplicates_found = True

    if len(remap_new_pcodes) != len(set(remap_new_pcodes)):
        logger.info("Duplicates found in the remap table new pcodes(at this point not an issue)")

    return duplicates_found


def get_location_ids_in_use(location_ids):
    """
    :param location_ids: list of location ids to check
    :return location_ids_in_use: the input reduced to locations in use
    """
    location_ids_in_use = []

    for intervention in Intervention.objects.all():
        location_ids_in_use += [l.id for l in intervention.flat_locations.filter(id__in=location_ids)]

    for indicator in AppliedIndicator.objects.all():
        location_ids_in_use += [l.id for l in indicator.locations.filter(id__in=location_ids)]

    for travelactivity in TravelActivity.objects.all():
        location_ids_in_use += [l.id for l in travelactivity.locations.filter(id__in=location_ids)]

    for activity in Activity.objects.all():
        location_ids_in_use += [l.id for l in activity.locations.filter(id__in=location_ids)]

    location_ids_in_use += [a.location_id for a in ActionPoint.objects.filter(location__in=location_ids).distinct()]

    return list(set(location_ids_in_use))


def filter_remapped_locations(remap_row):
    old_location_id = Location.objects.all_locations().get(p_code=remap_row['old_pcode']).id
    return len(get_location_ids_in_use([old_location_id])) > 0


def create_location(pcode, carto_table, parent, parent_instance, site_name, row,
                    sites_not_added, sites_created, sites_updated):
    """
    :param pcode: pcode of the new/updated location
    :param carto_table:
    :param parent:
    :param parent_instance:
    :param site_name:
    :param row: the new location data as received from CartoDB
    :param sites_not_added:
    :param sites_created:
    :param sites_updated:
<<<<<<< HEAD
    :param sites_remapped:
    :return: (status, sites_not_added, sites_created, sites_updated, sites_remapped, [(location.id, remapped.id), ...])
=======
    :return:
>>>>>>> a1076e61
    """

    logger.info('{}: {} ({})'.format(
        'Importing location',
        pcode,
        carto_table.location_type.name
    ))

    location = None
    try:
        # TODO: revisit this, maybe include (location name?) carto_table in the check
        # see below at update branch - names can be updated for existing locations with the same code
        location = Location.objects.all_locations().get(p_code=pcode)

    except Location.MultipleObjectsReturned:
        logger.warning("Multiple locations found for: {}, {} ({})".format(
            carto_table.location_type, site_name, pcode
        ))
        sites_not_added += 1
        return False, sites_not_added, sites_created, sites_updated

    except Location.DoesNotExist:
        pass

    if not location:
        # try to create the location
        create_args = {
            'p_code': pcode,
            'gateway': carto_table.location_type,
            'name': site_name
        }
        if parent and parent_instance:
            create_args['parent'] = parent_instance

        if not row['the_geom']:
            sites_not_added += 1
            return False, sites_not_added, sites_created, sites_updated

        if 'Point' in row['the_geom']:
            create_args['point'] = row['the_geom']
        else:
            create_args['geom'] = row['the_geom']

        try:
            location = Location.objects.create(**create_args)
            sites_created += 1
        except IntegrityError:
            logger.exception('Error while creating location: %s', site_name)
            sites_not_added += 1
            return False, sites_not_added, sites_created, sites_updated

        logger.info('{}: {} ({})'.format(
            'Added',
            location.name,
            carto_table.location_type.name
        ))

        return True, sites_not_added, sites_created, sites_updated

    else:
        if not row['the_geom']:
            return False, sites_not_added, sites_created, sites_updated

        # names can be updated for existing locations with the same code
        location.name = site_name
        # TODO: re-confirm if this is not a problem. (assuming that every row in the new data is active)
        location.is_active = True

        if 'Point' in row['the_geom']:
            location.point = row['the_geom']
        else:
            location.geom = row['the_geom']

        if parent and parent_instance:
            logger.info("Updating parent:{} for location {}".format(parent_instance, location))
            location.parent = parent_instance
        else:
            location.parent = None

        try:
            location.save()
        except IntegrityError:
            logger.exception('Error while saving location: %s', site_name)
            return False, sites_not_added, sites_created, sites_updated

        sites_updated += 1
        logger.info('{}: {} ({})'.format(
            'Updated',
            location.name,
            carto_table.location_type.name
        ))

        return True, sites_not_added, sites_created, sites_updated


def remap_location(carto_table, new_pcode, remapped_pcodes):
    """
    :param carto_table:
    :param new_pcode: pcode the others will be remapped to
    :param remapped_pcodes: pcodes to be remapped and archived/removed

    :return: [(new_location.id, remapped_location.id), ...]
    """

    remapped_locations = Location.objects.all_locations().filter(p_code__in=list(remapped_pcodes))
    if not remapped_locations:
        logger.info('Remapped pcodes: [{}] cannot be found in the database!'.format(",".join(remapped_pcodes)))
        return

    logger.info('Preparing to remap : [{}] to {}'.format(",".join(remapped_pcodes), new_pcode))

    try:
        new_location = Location.objects.all_locations().get(p_code=new_pcode)
        # the approach below is not good - remap should work across location levels, and probably for archived locs too
        # new_location = Location.objects.get(p_code=new_pcode, gateway=carto_table.location_type)
    except Location.MultipleObjectsReturned:
        logger.warning("REMAP: multiple locations found for new pcode: {} ({})".format(
            new_pcode, carto_table.location_type
        ))
        return None
    except Location.DoesNotExist:
        # if the remap destination location does not exist in the DB, we have to create it.
        # the `name`  and `parent` will be updated in the next step of the update process.
        create_args = {
            'p_code': new_pcode,
            'gateway': carto_table.location_type,
            'name': new_pcode   # the name is temporary
        }
        new_location = Location.objects.create(**create_args)

    results = []
    for remapped_location in remapped_locations:
        remapped_location.is_active = False
        remapped_location.save()

        logger.info('Prepared to remap {} to {} ({})'.format(
            remapped_location.p_code,
            new_location.p_code,
            carto_table.location_type.name
        ))

        results.append((new_location.id, remapped_location.id))

    return results


def update_model_locations(remapped_locations, model, related_object, related_property, multiples):

    random_object = model.objects.first()
    if random_object:
        handled_related_objects = []
        ThroughModel = getattr(random_object, related_property).through
        # clean up multiple remaps
        for new_location_id, old_location_id in remapped_locations:
            """
            Clean up `multiple/duplicate remaps` from the through table.
            This step is necessary because a new location can replace multiple old locations during the remap, and the
            through table constraints disallow duplicates appearing due to multiple old locations being replaced by the
            same new location.
            """

            if len(multiples[new_location_id]) > 1:
                # it seems Django can do the wanted grouping only if we pass the counted column in `values()`
                # the result contains the related ref id and the nr. of duplicates, ex.:
                # <QuerySet [{'intervention': 27, 'object_count': 2}, {'intervention': 104, 'object_count': 2}]>
                grouped_magic = ThroughModel.objects.filter(location__in=multiples[new_location_id]).\
                    values(related_object).annotate(object_count=Count(related_object)).\
                    filter(object_count__gt=1)

                for record in grouped_magic:
                    related_object_id = record.get(related_object)
                    # create something to check against
                    check_record = (related_object_id, new_location_id)
                    if check_record not in handled_related_objects:
                        handled_related_objects.append(check_record)
                    else:
                        # construct the delete query
                        # all the `duplicate remaps` except the one skipped with the `check_record` should be picked up
                        filter_args = {related_object: related_object_id, "location": old_location_id}
                        ThroughModel.objects.filter(**filter_args).delete()

        # update through table only after it was cleaned up from duplicates
        for loc in remapped_locations:
            ThroughModel.objects.filter(location=loc[1]).update(location=loc[0])


def save_location_remap_history(remapped_location_pairs):
    """
    :param remapped_location_pairs: (new_location_id, remapped_location_id) tuples, where remapped_location can be None
    :return:
    """

    if not remapped_location_pairs:
        return
    remapped_locations = set([tp for tp in remapped_location_pairs if tp[1]])
    if not remapped_locations:
        return

    multiples = defaultdict(list)
    for loc_tp in remapped_locations:
        multiples[loc_tp[0]].append(loc_tp[1])

    for model, related_object, related_property in [(AppliedIndicator, "appliedindicator", "locations"),
                                                    (TravelActivity, "travelactivity", "locations"),
                                                    (Activity, "activity", "locations"),
                                                    (Intervention, "intervention", "flat_locations")]:
        update_model_locations(remapped_locations, model, related_object, related_property, multiples)

    # action points
    for loc_tp in remapped_locations:
        ActionPoint.objects.filter(location=loc_tp[1]).update(location=loc_tp[0])

    for loc_tp in remapped_locations:
        LocationRemapHistory.objects.create(
            old_location=Location.objects.all_locations().get(id=loc_tp[1]),
            new_location=Location.objects.all_locations().get(id=loc_tp[0]),
            comments="Remapped location id {} to id {}".format(loc_tp[1], loc_tp[0])
        )<|MERGE_RESOLUTION|>--- conflicted
+++ resolved
@@ -52,11 +52,7 @@
     return remap_table_valid, remapped_old_pcodes, remapped_new_pcodes
 
 
-<<<<<<< HEAD
 def duplicate_pcodes_exist(database_pcodes, new_pcodes, remapped_old_pcodes):  # pragma: no-cover
-=======
-def duplicate_pcodes_exist(database_pcodes, new_carto_pcodes, remap_old_pcodes, remap_new_pcodes):  # pragma: no-cover
->>>>>>> a1076e61
     duplicates_found = False
     temp = {}
     duplicate_database_pcodes = []
@@ -96,8 +92,8 @@
                          format(','.join(duplicate_remapped_old_pcodes)))
         duplicates_found = True
 
-    if len(remap_new_pcodes) != len(set(remap_new_pcodes)):
-        logger.info("Duplicates found in the remap table new pcodes(at this point not an issue)")
+    # if len(remap_new_pcodes) != len(set(remap_new_pcodes)):
+    #     logger.info("Duplicates found in the remap table new pcodes(at this point not an issue)")
 
     return duplicates_found
 
@@ -143,12 +139,7 @@
     :param sites_not_added:
     :param sites_created:
     :param sites_updated:
-<<<<<<< HEAD
-    :param sites_remapped:
-    :return: (status, sites_not_added, sites_created, sites_updated, sites_remapped, [(location.id, remapped.id), ...])
-=======
     :return:
->>>>>>> a1076e61
     """
 
     logger.info('{}: {} ({})'.format(
