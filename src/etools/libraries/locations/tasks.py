--- conflicted
+++ resolved
@@ -242,30 +242,14 @@
             logger.warning("Cannot find orphaned pcode {}.".format(deleteable_pcode))
         else:
             if deleteable_location.is_leaf_node():
-<<<<<<< HEAD
-                logger.info("Selecting orphaned pcode {} for deletion".format(deleteable_location.p_code))
-                revalidated_deleteable_pcodes.append(deleteable_location.id)
-
-    if revalidated_deleteable_pcodes:
-        logger.info("Deleting selected orphaned pcodes")
-        Location.objects.all_locations().filter(id__in=revalidated_deleteable_pcodes).delete()
-
-
-@celery.current_app.task
-def catch_task_errors():
-    pass
-
-
-class BnriuException(Exception):
-    pass
-=======
                 secondary_parent_check = Location.objects.all_locations().filter(parent=deleteable_location.id)
                 remap_history_check = LocationRemapHistory.objects.filter(
                     Q(old_location=deleteable_location) | Q(new_location=deleteable_location)
                 )
                 if not secondary_parent_check and not remap_history_check:
-                    logger.info(
-                        "Deleting orphaned and unused location with pcode {}".format(deleteable_location.p_code)
-                    )
-                    deleteable_location.delete()
->>>>>>> f9fe21ae
+                    logger.info("Selecting orphaned pcode {} for deletion".format(deleteable_location.p_code))
+                    revalidated_deleteable_pcodes.append(deleteable_location.id)
+
+    if revalidated_deleteable_pcodes:
+        logger.info("Deleting selected orphaned pcodes")
+        Location.objects.all_locations().filter(id__in=revalidated_deleteable_pcodes).delete()