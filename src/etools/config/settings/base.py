--- conflicted
+++ resolved
@@ -224,11 +224,8 @@
     'etools.applications.field_monitoring.planning',
     'etools.applications.field_monitoring.data_collection',
     'etools.applications.field_monitoring.analyze',
-<<<<<<< HEAD
     'etools.applications.comments',
-=======
     'etools.applications.travel',
->>>>>>> 7d267021
     'unicef_snapshot',
     'unicef_attachments',
     'unicef_vision',
