"""
Django settings for UNICEF eTools project.

* Common or default settings are included in this file (base.py).
* Production settings are in production.py.
* Local developer and testing settings are in local.py.
* Custom developer settings are optionally in custom.py (See custom.example.py for docs)

For more information on this file, see
https://docs.djangoproject.com/en/1.9/topics/settings/

For the full list of settings and their values, see
https://docs.djangoproject.com/en/1.9/ref/settings/
"""

import datetime
import os
from os.path import abspath, basename, dirname, join, normpath

import dj_database_url
import saml2
import yaml
from saml2 import saml

import etools


# Helper function to convert strings (i.e. environment variable values) to a Boolean
def str2bool(value):
    """
    Given a string 'value', return a Boolean which that string represents.

    This assumes that 'value' is one of a list of some common possible Truthy string values.
    """
    return str(value).lower() in ("yes", "true", "t", "1")


# Absolute filesystem path to the Django project directory:
CONFIG_ROOT = dirname(dirname(abspath(__file__)))

# Absolute filesystem path to the top-level project folder:
PACKAGE_ROOT = dirname(CONFIG_ROOT)
SITE_NAME = basename(CONFIG_ROOT)

# DJANGO CORE SETTINGS ################################
# organized per https://docs.djangoproject.com/en/1.9/ref/settings/#core-settings-topical-index

SECRETS_FILE_LOCATION = os.environ.get('SECRETS_FILE_LOCATION', join(CONFIG_ROOT, 'secrets.yml'))

try:
    with open(SECRETS_FILE_LOCATION, 'r') as secrets_file:
        SECRETS = yaml.load(secrets_file)['ENVIRONMENT']
except FileNotFoundError:
    # pass, for now we default trying to get the secrets from env vars as well
    SECRETS = {}


def get_from_secrets_or_env(var_name, default=None):
    """Attempts to get variables from secrets file, if it fails, tries env, returns default"""
    return SECRETS.get(var_name, os.environ.get(var_name, default))


# DJANGO: CACHE
CACHES = {
    'default': {
        'BACKEND': 'redis_cache.RedisCache',
        'LOCATION': get_from_secrets_or_env('REDIS_URL', 'redis://localhost:6379/0')
    }
}

# DJANGO: DATABASE
db_config = dj_database_url.config(
    default=get_from_secrets_or_env('DATABASE_URL', 'postgis:///etools')
)

ORIGINAL_BACKEND = 'django.contrib.gis.db.backends.postgis'
db_config['ENGINE'] = 'tenant_schemas.postgresql_backend'
db_config['CONN_MAX_AGE'] = 0
DATABASES = {
    'default': db_config
}
DATABASE_ROUTERS = (
    'tenant_schemas.routers.TenantSyncRouter',
)

# DJANGO: DEBUGGING
DEBUG = str2bool(get_from_secrets_or_env('DJANGO_DEBUG'))

# DJANGO: EMAIL
DEFAULT_FROM_EMAIL = "no-reply@unicef.org"
EMAIL_BACKEND = 'unicef_notification.backends.EmailBackend'
EMAIL_HOST = get_from_secrets_or_env('EMAIL_HOST', '')
EMAIL_HOST_USER = get_from_secrets_or_env('EMAIL_HOST_USER', '')
EMAIL_HOST_PASSWORD = get_from_secrets_or_env('EMAIL_HOST_PASSWORD', '')
EMAIL_PORT = get_from_secrets_or_env('EMAIL_HOST_PORT', 587)
EMAIL_USE_TLS = str2bool(get_from_secrets_or_env('EMAIL_USE_TLS'))  # set True if using TLS

# DJANGO: ERROR REPORTING

# DJANGO: FILE UPLOADS
MEDIA_ROOT = os.environ.get('MEDIA_ROOT', '/tmp/etools/media/')
MEDIA_URL = '/media/'

# DJANGO: GLOBALIZATION (I18N/L10N)
LANGUAGE_CODE = 'en-us'
TIME_ZONE = 'UTC'
USE_I18N = True
USE_L10N = True
USE_TZ = True

# DJANGO: HTTP
MIDDLEWARE = (
    'django.contrib.sessions.middleware.SessionMiddleware',
    'django.contrib.auth.middleware.AuthenticationMiddleware',
    'etools.applications.tokens.middleware.TokenAuthenticationMiddleware',
    'django.middleware.common.CommonMiddleware',
    'django.middleware.csrf.CsrfViewMiddleware',
    'django.contrib.messages.middleware.MessageMiddleware',
    'django.middleware.clickjacking.XFrameOptionsMiddleware',
    'corsheaders.middleware.CorsMiddleware',
    'etools.applications.EquiTrack.middleware.EToolsTenantMiddleware',
    'waffle.middleware.WaffleMiddleware',  # needs request.tenant from EToolsTenantMiddleware
)
WSGI_APPLICATION = 'etools.config.wsgi.application'

# DJANGO: LOGGING
LOGGING = {
    'version': 1,
    'disable_existing_loggers': str2bool(get_from_secrets_or_env('DJANGO_DISABLE_EXISTING_LOGGERS', 'True')),
    'handlers': {
        # Send all messages to console
        'console': {
            'class': 'logging.StreamHandler',
            'level': 'INFO'
        },
    },
    'django.security.DisallowedHost': {
        'handlers': ['null'],
        'propagate': False,
    },
    'root': {
        'handlers': ['console', ],
        'level': 'INFO'
    },
}

# DJANGO: MODELS
FIXTURE_DIRS = (
    os.path.join(os.path.dirname(etools.__file__), 'applications', 'EquiTrack', 'data'),
)
SHARED_APPS = (
    'django.contrib.auth',
    'django.contrib.contenttypes',
    'django.contrib.sessions',
    'django.contrib.sites',
    'django.contrib.messages',
    'django.contrib.staticfiles',
    'django.contrib.gis',
    'django.contrib.postgres',
    'django.contrib.admin',
    'django.contrib.humanize',

    'storages',
    'rest_framework',
    'rest_framework_gis',
    'rest_framework_swagger',
    'rest_framework.authtoken',
    'drfpasswordless',
    'import_export',
    'gunicorn',
    'post_office',
    'django_celery_beat',
    'django_celery_results',
    'djcelery_email',
    'leaflet',
    'corsheaders',
    'djangosaml2',
    'mptt',
    'easy_pdf',
    'ordered_model',
    'django_extensions',
    'etools.applications.vision',
    'etools.applications.publics',
    # you must list the app where your tenant model resides in
    'etools.applications.users',
    'django_filters',
    'etools.applications.environment',
    'etools.applications.action_points.categories',
    'etools.applications.audit.purchase_order',
    'etools.applications.EquiTrack',
    'etools.applications.tpm.tpmpartners',
    'etools.applications.utils.common',
    'waffle',
    'etools.applications.tokens',
    'etools.applications.permissions2',
<<<<<<< HEAD
    'etools.applications.permissions_simplified',
=======
    'etools.applications.field_monitoring.shared',
>>>>>>> a2226bd3
    'unicef_notification',
)

TENANT_APPS = (
    'django_fsm',
    'django_comments',
    'logentry_admin',
    'etools.applications.funds',
    'unicef_locations',
    'etools.applications.reports',
    'etools.applications.partners',
    'etools.applications.hact',
    'etools.applications.activities',
    'etools.applications.t2f',
    'etools.applications.attachments',
    'etools.applications.tpm',
    'etools.applications.audit',
    'etools.applications.firms',
    'etools.applications.management',
    'etools.applications.action_points',
    'etools.applications.field_monitoring.fm_settings',
    'etools.applications.field_monitoring.planning',
    'unicef_snapshot',
    'unicef_attachments',
)
INSTALLED_APPS = ('tenant_schemas',) + SHARED_APPS + TENANT_APPS

# DJANGO: SECURITY
ALLOWED_HOSTS = [
    get_from_secrets_or_env('DJANGO_ALLOWED_HOST', '127.0.0.1'),
]
SECRET_KEY = r"j8%#f%3t@9)el9jh4f0ug4*mm346+wwwti#6(^@_ksf@&k^ob1"  # only used locally

# DJANGO: SERIALIZATION

# DJANGO: TEMPLATES
TEMPLATES = [
    {
        'BACKEND': 'django.template.backends.django.DjangoTemplates',
        'DIRS': [
            normpath(join(PACKAGE_ROOT, 'templates')),
            normpath(join(PACKAGE_ROOT, 'templates', 'frontend'))
        ],
        'APP_DIRS': False,  # False because we set loaders manually below
        'OPTIONS': {
            'debug': DEBUG,
            'loaders': [
                'django.template.loaders.filesystem.Loader',
                'django.template.loaders.app_directories.Loader',
                'unicef_notification.loaders.EmailTemplateLoader',
            ],
            'context_processors': [
                # Already defined Django-related contexts here

                'django.contrib.auth.context_processors.auth',
                'django.template.context_processors.request',
                'django.template.context_processors.debug',
                'django.template.context_processors.i18n',
                'django.template.context_processors.media',
                'django.template.context_processors.static',
                'django.template.context_processors.tz',
                'django.contrib.messages.context_processors.messages',
            ],
        },
    },
]

# DJANGO: URLS
ROOT_URLCONF = 'etools.config.urls'


# Django Contrib Settings ################################

# CONTRIB: AUTH
AUTHENTICATION_BACKENDS = (
    'django.contrib.auth.backends.ModelBackend',
    'djangosaml2.backends.Saml2Backend',
)
AUTH_USER_MODEL = 'users.User'
LOGIN_REDIRECT_URL = '/'

HOST = get_from_secrets_or_env('DJANGO_ALLOWED_HOST', 'localhost:8000')
LOGIN_URL = LOGOUT_REDIRECT_URL = 'http://etoolsinfo.unicef.org/'
if HOST != 'etools.unicef.org':
    host = HOST.split('.')[0]
    LOGIN_URL = LOGOUT_REDIRECT_URL = f'{LOGIN_URL}?env={host}'

# CONTRIB: GIS (GeoDjango)
POSTGIS_VERSION = (2, 1)

# CONTRIB: MESSAGES

# CONTRIB: SESSIONS
SESSION_SERIALIZER = 'django.contrib.sessions.serializers.JSONSerializer'

# CONTRIB: SITES
SITE_ID = 1

# CONTRIB: STATIC FILES
STATIC_ROOT = os.environ.get('STATIC_ROOT', '/tmp/etools/static/')
STATIC_URL = '/static/'
STATICFILES_DIRS = (
    normpath(join(PACKAGE_ROOT, 'assets')),
)
STATICFILES_FINDERS = (
    'django.contrib.staticfiles.finders.FileSystemFinder',
    'django.contrib.staticfiles.finders.AppDirectoriesFinder',
)


# Third party library settings ################################

# django-post_office: https://github.com/ui/django-post_office
POST_OFFICE = {
    'DEFAULT_PRIORITY': 'now',
    'BACKENDS': {
        # Will ensure email is sent async
        'default': 'djcelery_email.backends.CeleryEmailBackend'
    }
}

# celery: http://docs.celeryproject.org/en/latest/userguide/configuration.html
CELERY_ACCEPT_CONTENT = ['pickle', 'json', 'application/text']
CELERY_BROKER_URL = get_from_secrets_or_env('REDIS_URL', 'redis://localhost:6379/0')
CELERY_BROKER_VISIBILITY_VAR = get_from_secrets_or_env('CELERY_VISIBILITY_TIMEOUT', 1800)  # in seconds
CELERY_BROKER_TRANSPORT_OPTIONS = {'visibility_timeout': int(CELERY_BROKER_VISIBILITY_VAR)}
CELERY_RESULT_BACKEND = 'django-db'
CELERY_BEAT_SCHEDULER = 'django_celery_beat.schedulers.DatabaseScheduler'
# Sensible settings for celery
CELERY_TASK_ALWAYS_EAGER = False
CELERY_TASK_ACKS_LATE = True
CELERY_TASK_PUBLISH_RETRY = True
CELERY_WORKER_DISABLE_RATE_LIMITS = False

# By default we will ignore result
# If you want to see results and try out tasks interactively, change it to False
# Or change this setting on tasks level

CELERY_IMPORTS = (
    'etools.applications.vision.tasks',
    'etools.applications.hact.tasks',
)

CELERY_TASK_IGNORE_RESULT = True
CELERY_SEND_TASK_ERROR_EMAILS = False
CELERY_RESULT_EXPIRES = 600
CELERY_WORKER_PREFETCH_MULTIPLIER = 1

# django-celery-email: https://github.com/pmclanahan/django-celery-email
CELERY_EMAIL_BACKEND = get_from_secrets_or_env('EMAIL_BACKEND', 'django.core.mail.backends.smtp.EmailBackend')
CELERY_TASK_ROUTES = {
    'etools.applications.vision.tasks.sync_handler': {'queue': 'vision_queue'},
    'etools.applications.hact.tasks.update_hact_for_country': {'queue': 'vision_queue'},
    'etools.libraries.azure_graph_api.tasks.sync_delta_users': {'queue': 'vision_queue'},
    'etools.libraries.azure_graph_api.tasks.sync_all_users': {'queue': 'vision_queue'}
}

# djangorestframework: http://www.django-rest-framework.org/api-guide/settings/
REST_FRAMEWORK = {
    # this setting fixes the bug where user can be logged in as AnonymousUser
    'EXCEPTION_HANDLER': 'rest_framework.views.exception_handler',
    'DEFAULT_PERMISSION_CLASSES': (
        'rest_framework.permissions.IsAuthenticated',
    ),
    'DEFAULT_RENDERER_CLASSES': (
        'rest_framework.renderers.JSONRenderer',
        'rest_framework_csv.renderers.CSVRenderer',
    ),
    'DEFAULT_AUTHENTICATION_CLASSES': (
        'rest_framework.authentication.SessionAuthentication',
        'etools.applications.EquiTrack.auth.EToolsTenantJWTAuthentication',
        'etools.applications.EquiTrack.auth.EtoolsTokenAuthentication',
    ),
    'TEST_REQUEST_RENDERER_CLASSES': (
        'rest_framework.renderers.JSONRenderer',
        'rest_framework_csv.renderers.CSVRenderer',
        'rest_framework_xml.renderers.XMLRenderer',
        'rest_framework.renderers.MultiPartRenderer',
    ),
    'DEFAULT_SCHEMA_CLASS': 'etools.applications.utils.common.inspectors.EToolsSchema',
}

# django-cors-headers: https://github.com/ottoyiu/django-cors-headers
CORS_ORIGIN_ALLOW_ALL = False

# django-rest-swagger: http://django-rest-swagger.readthedocs.io/en/latest/settings/
SWAGGER_SETTINGS = {
    'is_authenticated': True,
    'is_superuser': True,
}

# django-mptt: https://github.com/django-mptt/django-mptt
MPTT_ADMIN_LEVEL_INDENT = 20

# django-leaflet: django-leaflet
LEAFLET_CONFIG = {
    'TILES': 'http://server.arcgisonline.com/ArcGIS/rest/services/World_Street_Map/MapServer/tile/{z}/{y}/{x}',
    'ATTRIBUTION_PREFIX': 'Tiles &copy; Esri &mdash; Source: Esri, DeLorme, NAVTEQ, USGS, Intermap, iPC, NRCAN, Esri Japan, METI, Esri China (Hong Kong), Esri (Thailand), TomTom, 2012',  # noqa
    'MIN_ZOOM': 3,
    'MAX_ZOOM': 18,
}

# django-tenant-schemas: https://github.com/bernardopires/django-tenant-schemas
TENANT_MODEL = "users.Country"  # app.Model

# don't call set search_path so much
# https://django-tenant-schemas.readthedocs.io/en/latest/use.html#performance-considerations
TENANT_LIMIT_SET_CALLS = True

# django-saml2: https://github.com/robertavram/djangosaml2
SAML_ATTRIBUTE_MAPPING = {
    'upn': ('username',),
    'emailAddress': ('email',),
    'givenName': ('first_name',),
    'surname': ('last_name',),
}
SAML_DJANGO_USER_MAIN_ATTRIBUTE = 'email'
SAML_CREATE_UNKNOWN_USER = True
SAML_CONFIG = {
    # full path to the xmlsec1 binary programm
    'xmlsec_binary': '/usr/bin/xmlsec1',

    # your entity id, usually your subdomain plus the url to the metadata view
    'entityid': 'https://{}/saml2/metadata/'.format(HOST),

    # directory with attribute mapping
    'attribute_map_dir': join(CONFIG_ROOT, 'saml/attribute-maps'),

    # this block states what services we provide
    'service': {
        # we are just a lonely SP
        'sp': {
            'name': 'eTools',
            'name_id_format': saml.NAMEID_FORMAT_PERSISTENT,
            'endpoints': {
                # url and binding to the assetion consumer service view
                # do not change the binding or service name
                'assertion_consumer_service': [
                    ('https://{}/saml2/acs/'.format(HOST),
                     saml2.BINDING_HTTP_POST),
                ],
                # url and binding to the single logout service view
                # do not change the binding or service name
                'single_logout_service': [
                    ('https://{}/saml2/ls/'.format(HOST),
                     saml2.BINDING_HTTP_REDIRECT),
                    ('https://{}/saml2/ls/post'.format(HOST),
                     saml2.BINDING_HTTP_POST),
                ],

            },

            # attributes that this project needs to identify a user
            'required_attributes': ['upn', 'emailAddress'],
        },
    },
    # where the remote metadata is stored
    'metadata': {
        "local": [join(CONFIG_ROOT, 'saml/federationmetadata.xml')],
    },

    # set to 1 to output debugging information
    'debug': 1,

    # allow 300 seconds for time difference between adfs server and etools server
    'accepted_time_diff': 300,  # in seconds

    # certificate
    'key_file': join(CONFIG_ROOT, 'saml/certs/saml.key'),  # private part
    'cert_file': join(CONFIG_ROOT, 'saml/certs/sp.crt'),  # public part
    'encryption_keypairs': [{
        'key_file': join(CONFIG_ROOT, 'saml/certs/saml.key'),
        'cert_file': join(CONFIG_ROOT, 'saml/certs/sp.crt'),
    }],

    # own metadata settings
    'contact_person': [
        {'given_name': 'James',
         'sur_name': 'Cranwell-Ward',
         'company': 'UNICEF',
         'email_address': 'jcranwellward@unicef.org',
         'contact_type': 'technical'},
    ],
    # you can set multilanguage information here
    'organization': {
        'name': [('UNICEF', 'en')],
        'display_name': [('UNICEF', 'en')],
        'url': [('http://www.unicef.org', 'en')],
    },
    'valid_for': 24,  # how long is our metadata valid
}
SAML_SIGNED_LOGOUT = True

# django-rest-framework-jwt: http://getblimp.github.io/django-rest-framework-jwt/
JWT_AUTH = {
    'JWT_ENCODE_HANDLER':
    'rest_framework_jwt.utils.jwt_encode_handler',

    'JWT_DECODE_HANDLER':
    'rest_framework_jwt.utils.jwt_decode_handler',

    'JWT_PAYLOAD_HANDLER':
    'rest_framework_jwt.utils.jwt_payload_handler',

    'JWT_PAYLOAD_GET_USER_ID_HANDLER':
    'rest_framework_jwt.utils.jwt_get_user_id_from_payload_handler',

    'JWT_PAYLOAD_GET_USERNAME_HANDLER':
    'rest_framework_jwt.utils.jwt_get_username_from_payload_handler',

    'JWT_RESPONSE_PAYLOAD_HANDLER':
    'rest_framework_jwt.utils.jwt_response_payload_handler',

    'JWT_ALGORITHM': 'HS256',
    'JWT_VERIFY': True,
    'JWT_VERIFY_EXPIRATION': True,
    'JWT_LEEWAY': 30,
    'JWT_EXPIRATION_DELTA': datetime.timedelta(seconds=30000),
    'JWT_AUDIENCE': None,
    'JWT_ISSUER': None,

    'JWT_ALLOW_REFRESH': False,
    'JWT_REFRESH_EXPIRATION_DELTA': datetime.timedelta(days=7),

    'JWT_AUTH_HEADER_PREFIX': 'JWT',
}


# eTools settings ################################

COUCHBASE_URL = get_from_secrets_or_env('COUCHBASE_URL')
COUCHBASE_USER = get_from_secrets_or_env('COUCHBASE_USER')
COUCHBASE_PASS = get_from_secrets_or_env('COUCHBASE_PASS')

DISABLE_INVOICING = str2bool(get_from_secrets_or_env('DISABLE_INVOICING'))

ENVIRONMENT = get_from_secrets_or_env('ENVIRONMENT', '')
ETRIPS_VERSION = get_from_secrets_or_env('ETRIPS_VERSION')

INACTIVE_BUSINESS_AREAS = get_from_secrets_or_env('INACTIVE_BUSINESS_AREAS', '').split(',')
if INACTIVE_BUSINESS_AREAS == ['']:
    # 'split' splits an empty string into an array with one empty string, which isn't
    # really what we want
    INACTIVE_BUSINESS_AREAS = []

SLACK_URL = get_from_secrets_or_env('SLACK_URL')

TASK_ADMIN_USER = get_from_secrets_or_env('TASK_ADMIN_USER', 'etools_task_admin')

VISION_URL = get_from_secrets_or_env('VISION_URL', 'http://invalid_vision_url')
VISION_USER = get_from_secrets_or_env('VISION_USER', 'invalid_vision_user')
VISION_PASSWORD = get_from_secrets_or_env('VISION_PASSWORD', 'invalid_vision_password')


# ALLOW BASIC AUTH FOR DEMO SITE
ALLOW_BASIC_AUTH = get_from_secrets_or_env('ALLOW_BASIC_AUTH', False)
if ALLOW_BASIC_AUTH:
    REST_FRAMEWORK['DEFAULT_AUTHENTICATION_CLASSES'] += (
        'etools.applications.EquiTrack.auth.DRFBasicAuthMixin',
    )

ISSUE_CHECKS = [
    'etools.applications.management.issues.project_checks.ActivePCANoSignedDocCheck',
    'etools.applications.management.issues.project_checks.PdOutputsWrongCheck',
    'etools.applications.management.issues.project_checks.InterventionsAssociatedSSFACheck',
    'etools.applications.management.issues.project_checks.InterventionsAreValidCheck',
    'etools.applications.management.issues.project_checks.PDAmendmentsMissingFilesCheck',
    'etools.applications.management.issues.project_checks.PCAAmendmentsMissingFilesCheck',
]

EMAIL_FOR_USER_RESPONSIBLE_FOR_INVESTIGATION_ESCALATIONS = get_from_secrets_or_env(
    'EMAIL_FOR_USER_RESPONSIBLE_FOR_INVESTIGATION_ESCALATIONS', 'integrity1@unicef.org'
)

AZURE_CLIENT_ID = get_from_secrets_or_env('AZURE_CLIENT_ID', 'invalid_azure_client_id')
AZURE_CLIENT_SECRET = get_from_secrets_or_env('AZURE_CLIENT_SECRET', 'invalid_azure_client_secret')
AZURE_TOKEN_URL = 'https://login.microsoftonline.com/unicef.org/oauth2/token'
AZURE_GRAPH_API_BASE_URL = 'https://graph.microsoft.com'
AZURE_GRAPH_API_VERSION = 'beta'
AZURE_GRAPH_API_PAGE_SIZE = 250

# drfpaswordless: https://github.com/aaronn/django-rest-framework-passwordless

PASSWORDLESS_AUTH = {
    # we can't use email here, because to_alias field length is 40, while email can be up to 254 symbols length.
    # with custom user model we can avoid this a bit tricky with custom property like cropped_email,
    # but for contrib user there is nothing better than use field having appropriate max length.
    # username is better choice as it can be only 30 symbols max and unique.
    'PASSWORDLESS_USER_EMAIL_FIELD_NAME': 'username'
}

REPORT_EMAILS = get_from_secrets_or_env('REPORT_EMAILS', 'etools@unicef.org').replace(' ', '').split(',')

# email auth settings
EMAIL_AUTH_TOKEN_NAME = os.getenv('EMAIL_AUTH_TOKEN_NAME', 'url_auth_token')
SILENCED_SYSTEM_CHECKS = ["tenant_schemas.W003"]

# GET parameter that allows override of schema
SCHEMA_OVERRIDE_PARAM = "schema"

# Number of days before PCA required notification
PCA_REQUIRED_NOTIFICATION_LEAD = 30

UNICEF_NOTIFICATION_TEMPLATE_DIR = "notifications"
UNICEF_LOCATIONS_GET_CACHE_KEY = 'etools.libraries.locations.views.cache_key'

ATTACHMENT_FILEPATH_PREFIX_FUNC = "etools.applications.attachments.utils.get_filepath_prefix"
ATTACHMENT_FLAT_MODEL = "etools.applications.attachments.models.AttachmentFlat"
ATTACHMENT_DENORMALIZE_FUNC = "etools.applications.attachments.utils.denormalize_attachment"<|MERGE_RESOLUTION|>--- conflicted
+++ resolved
@@ -193,11 +193,8 @@
     'waffle',
     'etools.applications.tokens',
     'etools.applications.permissions2',
-<<<<<<< HEAD
     'etools.applications.permissions_simplified',
-=======
     'etools.applications.field_monitoring.shared',
->>>>>>> a2226bd3
     'unicef_notification',
 )
 
