--- conflicted
+++ resolved
@@ -401,93 +401,7 @@
 # https://django-tenant-schemas.readthedocs.io/en/latest/use.html#performance-considerations
 TENANT_LIMIT_SET_CALLS = True
 
-<<<<<<< HEAD
 HOST = get_from_secrets_or_env('DJANGO_ALLOWED_HOST', 'localhost:8000')
-=======
-# django-saml2: https://github.com/robertavram/djangosaml2
-SAML_ATTRIBUTE_MAPPING = {
-    'upn': ('username',),
-    'emailAddress': ('email',),
-    'givenName': ('first_name',),
-    'surname': ('last_name',),
-}
-SAML_DJANGO_USER_MAIN_ATTRIBUTE = 'email'
-SAML_CREATE_UNKNOWN_USER = True
-SAML_CONFIG = {
-    # full path to the xmlsec1 binary programm
-    'xmlsec_binary': '/usr/bin/xmlsec1',
-
-    # your entity id, usually your subdomain plus the url to the metadata view
-    'entityid': 'https://{}/saml2/metadata/'.format(HOST),
-
-    # directory with attribute mapping
-    'attribute_map_dir': join(CONFIG_ROOT, 'saml/attribute-maps'),
-
-    # this block states what services we provide
-    'service': {
-        # we are just a lonely SP
-        'sp': {
-            'name': 'eTools',
-            'name_id_format': saml.NAMEID_FORMAT_PERSISTENT,
-            'endpoints': {
-                # url and binding to the assetion consumer service view
-                # do not change the binding or service name
-                'assertion_consumer_service': [
-                    ('https://{}/saml2/acs/'.format(HOST),
-                     saml2.BINDING_HTTP_POST),
-                ],
-                # url and binding to the single logout service view
-                # do not change the binding or service name
-                'single_logout_service': [
-                    ('https://{}/saml2/ls/'.format(HOST),
-                     saml2.BINDING_HTTP_REDIRECT),
-                    ('https://{}/saml2/ls/post'.format(HOST),
-                     saml2.BINDING_HTTP_POST),
-                ],
-
-            },
-
-            # attributes that this project needs to identify a user
-            'required_attributes': ['upn', 'emailAddress'],
-        },
-    },
-    # where the remote metadata is stored
-    'metadata': {
-        "local": [join(CONFIG_ROOT, 'saml/federationmetadata.xml')],
-    },
-
-    # set to 1 to output debugging information
-    'debug': 1,
-
-    # allow 300 seconds for time difference between adfs server and etools server
-    'accepted_time_diff': 300,  # in seconds
-
-    # certificate
-    'key_file': join(CONFIG_ROOT, 'saml/certs/saml.key'),  # private part
-    'cert_file': join(CONFIG_ROOT, 'saml/certs/sp.crt'),  # public part
-    'encryption_keypairs': [{
-        'key_file': join(CONFIG_ROOT, 'saml/certs/saml.key'),
-        'cert_file': join(CONFIG_ROOT, 'saml/certs/sp.crt'),
-    }],
-
-    # own metadata settings
-    'contact_person': [
-        {'given_name': 'James',
-         'sur_name': 'Cranwell-Ward',
-         'company': 'UNICEF',
-         'email_address': 'jcranwellward@unicef.org',
-         'contact_type': 'technical'},
-    ],
-    # you can set multilanguage information here
-    'organization': {
-        'name': [('UNICEF', 'en')],
-        'display_name': [('UNICEF', 'en')],
-        'url': [('http://www.unicef.org', 'en')],
-    },
-    'valid_for': 24,  # how long is our metadata valid
-}
-SAML_SIGNED_LOGOUT = True
->>>>>>> 15aa0689
 
 # django-rest-framework-jwt: http://getblimp.github.io/django-rest-framework-jwt/
 JWT_AUTH = {
