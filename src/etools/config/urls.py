--- conflicted
+++ resolved
@@ -73,18 +73,11 @@
     re_path(r'^api/static_data/$', StaticDataView.as_view({'get': 'list'}), name='public_static'),
 
     # ***************  API version 1  ********************
-<<<<<<< HEAD
-    url(r'^locations/', include('unicef_locations.urls')),
-    url(r'^locations/cartodbtables/$', CartoDBTablesView.as_view(), name='cartodbtables'),
-    url(r'^locations/autocomplete/$', LocationQuerySetView.as_view(), name='locations_autocomplete'),
-    url(r'^api/v1/field-monitoring/', include('etools.applications.field_monitoring.urls')),
-    url(r'^api/comments/v1/', include('etools.applications.comments.urls')),
-=======
     re_path(r'^locations/', include('unicef_locations.urls')),
     re_path(r'^locations/cartodbtables/$', CartoDBTablesView.as_view(), name='cartodbtables'),
     re_path(r'^locations/autocomplete/$', LocationQuerySetView.as_view(), name='locations_autocomplete'),
     re_path(r'^api/v1/field-monitoring/', include('etools.applications.field_monitoring.urls')),
->>>>>>> 108751d1
+    re_path(r'^api/comments/v1/', include('etools.applications.comments.urls')),
 
     # GIS API urls
     re_path(r'^api/management/gis/', include('etools.applications.management.urls_gis')),
@@ -114,20 +107,15 @@
     re_path(r'^api/v2/attachments/', include('unicef_attachments.urls')),
 
     # ***************  API version 3  ******************
-<<<<<<< HEAD
-    url(r'^api/v3/users/', include('etools.applications.users.urls_v3', namespace='users_v3')),
-    url(
+    re_path(r'^api/v3/users/', include('etools.applications.users.urls_v3', namespace='users_v3')),
+    re_path(
         r'^api/pmp/v3/',
         include('etools.applications.partners.urls_v3', namespace='pmp_v3'),
     ),
-    url(
+    re_path(
         r'^api/reports/v3/',
         include('etools.applications.reports.urls_v3', namespace='reports_v3'),
     ),
-=======
-    re_path(r'^api/v3/users/', include('etools.applications.users.urls_v3', namespace='users_v3')),
-
->>>>>>> 108751d1
 
     re_path(r'^api/docs/', schema_view),
     re_path(r'^api/schema/coreapi', schema_view_json_coreapi),
