--- conflicted
+++ resolved
@@ -57,12 +57,8 @@
     # Used for admin and dashboard pages in django
     url(r'^$', ModuleRedirectView.as_view(), name='dashboard'),
     url(r'^login/$', MainView.as_view(), name='main'),
-<<<<<<< HEAD
     url(r'^saml2/logout/$', logout_view, name='saml2_logout'),
-    url(r'^email-auth/', include('etools.applications.email_auth.urls')),
-=======
     url(r'^tokens/', include('etools.applications.tokens.urls')),
->>>>>>> 09c96e5b
 
     url(r'^api/static_data/$', StaticDataView.as_view({'get': 'list'}), name='public_static'),
 
