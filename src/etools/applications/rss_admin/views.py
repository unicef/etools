import copy

<<<<<<< HEAD
from django.db import connection
=======
# Field Monitoring imports for new features
from django.contrib.gis.geos import Point
from django.core.exceptions import ObjectDoesNotExist
from django.db import connection, transaction
>>>>>>> c2d6889c

from django_filters.rest_framework import DjangoFilterBackend
from rest_framework import filters, mixins, status, viewsets
# openpyxl used for bulk site upload (reuse FM admin import logic)
import openpyxl
from rest_framework import filters, status, viewsets
from rest_framework.decorators import action
from rest_framework.exceptions import ValidationError
from rest_framework.filters import OrderingFilter, SearchFilter
from rest_framework.response import Response
from unicef_restlib.pagination import DynamicPageNumberPagination
from unicef_restlib.views import QueryStringFilterMixin

from etools.applications.audit.filters import DisplayStatusFilter, EngagementFilter, UniqueIDOrderingFilter
from etools.applications.audit.models import Engagement
from etools.applications.audit.serializers.engagement import (
    AuditSerializer,
    EngagementListSerializer,
    MicroAssessmentSerializer,
    SpecialAuditSerializer,
    SpotCheckSerializer,
    StaffSpotCheckSerializer,
)
from etools.applications.environment.helpers import tenant_switch_is_active
from etools.applications.funds.models import FundsReservationHeader
from etools.applications.field_monitoring.data_collection.models import (
    ActivityOverallFinding,
    ActivityQuestion,
    ActivityQuestionOverallFinding,
)
from etools.applications.field_monitoring.fm_settings.models import LocationSite
from etools.applications.field_monitoring.planning.models import MonitoringActivity
from etools.applications.field_monitoring.planning.serializers import MonitoringActivitySerializer
from etools.applications.partners.filters import InterventionEditableByFilter, ShowAmendmentsFilter
from etools.applications.partners.models import Agreement, Intervention, PartnerOrganization
from etools.applications.partners.serializers.interventions_v2 import (
    InterventionCreateUpdateSerializer,
    InterventionDetailSerializer,
    InterventionListSerializer,
)
from etools.applications.partners.tasks import send_pd_to_vision
from etools.applications.partners.utils import send_agreement_suspended_notification
from etools.applications.rss_admin.permissions import IsRssAdmin
from etools.applications.rss_admin.serializers import (
    AgreementRssSerializer,
    AnswerHactSerializer,
    BulkCloseProgrammeDocumentsSerializer,
    EngagementAttachmentsUpdateSerializer,
    EngagementChangeStatusSerializer,
    EngagementInitiationUpdateSerializer,
    EngagementLightRssSerializer,
    PartnerOrganizationRssSerializer,
    SetOnTrackSerializer,
    SitesBulkUploadSerializer,
)
from etools.applications.rss_admin.validation import RssAgreementValid, RssInterventionValid
from etools.applications.utils.helpers import generate_hash
from etools.applications.utils.pagination import AppendablePageNumberPagination
from etools.libraries.djangolib.views import FilterQueryMixin
from etools.applications.action_points.models import ActionPoint, ActionPointComment
from etools.applications.action_points.serializers import ActionPointSerializer as APDetailSerializer, CommentSerializer as APCommentSerializer


class PartnerOrganizationRssViewSet(QueryStringFilterMixin, viewsets.ModelViewSet, FilterQueryMixin):
    queryset = PartnerOrganization.objects.all()
    serializer_class = PartnerOrganizationRssSerializer
    permission_classes = (IsRssAdmin,)
    filter_backends = (filters.SearchFilter, filters.OrderingFilter)
    pagination_class = AppendablePageNumberPagination
    search_fields = (
        'organization__name',
        'organization__vendor_number',
        'organization__short_name',
        'email',
        'phone_number',
    )
    ordering_fields = (
        'organization__name', 'organization__vendor_number', 'rating', 'hidden'
    )

    # PMP-style filters mapping
    filters = (
        ('partner_types', 'organization__organization_type__in'),
        ('cso_types', 'organization__cso_type__in'),
        ('risk_ratings', 'rating__in'),
        ('rating', 'rating'),
        ('hidden', 'hidden'),
        ('organization__vendor_number', 'organization__vendor_number__icontains'),
    )

    def get_queryset(self):
        qs = super().get_queryset()
        return self.apply_filter_queries(qs, self.filter_params)


class AgreementRssViewSet(QueryStringFilterMixin, viewsets.ModelViewSet, FilterQueryMixin):
    queryset = Agreement.objects.all()
    serializer_class = AgreementRssSerializer
    permission_classes = (IsRssAdmin,)
    filter_backends = (filters.SearchFilter, filters.OrderingFilter)
    pagination_class = AppendablePageNumberPagination
    search_fields = (
        'agreement_number',
        'partner__organization__name',
        'partner__organization__vendor_number',
    )
    ordering_fields = (
        'agreement_number', 'partner__organization__name', 'status', 'start', 'end'
    )

    # PMP-style filters mapping
    filters = (
        ('type', 'agreement_type__in'),
        ('types', 'agreement_type__in'),
        ('status', 'status__in'),
        ('statuses', 'status__in'),
        ('cpStructures', 'country_programme__in'),
        ('partners', 'partner__in'),
        ('start', 'start'),
        ('end', 'end'),
        ('special_conditions_pca', 'special_conditions_pca'),
    )

    def get_queryset(self):
        qs = super().get_queryset()
        return self.apply_filter_queries(qs, self.filter_params)

    def perform_create(self, serializer):
        serializer.save()
        validator = RssAgreementValid(serializer.instance, user=self.request.user)
        if not validator.is_valid:
            raise ValidationError(validator.errors)

    def perform_update(self, serializer):
        old_instance = copy.copy(serializer.instance)
        serializer.save()
        validator = RssAgreementValid(
            serializer.instance,
            old=old_instance,
            user=self.request.user,
        )
        if not validator.is_valid:
            raise ValidationError(validator.errors)
        # notify on suspension
        if serializer.instance.status == serializer.instance.SUSPENDED and old_instance.status != serializer.instance.SUSPENDED:
            send_agreement_suspended_notification(serializer.instance, self.request.user)


class ProgrammeDocumentRssViewSet(QueryStringFilterMixin, viewsets.ModelViewSet, FilterQueryMixin):
    queryset = Intervention.objects.all()
    serializer_class = InterventionListSerializer
    permission_classes = (IsRssAdmin,)
    filter_backends = (
        filters.SearchFilter,
        filters.OrderingFilter,
        ShowAmendmentsFilter,
        InterventionEditableByFilter,
    )
    pagination_class = AppendablePageNumberPagination
    search_fields = (
        'number',
        'title',
        'agreement__agreement_number',
        'agreement__partner__organization__name',
        'agreement__partner__organization__vendor_number',
    )
    ordering_fields = (
        'number', 'document_type', 'status', 'title', 'start', 'end',
        'agreement__partner__organization__name'
    )

    filters = (
        ('status', 'status__in'),
        ('statuses', 'status__in'),
        ('document_type', 'document_type__in'),
        ('document_types', 'document_type__in'),
        ('sections', 'sections__in'),
        ('office', 'offices__in'),
        ('offices', 'offices__in'),
        ('donors', 'frs__fr_items__donor__icontains'),
        ('partners', 'agreement__partner__in'),
        ('grants', 'frs__fr_items__grant_number__icontains'),
        ('unicef_focal_points', 'unicef_focal_points__in'),
        ('budget_owner__in', 'budget_owner__in'),
        ('country_programme', 'country_programme__in'),
        ('country_programmes', 'country_programme__in'),
        ('cp_outputs', 'result_links__cp_output__in'),
        ('start', 'start'),
        ('end', 'end'),
        ('end_after', 'end__gte'),
        ('contingency_pd', 'contingency_pd'),
    )

    def get_serializer_class(self):
        if self.request.method in ["PATCH", "PUT"]:
            return InterventionCreateUpdateSerializer
        if self.request.method == "POST":
            return InterventionCreateUpdateSerializer
        if self.action == 'retrieve':
            return InterventionDetailSerializer
        return InterventionListSerializer

    def get_queryset(self):
        qs = Intervention.objects.frs_qs()
        return self.apply_filter_queries(qs, self.filter_params)

    def perform_create(self, serializer):
        serializer.save()
        validator = RssInterventionValid(serializer.instance, user=self.request.user)
        if not validator.is_valid:
            raise ValidationError(validator.errors)

    def perform_update(self, serializer):
        old_instance = copy.copy(serializer.instance)
        serializer.save()
        validator = RssInterventionValid(serializer.instance, old=old_instance, user=self.request.user)
        if not validator.is_valid:
            raise ValidationError(validator.errors)

    @action(detail=False, methods=['put'], url_path='bulk-close')
    def bulk_close(self, request, *args, **kwargs):
        serializer = BulkCloseProgrammeDocumentsSerializer(data=request.data)
        serializer.is_valid(raise_exception=True)
        result = serializer.update(serializer.validated_data, request.user)
        return Response(result, status=status.HTTP_200_OK)

<<<<<<< HEAD
=======
    def _apply_fr_numbers(self, data):
        """Minimal: allow 'fr_numbers' to map to 'frs' IDs for PATCH/PUT."""
        fr_numbers = data.get('fr_numbers')
        if fr_numbers is None:
            return data
        if not isinstance(fr_numbers, (list, tuple)):
            raise ValidationError({'fr_numbers': ["Must be a list of FR numbers"]})
        numbers = list(fr_numbers)
        qs = FundsReservationHeader.objects.filter(fr_number__in=numbers)
        found = list(qs.values_list('fr_number', flat=True))
        missing = [n for n in numbers if n not in found]
        if missing:
            raise ValidationError({'fr_numbers': [f"Unknown FR numbers: {', '.join(missing)}"]})
        new_data = data.copy()
        new_data['frs'] = list(qs.values_list('pk', flat=True))
        new_data.pop('fr_numbers', None)
        return new_data

    def update(self, request, *args, **kwargs):
        return self._update_with_fr_numbers(request, partial=False)

    def partial_update(self, request, *args, **kwargs):
        return self._update_with_fr_numbers(request, partial=True)

    def _update_with_fr_numbers(self, request, *, partial: bool):
        instance = self.get_object()
        payload = self._apply_fr_numbers(request.data)
        serializer = self.get_serializer(instance=instance, data=payload, partial=partial, context={'request': request})
        serializer.is_valid(raise_exception=True)
        self.perform_update(serializer)
        return Response(serializer.data, status=status.HTTP_200_OK)

    @action(detail=True, methods=['post'], url_path='assign-frs')
    def assign_frs(self, request, pk=None):
        instance = self.get_object()
        frs = request.data.get('frs')
        if frs is None:
            return Response({'detail': 'Missing frs'}, status=status.HTTP_400_BAD_REQUEST)

        if not isinstance(frs, (list, tuple)):
            frs = [frs]

        serializer = InterventionCreateUpdateSerializer(
            instance=instance,
            data={'frs': frs},
            partial=True,
            context={'request': request},
        )
        serializer.is_valid(raise_exception=True)
        instance = serializer.save()
        return Response(InterventionDetailSerializer(instance, context={'request': request}).data, status=status.HTTP_200_OK)

    @action(detail=True, methods=['post'], url_path='set-currency')
    def set_currency(self, request, pk=None):
        instance = self.get_object()
        currency = request.data.get('currency')
        if not currency:
            return Response({'detail': 'Missing currency'}, status=status.HTTP_400_BAD_REQUEST)
        if currency not in CURRENCY_LIST:
            return Response({'detail': f'Invalid currency: {currency}.'}, status=status.HTTP_400_BAD_REQUEST)

        try:
            budget = instance.planned_budget
        except ObjectDoesNotExist:
            budget, _ = InterventionBudget.objects.get_or_create(intervention=instance)

        budget.currency = currency
        budget.save()
        return Response(InterventionDetailSerializer(instance, context={'request': request}).data, status=status.HTTP_200_OK)

>>>>>>> c2d6889c
    @action(detail=True, methods=['post'], url_path='send-to-vision')
    def send_to_vision(self, request, pk=None):
        instance = self.get_object()
        if tenant_switch_is_active('disable_pd_vision_sync'):
            return Response({'detail': 'Vision sync disabled by tenant switch'}, status=status.HTTP_403_FORBIDDEN)
        send_pd_to_vision.delay(connection.tenant.name, instance.pk)
        return Response({'detail': 'PD queued for Vision upload'}, status=status.HTTP_202_ACCEPTED)


class EngagementRssViewSet(mixins.ListModelMixin,
                           mixins.RetrieveModelMixin,
                           viewsets.GenericViewSet):
    queryset = Engagement.objects.all()
    serializer_class = EngagementLightRssSerializer
    permission_classes = (IsRssAdmin,)
    pagination_class = DynamicPageNumberPagination
    filter_backends = (
        SearchFilter,
        DisplayStatusFilter,
        DjangoFilterBackend,
        UniqueIDOrderingFilter,
        OrderingFilter,
    )
    search_fields = (
        'reference_number',
        'partner__organization__name',
        'partner__organization__vendor_number',
        'partner__organization__short_name',
        'agreement__auditor_firm__organization__name',
        'offices__name',
        '=id',
    )
    ordering_fields = (
        'agreement__order_number',
        'agreement__auditor_firm__organization__name',
        'partner__organization__name',
        'engagement_type',
        'status',
    )
    filterset_class = EngagementFilter

    def get_queryset(self):
        queryset = super().get_queryset()
        queryset = queryset.prefetch_related('partner', 'agreement', 'agreement__auditor_firm__organization')
        return queryset

    def get_serializer_class(self):
        if self.action == 'list':
            return EngagementListSerializer
        if self.action == 'retrieve':
            # choose detail serializer by engagement type; handle staff spot checks
            instance = getattr(self, 'object', None)
            if not instance:
                # fallback: try to peek by pk if available, else default to base
                try:
                    obj = self.get_object()  # will also set permissions
                except Exception:
                    return super().get_serializer_class()
            else:
                obj = instance

            if hasattr(obj, 'get_subclass'):
                obj = obj.get_subclass()

            etype = getattr(obj, 'engagement_type', None)
            if etype == Engagement.TYPES.audit:
                return AuditSerializer
            if etype == Engagement.TYPES.ma:
                return MicroAssessmentSerializer
            if etype == Engagement.TYPES.sa:
                return SpecialAuditSerializer
            if etype == Engagement.TYPES.sc:
                # determine if staff spot check based on UNICEF users flag
                try:
                    if obj.agreement and getattr(obj.agreement.auditor_firm, 'unicef_users_allowed', False):
                        return StaffSpotCheckSerializer
                except Exception:
                    pass
                return SpotCheckSerializer

        return super().get_serializer_class()

    @action(detail=True, methods=['post'], url_path='change-status')
    def change_status(self, request, pk=None):
        engagement = self.get_object()
        if hasattr(engagement, 'get_subclass'):
            engagement = engagement.get_subclass()
        serializer = EngagementChangeStatusSerializer(data=request.data)
        serializer.is_valid(raise_exception=True)
        action = serializer.validated_data['action']

        # Execute FSM actions; permissions are enforced by the transition decorators
        if action == EngagementChangeStatusSerializer.ACTION_SUBMIT:
            engagement.submit()
        elif action == EngagementChangeStatusSerializer.ACTION_SEND_BACK:
            engagement.send_back(serializer.validated_data['send_back_comment'])
        elif action == EngagementChangeStatusSerializer.ACTION_CANCEL:
            engagement.cancel(serializer.validated_data['cancel_comment'])
        elif action == EngagementChangeStatusSerializer.ACTION_FINALIZE:
            engagement.finalize()

        engagement.save()
        return Response(EngagementLightRssSerializer(engagement, context={'request': request}).data, status=status.HTTP_200_OK)

    @action(detail=True, methods=['patch'], url_path='initiation', url_name='initiation')
    def update_initiation(self, request, pk=None):
        """Update Engagement initiation data (FACE dates, totals, currency/exchange).

        Example payload keys: start_date, end_date, partner_contacted_at, total_value, exchange_rate, currency_of_report
        """
        engagement = self.get_object()
        if hasattr(engagement, 'get_subclass'):
            engagement = engagement.get_subclass()

        serializer = EngagementInitiationUpdateSerializer(
            instance=engagement,
            data=request.data,
class ActionPointRssViewSet(viewsets.GenericViewSet):
    queryset = ActionPoint.objects.all()
    permission_classes = (IsRssAdmin,)
    serializer_class = APDetailSerializer

    @action(detail=True, methods=['post'], url_path='add-attachment')
    def add_attachment(self, request, pk=None):
        action_point = self.get_object()
        if not (action_point.high_priority and action_point.status == ActionPoint.STATUS_COMPLETED):
            return Response({'detail': 'Only completed high priority action points are allowed.'}, status=status.HTTP_400_BAD_REQUEST)

        comment_id = request.data.get('comment')
        attachment_id = request.data.get('supporting_document')

        if not comment_id or not attachment_id:
            return Response({'detail': 'Fields "comment" and "supporting_document" are required.'}, status=status.HTTP_400_BAD_REQUEST)

        try:
            comment = action_point.comments.get(pk=comment_id)
        except ActionPointComment.DoesNotExist:
            return Response({'detail': 'Comment not found for this Action Point.'}, status=status.HTTP_404_NOT_FOUND)

        serializer = APCommentSerializer(
            instance=comment,
            data={'supporting_document': attachment_id},
            partial=True,
            context={'request': request},
        )
        serializer.is_valid(raise_exception=True)
        instance = serializer.save()
        return Response(EngagementLightRssSerializer(instance, context={'request': request}).data, status=status.HTTP_200_OK)

    @action(detail=True, methods=['patch'], url_path='attachments', url_name='attachments')
    def update_attachments(self, request, pk=None):
        """Attach uploaded files to the Engagement (financial assurance context).

        Payload accepts one or both keys: engagement_attachment (id) and report_attachment (id).
        """
        engagement = self.get_object()
        if hasattr(engagement, 'get_subclass'):
            engagement = engagement.get_subclass()

        serializer = EngagementAttachmentsUpdateSerializer(
            instance=engagement,
            data=request.data,
            partial=True,
            context={'request': request},
        )
        serializer.is_valid(raise_exception=True)
        instance = serializer.save()
        return Response(EngagementLightRssSerializer(instance, context={'request': request}).data, status=status.HTTP_200_OK)
        serializer.save()

        return Response(APDetailSerializer(action_point, context={'request': request}).data, status=status.HTTP_200_OK)
class LocationSiteAdminViewSet(viewsets.ViewSet):
    permission_classes = (IsRssAdmin,)

    @staticmethod
    def _get_pcode(split_name, name):
        p_code = split_name[1].strip() if len(split_name) > 1 else None
        if not p_code or p_code == "None":
            return generate_hash(name, 12)
        return p_code

    @action(detail=False, methods=['post'], url_path='bulk-upload')
    @transaction.atomic
    def bulk_upload(self, request):
        serializer = SitesBulkUploadSerializer(data=request.data)
        serializer.is_valid(raise_exception=True)

        upload = serializer.validated_data['import_file']
        try:
            wb = openpyxl.load_workbook(upload)
        except Exception:  # noqa
            return Response({'detail': 'Invalid or unreadable XLSX file'}, status=status.HTTP_400_BAD_REQUEST)

        sheet = wb.active
        headers = [cell.value for cell in sheet[1]]
        required_headers = ['Site_Name', 'Latitude', 'Longitude']
        if any(h not in headers for h in required_headers):
            return Response({'detail': 'Missing required columns: Site_Name, Latitude, Longitude'},
                            status=status.HTTP_400_BAD_REQUEST)

        # Map header -> index for fast lookup
        header_idx = {h: headers.index(h) for h in headers}

        created = 0
        updated = 0
        skipped = 0

        for row_idx in range(2, sheet.max_row + 1):
            row = [c.value for c in sheet[row_idx]]
            name_raw = row[header_idx['Site_Name']]
            if not name_raw or str(name_raw).strip() == 'None':
                skipped += 1
                continue

            try:
                split_name = str(name_raw).split('_')
                clean_name = split_name[0].split(':')[1].strip()
            except Exception:  # noqa
                skipped += 1
                continue

            p_code = self._get_pcode(split_name, clean_name)
            try:
                longitude = float(str(row[header_idx['Longitude']]).strip())
                latitude = float(str(row[header_idx['Latitude']]).strip())
            except Exception:  # noqa
                skipped += 1
                continue

            point = Point(longitude, latitude)
            obj, was_created = LocationSite.objects.update_or_create(
                p_code=p_code,
                defaults={
                    'point': point,
                    'name': clean_name,
                }
            )
            if was_created:
                created += 1
            else:
                updated += 1

        return Response({'created': created, 'updated': updated, 'skipped': skipped}, status=status.HTTP_200_OK)


class MonitoringActivityRssViewSet(viewsets.ModelViewSet):
    queryset = MonitoringActivity.objects.all()
    serializer_class = MonitoringActivitySerializer
    permission_classes = (IsRssAdmin,)

    @action(detail=True, methods=['post'], url_path='answer-hact')
    def answer_hact(self, request, pk=None):
        activity = self.get_object()
        serializer = AnswerHactSerializer(data=request.data)
        serializer.is_valid(raise_exception=True)

        partner = serializer.validated_data['partner']
        value = serializer.validated_data['value']

        aq = ActivityQuestion.objects.filter(
            monitoring_activity=activity,
            is_hact=True,
            partner=partner,
            is_enabled=True,
        ).first()

        if not aq:
            return Response({'detail': 'No HACT question found for this activity and partner'},
                            status=status.HTTP_404_NOT_FOUND)

        aq_of, _ = ActivityQuestionOverallFinding.objects.get_or_create(activity_question=aq)
        aq_of.value = value
        aq_of.save()

        # If activity already completed, bump programmatic visits counter once
        if activity.status == activity.STATUSES.completed and activity.end_date:
            partner.update_programmatic_visits(event_date=activity.end_date, update_one=True)

        return Response({'detail': 'HACT answer saved'}, status=status.HTTP_200_OK)

    @action(detail=True, methods=['post'], url_path='set-on-track')
    def set_on_track(self, request, pk=None):
        activity = self.get_object()
        serializer = SetOnTrackSerializer(data=request.data)
        serializer.is_valid(raise_exception=True)

        partner = serializer.validated_data['partner']
        on_track = serializer.validated_data['on_track']

        aof, _ = ActivityOverallFinding.objects.get_or_create(
            monitoring_activity=activity,
            partner=partner,
        )
        aof.on_track = on_track
        aof.save()

        return Response({'detail': 'Monitoring status updated', 'on_track': aof.on_track}, status=status.HTTP_200_OK)<|MERGE_RESOLUTION|>--- conflicted
+++ resolved
@@ -1,13 +1,10 @@
 import copy
 
-<<<<<<< HEAD
 from django.db import connection
-=======
 # Field Monitoring imports for new features
 from django.contrib.gis.geos import Point
 from django.core.exceptions import ObjectDoesNotExist
 from django.db import connection, transaction
->>>>>>> c2d6889c
 
 from django_filters.rest_framework import DjangoFilterBackend
 from rest_framework import filters, mixins, status, viewsets
@@ -234,8 +231,6 @@
         result = serializer.update(serializer.validated_data, request.user)
         return Response(result, status=status.HTTP_200_OK)
 
-<<<<<<< HEAD
-=======
     def _apply_fr_numbers(self, data):
         """Minimal: allow 'fr_numbers' to map to 'frs' IDs for PATCH/PUT."""
         fr_numbers = data.get('fr_numbers')
@@ -306,7 +301,6 @@
         budget.save()
         return Response(InterventionDetailSerializer(instance, context={'request': request}).data, status=status.HTTP_200_OK)
 
->>>>>>> c2d6889c
     @action(detail=True, methods=['post'], url_path='send-to-vision')
     def send_to_vision(self, request, pk=None):
         instance = self.get_object()
