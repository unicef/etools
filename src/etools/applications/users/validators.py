from django.contrib.auth import get_user_model
from django.db import connection
from django.utils.translation import gettext_lazy as _

from rest_framework.exceptions import ValidationError
from rest_framework.validators import UniqueValidator

from etools.applications.users.models import Realm


class ExternalUserValidator:
    def __call__(self, value):
<<<<<<< HEAD
        from etools.applications.audit.purchase_order.models import AuditorStaffMember
=======
        from etools.applications.tpm.tpmpartners.models import TPMPartnerStaffMember
>>>>>>> 203d9a1c

        # email cannot end with UNICEF domain
        if value.endswith("@unicef.org"):
            raise ValidationError(
                _("UNICEF email address not allowed for external user."),
            )

        if value != value.lower():
            raise ValidationError(_("Email needs to be lower case."))

        # make sure user is not staff member
<<<<<<< HEAD
        tpm_staff_qs = Realm.objects.filter(
            user__email=value,
            country=connection.tenant,
            organization__tpmpartner__isnull=False,
        )
        audit_staff = AuditorStaffMember.objects.filter(user__email=value)
=======
        tpm_staff_qs = TPMPartnerStaffMember.objects.filter(user__email=value)
        audit_staff = Realm.objects.filter(
            user__email=value,
            country=connection.tenant,
            organization__auditorfirm__isnull=False,
        )
>>>>>>> 203d9a1c
        if tpm_staff_qs.exists() or audit_staff.exists():
            raise ValidationError(_("User is a staff member."))


class EmailValidator(UniqueValidator):
    def __init__(self, queryset=None):
        if queryset is None:
            queryset = get_user_model().objects.all()
        super().__init__(
            queryset,
            message="This user already exists in the system.",
        )


class LowerCaseEmailValidator:
    def __call__(self, value):
        if value != value.lower():
            raise ValidationError(_("Email needs to be lower case."))<|MERGE_RESOLUTION|>--- conflicted
+++ resolved
@@ -10,12 +10,6 @@
 
 class ExternalUserValidator:
     def __call__(self, value):
-<<<<<<< HEAD
-        from etools.applications.audit.purchase_order.models import AuditorStaffMember
-=======
-        from etools.applications.tpm.tpmpartners.models import TPMPartnerStaffMember
->>>>>>> 203d9a1c
-
         # email cannot end with UNICEF domain
         if value.endswith("@unicef.org"):
             raise ValidationError(
@@ -26,21 +20,16 @@
             raise ValidationError(_("Email needs to be lower case."))
 
         # make sure user is not staff member
-<<<<<<< HEAD
         tpm_staff_qs = Realm.objects.filter(
             user__email=value,
             country=connection.tenant,
             organization__tpmpartner__isnull=False,
         )
-        audit_staff = AuditorStaffMember.objects.filter(user__email=value)
-=======
-        tpm_staff_qs = TPMPartnerStaffMember.objects.filter(user__email=value)
         audit_staff = Realm.objects.filter(
             user__email=value,
             country=connection.tenant,
             organization__auditorfirm__isnull=False,
         )
->>>>>>> 203d9a1c
         if tpm_staff_qs.exists() or audit_staff.exists():
             raise ValidationError(_("User is a staff member."))
 
