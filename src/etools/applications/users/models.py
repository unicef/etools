import logging
from decimal import Decimal
<<<<<<< HEAD
from typing import Tuple, TYPE_CHECKING
=======
from typing import TYPE_CHECKING
>>>>>>> 49b0900c

from django.conf import settings
from django.contrib.auth.models import AbstractBaseUser, Group, PermissionsMixin, UserManager
from django.core.exceptions import ValidationError
from django.core.mail import send_mail
from django.core.validators import MaxValueValidator, MinValueValidator
from django.db import connection, models
from django.db.models.signals import post_save
from django.utils.functional import cached_property
from django.utils.translation import ugettext_lazy as _

from django_tenants.models import TenantMixin
<<<<<<< HEAD
from django_tenants.utils import get_public_schema_name
=======
from django_tenants.utils import get_public_schema_name, tenant_context
>>>>>>> 49b0900c
from model_utils.models import TimeStampedModel

if TYPE_CHECKING:
    from etools.applications.partners.models import PartnerStaffMember

logger = logging.getLogger(__name__)


class User(TimeStampedModel, AbstractBaseUser, PermissionsMixin):
    USERNAME_FIELD = "username"
    REQUIRED_FIELDS = ['email']

    username = models.CharField(_("username"), max_length=256, unique=True)
    email = models.EmailField(_('email address'), unique=True)
    password = models.CharField(_("password"), max_length=128)
    first_name = models.CharField(_('first name'), max_length=30, blank=True)
    middle_name = models.CharField(_('middle_name'), max_length=50, blank=True)
    last_name = models.CharField(_('last name'), max_length=30, blank=True)
    date_joined = models.DateTimeField(_('date joined'), auto_now_add=True)
    last_login = models.DateTimeField(_('last login'), blank=True, null=True)
    is_active = models.BooleanField(_('active'), default=True)
    is_staff = models.BooleanField(_('staff'), default=False)
    is_superuser = models.BooleanField(_('superuser'), default=False)

    objects = UserManager()

    class Meta:
        db_table = "auth_user"
        verbose_name = _("user")
        verbose_name_plural = _("users")
        ordering = ["first_name"]

    def clean(self):
        super().clean()
        self.email = self.__class__.objects.normalize_email(self.email)

    def __str__(self):
        return self.get_full_name()

    def get_full_name(self):
        """
        Return the first_name plus the last_name, with a space in between.
        """
        full_name = ' '.join([
            self.first_name,
            self.middle_name,
            self.last_name,
        ])
        return full_name.strip().replace("  ", " ")

    def get_short_name(self):
        """Return the short name for the user."""
        return self.first_name

    def email_user(self, subject, message, from_email=None, **kwargs):
        """Send an email to this user."""
        send_mail(subject, message, from_email, [self.email], **kwargs)

    def is_unicef_user(self):
        return self.email.endswith(settings.UNICEF_USER_EMAIL)

    @cached_property
    def full_name(self):
        return self.get_full_name()

    @cached_property
    def partner(self):
        staff_member = self.get_partner_staff_member()
        return staff_member.partner if staff_member else None

    def get_partner_staff_member(self) -> ['PartnerStaffMember']:
        # just wrapper to avoid try...catch in place
        try:
            return self.partner_staff_member
        except self._meta.get_field('partner_staff_member').related_model.DoesNotExist:
            return None

<<<<<<< HEAD
    def get_active_partner_staff_member(self) -> [Tuple['Country', 'PartnerStaffMember']]:
        # search for active staff member even if it's in another tenant
        from etools.applications.partners.models import PartnerStaffMember

        original_tenant = connection.tenant
        try:
            for country in Country.objects.exclude(name__in=[get_public_schema_name(), 'Global']).all():
                connection.set_tenant(country)
                try:
                    staff_member = PartnerStaffMember.objects.get(user=self)
                except PartnerStaffMember.DoesNotExist:
                    continue

                if staff_member.active:
                    return country, staff_member
        finally:
            connection.set_tenant(original_tenant)

        return None, None
=======
    def get_staff_member_country(self):
        from etools.applications.partners.models import PartnerStaffMember
        for country in Country.objects.exclude(name__in=[get_public_schema_name(), 'Global']).all():
            with tenant_context(country):
                if PartnerStaffMember.objects.filter(user=self).exists():
                    return country
        return None

    def save(self, *args, **kwargs):
        if self.email != self.email.lower():
            raise ValidationError("Email must be lowercase.")
        super().save(*args, **kwargs)
>>>>>>> 49b0900c


class Country(TenantMixin):
    """
    Tenant Schema
    Represents a country which has many offices

    Relates to :model:`users.Office`
    """

    name = models.CharField(max_length=100, verbose_name=_('Name'))
    country_short_code = models.CharField(
        max_length=10,
        default='',
        blank=True,
        verbose_name=_('UNICEF Country Reference Code')
    )
    iso3_code = models.CharField(
        max_length=10,
        blank=True,
        default='',
        verbose_name=_("ISO3 Code"),
    )
    long_name = models.CharField(max_length=255, default='', blank=True, verbose_name=_('Long Name'))
    business_area_code = models.CharField(max_length=10, default='', blank=True, verbose_name=_('Business Area Code'))
    latitude = models.DecimalField(
        null=True, blank=True, verbose_name=_('Latitude'), max_digits=8, decimal_places=5,
        validators=[MinValueValidator(Decimal(-90)), MaxValueValidator(Decimal(90))]
    )
    longitude = models.DecimalField(
        null=True, blank=True, max_digits=8, decimal_places=5, verbose_name=_('Longitude'),
        validators=[MinValueValidator(Decimal(-180)), MaxValueValidator(Decimal(180))]
    )
    initial_zoom = models.IntegerField(default=8, verbose_name=_('Initial Zoom'))
    vision_sync_enabled = models.BooleanField(default=True, verbose_name=_('Vision Sync Enabled'))
    vision_last_synced = models.DateTimeField(null=True, blank=True, verbose_name=_('Vision Last Sync'))

    local_currency = models.ForeignKey('publics.Currency',
                                       verbose_name=_('Local Currency'),
                                       related_name='workspaces',
                                       null=True,
                                       on_delete=models.SET_NULL,
                                       blank=True)

    # TODO: rename the related name as it's inappropriate for relating offices to countries.. should be office_countries
    offices = models.ManyToManyField('Office', related_name='offices', verbose_name=_('Offices'), blank=True)

    def __str__(self):
        return self.name

    class Meta:
        ordering = ['name']
        verbose_name_plural = _('Countries')


class WorkspaceCounter(models.Model):
    TRAVEL_REFERENCE = 'travel_reference_number_counter'
    TRAVEL_INVOICE_REFERENCE = 'travel_invoice_reference_number_counter'

    workspace = models.OneToOneField('users.Country', related_name='counters', verbose_name=_('Workspace'),
                                     on_delete=models.CASCADE)

    # T2F travel reference number counter
    travel_reference_number_counter = models.PositiveIntegerField(
        default=1, verbose_name=_('Travel Reference Number Counter'))
    travel_invoice_reference_number_counter = models.PositiveIntegerField(
        default=1, verbose_name=_('Travel Invoice Reference Number Counter'))

    def get_next_value(self, counter_type):
        assert connection.in_atomic_block, 'Counters should be used only within an atomic block'

        # Locking the row
        counter_model = WorkspaceCounter.objects.select_for_update().get(id=self.id)

        counter_value = getattr(counter_model, counter_type, None)
        if counter_value is None:
            raise AttributeError('Invalid counter type')

        setattr(counter_model, counter_type, counter_value + 1)
        counter_model.save()

        return counter_value

    @classmethod
    def create_counter_model(cls, sender, instance, created, **kwargs):
        """
        Signal handler to create user profiles automatically
        """
        if created:
            cls.objects.create(workspace=instance)

    def __str__(self):
        return self.workspace.name


post_save.connect(WorkspaceCounter.create_counter_model, sender=Country)


class CountryOfficeManager(models.Manager):
    def get_queryset(self):
        if hasattr(connection.tenant, 'id') and connection.tenant.schema_name != 'public':
            return super().get_queryset().filter(offices=connection.tenant)
        else:
            # this only gets called on initialization because FakeTenant does not have the model attrs
            return super().get_queryset()


class Office(models.Model):
    """
    Represents an office for the country

    Relates to :model:`AUTH_USER_MODEL`
    """

    name = models.CharField(max_length=254, verbose_name=_('Name'))
    zonal_chief = models.ForeignKey(
        settings.AUTH_USER_MODEL,
        blank=True, null=True,
        related_name='offices_old',
        verbose_name='Chief',
        on_delete=models.CASCADE,
    )

    objects = CountryOfficeManager()

    def __str__(self):
        return self.name

    class Meta:
        ordering = ('name', )


class UserProfileManager(models.Manager):
    def get_queryset(self):
        return super().get_queryset().select_related('country')


class UserProfile(models.Model):
    """
    Represents a user profile that can have access to many Countries but to one active Country at a time

    Relates to :model:`AUTH_USER_MODEL`
    Relates to :model:`users.Country`
    Relates to :model:`users.Office`
    """

    user = models.OneToOneField(settings.AUTH_USER_MODEL, related_name='profile', verbose_name=_('User'),
                                on_delete=models.CASCADE)
    # TODO: after migration remove the ability to add blank=True
    guid = models.CharField(max_length=40, unique=True, null=True, verbose_name=_('GUID'))

    # legacy field; to be removed
    _partner_staff_member = models.IntegerField(null=True, blank=True, verbose_name=_('Partner Staff Member'))

    country = models.ForeignKey(
        Country, null=True, blank=True, verbose_name=_('Country'),
        on_delete=models.CASCADE,
    )
    country_override = models.ForeignKey(
        Country, null=True, blank=True, related_name="country_override",
        verbose_name=_('Country Override'),
        on_delete=models.CASCADE,
    )
    countries_available = models.ManyToManyField(Country, blank=True, related_name="accessible_by",
                                                 verbose_name=_('Countries Available'))
    office = models.ForeignKey(
        Office, null=True, blank=True, verbose_name=_('Office'),
        on_delete=models.CASCADE,
    )
    job_title = models.CharField(max_length=255, null=True, blank=True, verbose_name=_('Job Title'))
    phone_number = models.CharField(max_length=255, null=True, blank=True, verbose_name=_('Phone Number'))

    # staff_id needs to be NULLable so we can make it unique while still making it optional
    staff_id = models.CharField(max_length=32, null=True, blank=True, verbose_name=_('Staff ID'))
    org_unit_code = models.CharField(max_length=32, null=True, blank=True, verbose_name=_('Org Unit Code'))
    org_unit_name = models.CharField(max_length=64, null=True, blank=True, verbose_name=_('Org Unit Name'))
    post_number = models.CharField(max_length=32, null=True, blank=True, verbose_name=_('Post Number'))
    post_title = models.CharField(max_length=64, null=True, blank=True, verbose_name=_('Post Title'))
    # vendor_number needs to be NULLable so we can make it unique while still making it optional
    vendor_number = models.CharField(max_length=32, null=True, blank=True,
                                     unique=True, verbose_name=_('Vendor Number'))
    supervisor = models.ForeignKey(settings.AUTH_USER_MODEL, related_name='supervisee', on_delete=models.SET_NULL,
                                   blank=True, null=True, verbose_name=_('Supervisor'))
    oic = models.ForeignKey(settings.AUTH_USER_MODEL, on_delete=models.SET_NULL, verbose_name=_('OIC'),
                            null=True, blank=True)  # related oic_set

    # TODO: figure this out when we need to automatically map to groups
    # vision_roles = ArrayField(models.CharField(max_length=20, blank=True, choices=VISION_ROLES),
    #                           blank=True, null=True)

    def username(self):
        return self.user.username

    def email(self):
        return self.user.email

    def first_name(self):
        return self.user.first_name

    def middle_name(self):
        return self.user.middle_name

    def last_name(self):
        return self.user.last_name

    def __str__(self):
        return 'User profile for {}'.format(
            self.user.get_full_name()
        )

    class Meta:
        verbose_name_plural = _('User Profile')

    objects = UserProfileManager()

    @classmethod
    def create_user_profile(cls, sender, instance, created, **kwargs):
        """
        Signal handler to create user profiles automatically
        """
        if not cls.objects.filter(user=instance).exists():
            cls.objects.create(user=instance)

    @classmethod
    def custom_update_user(cls, sender, attributes, user_modified, **kwargs):
        # This signal is called on every login
        mods_made = False

        # make sure this setting is not already set.
        if not sender.is_staff:
            try:
                g = Group.objects.get(name='UNICEF User')
            except Group.DoesNotExist:
                logger.exception('Cannot find main group UNICEF User')
            else:
                g.user_set.add(sender)

            sender.is_staff = True
            sender.save()
            mods_made = True

        new_country = None
        adfs_country = attributes.get("businessAreaCode")
        if sender.profile.country_override:
            new_country = sender.profile.country_override
        elif adfs_country:
            try:
                new_country = Country.objects.get(business_area_code=adfs_country[0])
            except Country.DoesNotExist:
                logger.exception("Login - Business Area: %s not found for user %s", adfs_country[0], sender.email)
                return False

        if new_country and new_country != sender.profile.country:
            # TODO: add country to countries_available
            # sender.profile.countries_available.add(new_country)
            sender.profile.country = new_country
            sender.profile.save()
            return True

        return mods_made

    def save(self, **kwargs):

        if self.country_override and self.country != self.country_override:
            self.country = self.country_override

        if self.staff_id == '':
            self.staff_id = None
        if self.vendor_number == '':
            self.vendor_number = None

        super().save(**kwargs)


post_save.connect(UserProfile.create_user_profile, sender=settings.AUTH_USER_MODEL)<|MERGE_RESOLUTION|>--- conflicted
+++ resolved
@@ -1,10 +1,6 @@
 import logging
 from decimal import Decimal
-<<<<<<< HEAD
 from typing import Tuple, TYPE_CHECKING
-=======
-from typing import TYPE_CHECKING
->>>>>>> 49b0900c
 
 from django.conf import settings
 from django.contrib.auth.models import AbstractBaseUser, Group, PermissionsMixin, UserManager
@@ -17,11 +13,7 @@
 from django.utils.translation import ugettext_lazy as _
 
 from django_tenants.models import TenantMixin
-<<<<<<< HEAD
-from django_tenants.utils import get_public_schema_name
-=======
 from django_tenants.utils import get_public_schema_name, tenant_context
->>>>>>> 49b0900c
 from model_utils.models import TimeStampedModel
 
 if TYPE_CHECKING:
@@ -99,27 +91,6 @@
         except self._meta.get_field('partner_staff_member').related_model.DoesNotExist:
             return None
 
-<<<<<<< HEAD
-    def get_active_partner_staff_member(self) -> [Tuple['Country', 'PartnerStaffMember']]:
-        # search for active staff member even if it's in another tenant
-        from etools.applications.partners.models import PartnerStaffMember
-
-        original_tenant = connection.tenant
-        try:
-            for country in Country.objects.exclude(name__in=[get_public_schema_name(), 'Global']).all():
-                connection.set_tenant(country)
-                try:
-                    staff_member = PartnerStaffMember.objects.get(user=self)
-                except PartnerStaffMember.DoesNotExist:
-                    continue
-
-                if staff_member.active:
-                    return country, staff_member
-        finally:
-            connection.set_tenant(original_tenant)
-
-        return None, None
-=======
     def get_staff_member_country(self):
         from etools.applications.partners.models import PartnerStaffMember
         for country in Country.objects.exclude(name__in=[get_public_schema_name(), 'Global']).all():
@@ -132,7 +103,6 @@
         if self.email != self.email.lower():
             raise ValidationError("Email must be lowercase.")
         super().save(*args, **kwargs)
->>>>>>> 49b0900c
 
 
 class Country(TenantMixin):
