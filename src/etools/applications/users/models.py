--- conflicted
+++ resolved
@@ -78,14 +78,11 @@
     def full_name(self):
         return self.get_full_name()
 
-<<<<<<< HEAD
-=======
     @cached_property
     def partner(self):
         staff_member = self.get_partner_staff_member()
         return staff_member.partner if staff_member else None
 
->>>>>>> f027ad0e
     def get_partner_staff_member(self) -> ['PartnerStaffMember']:
         # just wrapper to avoid try...catch in place
         try:
