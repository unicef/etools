from functools import update_wrapper

from django.conf.urls import url
from django.contrib import admin, messages
from django.contrib.auth import get_user_model
from django.contrib.auth.admin import UserAdmin
from django.core.urlresolvers import reverse
from django.http.response import HttpResponseRedirect
from django.shortcuts import get_object_or_404
from tenant_schemas.utils import get_public_schema_name

<<<<<<< HEAD
from etools.applications.users.models import Country, Office, Section, User, UserProfile, WorkspaceCounter
=======
from etools.applications.hact.tasks import update_hact_for_country, update_hact_values
from etools.applications.users.models import Country, Office, Section, UserProfile, WorkspaceCounter
>>>>>>> 6be43f79
from etools.applications.vision.tasks import sync_handler, vision_sync_task
from etools.libraries.azure_graph_api.tasks import sync_user


class ProfileInline(admin.StackedInline):
    model = UserProfile
    can_delete = False
    verbose_name_plural = 'profile'
    fields = [
        'country',
        'country_override',
        'countries_available',
        'office',
        'section',
        'job_title',
        'post_title',
        'phone_number',
        'staff_id',
    ]
    filter_horizontal = (
        'countries_available',
    )
    search_fields = (
        u'office__name',
        u'country__name',
        u'user__email'
    )
    readonly_fields = (
        u'user',
        u'country',
    )

    fk_name = 'user'

    def get_fields(self, request, obj=None):

        fields = super(ProfileInline, self).get_fields(request, obj=obj)
        if not request.user.is_superuser and u'country_override' in fields:
            fields.remove(u'country_override')
        return fields

    def formfield_for_manytomany(self, db_field, request=None, **kwargs):

        if db_field.name == u'countries_available':
            if request and request.user.is_superuser:
                kwargs['queryset'] = Country.objects.all()
            else:
                kwargs['queryset'] = request.user.profile.countries_available.all()

        return super(ProfileInline, self).formfield_for_manytomany(
            db_field, request, **kwargs
        )


class ProfileAdmin(admin.ModelAdmin):
    fields = [
        'country',
        'country_override',
        'countries_available',
        'office',
        'section',
        'job_title',
        'phone_number',
        'staff_id',
        'org_unit_code',
        'org_unit_name',
        'post_number',
        'post_title',
        'vendor_number',
        'section_code'
    ]
    list_display = (
        'username',
        'office',
        'section',
        'job_title',
        'phone_number',
    )
    list_editable = (
        'office',
        'section',
        'job_title',
        'phone_number',
    )
    list_filter = (
        'country',
        'office',
    )
    filter_horizontal = (
        'countries_available',
    )
    search_fields = (
        u'office__name',
        u'country__name',
        u'user__email'
    )
    readonly_fields = (
        u'user',
        u'country',
    )

    def has_add_permission(self, request):
        return False

    def has_delete_permission(self, request, obj=None):
        return False

    def get_queryset(self, request):
        """
        You should only be able to manage users in the countries you have access to
        :param request:
        :return:
        """
        queryset = super(ProfileAdmin, self).get_queryset(request)
        if not request.user.is_superuser:
            queryset = queryset.filter(
                user__is_staff=True,
                country__in=request.user.profile.countries_available.all()
            )
        return queryset

    def get_fields(self, request, obj=None):

        fields = super(ProfileAdmin, self).get_fields(request, obj=obj)
        if not request.user.is_superuser and u'country_override' in fields:
            fields.remove(u'country_override')
        return fields

    def formfield_for_manytomany(self, db_field, request=None, **kwargs):

        if db_field.name == u'countries_available':
            if request and request.user.is_superuser:
                kwargs['queryset'] = Country.objects.all()
            else:
                kwargs['queryset'] = request.user.profile.countries_available.all()

        return super(ProfileAdmin, self).formfield_for_manytomany(
            db_field, request, **kwargs
        )

    def save_model(self, request, obj, form, change):
        if form.data.get('supervisor'):
            supervisor = get_user_model().objects.get(id=int(form.data['supervisor']))
            obj.supervisor = supervisor
        if form.data.get('oic'):
            oic = get_user_model().objects.get(id=int(form.data['oic']))
            obj.oic = oic
        obj.save()


class UserAdminPlus(UserAdmin):

    change_form_template = 'admin/users/user/change_form.html'
    inlines = [ProfileInline]

    list_display = [
        'email',
        'first_name',
        'last_name',
        'office',
        'is_staff',
        'is_active',
    ]

    def get_urls(self):
        urls = super(UserAdminPlus, self).get_urls()

        def wrap(view):
            def wrapper(*args, **kwargs):
                return self.admin_site.admin_view(view)(*args, **kwargs)
            return update_wrapper(wrapper, view)

        custom_urls = [
            url(r'^(?P<pk>\d+)/sync_user/$', wrap(self.sync_user), name='users_sync_user'),
        ]
        return custom_urls + urls

    def sync_user(self, request, pk):
        user = get_object_or_404(get_user_model(), pk=pk)
        sync_user.delay(user.username)
        return HttpResponseRedirect(reverse('admin:auth_user_change', args=[user.pk]))

    def office(self, obj):
        return obj.profile.office

    def has_add_permission(self, request):
        return False

    def has_delete_permission(self, request, obj=None):
        return False

    def get_queryset(self, request):
        """
        You should only be able to manage users in your country
        :param request:
        :return:
        """
        queryset = super(UserAdminPlus, self).get_queryset(request)
        if not request.user.is_superuser:
            queryset = queryset.filter(
                is_staff=True,
                profile__country=request.tenant
            )
        return queryset

    def get_readonly_fields(self, request, obj=None):
        """
        You shouldnt be able grant superuser access if you are not a superuser
        :param request:
        :param obj:
        :return:
        """
        fields = list(super(UserAdminPlus, self).get_readonly_fields(request, obj))
        if not request.user.is_superuser:
            fields.append(u'is_superuser')
        return fields


class CountryAdmin(admin.ModelAdmin):
    change_form_template = 'admin/users/country/change_form.html'

    def has_add_permission(self, request):
        return False

    list_display = (
        'name',
        'country_short_code',
        'business_area_code',
        'vision_sync_enabled',
        'vision_last_synced',
    )
    readonly_fields = (
        'vision_last_synced',
    )
    filter_horizontal = (
        'offices',
        'sections',
    )

    def get_urls(self):
        urls = super(CountryAdmin, self).get_urls()

        def wrap(view):
            def wrapper(*args, **kwargs):
                return self.admin_site.admin_view(view)(*args, **kwargs)
            return update_wrapper(wrapper, view)

        custom_urls = [
            url(r'^(?P<pk>\d+)/sync_fc/$', wrap(self.sync_fund_commitment), name='users_country_fund_commitment'),
            url(r'^(?P<pk>\d+)/sync_fr/$', wrap(self.sync_fund_reservation), name='users_country_fund_reservation'),
            url(r'^(?P<pk>\d+)/sync_partners/$', wrap(self.sync_partners), name='users_country_partners'),
            url(r'^(?P<pk>\d+)/sync_programme/$', wrap(self.sync_programme), name='users_country_programme'),
            url(r'^(?P<pk>\d+)/sync_ram/$', wrap(self.sync_ram), name='users_country_ram'),
            url(r'^(?P<pk>\d+)/update_hact/$', wrap(self.update_hact), name='users_country_update_hact'),
        ]
        return custom_urls + urls

    def sync_fund_commitment(self, request, pk):
        return self.execute_sync(pk, 'fund_commitment')

    def sync_fund_reservation(self, request, pk):
        return self.execute_sync(pk, 'fund_reservation')

    def sync_partners(self, request, pk):
        return self.execute_sync(pk, 'partner')

    def sync_programme(self, request, pk):
        return self.execute_sync(pk, 'programme')

    def sync_ram(self, request, pk):
        return self.execute_sync(pk, 'ram')

    @staticmethod
    def execute_sync(country_pk, synchronizer):
        country = Country.objects.get(pk=country_pk)
        if country.schema_name == get_public_schema_name():
            vision_sync_task(synchronizers=[synchronizer, ])
        else:
            sync_handler.delay(country.name, synchronizer)
        return HttpResponseRedirect(reverse('admin:users_country_change', args=[country.pk]))

    def update_hact(self, request, pk):
        country = Country.objects.get(pk=pk)
        if country.schema_name == get_public_schema_name():
            update_hact_values()
            messages.info(request, "HACT update has been scheduled for all countries")
        else:
            update_hact_for_country.delay(country_name=country.name)
            messages.info(request, "HACT update has been started for %s" % country.name)
        return HttpResponseRedirect(reverse('admin:users_country_change', args=[country.pk]))


class SectionAdmin(admin.ModelAdmin):

    list_display = (
        'name',
        'code',
    )


# Re-register UserAdmin
# admin.site.unregister(get_user_model())
admin.site.register(User, UserAdminPlus)
admin.site.register(UserProfile, ProfileAdmin)
admin.site.register(Country, CountryAdmin)
admin.site.register(Office)
admin.site.register(Section, SectionAdmin)
admin.site.register(WorkspaceCounter)<|MERGE_RESOLUTION|>--- conflicted
+++ resolved
@@ -9,12 +9,15 @@
 from django.shortcuts import get_object_or_404
 from tenant_schemas.utils import get_public_schema_name
 
-<<<<<<< HEAD
-from etools.applications.users.models import Country, Office, Section, User, UserProfile, WorkspaceCounter
-=======
 from etools.applications.hact.tasks import update_hact_for_country, update_hact_values
-from etools.applications.users.models import Country, Office, Section, UserProfile, WorkspaceCounter
->>>>>>> 6be43f79
+from etools.applications.users.models import (
+    Country,
+    Office,
+    Section,
+    User,
+    UserProfile,
+    WorkspaceCounter,
+)
 from etools.applications.vision.tasks import sync_handler, vision_sync_task
 from etools.libraries.azure_graph_api.tasks import sync_user
 
@@ -316,7 +319,6 @@
 
 
 # Re-register UserAdmin
-# admin.site.unregister(get_user_model())
 admin.site.register(User, UserAdminPlus)
 admin.site.register(UserProfile, ProfileAdmin)
 admin.site.register(Country, CountryAdmin)
