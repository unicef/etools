from django.contrib import admin, messages
from django.contrib.auth import get_user_model
from django.contrib.auth.admin import UserAdmin
from django.db import connection
from django.http.response import HttpResponseRedirect
from django.shortcuts import get_object_or_404
from django.urls import reverse
from django.utils.translation import gettext_lazy as _

from admin_extra_urls.decorators import button
from admin_extra_urls.mixins import ExtraUrlMixin
from django_tenants.admin import TenantAdminMixin
from django_tenants.utils import get_public_schema_name
from unicef_snapshot.admin import ActivityInline, SnapshotModelAdmin

from etools.applications.funds.tasks import sync_all_delegated_frs, sync_country_delegated_fr
from etools.applications.hact.tasks import update_hact_for_country, update_hact_values
from etools.applications.users.models import Country, Realm, UserProfile, WorkspaceCounter
from etools.applications.vision.tasks import sync_handler, vision_sync_task
from etools.libraries.azure_graph_api.tasks import sync_user


def get_office(obj):
    if connection.tenant.schema_name == get_public_schema_name():
        return None
    try:
        return obj.profile.tenant_profile.office
    except AttributeError:
        return None


class ProfileInline(admin.StackedInline):
    model = UserProfile
    can_delete = False
    fields = [
        'country',
        'country_override',
        'countries_available',
        'office',
        'job_title',
        'post_title',
        'phone_number',
        'staff_id',
    ]
    filter_horizontal = (
        'countries_available',
    )
    search_fields = (
        'tenant_profile__office__name',
        'country__name',
        'user__email'
    )
    readonly_fields = (
        'user',
        'country',
    )

    fk_name = 'user'

    def get_fields(self, request, obj=None):

        fields = super().get_fields(request, obj=obj)
        if not request.user.is_superuser and 'country_override' in fields:
            fields.remove('country_override')
        return fields

    def formfield_for_manytomany(self, db_field, request=None, **kwargs):

        if db_field.name == 'countries_available':
            if request and request.user.is_superuser:
                kwargs['queryset'] = Country.objects.all()
            else:
                kwargs['queryset'] = request.user.profile.countries_available.all()

        return super().formfield_for_manytomany(
            db_field, request, **kwargs
        )

    def office(self, obj):
        return get_office(obj)


class ProfileAdmin(admin.ModelAdmin):
    fields = [
        'country',
        'country_override',
        'countries_available',
        'office',
        'job_title',
        'phone_number',
        'staff_id',
        'org_unit_code',
        'org_unit_name',
        'post_number',
        'post_title',
        'vendor_number',
    ]
    list_display = (
        'username',
        'office',
        'job_title',
        'phone_number',
        'country'
    )
    list_editable = (
        'office',
        'job_title',
        'phone_number',
    )
    list_filter = (
        'country',
        'office',
    )
    filter_horizontal = (
        'countries_available',
    )
    search_fields = (
        'tenant_profile__office__name',
        'country__name',
        'user__email',
        'guid'
    )
    readonly_fields = (
        'user',
        'country',
    )

    def has_add_permission(self, request):
        return False

    def has_delete_permission(self, request, obj=None):
        return False

    def get_queryset(self, request):
        """
        You should only be able to manage users in the countries you have access to
        :param request:
        :return:
        """
        queryset = super().get_queryset(request)
        if not request.user.is_superuser:
            queryset = queryset.filter(
                user__is_staff=True,
                country__in=request.user.profile.countries_available.all()
            )
        return queryset

    def get_fields(self, request, obj=None):

        fields = super().get_fields(request, obj=obj)
        if not request.user.is_superuser and 'country_override' in fields:
            fields.remove('country_override')
        return fields

    def formfield_for_manytomany(self, db_field, request=None, **kwargs):

        if db_field.name == 'countries_available':
            if request and request.user.is_superuser:
                kwargs['queryset'] = Country.objects.all()
            else:
                kwargs['queryset'] = request.user.profile.countries_available.all()

        return super().formfield_for_manytomany(
            db_field, request, **kwargs
        )

    def office(self, obj):
        return get_office(obj)

    def save_model(self, request, obj, form, change):
        if form.data.get('supervisor'):
            supervisor = get_user_model().objects.get(id=int(form.data['supervisor']))
            obj.supervisor = supervisor
        if form.data.get('oic'):
            oic = get_user_model().objects.get(id=int(form.data['oic']))
            obj.oic = oic
        obj.save()


class RealmInline(admin.StackedInline):
    model = Realm
    raw_id_fields = ('user', 'organization')
    extra = 0


class UserAdminPlus(ExtraUrlMixin, UserAdmin):
<<<<<<< HEAD
    inlines = [ProfileInline, RealmInline]
=======
    fieldsets = UserAdmin.fieldsets + (
        (_('User Preferences'), {
            'fields':
                (
                    'preferences',
                )
        }),
    )
    inlines = [ProfileInline]
>>>>>>> 5d9601a7
    readonly_fields = ('date_joined',)

    list_display = [
        'email',
        'first_name',
        'middle_name',
        'last_name',
        'office',
        'is_staff',
        'is_superuser',
        'is_active',
        'country',
    ]

    @button()
    def sync_user(self, request, pk):
        user = get_object_or_404(get_user_model(), pk=pk)
        sync_user.delay(user.username)
        return HttpResponseRedirect(reverse('admin:users_user_change', args=[user.pk]))

    @button()
    def ad(self, request, pk):
        user = get_object_or_404(get_user_model(), pk=pk)
        return HttpResponseRedirect(reverse('users_v3:ad-user-api-view', args=[user.email]))

    def country(self, obj):
        return obj.profile.country

    country.admin_order_field = 'profile__country'

    def office(self, obj):
        return get_office(obj)

    def has_add_permission(self, request):
        return False

    def has_delete_permission(self, request, obj=None):
        return False

    def get_queryset(self, request):
        """
        You should only be able to manage users in your country
        :param request:
        :return:
        """
        queryset = super().get_queryset(request)
        if not request.user.is_superuser:
            queryset = queryset.filter(
                is_staff=True,
                profile__country=request.tenant
            )
        return queryset

    def get_readonly_fields(self, request, obj=None):
        """
        You shouldnt be able grant superuser access if you are not a superuser
        :param request:
        :param obj:
        :return:
        """
        fields = list(super().get_readonly_fields(request, obj))
        if not request.user.is_superuser:
            fields.append('is_superuser')
        return fields


class CountryAdmin(ExtraUrlMixin, TenantAdminMixin, admin.ModelAdmin):

    def has_add_permission(self, request):
        return False

    list_display = (
        'name',
        'iso3_code',
        'country_short_code',
        'business_area_code',
        'vision_sync_enabled',
        'vision_last_synced',
    )
    readonly_fields = (
        'vision_last_synced',
    )
    filter_horizontal = (
        'offices',
    )
    search_fields = ('name', )

    @button()
    def sync_fund_reservation_delegated(self, request, pk):
        country = Country.objects.get(pk=pk)
        if country.schema_name == get_public_schema_name():
            sync_all_delegated_frs.delay()
        else:
            sync_country_delegated_fr.delay(country.business_area_code)
        messages.info(request, "Task fund reservation delegated scheduled")
        return HttpResponseRedirect(reverse('admin:users_country_change', args=[country.pk]))

    @button()
    def sync_fund_reservation(self, request, pk):
        return self.execute_sync(pk, 'fund_reservation', request)

    @button()
    def sync_partners(self, request, pk):
        return self.execute_sync(pk, 'partner', request)

    @button()
    def sync_programme(self, request, pk):
        return self.execute_sync(pk, 'programme', request)

    @button()
    def sync_ram(self, request, pk):
        return self.execute_sync(pk, 'ram', request)

    @button()
    def sync_dct(self, request, pk):
        return self.execute_sync(pk, 'dct', request)

    @staticmethod
    def execute_sync(country_pk, synchronizer, request):
        country = Country.objects.get(pk=country_pk)
        if country.schema_name == get_public_schema_name():
            vision_sync_task(synchronizers=[synchronizer, ])
        else:
            sync_handler.delay(country.business_area_code, synchronizer)
        messages.info(request, f"Task {synchronizer} scheduled")
        return HttpResponseRedirect(reverse('admin:users_country_change', args=[country.pk]))

    @button()
    def update_hact(self, request, pk):
        country = Country.objects.get(pk=pk)
        if country.schema_name == get_public_schema_name():
            update_hact_values()
            messages.info(request, "HACT update has been scheduled for all countries")
        else:
            update_hact_for_country.delay(business_area_code=country.business_area_code)
            messages.info(request, "HACT update has been started for %s" % country.name)
        return HttpResponseRedirect(reverse('admin:users_country_change', args=[country.pk]))


class RealmAdmin(SnapshotModelAdmin):
    raw_id_fields = ('user', )
    search_fields = ('user__email', 'user__first_name', 'user__last_name', 'country__name',
                     'organization__name', 'organization__vendor_number' 'group__name')
    autocomplete_fields = ('country', 'organization', 'group')

    inlines = (ActivityInline, )


# Re-register UserAdmin
admin.site.register(get_user_model(), UserAdminPlus)
admin.site.register(UserProfile, ProfileAdmin)
admin.site.register(Country, CountryAdmin)
admin.site.register(WorkspaceCounter)
admin.site.register(Realm, RealmAdmin)<|MERGE_RESOLUTION|>--- conflicted
+++ resolved
@@ -184,9 +184,6 @@
 
 
 class UserAdminPlus(ExtraUrlMixin, UserAdmin):
-<<<<<<< HEAD
-    inlines = [ProfileInline, RealmInline]
-=======
     fieldsets = UserAdmin.fieldsets + (
         (_('User Preferences'), {
             'fields':
@@ -195,8 +192,7 @@
                 )
         }),
     )
-    inlines = [ProfileInline]
->>>>>>> 5d9601a7
+    inlines = [ProfileInline, RealmInline]
     readonly_fields = ('date_joined',)
 
     list_display = [
