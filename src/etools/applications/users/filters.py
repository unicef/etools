--- conflicted
+++ resolved
@@ -10,10 +10,7 @@
 class UserRoleFilter(BaseFilterBackend):
     def filter_queryset(self, request, queryset, view):
         if 'roles' in request.query_params and request.query_params['roles']:
-<<<<<<< HEAD
-=======
-          
->>>>>>> a42de375
+
             filter_q = Q()
 
             for role in request.query_params['roles'].split(','):
