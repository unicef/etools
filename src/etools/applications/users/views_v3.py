import logging

from django.conf import settings
from django.contrib.auth import get_user_model
from django.contrib.auth.models import Group
from django.core.exceptions import PermissionDenied, ValidationError as DjangoValidationError
from django.db import connection, transaction
from django.db.models import OuterRef, Prefetch, Q, Subquery
from django.http import HttpResponseForbidden, HttpResponseRedirect
from django.shortcuts import get_object_or_404

from django_filters.rest_framework import DjangoFilterBackend
from rest_framework import mixins, status, viewsets
from rest_framework.exceptions import ValidationError
from rest_framework.filters import OrderingFilter, SearchFilter
from rest_framework.generics import ListAPIView, RetrieveAPIView
from rest_framework.permissions import IsAdminUser, IsAuthenticated
from rest_framework.response import Response
from rest_framework.views import APIView
from unicef_restlib.pagination import DynamicPageNumberPagination
from unicef_restlib.views import QueryStringFilterMixin, SafeTenantViewSetMixin

from etools.applications.audit.models import UNICEFAuditFocalPoint
from etools.applications.organizations.models import Organization
from etools.applications.partners.permissions import user_group_permission
from etools.applications.partners.views.v3 import PMPBaseViewMixin
from etools.applications.users import views as v1, views_v2 as v2
from etools.applications.users.mixins import GroupEditPermissionMixin
from etools.applications.users.models import Country, IPAdmin, IPAuthorizedOfficer, IPEditor, Realm
from etools.applications.users.permissions import IsActiveInRealm, IsPartnershipManager
from etools.applications.users.serializers import SimpleGroupSerializer, SimpleOrganizationSerializer
from etools.applications.users.serializers_v3 import (
    CountryDetailSerializer,
    ExternalUserSerializer,
    MinimalUserDetailSerializer,
    MinimalUserSerializer,
    ProfileRetrieveUpdateSerializer,
    UserRealmCreateSerializer,
    UserRealmRetrieveSerializer,
    UserRealmUpdateSerializer,
)
from etools.applications.utils.pagination import AppendablePageNumberPagination

logger = logging.getLogger(__name__)


class ChangeUserCountryView(v1.ChangeUserCountryView):
    """Stub for ChangeUserCountryView"""


class ChangeUserOrganizationView(APIView):
    """
    Allows a user to switch organization context if they have access to more than one
    """

    ERROR_MESSAGES = {
        'organization_does_not_exist': 'The organization that you are attempting to switch to does not exist',
        'access_to_organization_denied': 'You do not have access to the organization you are trying to switch to'
    }

    next_param = 'next'

    permission_classes = (IsAuthenticated, )

    def get_organization_id(self):
        return self.request.data.get('organization', None) or self.request.query_params.get('organization', None)

    def get_organization(self):
        organization_id = self.get_organization_id()
        try:
            organization = Organization.objects.get(id=organization_id)
        except Organization.DoesNotExist:
            raise DjangoValidationError(
                self.ERROR_MESSAGES['organization_does_not_exist'],
                code='organization_does_not_exist'
            )
        return organization

    def change_organization(self):
        user = self.request.user
        organization = self.get_organization()

        if organization == user.profile.organization:
            return

        if organization not in user.profile.organizations_available.all():
            raise DjangoValidationError(self.ERROR_MESSAGES['access_to_organization_denied'],
                                        code='access_to_organization_denied')

        user.profile.organization = organization
        user.profile.save(update_fields=['organization'])

    def get_redirect_url(self):
        return self.request.GET.get(self.next_param, '/')

    def get(self, request, *args, **kwargs):
        try:
            self.change_organization()
        except DjangoValidationError as err:
            return HttpResponseForbidden(str(err))

        return HttpResponseRedirect(self.get_redirect_url())

    def post(self, request, format=None):
        try:
            self.change_organization()
        except DjangoValidationError as err:
            if err.code == 'access_to_organization_denied':
                status_code = status.HTTP_403_FORBIDDEN
            else:
                status_code = status.HTTP_400_BAD_REQUEST
            return Response(str(err), status=status_code)

        return Response(status=status.HTTP_204_NO_CONTENT)


class MyProfileAPIView(v1.MyProfileAPIView):
    serializer_class = ProfileRetrieveUpdateSerializer


class UsersDetailAPIView(RetrieveAPIView):
    """
    Retrieve a User in the current country
    """
    queryset = get_user_model().objects.all()
    serializer_class = MinimalUserDetailSerializer

    def retrieve(self, request, pk=None):
        """
        Returns a UserProfile object for this PK
        """
        data = {}
        try:
            queryset = self.queryset.get(id=pk)
            serializer = self.serializer_class(queryset)
            data = serializer.data
        except get_user_model().DoesNotExist:
            pass

        return Response(
            data,
            status=status.HTTP_200_OK
        )


class UsersListAPIView(PMPBaseViewMixin, QueryStringFilterMixin, ListAPIView):
    """
    Gets a list of Unicef Staff users in the current country.
    Country is determined by the currently logged in user.
    """
    model = get_user_model()
    queryset = get_user_model().objects.all().select_related('profile').prefetch_related('realms')
    serializer_class = MinimalUserSerializer
    permission_classes = (IsAuthenticated, )
    pagination_class = AppendablePageNumberPagination
    search_terms = ('email__icontains', 'first_name__icontains', 'middle_name__icontains', 'last_name__icontains')

    filters = (
        ('group', 'realms__group__name__in'),
        ('is_active', 'is_active'),
    )

    def get_queryset(self, pk=None):
        qs = super().get_queryset()
        # note that if user_ids is set we do not filter by current tenant,
        # I guess this is the expected behavior
        user_ids = self.request.query_params.get("values", None)
        if user_ids:
            try:
                user_ids = [int(x) for x in user_ids.split(",")]
            except ValueError:
                raise ValidationError("Query parameter values are not integers")
            else:
                qs = qs.filter(id__in=user_ids)

        if self.is_partner_staff():
            emails = []
            p = self.current_partner()
            emails += p.active_staff_members.values_list("email", flat=True)
            qs = qs.filter(email__in=emails)
        elif self.request.user.is_staff:
            qs = qs.filter(
                profile__country=self.request.user.profile.country,
                is_staff=True,
            )
        else:
            raise PermissionDenied

        return qs.prefetch_related(
            'profile',
        ).order_by("first_name")


class CountryView(v2.CountryView):
    serializer_class = CountryDetailSerializer


class PartnerOrganizationListView(ListAPIView):
    """
    Gets a list of organizations from partners given a country id for
    the Partnership Manager currently logged in.
    """
    model = Organization
    serializer_class = SimpleOrganizationSerializer
    permission_classes = (IsAuthenticated, IsPartnershipManager)

    def get_root_object(self):
        return get_object_or_404(Country, pk=self.kwargs.get('country_pk'))

    def get_queryset(self):
        country = self.get_root_object()

        if not self.request.user.is_partnership_manager:
            return self.model.objects.none()
        # returns only Partner Organizations that are not marked for deletion
        return self.model.objects\
            .filter(partner__isnull=False, partner__deleted_flag=False, realms__country=country)\
            .distinct()


class GroupPermissionsViewSet(GroupEditPermissionMixin, APIView):
    """
    Returns a list of allowed User Groups and the user add permission for Access Management Portal (AMP)
    """
    permission_classes = (IsAuthenticated,)

    def get(self, request):
        response_data = {
            "groups": SimpleGroupSerializer(self.get_user_allowed_groups(), many=True).data,
            "can_add_user": self.can_add_user()
        }
        return Response(response_data)


class UserRealmViewSet(
    mixins.CreateModelMixin,
    mixins.ListModelMixin,
    mixins.UpdateModelMixin,
    viewsets.GenericViewSet
):
    model = get_user_model()
    serializer_class = UserRealmRetrieveSerializer

    pagination_class = DynamicPageNumberPagination
    filter_backends = (SearchFilter, DjangoFilterBackend, OrderingFilter)

    search_fields = ('first_name', 'last_name', 'email', 'profile__job_title')
    filter_fields = ('is_active', )
    ordering_fields = ('first_name', 'last_name', 'email', 'last_login')

    def get_permissions(self):
        if self.action == "list":
            self.permission_classes = (
                IsAuthenticated, IsActiveInRealm)
        if self.action == 'create':
            self.permission_classes = (
                IsAuthenticated,
                user_group_permission(IPAdmin.name, IPAuthorizedOfficer.name) | IsPartnershipManager)
        if self.action == 'partial_update':
            self.permission_classes = (
                IsAuthenticated,
                user_group_permission(
                    IPEditor.name, IPAdmin.name,
                    IPAuthorizedOfficer.name, UNICEFAuditFocalPoint.name) | IsPartnershipManager
            )
        return super().get_permissions()

    def get_serializer_class(self):
        if self.request.method == "POST":
            return UserRealmCreateSerializer
        if self.request.method == "PATCH":
            return UserRealmUpdateSerializer
        return super().get_serializer_class()

    def get_queryset(self):
        organization_id = self.request.query_params.get('organization_id')
        if organization_id:
            if self.request.user.is_partnership_manager:
                organization = get_object_or_404(Organization, pk=organization_id)
            else:
                return self.model.objects.none()
        else:
            organization = self.request.user.profile.organization

        context_realms_qs = Realm.objects.filter(
            country=connection.tenant,
            organization=organization,
        )
        return self.model.objects \
            .filter(realms__in=context_realms_qs) \
            .prefetch_related(Prefetch('realms', queryset=context_realms_qs))\
            .distinct()

    @transaction.atomic
    def create(self, request, *args, **kwargs):
        serializer = self.get_serializer(data=request.data)
        serializer.is_valid(raise_exception=True)
        self.perform_create(serializer)

        headers = self.get_success_headers(serializer.data)
        return Response(UserRealmRetrieveSerializer(instance=serializer.instance).data,
                        status=status.HTTP_201_CREATED, headers=headers)

    def partial_update(self, request, *args, **kwargs):
        lookup_url_kwarg = self.lookup_url_kwarg or self.lookup_field
        filter_kwargs = {self.lookup_field: self.kwargs[lookup_url_kwarg]}
        instance = get_object_or_404(self.model, **filter_kwargs)

        serializer = self.get_serializer(instance, data=request.data, partial=True)
        serializer.is_valid(raise_exception=True)
        self.perform_update(serializer)

        if getattr(instance, '_prefetched_objects_cache', None):
            instance._prefetched_objects_cache = {}

        return Response(UserRealmRetrieveSerializer(instance=serializer.instance).data)


class ExternalUserViewSet(
        SafeTenantViewSetMixin,
        mixins.ListModelMixin,
        mixins.CreateModelMixin,
        mixins.RetrieveModelMixin,
        viewsets.GenericViewSet,
):
    model = get_user_model()
    queryset = get_user_model().objects.exclude(
        Q(email__endswith=settings.UNICEF_USER_EMAIL) | Q(is_staff=True) | Q(is_superuser=True)).all()
    serializer_class = ExternalUserSerializer
    permission_classes = (IsAdminUser, )

    def get_queryset(self):
        from etools.applications.tpm.tpmpartners.models import TPMPartnerStaffMember

<<<<<<< HEAD
        qs = self.queryset.filter(realms__country=connection.tenant)
=======
        external_psea_group, _ = Group.objects.get_or_create(name="PSEA Assessor")
        qs = self.queryset.filter(
            realms__country__schema_name=connection.schema_name,
            realms__group=external_psea_group
        )
>>>>>>> bdbabac5

        # exclude user if connected with TPMPartnerStaffMember,
        # and/or AuditorStaffMember
        tpm_staff = TPMPartnerStaffMember.objects.filter(
            user__pk=OuterRef("pk"),
        )
        audit_staff = get_user_model().objects.filter(
            pk=OuterRef("pk"),
            realms__country=connection.tenant,
            realms__organization__auditorfirm__isnull=False,
        )
        qs = qs.exclude(
            pk__in=Subquery(tpm_staff.values("user_id"))
        ).exclude(
            pk__in=Subquery(audit_staff.values("pk"))
        )

        return qs<|MERGE_RESOLUTION|>--- conflicted
+++ resolved
@@ -332,15 +332,11 @@
     def get_queryset(self):
         from etools.applications.tpm.tpmpartners.models import TPMPartnerStaffMember
 
-<<<<<<< HEAD
-        qs = self.queryset.filter(realms__country=connection.tenant)
-=======
         external_psea_group, _ = Group.objects.get_or_create(name="PSEA Assessor")
         qs = self.queryset.filter(
-            realms__country__schema_name=connection.schema_name,
+            realms__country=connection.tenant,
             realms__group=external_psea_group
         )
->>>>>>> bdbabac5
 
         # exclude user if connected with TPMPartnerStaffMember,
         # and/or AuditorStaffMember
