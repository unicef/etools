--- conflicted
+++ resolved
@@ -67,11 +67,8 @@
     model = get_user_model()
     queryset = get_user_model().objects.all()
     serializer_class = MinimalUserSerializer
-<<<<<<< HEAD
-=======
     permission_classes = (IsAdminUser, )
     pagination_class = AppendablePageNumberPagination
->>>>>>> 5082f0eb
 
     filters = (
         ('group', 'groups__name__in'),
