--- conflicted
+++ resolved
@@ -330,12 +330,6 @@
     permission_classes = (IsAdminUser, )
 
     def get_queryset(self):
-<<<<<<< HEAD
-        from etools.applications.audit.purchase_order.models import AuditorStaffMember
-=======
-        from etools.applications.tpm.tpmpartners.models import TPMPartnerStaffMember
->>>>>>> 203d9a1c
-
         external_psea_group, _ = Group.objects.get_or_create(name="PSEA Assessor")
         qs = self.queryset.filter(
             realms__country=connection.tenant,
