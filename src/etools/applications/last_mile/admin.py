import logging

from django.contrib import admin
from django.contrib.gis import forms
from django.contrib.gis.geos import Point
from django.db import transaction
from django.db.models import CharField, F, Value
from django.db.models.functions import Coalesce
from django.urls import reverse
from django.utils.html import format_html
from django.utils.translation import gettext_lazy as _

from unicef_attachments.admin import AttachmentSingleInline

from etools.applications.last_mile import models
from etools.applications.organizations.models import Organization
from etools.applications.partners.admin import AttachmentInlineAdminMixin
from etools.applications.partners.models import PartnerOrganization
from etools.applications.utils.helpers import generate_hash
from etools.libraries.djangolib.admin import RestrictedEditAdminMixin, XLSXImportMixin
from etools.libraries.djangolib.utils import is_user_in_groups


class ProofTransferAttachmentInline(AttachmentSingleInline):
    verbose_name_plural = "Proof of Transfer"
    code = 'proof_of_transfer'


class WaybillTransferAttachmentInline(AttachmentSingleInline):
    verbose_name_plural = "Transfer Waybill File"
    code = 'waybill_file'


class TransferEvidenceAttachmentInline(AttachmentSingleInline):
    verbose_name_plural = "Transfer Evidence File"
    code = 'transfer_evidence'


@admin.register(models.PointOfInterest)
class PointOfInterestAdmin(XLSXImportMixin, admin.ModelAdmin):
    readonly_fields = ('partner_names',)
    list_display = ('name', 'parent', 'poi_type', 'p_code')
    list_select_related = ('parent',)
    list_filter = ('private', 'is_active', 'poi_type')
    search_fields = ('name', 'p_code')
    raw_id_fields = ('partner_organizations',)
    formfield_overrides = {
        models.PointField: {'widget': forms.OSMWidget(attrs={'display_raw': True})},
    }
    title = _("Import LastMile Points of interest")
    import_field_mapping = {
        'LOCATION NAME': 'name',
        'IP Number': 'partner_org_vendor_no',
        'PRIMARY TYPE *': 'poi_type',
        'IS PRIVATE***': 'private',
        'LATITUDE': 'latitude',
        'LONGITUDE': 'longitude',
        'P CODE': 'p_code'
    }

    def partner_names(self, obj):
        p_names = []
        for p in obj.partner_organizations.all():
            print(p)
            url = reverse('admin:partners_partnerorganization_change', args=[p.id])
            html = format_html('<a href="{}">{}</a>', url, p.name)
            p_names.append(html)
        return format_html('<br>'.join(p_names))
    partner_names.short_description = 'Partner Names'
    partner_names.admin_order_field = 'name'

    def has_import_permission(self, request):
        return is_user_in_groups(request.user, ['Country Office Administrator'])

    @transaction.atomic
    def import_data(self, workbook):
        sheet = workbook.active
        for row in range(1, sheet.max_row):
            poi_dict = {}
            for col in sheet.iter_cols(1, sheet.max_column):
                if col[0].value not in self.get_import_columns():
                    continue
                poi_dict[self.import_field_mapping[col[0].value]] = str(col[row].value).strip()

            # add a pcode as it doesn't exist:
            p_code = poi_dict.get('p_code', None)
            if not p_code or p_code == "None":
                # add a pcode if it doesn't exist:
                poi_dict['p_code'] = generate_hash(poi_dict['partner_org_vendor_no'] + poi_dict['name'] + poi_dict['poi_type'], 12)
            long = poi_dict.pop('longitude')
            lat = poi_dict.pop('latitude')
            try:
                poi_dict['point'] = Point(float(long), float(lat))
            except (TypeError, ValueError):
                logging.error(f'row# {row}  Long/Lat Format error: {long}, {lat}. skipping row.. ')
                continue

            poi_dict['private'] = True if poi_dict['private'] and poi_dict['private'].lower().strip() == 'yes' else False

            if poi_dict['poi_type']:
                poi_type = poi_dict.pop('poi_type')
                poi_dict['poi_type'], _ = models.PointOfInterestType.objects\
                    .get_or_create(name=poi_type, category=poi_type.lower().replace(' ', '_'))
            else:
                poi_dict.pop('poi_type')

            partner_vendor_number = str(poi_dict.pop('partner_org_vendor_no'))
            try:
                org = Organization.objects.select_related('partner').filter(vendor_number=partner_vendor_number).get()
                partner_org_obj = org.partner
            except (Organization.DoesNotExist, PartnerOrganization.DoesNotExist):
                logging.error(f"The Organization with vendor number '{partner_vendor_number}' does not exist.")
                continue

            poi_obj, _ = models.PointOfInterest.all_objects.update_or_create(
                p_code=poi_dict['p_code'],
                defaults={'private': poi_dict['private'],
                          'point': poi_dict['point'],
                          'name': poi_dict['name'],
                          'poi_type': poi_dict.get('poi_type')}
            )
            poi_obj.partner_organizations.add(partner_org_obj)


class ItemInline(RestrictedEditAdminMixin, admin.TabularInline):
    extra = 0
    model = models.Item
    list_select_related = ('material',)
    fields = ('id', 'batch_id', 'material', 'description', 'expiry_date', 'wastage_type',
              'amount_usd', 'unicef_ro_item', 'purchase_order_item')
    readonly_fields = ('description',)
    show_change_link = True

    def has_add_permission(self, request, obj=None):
        return False

    def has_change_permission(self, request, obj=None):
        return False

    def has_delete_permission(self, request, obj=None):
        return False


@admin.register(models.Transfer)
class TransferAdmin(AttachmentInlineAdminMixin, admin.ModelAdmin):
    list_display = (
        'display_name', 'partner_organization', 'status', 'transfer_type',
        'transfer_subtype', 'origin_point', 'destination_point', 'from_partner_organization', 'recipient_partner_organization'
    )
    list_filter = ('status', 'transfer_type', 'transfer_subtype')
    search_fields = ('name', 'status', 'origin_point__name', 'destination_point__name', 'partner_organization__organization__name')
    raw_id_fields = ('partner_organization', 'checked_in_by', 'checked_out_by',
                     'origin_point', 'destination_point', 'origin_transfer', 'from_partner_organization', 'recipient_partner_organization')
    inlines = (ProofTransferAttachmentInline, ItemInline)

    def get_queryset(self, request):
<<<<<<< HEAD
        qs = super(TransferAdmin, self).get_queryset(request)
        qs = qs.select_related(
            'partner_organization', 'partner_organization__organization',
            'origin_point', 'destination_point'
        ).prefetch_related('items')

        qs = qs.annotate(
            display_name_annotation=Coalesce(
                F('name'),
                F('unicef_release_order'),
                Value('', output_field=CharField())
            )
        )
=======
        qs = super(TransferAdmin, self).get_queryset(request)\
            .select_related('partner_organization', 'partner_organization__organization',
                            'origin_point', 'destination_point', 'from_partner_organization', 'recipient_partner_organization')\
            .prefetch_related('items')
>>>>>>> 631fbab5
        return qs

    def display_name(self, obj):
        return obj.name or obj.unicef_release_order or obj.id
    display_name.admin_order_field = 'display_name_annotation'


class PartnerMaterialInline(admin.TabularInline):
    extra = 0
    model = models.PartnerMaterial
    list_select_related = ('material', 'partner_organization')
    fields = ('material', 'partner_organization', 'description')


@admin.register(models.Material)
class MaterialAdmin(AttachmentInlineAdminMixin, admin.ModelAdmin):
    list_display = (
        'number', 'short_description', 'original_uom'
    )
    list_filter = ('original_uom',)
    search_fields = (
        'number', 'short_description', 'original_uom', 'material_type',
        'material_type_description', 'group', 'group_description'
    )
    inlines = (PartnerMaterialInline,)


@admin.register(models.Item)
class ItemAdmin(XLSXImportMixin, admin.ModelAdmin):
    list_display = ('batch_id', 'material', 'wastage_type', 'transfer')
    raw_id_fields = ('transfer', 'transfers_history', 'material')
    list_filter = ('wastage_type', 'hidden')
    readonly_fields = ('destination_point_name',)

    def get_form(self, request, obj=None, **kwargs):
        form = super().get_form(request, obj, **kwargs)

        if 'transfer' in form.base_fields:
            form.base_fields['transfer'].required = True
        if 'wastage_type' in form.base_fields:
            form.base_fields['wastage_type'].required = False
        if 'uom' in form.base_fields:
            form.base_fields['uom'].required = False
        if 'conversion_factor' in form.base_fields:
            form.base_fields['conversion_factor'].required = False
        return form

    def destination_point_name(self, obj):
        if obj.transfer and obj.transfer.destination_point:
            url = reverse('admin:last_mile_pointofinterest_change', args=[obj.transfer.destination_point.id])
            return format_html('<a href="{}">{}</a>', url, obj.transfer.destination_point.name)
        return '-'
    destination_point_name.short_description = 'Destination Point Name'
    destination_point_name.short_description = 'Destination Point Name'
    destination_point_name.admin_order_field = 'transfer__destination_point__name'

    def get_queryset(self, request):
        qs = models.Item.all_objects\
            .select_related('transfer', 'material')\
            .prefetch_related('transfers_history', 'material__partner_material')
        return qs

    search_fields = (
        'batch_id', 'material__short_description', 'transfer__unicef_release_order',
        'transfer__name'
    )
    title = _("Import LastMile Items")
    import_field_mapping = {
        'Partner Vendor Number': 'transfer__partner_organization__vendor_number',
        'Material Number': 'material__number',
        'Partner Custom Description': 'partner_material__description',
        'Quantity': 'quantity',
        'Expiry Date': 'expiry_date',
        'Batch Number': 'batch_id',
        'Warehouse P_code': 'transfer__destination_point__p_code',
        'PO Number': 'other__imported_po_number',
        'Waybill Number': 'transfer__waybill_id'
    }

    def has_import_permission(self, request):
        return is_user_in_groups(request.user, ['Country Office Administrator'])

    @transaction.atomic
    def import_data(self, workbook):
        sheet = workbook.active
        # first create a list of objects in memory from the file
        imported_vendor_numbers = set()
        imported_material_numbers = set()
        # imported_destination_names = set()
        imported_partner_destination_name_pair = set()
        imported_records = []
        for row in range(1, sheet.max_row):
            import_dict = {}
            for col in sheet.iter_cols(1, sheet.max_column):
                if col[0].value not in self.get_import_columns():
                    continue
                import_dict[self.import_field_mapping[col[0].value]] = str(col[row].value).strip() if col[row].value else None
            imported_records.append(import_dict)

        print("imported records =", imported_records)
        for imp_record in imported_records:
            imported_vendor_numbers.add(imp_record['transfer__partner_organization__vendor_number'])
            imported_material_numbers.add(imp_record['material__number'])
            # imported_destination_names.add(imp_record['transfer__destination_point__name'])
            imported_partner_destination_name_pair.add(
                (imp_record['transfer__partner_organization__vendor_number'],
                 imp_record['transfer__destination_point__p_code'])
            )

        def filter_records(dict_key, model, filter_name, imported_set, recs):
            # print("###############", imported_set, dict_key, model.__name__, filter_name, recs)
            qs = model.objects.filter(**{filter_name + "__in": imported_set})
            available_items = qs.values_list(filter_name, flat=True)
            dropped_recs = [d[dict_key] for d in recs if d[dict_key] not in available_items]
            if dropped_recs:
                logging.error(f"Dropping following lines as records not available in the workspace for type {model.__name__}"
                              f" '{dropped_recs}' Please add the related records if needed")

            return qs, [d for d in recs if d[dict_key] in available_items]

        def filter_complex_records(dict_keys, model, filter_names, imported_set, recs):
            # Initialize the query set
            qs = model.objects.none()
            for tuple_pair in imported_set:
                filter_kwargs = {filter_names[i]: tuple_pair[i] for i in range(len(tuple_pair))}
                qs = qs | model.objects.filter(**filter_kwargs)

            available_items = qs.values_list(*filter_names)
            available_set = set(available_items)

            dropped_recs = [d for d in recs if (d[dict_keys[0]], d[dict_keys[1]]) not in available_set]
            if dropped_recs:
                logging.error(
                    f"Dropping the following lines as records not available in the workspace for type {model.__name__}"
                    f" '{dropped_recs}' Please add the related records if needed")

            return qs, [d for d in recs if (d[dict_keys[0]], d[dict_keys[1]]) in available_set]

        partner_org_qs, imported_records = filter_records(
            dict_key="transfer__partner_organization__vendor_number",
            model=PartnerOrganization,
            filter_name="organization__vendor_number",
            imported_set=imported_vendor_numbers,
            recs=imported_records
        )
        partner_dict = {p.organization.vendor_number: p for p in partner_org_qs}

        material_qs, imported_records = filter_records(
            dict_key="material__number",
            model=models.Material,
            filter_name="number",
            imported_set=imported_material_numbers,
            recs=imported_records
        )
        material_dict = {m.number: m for m in material_qs}

        # poi_qs, imported_records = filter_records(
        #     dict_key="transfer__destination_point__name",
        #     model=models.PointOfInterest,
        #     filter_name="name",
        #     imported_set=imported_partner_destination_name_pair,
        #     recs=imported_records
        # )

        poi_qs, imported_records = filter_complex_records(
            dict_keys=["transfer__partner_organization__vendor_number", "transfer__destination_point__p_code"],
            model=models.PointOfInterest,
            filter_names=["partner_organizations__organization__vendor_number", "p_code"],
            imported_set=imported_partner_destination_name_pair,
            recs=imported_records
        )

        poi_dict = {}
        for poi in poi_qs.prefetch_related("partner_organizations"):
            for partner_org in poi.partner_organizations.all():
                dict_key = partner_org.vendor_number + poi.p_code
                poi_dict[dict_key] = poi

        transfers = {}

        def get_or_create_transfer(filter_dict):
            frozen_dict = frozenset(sorted(filter_dict.items()))
            hash_value = hash(frozen_dict)
            t = transfers.get(hash_value)
            if not t:
                t, _ = models.Transfer.objects.get_or_create(**filter_dict)
                transfers[hash_value] = t
            return t

        for imp_r in imported_records:
            material = material_dict[imp_r.pop("material__number")]
            partner = partner_dict[imp_r.pop("transfer__partner_organization__vendor_number")]
            poi = poi_dict[partner.vendor_number + imp_r.pop("transfer__destination_point__p_code")]
            # ensure the POI belongs to the partner else skip:
            if partner not in poi.partner_organizations.all():
                logging.error(f"skipping record as POI {poi} does not belong to the Partner Org: {partner}")
                continue

            mat_desc = imp_r.pop('partner_material__description')
            if mat_desc and mat_desc != material.short_description:
                models.PartnerMaterial.objects.update_or_create(
                    material=material,
                    partner_organization=partner,
                    defaults={'description': mat_desc}
                )

            transfer = get_or_create_transfer(dict(
                name="Initial Imports",
                partner_organization=partner,
                destination_point=poi,
                waybill_id=imp_r.pop('transfer__waybill_id'),
            ))

            imp_r['transfer_id'] = transfer.pk
            imp_r["material_id"] = material.pk
            imp_r["other"] = {"item_was_imported": True}

            if imp_r["other__imported_po_number"]:
                imp_r["other"]["imported_po_number"] = imp_r["other__imported_po_number"]

            models.Item.objects.update_or_create(
                **imp_r
            )


@admin.register(models.TransferEvidence)
class TransferEvidenceAdmin(AttachmentInlineAdminMixin, admin.ModelAdmin):
    raw_id_fields = ('transfer', 'user')
    inlines = [TransferEvidenceAttachmentInline]


admin.site.register(models.PointOfInterestType)<|MERGE_RESOLUTION|>--- conflicted
+++ resolved
@@ -154,7 +154,6 @@
     inlines = (ProofTransferAttachmentInline, ItemInline)
 
     def get_queryset(self, request):
-<<<<<<< HEAD
         qs = super(TransferAdmin, self).get_queryset(request)
         qs = qs.select_related(
             'partner_organization', 'partner_organization__organization',
@@ -168,12 +167,6 @@
                 Value('', output_field=CharField())
             )
         )
-=======
-        qs = super(TransferAdmin, self).get_queryset(request)\
-            .select_related('partner_organization', 'partner_organization__organization',
-                            'origin_point', 'destination_point', 'from_partner_organization', 'recipient_partner_organization')\
-            .prefetch_related('items')
->>>>>>> 631fbab5
         return qs
 
     def display_name(self, obj):
