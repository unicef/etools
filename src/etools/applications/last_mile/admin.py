import logging

from django.contrib import admin
from django.contrib.gis import forms
from django.contrib.gis.geos import Point
from django.db import transaction
from django.utils.translation import gettext_lazy as _

from unicef_attachments.admin import AttachmentSingleInline

from etools.applications.last_mile import models
from etools.applications.organizations.models import Organization
from etools.applications.partners.admin import AttachmentInlineAdminMixin
from etools.applications.partners.models import PartnerOrganization
from etools.applications.utils.helpers import generate_hash
from etools.libraries.djangolib.admin import RestrictedEditAdminMixin, XLSXImportMixin
from etools.libraries.djangolib.utils import is_user_in_groups


class ProofTransferAttachmentInline(AttachmentSingleInline):
    verbose_name_plural = "Proof of Transfer"
    code = 'proof_of_transfer'


class WaybillTransferAttachmentInline(AttachmentSingleInline):
    verbose_name_plural = "Transfer Waybill File"
    code = 'waybill_file'


@admin.register(models.PointOfInterest)
class PointOfInterestAdmin(XLSXImportMixin, admin.ModelAdmin):
    list_display = ('name', 'parent', 'poi_type', 'p_code')
    list_select_related = ('parent',)
<<<<<<< HEAD
    list_filter = ('private', 'is_active', 'poi_type')
    search_fields = ('name', )
=======
    list_filter = ('private', 'is_active')
    search_fields = ('name', 'p_code')
>>>>>>> af578ef7
    raw_id_fields = ('partner_organizations',)
    formfield_overrides = {
        models.PointField: {'widget': forms.OSMWidget(attrs={'display_raw': True})},
    }
    title = _("Import LastMile Points of interest")
    import_field_mapping = {
        'LOCATION NAME': 'name',
        'IP Number': 'partner_org_vendor_no',
        'PRIMARY TYPE *': 'poi_type',
        'IS PRIVATE***': 'private',
        'LATITUDE': 'latitude',
        'LONGITUDE': 'longitude',
        'P CODE': 'p_code'
    }

    def has_import_permission(self, request):
        return is_user_in_groups(request.user, ['Country Office Administrator'])

    @transaction.atomic
    def import_data(self, workbook):
        sheet = workbook.active
        for row in range(1, sheet.max_row):
            poi_dict = {}
            for col in sheet.iter_cols(1, sheet.max_column):
                if col[0].value not in self.get_import_columns():
                    continue
                poi_dict[self.import_field_mapping[col[0].value]] = str(col[row].value).strip()

<<<<<<< HEAD
            # add a pcode as it doesn't exist:
            p_code = poi_dict.get('p_code', None)
            if not p_code or p_code == "None":
                poi_dict['p_code'] = generate_hash(poi_dict['partner_org_vendor_no'] + poi_dict['name'], 12)
=======
            if not poi_dict.get('p_code'):
                # add a pcode if it doesn't exist:
                poi_dict['p_code'] = generate_hash(poi_dict['partner_org_vendor_no'] + poi_dict['name'] + poi_dict['poi_type'], 12)
>>>>>>> af578ef7
            long = poi_dict.pop('longitude')
            lat = poi_dict.pop('latitude')
            try:
                poi_dict['point'] = Point(float(long), float(lat))
            except (TypeError, ValueError):
                logging.error(f'row# {row}  Long/Lat Format error: {long}, {lat}. skipping row.. ')
                continue

            poi_dict['private'] = True if poi_dict['private'] and poi_dict['private'].lower().strip() == 'yes' else False

            if poi_dict['poi_type']:
                poi_type = poi_dict.pop('poi_type')
                poi_dict['poi_type'], _ = models.PointOfInterestType.objects\
                    .get_or_create(name=poi_type, category=poi_type.lower().replace(' ', '_'))
            else:
                poi_dict.pop('poi_type')

            partner_vendor_number = str(poi_dict.pop('partner_org_vendor_no'))
            try:
                org = Organization.objects.select_related('partner').filter(vendor_number=partner_vendor_number).get()
                partner_org_obj = org.partner
            except (Organization.DoesNotExist, PartnerOrganization.DoesNotExist):
                logging.error(f"The Organization with vendor number '{partner_vendor_number}' does not exist.")
                continue

            poi_obj, _ = models.PointOfInterest.all_objects.update_or_create(
                p_code=poi_dict['p_code'],
                defaults={'private': poi_dict['private'],
<<<<<<< HEAD
                          "point": poi_dict['point'],
                          "name": poi_dict['name'],
                          "poi_type": poi_dict.get('poi_type')}
=======
                          'point': poi_dict['point'],
                          'name': poi_dict['name'],
                          'poi_type': poi_dict.get('poi_type')}
>>>>>>> af578ef7
            )
            poi_obj.partner_organizations.add(partner_org_obj)


class ItemInline(RestrictedEditAdminMixin, admin.TabularInline):
    extra = 0
    model = models.Item
    list_select_related = ('material',)
    fields = ('id', 'batch_id', 'material', 'description', 'expiry_date', 'wastage_type',
              'amount_usd', 'unicef_ro_item', 'purchase_order_item')
    readonly_fields = ('description',)
    show_change_link = True

    def has_add_permission(self, request, obj=None):
        return False

    def has_change_permission(self, request, obj=None):
        return False

    def has_delete_permission(self, request, obj=None):
        return False


@admin.register(models.Transfer)
class TransferAdmin(AttachmentInlineAdminMixin, admin.ModelAdmin):
    list_display = (
        'display_name', 'partner_organization', 'status', 'transfer_type',
        'transfer_subtype', 'origin_point', 'destination_point'
    )
    list_filter = ('status', 'transfer_type', 'transfer_subtype')
    search_fields = ('name', 'status')
    raw_id_fields = ('partner_organization', 'checked_in_by', 'checked_out_by',
                     'origin_point', 'destination_point', 'origin_transfer')
    inlines = (ProofTransferAttachmentInline, WaybillTransferAttachmentInline, ItemInline)

    def get_queryset(self, request):
        qs = super(TransferAdmin, self).get_queryset(request)\
            .select_related('partner_organization', 'partner_organization__organization',
                            'origin_point', 'destination_point')\
            .prefetch_related('items')
        return qs

    def display_name(self, obj):
        if obj.name:
            return obj.name
        elif obj.unicef_release_order:
            return obj.unicef_release_order
        return obj.id


class PartnerMaterialInline(admin.TabularInline):
    extra = 0
    model = models.PartnerMaterial
    list_select_related = ('material', 'partner_organization')
    fields = ('material', 'partner_organization', 'description')


@admin.register(models.Material)
class MaterialAdmin(AttachmentInlineAdminMixin, admin.ModelAdmin):
    list_display = (
        'number', 'short_description', 'original_uom'
    )
    list_filter = ('original_uom',)
    search_fields = (
        'number', 'short_description', 'original_uom', 'material_type',
        'material_type_description', 'group', 'group_description'
    )
    inlines = (PartnerMaterialInline,)


@admin.register(models.Item)
class ItemAdmin(XLSXImportMixin, admin.ModelAdmin):
    list_display = ('batch_id', 'material', 'wastage_type', 'transfer')
    raw_id_fields = ('transfer', 'transfers_history', 'material')
    list_filter = ('wastage_type', 'hidden')

    def get_queryset(self, request):
        qs = models.Item.all_objects\
            .select_related('transfer', 'material')\
            .prefetch_related('transfers_history', 'material__partner_material')
        return qs

    search_fields = (
        'batch_id', 'material__short_description', 'transfer__unicef_release_order',
        'transfer__name'
    )
    title = _("Import LastMile Items")
    import_field_mapping = {
        'Partner Vendor Number': 'transfer__partner_organization__vendor_number',
        'Warehouse Name': 'transfer__destination_point__name',
        'Waybill Number': 'transfer__waybill_id',
        'Material Number': 'material__number',
        'Quantity': 'quantity',
        'Expiry Date': 'expiry_date',
        'Batch Number': 'batch_id',
        'Partner Custom Description': 'partner_material__description',
        'PO Number': 'other__imported_po_number',
    }

    def has_import_permission(self, request):
        return is_user_in_groups(request.user, ['Country Office Administrator'])

    @transaction.atomic
    def import_data(self, workbook):
        sheet = workbook.active
        # first create a list of objects in memory from the file
        imported_vendor_numbers = set()
        imported_material_numbers = set()
        imported_destination_names = set()
        imported_records = []
        for row in range(1, sheet.max_row):
            import_dict = {}
            for col in sheet.iter_cols(1, sheet.max_column):
                if col[0].value not in self.get_import_columns():
                    continue
                import_dict[self.import_field_mapping[col[0].value]] = str(col[row].value).strip() if col[row].value else None
            imported_records.append(import_dict)

        print("imported records =", imported_records)
        for imp_record in imported_records:
            imported_vendor_numbers.add(imp_record['transfer__partner_organization__vendor_number'])
            imported_material_numbers.add(imp_record['material__number'])
            imported_destination_names.add(imp_record['transfer__destination_point__name'])

        def filter_records(dict_key, model, filter_name, imported_set, recs):
            # print("###############", imported_set, dict_key, model.__name__, filter_name, recs)
            qs = model.objects.filter(**{filter_name + "__in": imported_set})
            available_items = qs.values_list(filter_name, flat=True)
            dropped_recs = [d[dict_key] for d in recs if d[dict_key] not in available_items]
            if dropped_recs:
                logging.error(f"Dropping following lines as records not available in the workspace for type {model.__name__}"
                              f" '{dropped_recs}' Please add the related records if needed")

            return qs, [d for d in recs if d[dict_key] in available_items]

        partner_org_qs, imported_records = filter_records(
            dict_key="transfer__partner_organization__vendor_number",
            model=PartnerOrganization,
            filter_name="organization__vendor_number",
            imported_set=imported_vendor_numbers,
            recs=imported_records
        )
        partner_dict = {p.organization.vendor_number: p for p in partner_org_qs}

        material_qs, imported_records = filter_records(
            dict_key="material__number",
            model=models.Material,
            filter_name="number",
            imported_set=imported_material_numbers,
            recs=imported_records
        )
        material_dict = {m.number: m for m in material_qs}

        poi_qs, imported_records = filter_records(
            dict_key="transfer__destination_point__name",
            model=models.PointOfInterest,
            filter_name="name",
            imported_set=imported_destination_names,
            recs=imported_records
        )
        poi_dict = {poi.name: poi for poi in poi_qs.prefetch_related("partner_organizations")}

        transfers = {}

        def get_or_create_transfer(filter_dict):
            frozen_dict = frozenset(sorted(filter_dict.items()))
            hash_value = hash(frozen_dict)
            t = transfers.get(hash_value)
            if not t:
                t, _ = models.Transfer.objects.get_or_create(**filter_dict)
                transfers[hash_value] = t
            return t

        for imp_r in imported_records:
            material = material_dict[imp_r.pop("material__number")]
            partner = partner_dict[imp_r.pop("transfer__partner_organization__vendor_number")]
            poi = poi_dict[imp_r.pop("transfer__destination_point__name")]
            # ensure the POI belongs to the partner else skip:
            if partner not in poi.partner_organizations.all():
                logging.error(f"skipping record as POI {poi} does not belong to the Partner Org: {partner}")
                continue

            mat_desc = imp_r.pop('partner_material__description')
            if mat_desc:
                models.PartnerMaterial.objects.update_or_create(
                    material=material,
                    partner_organization=partner,
                    defaults={'description': mat_desc}
                )

            transfer = get_or_create_transfer(dict(
                name="Initial Imports",
                partner_organization=partner,
                destination_point=poi,
                waybill_id=imp_r.pop('transfer__waybill_id'),
            ))

            imp_r['transfer_id'] = transfer.pk
            imp_r["material_id"] = material.pk
            imp_r["other"] = {"item_was_imported": True}
            if imp_r["other__imported_po_number"]:
                imp_r["other"]["imported_po_number"] = imp_r["other__imported_po_number"]

            models.Item.objects.update_or_create(
                **imp_r
            )


admin.site.register(models.PointOfInterestType)<|MERGE_RESOLUTION|>--- conflicted
+++ resolved
@@ -31,13 +31,8 @@
 class PointOfInterestAdmin(XLSXImportMixin, admin.ModelAdmin):
     list_display = ('name', 'parent', 'poi_type', 'p_code')
     list_select_related = ('parent',)
-<<<<<<< HEAD
     list_filter = ('private', 'is_active', 'poi_type')
-    search_fields = ('name', )
-=======
-    list_filter = ('private', 'is_active')
     search_fields = ('name', 'p_code')
->>>>>>> af578ef7
     raw_id_fields = ('partner_organizations',)
     formfield_overrides = {
         models.PointField: {'widget': forms.OSMWidget(attrs={'display_raw': True})},
@@ -66,16 +61,13 @@
                     continue
                 poi_dict[self.import_field_mapping[col[0].value]] = str(col[row].value).strip()
 
-<<<<<<< HEAD
             # add a pcode as it doesn't exist:
             p_code = poi_dict.get('p_code', None)
             if not p_code or p_code == "None":
                 poi_dict['p_code'] = generate_hash(poi_dict['partner_org_vendor_no'] + poi_dict['name'], 12)
-=======
             if not poi_dict.get('p_code'):
                 # add a pcode if it doesn't exist:
                 poi_dict['p_code'] = generate_hash(poi_dict['partner_org_vendor_no'] + poi_dict['name'] + poi_dict['poi_type'], 12)
->>>>>>> af578ef7
             long = poi_dict.pop('longitude')
             lat = poi_dict.pop('latitude')
             try:
@@ -104,15 +96,9 @@
             poi_obj, _ = models.PointOfInterest.all_objects.update_or_create(
                 p_code=poi_dict['p_code'],
                 defaults={'private': poi_dict['private'],
-<<<<<<< HEAD
-                          "point": poi_dict['point'],
-                          "name": poi_dict['name'],
-                          "poi_type": poi_dict.get('poi_type')}
-=======
                           'point': poi_dict['point'],
                           'name': poi_dict['name'],
                           'poi_type': poi_dict.get('poi_type')}
->>>>>>> af578ef7
             )
             poi_obj.partner_organizations.add(partner_org_obj)
 
