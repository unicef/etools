--- conflicted
+++ resolved
@@ -89,11 +89,7 @@
     search_fields = ('name',)
 
     def get_queryset(self):
-<<<<<<< HEAD
-        return PartnerOrganization.objects.filter(hidden=False, deleted_flag=False, organization__name__gt='').values('id', 'name')
-=======
         return PartnerOrganization.objects.all().values('id', 'name')
->>>>>>> aa6132f0
 
 
 class InventoryItemListView(POIQuerysetMixin, ListAPIView):
