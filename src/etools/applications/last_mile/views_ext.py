--- conflicted
+++ resolved
@@ -222,13 +222,10 @@
                             transfer__unicef_release_order=unicef_ro, unicef_ro_item=item_dict['unicef_ro_item'])
                     except models.Item.DoesNotExist:
                         item_dict['transfer'] = transfer
-<<<<<<< HEAD
                         item_dict['base_quantity'] = item_dict['quantity']
-=======
                         if not item_dict.get('batch_id'):
                             item_dict['conversion_factor'] = 1.0
                             item_dict['uom'] = "EA"
->>>>>>> 95e0b558
                         items_to_create.append(models.Item(**item_dict))
 
         models.Item.objects.bulk_create(items_to_create)
