from unittest.mock import Mock, patch

from django.core.files.uploadedfile import SimpleUploadedFile
from django.core.management import call_command
from django.test import override_settings
from django.utils import timezone

from rest_framework import status
from rest_framework.reverse import reverse

from etools.applications.attachments.tests.factories import AttachmentFactory
from etools.applications.core.tests.cases import BaseTenantTestCase
from etools.applications.last_mile import models
from etools.applications.last_mile.tests.factories import (
    ItemFactory,
    MaterialFactory,
    PointOfInterestFactory,
    TransferFactory,
)
from etools.applications.organizations.tests.factories import OrganizationFactory
from etools.applications.partners.tests.factories import PartnerFactory
from etools.applications.users.tests.factories import UserFactory


class TestPointOfInterestTypeView(BaseTenantTestCase):
    fixtures = ('poi_type.json',)
    url = reverse('last_mile:poi-types-list')

    @classmethod
    def setUpTestData(cls):
        cls.partner = PartnerFactory(organization=OrganizationFactory(name='Partner'))
        cls.partner_staff = UserFactory(
            realms__data=['IP LM Editor'],
            profile__organization=cls.partner.organization,
        )

    def test_api_poi_types_list(self):
        response = self.forced_auth_req('get', self.url, user=self.partner_staff)

        self.assertEqual(response.status_code, status.HTTP_200_OK)
        self.assertEqual(len(response.data), 10)


class TestPointOfInterestView(BaseTenantTestCase):
    @classmethod
    def setUpTestData(cls):
        call_command("update_notifications")
        cls.partner = PartnerFactory(organization=OrganizationFactory(name='Partner'))
        cls.partner_staff = UserFactory(
            realms__data=['IP LM Editor'],
            profile__organization=cls.partner.organization,
        )
        cls.poi_partner = PointOfInterestFactory(partner_organizations=[cls.partner], private=True)

    def test_api_poi_list(self):
        url = reverse("last_mile:pois-list")
        PointOfInterestFactory(private=True)

        response = self.forced_auth_req('get', url, user=self.partner_staff)

        self.assertEqual(response.status_code, status.HTTP_200_OK)
        self.assertEqual(len(response.data['results']), 1)
        self.assertEqual(self.poi_partner.pk, response.data['results'][0]['id'])

    def test_api_item_list(self):
        url = reverse('last_mile:inventory-item-list', args=(self.poi_partner.pk,))
        transfer = TransferFactory(status=models.Transfer.COMPLETED, destination_point=self.poi_partner)
        for i in range(5):
            ItemFactory(transfer=transfer)

        response = self.forced_auth_req('get', url, user=self.partner_staff)

        self.assertEqual(response.status_code, status.HTTP_200_OK)
        self.assertEqual(len(response.data['results']), 5)

    def test_upload_waybill(self):
        url = reverse('last_mile:pois-upload-waybill', args=(self.poi_partner.pk,))
        attachment = AttachmentFactory(file=SimpleUploadedFile('hello_world.txt', b'hello world!'))
        recipient_1 = UserFactory(realms__data=['Waybill Recipient'])
        recipient_2 = UserFactory(realms__data=['Waybill Recipient'])

        self.assertEqual(models.Transfer.objects.count(), 0)
        mock_send = Mock()
        with patch("etools.applications.last_mile.tasks.send_notification_with_template", mock_send):
            response = self.forced_auth_req('post', url, user=self.partner_staff, data={'waybill_file': attachment.id})

        self.assertEqual(mock_send.call_count, 1)

        self.assertEqual(
            sorted(mock_send.call_args.kwargs['recipients']), sorted([recipient_1.email, recipient_2.email])
        )
        self.assertEqual(mock_send.call_args.kwargs['context']['waybill_url'], f'http://testserver{attachment.url}')

        self.assertEqual(response.status_code, status.HTTP_204_NO_CONTENT)
        self.assertEqual(models.Transfer.objects.count(), 0)


class TestInventoryItemListView(BaseTenantTestCase):
    @classmethod
    def setUpTestData(cls):
        cls.partner = PartnerFactory(organization=OrganizationFactory(name='Partner'))
        cls.partner_staff = UserFactory(
            realms__data=['IP LM Editor'],
            profile__organization=cls.partner.organization,
        )
        cls.poi_partner = PointOfInterestFactory(partner_organizations=[cls.partner], private=True)

    def test_api_item_list(self):
        url = reverse('last_mile:inventory-item-list', args=(self.poi_partner.pk,))
        transfer = TransferFactory(status=models.Transfer.COMPLETED, destination_point=self.poi_partner)
        for i in range(5):
            ItemFactory(transfer=transfer)

        response = self.forced_auth_req('get', url, user=self.partner_staff)

        self.assertEqual(response.status_code, status.HTTP_200_OK)
        self.assertEqual(len(response.data['results']), 5)


class TestTransferView(BaseTenantTestCase):
    @classmethod
    def setUpTestData(cls):
        cls.partner = PartnerFactory(organization=OrganizationFactory(name='Partner'))
        cls.partner_staff = UserFactory(
            realms__data=['IP LM Editor'],
            profile__organization=cls.partner.organization,
        )
        cls.poi_partner_1 = PointOfInterestFactory(partner_organizations=[cls.partner], private=True)
        cls.poi_partner_2 = PointOfInterestFactory(partner_organizations=[cls.partner], private=True)
        cls.poi_partner_3 = PointOfInterestFactory(partner_organizations=[cls.partner], private=True)
        cls.incoming = TransferFactory(
            partner_organization=cls.partner,
            destination_point=cls.poi_partner_1
        )
        cls.checked_in = TransferFactory(
            partner_organization=cls.partner,
            status=models.Transfer.COMPLETED,
            destination_point=cls.poi_partner_1
        )
        cls.outgoing = TransferFactory(
            partner_organization=cls.partner,
            origin_point=cls.poi_partner_1,
            transfer_type=models.Transfer.DISTRIBUTION
        )
        cls.completed = TransferFactory(
            partner_organization=cls.partner,
            status=models.Transfer.COMPLETED,
            origin_point=cls.poi_partner_1
        )
        cls.attachment = AttachmentFactory(file=SimpleUploadedFile('proof_file.pdf', b'Proof File'))
        cls.material = MaterialFactory(number='1234')

    def test_incoming(self):
        url = reverse("last_mile:transfers-incoming", args=(self.poi_partner_1.pk,))
        response = self.forced_auth_req('get', url, user=self.partner_staff)

        self.assertEqual(response.status_code, status.HTTP_200_OK)
        self.assertEqual(len(response.data['results']), 1)
        self.assertEqual(self.incoming.pk, response.data['results'][0]['id'])

    def test_checked_in(self):
        url = reverse('last_mile:transfers-checked-in', args=(self.poi_partner_1.pk,))
        response = self.forced_auth_req('get', url, user=self.partner_staff)

        self.assertEqual(response.status_code, status.HTTP_200_OK)
        self.assertEqual(len(response.data['results']), 1)
        self.assertEqual(self.checked_in.pk, response.data['results'][0]['id'])

    def test_outgoing(self):
        url = reverse('last_mile:transfers-outgoing', args=(self.poi_partner_1.pk,))
        response = self.forced_auth_req('get', url, user=self.partner_staff)

        self.assertEqual(response.status_code, status.HTTP_200_OK)
        self.assertEqual(len(response.data['results']), 1)
        self.assertEqual(self.outgoing.pk, response.data['results'][0]['id'])

    def test_completed(self):
        url = reverse('last_mile:transfers-completed', args=(self.poi_partner_1.pk,))
        response = self.forced_auth_req('get', url, user=self.partner_staff)

        self.assertEqual(response.status_code, status.HTTP_200_OK)
        self.assertEqual(len(response.data['results']), 1)
        self.assertEqual(self.completed.pk, response.data['results'][0]['id'])

    @override_settings(RUTF_MATERIALS=['1234'])
    def test_full_checkin(self):
        item_1 = ItemFactory(quantity=11, transfer=self.incoming, material=self.material)
        item_2 = ItemFactory(quantity=22, transfer=self.incoming, material=self.material)
        item_3 = ItemFactory(quantity=33, transfer=self.incoming, material=self.material)

        checkin_data = {
            "name": "checked in transfer",
            "comment": "",
            "proof_file": self.attachment.pk,
            "items": [
                {"id": item_1.pk, "quantity": item_1.quantity},
                {"id": item_2.pk, "quantity": item_2.quantity},
                {"id": item_3.pk, "quantity": item_3.quantity},
            ],
            "destination_check_in_at": timezone.now()
        }
        url = reverse('last_mile:transfers-new-check-in', args=(self.poi_partner_1.pk, self.incoming.pk))
        response = self.forced_auth_req('patch', url, user=self.partner_staff, data=checkin_data)

        self.assertEqual(response.status_code, status.HTTP_200_OK)
        self.incoming.refresh_from_db()
        self.assertEqual(self.incoming.status, models.Transfer.COMPLETED)
        self.assertIn(self.attachment.filename, response.data['proof_file'])
        self.assertEqual(self.incoming.name, checkin_data['name'])
        self.assertEqual(self.incoming.items.count(), len(response.data['items']))
        for existing, expected in zip(self.incoming.items.all().order_by('id'),
                                      sorted(checkin_data['items'], key=lambda x: x['id'])):
            self.assertEqual(existing.quantity, expected['quantity'])

        self.assertFalse(models.Transfer.objects.filter(transfer_type=models.Transfer.WASTAGE).exists())

    @override_settings(RUTF_MATERIALS=['1234'])
    def test_partial_checkin_with_short(self):
<<<<<<< HEAD
        item_1 = ItemFactory(quantity=11, transfer=self.incoming)
        ItemFactory(quantity=22, transfer=self.incoming)
        item_3 = ItemFactory(quantity=33, transfer=self.incoming)
=======
        item_1 = ItemFactory(quantity=11, transfer=self.incoming, material=self.material)
        ItemFactory(quantity=22, transfer=self.incoming, material=self.material)
        item_3 = ItemFactory(quantity=33, transfer=self.incoming, material=self.material)
>>>>>>> fdf39abd

        checkin_data = {
            "name": "checked in transfer",
            "comment": "",
            "proof_file": self.attachment.pk,
            "items": [
                {"id": item_1.pk, "quantity": 11},
                {"id": item_3.pk, "quantity": 3},
            ],
            "destination_check_in_at": timezone.now()
        }
        url = reverse('last_mile:transfers-new-check-in', args=(self.poi_partner_1.pk, self.incoming.pk))
        response = self.forced_auth_req('patch', url, user=self.partner_staff, data=checkin_data)

        self.assertEqual(response.status_code, status.HTTP_200_OK)
        self.incoming.refresh_from_db()
        self.assertEqual(self.incoming.status, models.Transfer.COMPLETED)
        self.assertIn(response.data['proof_file'], self.attachment.file.path)
        self.assertEqual(self.incoming.name, checkin_data['name'])
        self.assertEqual(self.incoming.items.count(), len(response.data['items']))
        self.assertEqual(self.incoming.items.get(pk=item_1.pk).quantity, 11)
        self.assertEqual(self.incoming.items.get(pk=item_3.pk).quantity, 3)

        short_transfer = models.Transfer.objects.filter(transfer_type=models.Transfer.WASTAGE).first()
        self.assertEqual(short_transfer.status, models.Transfer.COMPLETED)
        self.assertEqual(short_transfer.transfer_subtype, models.Transfer.SHORT)
        self.assertEqual(short_transfer.destination_check_in_at, checkin_data['destination_check_in_at'])
        self.assertEqual(short_transfer.items.count(), 2)
        loss_item_2 = short_transfer.items.first()
        self.assertEqual(loss_item_2.quantity, 22)
        self.assertIn(self.incoming, loss_item_2.transfers_history.all())
        self.assertEqual(short_transfer.items.last().quantity, 30)
        self.assertEqual(short_transfer.origin_transfer, self.incoming)

    @override_settings(RUTF_MATERIALS=['1234'])
    def test_partial_checkin_with_short_surplus(self):
        item_1 = ItemFactory(quantity=11, transfer=self.incoming, material=self.material)
        item_2 = ItemFactory(quantity=22, transfer=self.incoming, material=self.material)
        item_3 = ItemFactory(quantity=33, transfer=self.incoming, material=self.material)

        checkin_data = {
            "name": "checked in transfer",
            "comment": "",
            "proof_file": self.attachment.pk,
            "items": [
                {"id": item_1.pk, "quantity": 11},
                {"id": item_2.pk, "quantity": 23},
                {"id": item_3.pk, "quantity": 3},
            ],
            "destination_check_in_at": timezone.now()
        }
        url = reverse('last_mile:transfers-new-check-in', args=(self.poi_partner_1.pk, self.incoming.pk))
        response = self.forced_auth_req('patch', url, user=self.partner_staff, data=checkin_data)

        self.assertEqual(response.status_code, status.HTTP_200_OK)
        self.incoming.refresh_from_db()
        self.assertEqual(self.incoming.status, models.Transfer.COMPLETED)
        self.assertIn(response.data['proof_file'], self.attachment.file.path)
        self.assertEqual(self.incoming.name, checkin_data['name'])
        self.assertEqual(self.incoming.items.count(), len(response.data['items']))
        self.assertEqual(self.incoming.items.get(pk=item_1.pk).quantity, 11)
        self.assertEqual(self.incoming.items.get(pk=item_2.pk).quantity, 22)
        self.assertEqual(self.incoming.items.get(pk=item_3.pk).quantity, 3)

        short_transfer = models.Transfer.objects.filter(
            transfer_type=models.Transfer.WASTAGE, transfer_subtype=models.Transfer.SHORT).first()
        self.assertEqual(short_transfer.status, models.Transfer.COMPLETED)
        self.assertEqual(short_transfer.destination_check_in_at, checkin_data['destination_check_in_at'])
        self.assertEqual(short_transfer.items.count(), 1)
        short_item_3 = short_transfer.items.last()
        self.assertEqual(short_item_3.quantity, 30)
        self.assertIn(self.incoming, short_item_3.transfers_history.all())

        surplus_transfer = models.Transfer.objects.filter(
            transfer_type=self.incoming.transfer_type, transfer_subtype=models.Transfer.SURPLUS).last()
        self.assertEqual(short_transfer.status, models.Transfer.COMPLETED)
        self.assertEqual(short_transfer.destination_check_in_at, checkin_data['destination_check_in_at'])
        self.assertEqual(short_transfer.items.count(), 1)
        surplus_item_2 = surplus_transfer.items.last()
        self.assertEqual(surplus_item_2.quantity, 1)
        self.assertIn(self.incoming, surplus_item_2.transfers_history.all())

    @override_settings(RUTF_MATERIALS=['1234'])
    def test_partial_checkin_RUFT_material(self):
<<<<<<< HEAD
        item_1 = ItemFactory(quantity=11, transfer=self.incoming, material=MaterialFactory(number='1234'))
        ItemFactory(quantity=22, transfer=self.incoming)
=======
        item_1 = ItemFactory(quantity=11, transfer=self.incoming, material=self.material)
        item_2 = ItemFactory(quantity=22, transfer=self.incoming)
>>>>>>> fdf39abd
        item_3 = ItemFactory(quantity=33, transfer=self.incoming)

        checkin_data = {
            "name": "checked in transfer",
            "comment": "",
            "proof_file": self.attachment.pk,
<<<<<<< HEAD
            "items": [
                {"id": item_1.pk, "quantity": 5},
                {"id": item_3.pk, "quantity": 3},
=======

            "items": [
                {"id": item_1.pk, "quantity": 5},  # 1 RUFT
                {"id": item_3.pk, "quantity": 3},  # 1 non-RUFT item
>>>>>>> fdf39abd
            ],
            "destination_check_in_at": timezone.now()
        }
        url = reverse('last_mile:transfers-new-check-in', args=(self.poi_partner_1.pk, self.incoming.pk))
        response = self.forced_auth_req('patch', url, user=self.partner_staff, data=checkin_data)

        self.assertEqual(response.status_code, status.HTTP_200_OK)
        self.incoming.refresh_from_db()
        self.assertEqual(self.incoming.status, models.Transfer.COMPLETED)
        self.assertIn(response.data['proof_file'], self.attachment.file.path)
        self.assertEqual(self.incoming.name, checkin_data['name'])
        self.assertEqual(self.incoming.items.count(), len(response.data['items']))
<<<<<<< HEAD
        self.assertEqual(self.incoming.items.count(), 1)  # only 1 item is visible, non RUFT
        hidden_item = models.Item.all_objects.get(pk=item_1.pk)
        self.assertEqual(hidden_item.hidden, True)
        self.assertEqual(hidden_item.quantity, 5)
        self.assertEqual(self.incoming.items.get(pk=item_3.pk).quantity, 3)

        short_transfer = models.Transfer.objects.filter(transfer_type=models.Transfer.WASTAGE).first()
        self.assertEqual(models.Item.all_objects.filter(transfer=short_transfer).count(), 3)  # 3 items on transfer
        self.assertEqual(short_transfer.items.count(), 2)  # only 2 visible items
        loss_item_2 = short_transfer.items.first()
        self.assertEqual(loss_item_2.quantity, 22)
        self.assertIn(self.incoming, loss_item_2.transfers_history.all())
        self.assertEqual(short_transfer.items.last().quantity, 30)
        self.assertEqual(short_transfer.origin_transfer, self.incoming)
=======
        self.assertEqual(self.incoming.items.count(), 1)  # only 1 checked-in item is visible, non RUFT
        self.assertEqual(self.incoming.items.first().id, item_1.pk)
        item_1.refresh_from_db()
        self.assertEqual(self.incoming.items.first().quantity, item_1.quantity)

        hidden_item = models.Item.all_objects.get(pk=item_3.pk)
        self.assertEqual(hidden_item.hidden, True)
        self.assertEqual(hidden_item.quantity, 3)

        self.assertEqual(self.incoming.items.get(pk=item_1.pk).quantity, 5)

        short_transfer = models.Transfer.objects.filter(transfer_type=models.Transfer.WASTAGE).first()
        self.assertEqual(models.Item.all_objects.filter(transfer=short_transfer).count(), 3)  # 3 items on transfer
        self.assertEqual(short_transfer.items.count(), 1)  # only 1 visible item

        loss_item_2 = short_transfer.items.first()
        self.assertEqual(loss_item_2.quantity, 6)
        self.assertIn(self.incoming, loss_item_2.transfers_history.all())
>>>>>>> fdf39abd

    def test_checkout_validation(self):
        destination = PointOfInterestFactory()
        item = ItemFactory(quantity=11, transfer=self.outgoing)

        checkout_data = {
            "transfer_type": models.Transfer.DISTRIBUTION,
            "destination_point": destination.pk,
            "comment": "",
            "proof_file": self.attachment.pk,
            "items": [
                {"id": item.pk, "quantity": 12}
            ],
            "origin_check_out_at": timezone.now()
        }
        url = reverse('last_mile:transfers-new-check-out', args=(self.poi_partner_1.pk,))
        response = self.forced_auth_req('post', url, user=self.partner_staff, data=checkout_data)

        self.assertEqual(response.status_code, status.HTTP_400_BAD_REQUEST)
        self.assertIn('The item quantity cannot be greater than the original value.', response.data['items'])

    def test_checkout_distribution(self):
        item_1 = ItemFactory(quantity=11, transfer=self.outgoing)
        item_2 = ItemFactory(quantity=22, transfer=self.outgoing)
        item_3 = ItemFactory(quantity=33, transfer=self.outgoing)
        destination = PointOfInterestFactory()

        checkout_data = {
            "transfer_type": models.Transfer.DISTRIBUTION,
            "destination_point": destination.pk,
            "comment": "",
            "proof_file": self.attachment.pk,
            "items": [
                {"id": item_1.pk, "quantity": 11},
                {"id": item_3.pk, "quantity": 3},
            ],
            "origin_check_out_at": timezone.now()
        }
        url = reverse('last_mile:transfers-new-check-out', args=(self.poi_partner_1.pk,))
        response = self.forced_auth_req('post', url, user=self.partner_staff, data=checkout_data)

        self.assertEqual(response.status_code, status.HTTP_200_OK)
        self.assertEqual(response.data['status'], models.Transfer.PENDING)
        self.assertEqual(response.data['transfer_type'], models.Transfer.DISTRIBUTION)
        self.assertIn(response.data['proof_file'], self.attachment.file.path)

        checkout_transfer = models.Transfer.objects.get(pk=response.data['id'])
        self.assertEqual(checkout_transfer.destination_point, destination)
        self.assertEqual(checkout_transfer.items.count(), len(checkout_data['items']))
        self.assertEqual(checkout_transfer.items.get(pk=item_1.pk).quantity, 11)
        new_item_pk = [item['id'] for item in response.data['items'] if item['id'] != item_1.pk].pop()
        self.assertEqual(checkout_transfer.items.get(pk=new_item_pk).quantity, 3)
        for item in checkout_transfer.items.all():
            self.assertIn(self.outgoing, item.transfers_history.all())

        self.assertEqual(self.outgoing.items.count(), 2)
        self.assertEqual(self.outgoing.items.get(pk=item_2.pk).quantity, 22)
        self.assertEqual(self.outgoing.items.get(pk=item_3.pk).quantity, 30)

    def test_checkout_wastage(self):
        item_1 = ItemFactory(quantity=11, transfer=self.outgoing)
        item_2 = ItemFactory(quantity=22, transfer=self.outgoing)

        destination = PointOfInterestFactory()
        checkout_data = {
            "transfer_type": models.Transfer.WASTAGE,
            "destination_point": destination.pk,
            "comment": "",
            "proof_file": self.attachment.pk,
            "items": [
                {"id": item_1.pk, "quantity": 9, "wastage_type": models.Item.EXPIRED},
            ],
            "origin_check_out_at": timezone.now()
        }
        url = reverse('last_mile:transfers-new-check-out', args=(self.poi_partner_1.pk,))
        response = self.forced_auth_req('post', url, user=self.partner_staff, data=checkout_data)

        self.assertEqual(response.status_code, status.HTTP_200_OK)
        self.assertEqual(response.data['status'], models.Transfer.COMPLETED)
        self.assertEqual(response.data['transfer_type'], models.Transfer.WASTAGE)
        self.assertIn(response.data['proof_file'], self.attachment.file.path)

        wastage_transfer = models.Transfer.objects.get(pk=response.data['id'])
        self.assertEqual(wastage_transfer.destination_point, destination)
        self.assertEqual(wastage_transfer.items.count(), len(checkout_data['items']))
        self.assertEqual(wastage_transfer.items.first().quantity, 9)
        self.assertEqual(wastage_transfer.items.first().wastage_type, models.Item.EXPIRED)

        self.assertEqual(self.outgoing.items.count(), 2)
        self.assertEqual(self.outgoing.items.get(pk=item_1.pk).quantity, 2)
        self.assertEqual(self.outgoing.items.get(pk=item_2.pk).quantity, 22)

    def test_mark_completed(self):
        self.assertEqual(self.outgoing.status, models.Transfer.PENDING)

        self.assertEqual(self.outgoing.transfer_type, models.Transfer.DISTRIBUTION)

        url = reverse('last_mile:transfers-mark-complete', args=(self.poi_partner_1.pk, self.outgoing.pk))
        response = self.forced_auth_req('post', url, user=self.partner_staff)

        self.assertEqual(response.status_code, status.HTTP_200_OK)
        self.outgoing.refresh_from_db()
        self.assertEqual(response.data['status'], models.Transfer.COMPLETED)
        self.assertEqual(self.outgoing.status, models.Transfer.COMPLETED)
        self.assertEqual(self.outgoing.checked_in_by, self.partner_staff)


class TestItemUpdateViewSet(BaseTenantTestCase):
    @classmethod
    def setUpTestData(cls):
        cls.partner = PartnerFactory(organization=OrganizationFactory(name='Partner'))
        cls.partner_staff = UserFactory(
            realms__data=['IP LM Editor'],
            profile__organization=cls.partner.organization,
        )
        cls.poi_partner = PointOfInterestFactory(partner_organizations=[cls.partner], private=True)
        cls.transfer = TransferFactory(destination_point=cls.poi_partner)

    def test_patch(self):
        item = ItemFactory(transfer=self.transfer)
        url = reverse('last_mile:item-update-detail', args=(item.pk,))
        data = {
            'description': 'updated description',
            'uom': 'KG'
        }
        response = self.forced_auth_req('patch', url, user=self.partner_staff, data=data)

        item.refresh_from_db()
        self.assertEqual(item.description, 'updated description')
        self.assertEqual(response.data['description'], 'updated description')
        self.assertEqual(item.uom, 'KG')
        self.assertEqual(response.data['uom'], 'KG')<|MERGE_RESOLUTION|>--- conflicted
+++ resolved
@@ -216,15 +216,9 @@
 
     @override_settings(RUTF_MATERIALS=['1234'])
     def test_partial_checkin_with_short(self):
-<<<<<<< HEAD
-        item_1 = ItemFactory(quantity=11, transfer=self.incoming)
-        ItemFactory(quantity=22, transfer=self.incoming)
-        item_3 = ItemFactory(quantity=33, transfer=self.incoming)
-=======
         item_1 = ItemFactory(quantity=11, transfer=self.incoming, material=self.material)
         ItemFactory(quantity=22, transfer=self.incoming, material=self.material)
         item_3 = ItemFactory(quantity=33, transfer=self.incoming, material=self.material)
->>>>>>> fdf39abd
 
         checkin_data = {
             "name": "checked in transfer",
@@ -309,29 +303,18 @@
 
     @override_settings(RUTF_MATERIALS=['1234'])
     def test_partial_checkin_RUFT_material(self):
-<<<<<<< HEAD
-        item_1 = ItemFactory(quantity=11, transfer=self.incoming, material=MaterialFactory(number='1234'))
-        ItemFactory(quantity=22, transfer=self.incoming)
-=======
         item_1 = ItemFactory(quantity=11, transfer=self.incoming, material=self.material)
         item_2 = ItemFactory(quantity=22, transfer=self.incoming)
->>>>>>> fdf39abd
         item_3 = ItemFactory(quantity=33, transfer=self.incoming)
 
         checkin_data = {
             "name": "checked in transfer",
             "comment": "",
             "proof_file": self.attachment.pk,
-<<<<<<< HEAD
-            "items": [
-                {"id": item_1.pk, "quantity": 5},
-                {"id": item_3.pk, "quantity": 3},
-=======
 
             "items": [
                 {"id": item_1.pk, "quantity": 5},  # 1 RUFT
                 {"id": item_3.pk, "quantity": 3},  # 1 non-RUFT item
->>>>>>> fdf39abd
             ],
             "destination_check_in_at": timezone.now()
         }
@@ -344,22 +327,6 @@
         self.assertIn(response.data['proof_file'], self.attachment.file.path)
         self.assertEqual(self.incoming.name, checkin_data['name'])
         self.assertEqual(self.incoming.items.count(), len(response.data['items']))
-<<<<<<< HEAD
-        self.assertEqual(self.incoming.items.count(), 1)  # only 1 item is visible, non RUFT
-        hidden_item = models.Item.all_objects.get(pk=item_1.pk)
-        self.assertEqual(hidden_item.hidden, True)
-        self.assertEqual(hidden_item.quantity, 5)
-        self.assertEqual(self.incoming.items.get(pk=item_3.pk).quantity, 3)
-
-        short_transfer = models.Transfer.objects.filter(transfer_type=models.Transfer.WASTAGE).first()
-        self.assertEqual(models.Item.all_objects.filter(transfer=short_transfer).count(), 3)  # 3 items on transfer
-        self.assertEqual(short_transfer.items.count(), 2)  # only 2 visible items
-        loss_item_2 = short_transfer.items.first()
-        self.assertEqual(loss_item_2.quantity, 22)
-        self.assertIn(self.incoming, loss_item_2.transfers_history.all())
-        self.assertEqual(short_transfer.items.last().quantity, 30)
-        self.assertEqual(short_transfer.origin_transfer, self.incoming)
-=======
         self.assertEqual(self.incoming.items.count(), 1)  # only 1 checked-in item is visible, non RUFT
         self.assertEqual(self.incoming.items.first().id, item_1.pk)
         item_1.refresh_from_db()
@@ -378,7 +345,6 @@
         loss_item_2 = short_transfer.items.first()
         self.assertEqual(loss_item_2.quantity, 6)
         self.assertIn(self.incoming, loss_item_2.transfers_history.all())
->>>>>>> fdf39abd
 
     def test_checkout_validation(self):
         destination = PointOfInterestFactory()
