--- conflicted
+++ resolved
@@ -293,14 +293,9 @@
         self.assertEqual(response.status_code, status.HTTP_200_OK)
         self.incoming.refresh_from_db()
         self.assertEqual(self.incoming.status, models.Transfer.COMPLETED)
-<<<<<<< HEAD
         self.assertIn(response.data['proof_file'], self.attachment.file_link)
-        self.assertEqual(self.incoming.name, checkin_data['name'])
-=======
-        self.assertIn(response.data['proof_file'], self.attachment.file.path)
 
         self.assertIn(f'DW @ {checkin_data["destination_check_in_at"].strftime("%y-%m-%d")}', self.incoming.name)
->>>>>>> 35b7913e
         self.assertEqual(self.incoming.items.count(), len(response.data['items']))
         self.assertEqual(self.incoming.items.get(pk=item_1.pk).quantity, 11)
         self.assertEqual(self.incoming.items.get(pk=item_3.pk).quantity, 3)
