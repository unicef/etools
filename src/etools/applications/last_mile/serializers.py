from django.conf import settings
from django.db import connection, transaction
from django.forms import model_to_dict
from django.utils.translation import gettext_lazy as _

from rest_framework import serializers
from rest_framework.exceptions import ValidationError
from unicef_attachments.fields import AttachmentSingleFileField
from unicef_attachments.serializers import AttachmentSerializerMixin

from etools.applications.last_mile import models
from etools.applications.last_mile.models import PartnerMaterial
from etools.applications.last_mile.tasks import notify_short_transfer
from etools.applications.partners.serializers.partner_organization_v2 import MinimalPartnerOrganizationListSerializer
from etools.applications.users.serializers import MinimalUserSerializer


class PointOfInterestTypeSerializer(serializers.ModelSerializer):
    class Meta:
        model = models.PointOfInterestType
        fields = '__all__'


class PointOfInterestSerializer(serializers.ModelSerializer):
    poi_type = PointOfInterestTypeSerializer(read_only=True)

    class Meta:
        model = models.PointOfInterest
        exclude = ('partner_organizations', 'point')

    def to_representation(self, instance):
        data = super().to_representation(instance)
        data['country'] = connection.tenant.name
        data['region'] = instance.parent.name if instance.parent else None
        data['latitude'] = instance.point.y if instance.point else None
        data['longitude'] = instance.point.x if instance.point else None
        return data


class PointOfInterestLightSerializer(serializers.ModelSerializer):
    region = serializers.SerializerMethodField()

    def get_region(self, obj):
        return obj.parent.name if obj.parent else ''

    class Meta:
        model = models.PointOfInterest
        fields = ('id', 'name', 'p_code', 'description', 'region')


class MaterialSerializer(serializers.ModelSerializer):
    class Meta:
        model = models.Material
        exclude = ('partner_materials', 'purchasing_text')


class TransferListSerializer(serializers.ModelSerializer):
    origin_point = PointOfInterestLightSerializer(read_only=True)
    destination_point = PointOfInterestLightSerializer(read_only=True)

    class Meta:
        model = models.Transfer
        fields = (
            'id', 'name', 'status', 'transfer_type', 'transfer_subtype',
            'origin_point', 'destination_point', 'waybill_id',
            'checked_in_by', 'checked_out_by', 'unicef_release_order',
            "purchase_order_id", "origin_check_out_at", "is_shipment",
            "destination_check_in_at"
        )


class TransferMinimalSerializer(serializers.ModelSerializer):
    origin_point = PointOfInterestLightSerializer(read_only=True)
    destination_point = PointOfInterestLightSerializer(read_only=True)
    checked_in_by = MinimalUserSerializer(read_only=True)
    checked_out_by = MinimalUserSerializer(read_only=True)
    partner_organization = MinimalPartnerOrganizationListSerializer(read_only=True)

    class Meta:
        model = models.Transfer
        fields = (
            'id', 'name', 'partner_organization', 'status', 'transfer_type', 'transfer_subtype',
            'origin_point', 'destination_point',
            'checked_in_by', 'checked_out_by'
        )


class MaterialItemsSerializer(serializers.ModelSerializer):
    transfer = TransferMinimalSerializer()

    class Meta:
        model = models.Item
        exclude = ('material',)


class MaterialDetailSerializer(serializers.ModelSerializer):
    items = MaterialItemsSerializer(many=True)

    class Meta:
        model = models.Material
        fields = '__all__'


class MaterialListSerializer(serializers.ModelSerializer):
    class Meta:
        model = models.Material
        fields = "__all__"


class ItemSerializer(serializers.ModelSerializer):
    material = MaterialSerializer()

    class Meta:
        model = models.Item
        exclude = ('transfer',)

    def to_representation(self, instance):
        data = super().to_representation(instance)
        data['description'] = instance.description
        if not instance.uom:
            data['uom'] = data['material']['original_uom']
        return data


class ItemListSerializer(serializers.ModelSerializer):
    transfer = TransferMinimalSerializer()
    material = MaterialSerializer()
    description = serializers.CharField(read_only=True)

    class Meta:
        model = models.Item
        fields = '__all__'


class ItemUpdateSerializer(serializers.ModelSerializer):
    description = serializers.CharField(required=False, allow_null=False, allow_blank=False)

    class Meta:
        model = models.Item
        fields = (
            'description', 'uom', 'expiry_date', 'batch_id',
            'quantity', 'is_prepositioned', 'preposition_qty', 'conversion_factor'
        )

    def save(self, **kwargs):
        if 'description' in self.validated_data:
            description = self.validated_data.pop('description')
            PartnerMaterial.objects.update_or_create(
                partner_organization=self.instance.partner_organization,
                material=self.instance.material,
                defaults={'description': description}
            )
        super().save(**kwargs)


class ItemBaseSerializer(serializers.ModelSerializer):
    id = serializers.IntegerField()

    class Meta:
        model = models.Item
        fields = ('id', 'quantity')


class ItemCheckoutSerializer(ItemBaseSerializer):
    wastage_type = serializers.CharField(required=False, allow_null=True, allow_blank=False)

    class Meta(ItemBaseSerializer.Meta):
        model = models.Item
        fields = ItemBaseSerializer.Meta.fields + ('wastage_type',)


class TransferSerializer(serializers.ModelSerializer):
    origin_point = PointOfInterestLightSerializer(read_only=True)
    destination_point = PointOfInterestLightSerializer(read_only=True)
    proof_file = AttachmentSingleFileField()
    waybill_file = AttachmentSingleFileField()
    checked_in_by = MinimalUserSerializer(read_only=True)
    checked_out_by = MinimalUserSerializer(read_only=True)
    partner_organization = MinimalPartnerOrganizationListSerializer(read_only=True)
    items = ItemSerializer(many=True)

    class Meta:
        model = models.Transfer
        fields = '__all__'

    # def to_representation(self, instance):
    #     data = super().to_representation(instance)
    #     data['items'] = ItemSerializer(instance.items.all().order_by('id'), many=True).data
    #     return data


class WaybillTransferSerializer(AttachmentSerializerMixin, serializers.ModelSerializer):
    waybill_file = AttachmentSingleFileField(required=True, allow_null=False)

    class Meta:
        model = models.Transfer
        fields = ('waybill_file',)


class TransferBaseSerializer(AttachmentSerializerMixin, serializers.ModelSerializer):
    name = serializers.CharField(required=False, allow_blank=False, allow_null=False,)
    proof_file = AttachmentSingleFileField(required=True, allow_null=False)

    class Meta:
        model = models.Transfer
        fields = ('name', 'comment', 'proof_file')


class TransferCheckinSerializer(TransferBaseSerializer):
    items = ItemBaseSerializer(many=True, required=False, allow_null=True)
    destination_check_in_at = serializers.DateTimeField(required=True)

    class Meta(TransferBaseSerializer.Meta):
        model = models.Transfer
        fields = TransferBaseSerializer.Meta.fields + ('items', 'destination_check_in_at',)

    def validate_items(self, value):
        if self.instance.items.count() < len(value):
            raise ValidationError(_("SYS ERROR:"
                                    "Some items with ids not belonging to the transfer were found"))
        return value

    def checkin_newtransfer_items(self, orig_items_dict: dict, checkin_items: list, new_transfer):
        """
        This function gets called to address all the items in the transfers that are newly created either via
        "short" or "surplus"
        input:
        all_items: all items in the original transfer
        checkin_items: all items that are in the new transfer (short or surplus)
        new_transfer: a transfer object
        """

        for checkin_item in checkin_items:
            # this get should never fail, if it does Sentry should explode
            original_item = orig_items_dict[checkin_item['id']]
            if new_transfer.transfer_subtype == models.Transfer.SHORT:
                quantity = original_item.quantity - checkin_item['quantity']
                original_item.quantity = checkin_item['quantity']
                original_item.save(update_fields=['quantity'])
            else:  # is surplus
                quantity = checkin_item['quantity'] - original_item.quantity

            _item = models.Item(
                transfer=new_transfer,
                quantity=quantity,
                material=original_item.material,
                hidden=original_item.should_be_hidden(),
                **model_to_dict(
                    original_item,
                    exclude=['id', 'created', 'modified', 'transfer', 'transfers_history', 'quantity',
                             'material', 'hidden']
                )
            )
            _item.save()
            _item.transfers_history.add(self.instance)
            if original_item.quantity == 0:
                original_item.delete()

    @staticmethod
    def get_short_surplus_items(orig_items_dict, checkin_items):
        short, surplus = [], []
        for checkin_item in checkin_items:
            original_item = orig_items_dict[checkin_item['id']]
            if checkin_item['quantity'] < original_item.quantity:
                short.append(checkin_item)
            elif checkin_item['quantity'] > original_item.quantity:
                surplus.append(checkin_item)
        return short, surplus

    @transaction.atomic
    def update(self, instance, validated_data):
        checkin_items = validated_data.pop('items')

        validated_data['status'] = models.Transfer.COMPLETED
        validated_data['checked_in_by'] = self.context.get('request').user
        validated_data["destination_point"] = self.context["location"]

        if self.partial:
            orig_items_dict = {obj.id: obj for obj in instance.items.all()}
            checkedin_items_ids = [r["id"] for r in checkin_items]
            original_items_missing = [key for key in orig_items_dict.keys() if key not in checkedin_items_ids]
            checkin_items += [{"id": r, "quantity": 0} for r in original_items_missing]

            # if it is a partial checkin, create a new wastage transfer with short or surplus subtype
            short_items, surplus_items = self.get_short_surplus_items(orig_items_dict, checkin_items)
            if short_items:
                short_transfer = models.Transfer(
                    transfer_type=models.Transfer.WASTAGE,
                    transfer_subtype=models.Transfer.SHORT,
                    partner_organization=instance.partner_organization,
                    origin_transfer=instance,
                    origin_point=self.context.get('location'),
                    **validated_data
                )
                short_transfer.save()
                self.checkin_newtransfer_items(orig_items_dict, short_items, short_transfer)
                notify_short_transfer.delay(connection.schema_name, short_transfer.pk)

            if surplus_items:
                surplus_transfer = models.Transfer(
                    transfer_type=instance.transfer_type,
                    transfer_subtype=models.Transfer.SURPLUS,
                    partner_organization=instance.partner_organization,
                    origin_transfer=instance,
                    origin_point=self.context.get('location'),
                    **validated_data
                )
                surplus_transfer.save()
                self.checkin_newtransfer_items(orig_items_dict, surplus_items, surplus_transfer)

            instance = super().update(instance, validated_data)
<<<<<<< HEAD
            instance.items.filter(material__number__in=settings.RUTF_MATERIALS).update(hidden=True)
=======
            instance.items.exclude(material__number__in=settings.RUTF_MATERIALS).update(hidden=True)
>>>>>>> fdf39abd
            instance.refresh_from_db()
            return instance


class TransferCheckOutSerializer(TransferBaseSerializer):
    name = serializers.CharField(required=False)
    transfer_type = serializers.ChoiceField(choices=models.Transfer.TRANSFER_TYPE, required=True)
    items = ItemCheckoutSerializer(many=True, required=True)

    origin_check_out_at = serializers.DateTimeField(required=True)
    destination_point = serializers.IntegerField(required=False)

    class Meta(TransferBaseSerializer.Meta):
        model = models.Transfer
        fields = TransferBaseSerializer.Meta.fields + (
            'transfer_type', 'items', 'origin_check_out_at', 'destination_point'
        )

    def validate_items(self, value):
        orig_items_dict = {obj.id: obj for obj in models.Item.objects.filter(id__in=[item['id'] for item in value])}

        for checkout_item in value:
            original_item = orig_items_dict[checkout_item['id']]
            if original_item.quantity - checkout_item['quantity'] < 0:
                raise ValidationError(_('The item quantity cannot be greater than the original value.'))
        return value

    def checkout_newtransfer_items(self, checkout_items):
        orig_items_dict = {obj.id: obj for obj in models.Item.objects.filter(
            id__in=[item['id'] for item in checkout_items])}

        for checkout_item in checkout_items:
            wastage_type = checkout_item.get('wastage_type')
            if self.instance.transfer_type == models.Transfer.WASTAGE and not wastage_type:
                raise ValidationError(_('The wastage type for item is required.'))

            original_item = orig_items_dict[checkout_item['id']]
            if original_item.quantity - checkout_item['quantity'] == 0:
                original_item.transfers_history.add(original_item.transfer)
                original_item.transfer = self.instance
                original_item.wastage_type = wastage_type
                original_item.save(update_fields=['transfer'])
            else:
                original_item.quantity = original_item.quantity - checkout_item['quantity']
                original_item.save(update_fields=['quantity'])

                new_item = models.Item(
                    transfer=self.instance,
                    wastage_type=wastage_type,
                    quantity=checkout_item['quantity'],
                    material=original_item.material,
                    **model_to_dict(
                        original_item,
                        exclude=['id', 'created', 'modified', 'transfer', 'wastage_type',
                                 'transfers_history', 'quantity', 'material']
                    )
                )
                new_item.save()
                new_item.transfers_history.add(original_item.transfer)

    @transaction.atomic
    def create(self, validated_data):
        checkout_items = validated_data.pop('items')
        if 'destination_point' in validated_data:
            validated_data['destination_point_id'] = validated_data['destination_point']
            validated_data.pop('destination_point')

        self.instance = models.Transfer(
            partner_organization=self.context['request'].user.profile.organization.partner,
            origin_point=self.context['location'],
            checked_out_by=self.context['request'].user,
            **validated_data)

        if self.instance.transfer_type == models.Transfer.WASTAGE:
            self.instance.status = models.Transfer.COMPLETED

        self.instance.save()

        self.checkout_newtransfer_items(checkout_items)
        return self.instance<|MERGE_RESOLUTION|>--- conflicted
+++ resolved
@@ -309,11 +309,7 @@
                 self.checkin_newtransfer_items(orig_items_dict, surplus_items, surplus_transfer)
 
             instance = super().update(instance, validated_data)
-<<<<<<< HEAD
-            instance.items.filter(material__number__in=settings.RUTF_MATERIALS).update(hidden=True)
-=======
             instance.items.exclude(material__number__in=settings.RUTF_MATERIALS).update(hidden=True)
->>>>>>> fdf39abd
             instance.refresh_from_db()
             return instance
 
