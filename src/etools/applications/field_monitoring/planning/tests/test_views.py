--- conflicted
+++ resolved
@@ -40,11 +40,8 @@
     def test_plan_by_month(self):
         TaskFactory(plan_by_month=[1] * 12)
         TaskFactory(plan_by_month=[2] * 12)
-<<<<<<< HEAD
         # test that task removing will not affect our data
         TaskFactory(plan_by_month=[2] * 12).delete()
-=======
->>>>>>> e3a10e48
 
         response = self.forced_auth_req(
             'get', reverse('field_monitoring_planning:year-plan-detail', args=[date.today().year]),
