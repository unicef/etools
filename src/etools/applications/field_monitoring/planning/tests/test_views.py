--- conflicted
+++ resolved
@@ -731,11 +731,7 @@
         action_points = MonitoringActivityActionPointFactory.create_batch(size=10, monitoring_activity=self.activity)
         MonitoringActivityActionPointFactory()
 
-<<<<<<< HEAD
         with self.assertNumQueries(14):  # prefetched 13 queries
-=======
-        with self.assertNumQueries(13):  # prefetched 13 queries
->>>>>>> dd8c9cf7
             self._test_list(self.unicef_user, action_points)
 
     def test_create(self):
