--- conflicted
+++ resolved
@@ -31,11 +31,7 @@
 
     @classmethod
     def get_defaults(cls, year):
-<<<<<<< HEAD
-        previous_year_plan = cls._default_manager.filter(year=int(year)-1).first()
-=======
         previous_year_plan = cls._default_manager.filter(year=int(year) - 1).first()
->>>>>>> b6cdef58
         if not previous_year_plan:
             return {}
 
