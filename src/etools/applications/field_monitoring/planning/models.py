--- conflicted
+++ resolved
@@ -8,12 +8,8 @@
 
 from unicef_locations.models import Location
 
-<<<<<<< HEAD
-from etools.applications.field_monitoring.settings.models import LocationSite
+from etools.applications.field_monitoring.settings.models import LocationSite, CPOutputConfig
 from etools.applications.publics.models import SoftDeleteMixin
-=======
-from etools.applications.field_monitoring.settings.models import LocationSite, CPOutputConfig
->>>>>>> 94ea9836
 
 
 class YearPlan(TimeStampedModel):
@@ -37,13 +33,8 @@
         return 'Year Plan for {}'.format(self.year)
 
 
-<<<<<<< HEAD
 class Task(SoftDeleteMixin, TimeStampedModel):
-    year_plan = models.ForeignKey(YearPlan, verbose_name=_('Year Plan'))
-=======
-class Task(TimeStampedModel):
     year_plan = models.ForeignKey(YearPlan, verbose_name=_('Year Plan'), related_name='tasks')
->>>>>>> 94ea9836
     plan_by_month = ArrayField(models.PositiveSmallIntegerField(default=0, blank=True), default=[0]*12,
                                verbose_name=_('Plan By Month'), blank=True)
     location = models.ForeignKey(Location, verbose_name=_('Location'), related_name='tasks')
