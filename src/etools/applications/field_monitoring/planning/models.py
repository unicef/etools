--- conflicted
+++ resolved
@@ -1,12 +1,7 @@
 from django.conf import settings
 from django.contrib.contenttypes.fields import GenericRelation
-<<<<<<< HEAD
 from django.db import connection, models, transaction
-from django.db.models import Q
-=======
-from django.db import connection, models
 from django.db.models import Exists, OuterRef, Q
->>>>>>> 2dfcf77f
 from django.db.models.base import ModelBase
 from django.utils.translation import gettext_lazy as _
 
