--- conflicted
+++ resolved
@@ -76,18 +76,13 @@
 class TaskViewSet(SimplePermittedViewSetMixin, FMBaseViewSet, viewsets.ModelViewSet):
     metadata_class = PermissionBasedMetadata
     queryset = Task.objects.prefetch_related(
-<<<<<<< HEAD
         'cp_output_config', 'cp_output_config__cp_output', 'cp_output_config__sections',
         'partner', 'intervention', 'location', 'location_site', 'sections',
-=======
-        'cp_output_config', 'cp_output_config__cp_output',
-        'partner', 'intervention', 'location', 'location_site',
         Prefetch(
             'visits',
             Visit.objects.filter(status=Visit.STATUS_CHOICES.finalized),
             to_attr='completed_visits'
         )
->>>>>>> 5a3ebfe2
     )
     serializer_class = TaskSerializer
     filter_backends = (DjangoFilterBackend, CPOutputIsActiveFilter, OrderingFilter)
