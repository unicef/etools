--- conflicted
+++ resolved
@@ -228,10 +228,7 @@
     filter_backends = (SearchFilter, UserTypeFilter, UserTPMPartnerFilter)
     search_fields = ('email',)
     queryset = get_user_model().objects.select_related('tpmpartners_tpmpartnerstaffmember__tpm_partner')
-<<<<<<< HEAD
-=======
     queryset = queryset.order_by('first_name', 'middle_name', 'last_name')
->>>>>>> b86f1273
     serializer_class = FMUserSerializer
 
     def get_queryset(self):
@@ -250,11 +247,7 @@
 ):
     filter_backends = (DjangoFilterBackend,)
     filter_class = CPOutputsFilterSet
-<<<<<<< HEAD
-    queryset = Result.objects.filter(result_type__name=ResultType.OUTPUT).select_related('result_type')
-=======
     queryset = Result.objects.filter(result_type__name=ResultType.OUTPUT).select_related('result_type').order_by('name')
->>>>>>> b86f1273
     serializer_class = CPOutputListSerializer
 
 
@@ -270,11 +263,7 @@
             Intervention.SIGNED, Intervention.ACTIVE, Intervention.ENDED,
             Intervention.IMPLEMENTED, Intervention.CLOSED,
         ]
-<<<<<<< HEAD
-    ).select_related('agreement').prefetch_related('result_links')
-=======
     ).select_related('agreement').prefetch_related('result_links').order_by('title')
->>>>>>> b86f1273
     serializer_class = InterventionWithLinkedInstancesSerializer
 
 
