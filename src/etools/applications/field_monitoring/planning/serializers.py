from django.core.exceptions import ValidationError as DjangoValidationError
from django.db.models import Sum, Count
from django.db.models.expressions import RawSQL
from django.utils.translation import ugettext_lazy as _

from rest_framework import serializers
from rest_framework.exceptions import ValidationError

from unicef_locations.serializers import LocationLightSerializer
from unicef_restlib.fields import SeparatedReadWriteField
from unicef_restlib.serializers import WritableNestedSerializerMixin
from unicef_snapshot.serializers import SnapshotModelSerializer

from etools.applications.action_points.serializers import CommentSerializer, HistorySerializer
from etools.applications.field_monitoring.planning.models import YearPlan, Task
from etools.applications.field_monitoring.settings.serializers.cp_outputs import CPOutputConfigDetailSerializer
from etools.applications.field_monitoring.settings.serializers.locations import LocationSiteLightSerializer
from etools.applications.partners.serializers.partner_organization_v2 import MinimalPartnerOrganizationListSerializer
from etools.applications.permissions2.serializers import PermissionsBasedSerializerMixin


<<<<<<< HEAD
class YearPlanAttachmentSerializer(BaseAttachmentSerializer):
    file_type = FileTypeModelChoiceField(
        label=_('Document Type'), queryset=FileType.objects.filter(code=YearPlan.ATTACHMENTS_FILE_TYPE_CODE)
    )

    class Meta(BaseAttachmentSerializer.Meta):
        pass


class YearPlanSerializer(PermissionsBasedSerializerMixin, WritableNestedSerializerMixin, SnapshotModelSerializer):
=======
class YearPlanSerializer(WritableNestedSerializerMixin, SnapshotModelSerializer):
>>>>>>> a8738c16
    other_aspects = CommentSerializer(many=True, required=False)
    history = HistorySerializer(many=True, label=_('History'), read_only=True)
    tasks_by_month = serializers.SerializerMethodField(label=_('Number Of Tasks By Month'))
    total_planned = serializers.SerializerMethodField(label=_('Total Planned'))

    class Meta(WritableNestedSerializerMixin.Meta):
        model = YearPlan
        fields = (
            'prioritization_criteria', 'methodology_notes', 'target_visits',
            'modalities', 'partner_engagement', 'other_aspects', 'history',
            'tasks_by_month', 'total_planned',
        )

    def get_tasks_by_month(self, obj):
        aggregates = {
            'p_{}'.format(i): Sum(RawSQL('plan_by_month[%s]', [i]))
            for i in range(1, 13)
        }
        return list(obj.tasks.aggregate(**aggregates).values())

    def get_total_planned(self, obj):
        return {
            'tasks': obj.tasks.count(),
            'cp_outputs': obj.tasks.aggregate(Count('cp_output_config', distinct=True))['cp_output_config__count'],
            'sites': obj.tasks.aggregate(Count('location_site', distinct=True))['location_site__count'],
        }


class TaskListSerializer(PermissionsBasedSerializerMixin, serializers.ModelSerializer):
    cp_output_config = SeparatedReadWriteField(read_field=CPOutputConfigDetailSerializer())
    partner = SeparatedReadWriteField(read_field=MinimalPartnerOrganizationListSerializer())
    location = SeparatedReadWriteField(read_field=LocationLightSerializer())
    location_site = SeparatedReadWriteField(read_field=LocationSiteLightSerializer())

    class Meta:
        model = Task
        fields = (
            'id', 'cp_output_config', 'partner', 'intervention', 'location', 'location_site', 'plan_by_month'
        )

    def validate_plan_by_month(self, plan):
        try:
            self.Meta.model.clean_plan_by_month(plan)
        except DjangoValidationError as ex:
            raise ValidationError(ex.message)

        return plan


class TaskSerializer(TaskListSerializer):
    class Meta(TaskListSerializer.Meta):
        pass<|MERGE_RESOLUTION|>--- conflicted
+++ resolved
@@ -19,20 +19,7 @@
 from etools.applications.permissions2.serializers import PermissionsBasedSerializerMixin
 
 
-<<<<<<< HEAD
-class YearPlanAttachmentSerializer(BaseAttachmentSerializer):
-    file_type = FileTypeModelChoiceField(
-        label=_('Document Type'), queryset=FileType.objects.filter(code=YearPlan.ATTACHMENTS_FILE_TYPE_CODE)
-    )
-
-    class Meta(BaseAttachmentSerializer.Meta):
-        pass
-
-
 class YearPlanSerializer(PermissionsBasedSerializerMixin, WritableNestedSerializerMixin, SnapshotModelSerializer):
-=======
-class YearPlanSerializer(WritableNestedSerializerMixin, SnapshotModelSerializer):
->>>>>>> a8738c16
     other_aspects = CommentSerializer(many=True, required=False)
     history = HistorySerializer(many=True, label=_('History'), read_only=True)
     tasks_by_month = serializers.SerializerMethodField(label=_('Number Of Tasks By Month'))
