from django.db.models import Sum, Count
from django.db.models.expressions import RawSQL
from django.utils.translation import ugettext_lazy as _

from rest_framework import serializers
from rest_framework.exceptions import ValidationError

from unicef_locations.serializers import LocationLightSerializer
from unicef_restlib.fields import SeparatedReadWriteField
from unicef_restlib.serializers import WritableNestedSerializerMixin
from unicef_snapshot.serializers import SnapshotModelSerializer

from etools.applications.action_points.serializers import CommentSerializer, HistorySerializer
from etools.applications.field_monitoring.planning.models import YearPlan, Task
from etools.applications.field_monitoring.fm_settings.serializers.cp_outputs import CPOutputConfigDetailSerializer, \
    PartnerOrganizationSerializer, InterventionSerializer
from etools.applications.field_monitoring.fm_settings.serializers.locations import LocationSiteLightSerializer
from etools.applications.publics.models import EPOCH_ZERO


class YearPlanSerializer(WritableNestedSerializerMixin, SnapshotModelSerializer):
    other_aspects = CommentSerializer(many=True, required=False)
    history = HistorySerializer(many=True, label=_('History'), read_only=True)
    tasks_by_month = serializers.SerializerMethodField(label=_('Number Of Tasks By Month'))
    total_planned = serializers.SerializerMethodField(label=_('Total Planned'))

    class Meta(WritableNestedSerializerMixin.Meta):
        model = YearPlan
        fields = (
            'prioritization_criteria', 'methodology_notes', 'target_visits',
            'modalities', 'partner_engagement', 'other_aspects', 'history',
            'tasks_by_month', 'total_planned',
        )

    def get_tasks_by_month(self, obj):
        aggregates = {
            'p_{}'.format(i): Sum(RawSQL('plan_by_month[%s]', [i]))
            for i in range(1, 13)
        }
        return list(obj.tasks.filter(deleted_at=EPOCH_ZERO).aggregate(**aggregates).values())

    def get_total_planned(self, obj):
        return {
<<<<<<< HEAD
            'tasks': obj.tasks.filter(deleted_at=EPOCH_ZERO).count(),
=======
            'tasks': obj.tasks.filter(deleted_at=EPOCH_ZERO).annotate(
                plan_by_month__total=RawSQL('SELECT SUM(t) FROM UNNEST(plan_by_month) t', [])
                ).aggregate(Sum('plan_by_month__total'))['plan_by_month__total__sum'],
>>>>>>> fc107c02
            'cp_outputs': obj.tasks.filter(deleted_at=EPOCH_ZERO).aggregate(
                Count('cp_output_config', distinct=True)
            )['cp_output_config__count'],
            'sites': obj.tasks.filter(deleted_at=EPOCH_ZERO).aggregate(
                Count('location_site', distinct=True)
            )['location_site__count'],
        }


class TaskListSerializer(serializers.ModelSerializer):
    cp_output_config = SeparatedReadWriteField(read_field=CPOutputConfigDetailSerializer())
    partner = SeparatedReadWriteField(read_field=PartnerOrganizationSerializer())
    intervention = SeparatedReadWriteField(read_field=InterventionSerializer())
    location = SeparatedReadWriteField(read_field=LocationLightSerializer())
    location_site = SeparatedReadWriteField(read_field=LocationSiteLightSerializer())
    completed_by_month = serializers.SerializerMethodField()

    class Meta:
        model = Task
        fields = (
            'id', 'cp_output_config', 'partner', 'intervention', 'location', 'location_site',
            'plan_by_month', 'completed_by_month',
        )

    def validate_plan_by_month(self, plan):
        if not plan or len(plan) != 12 or any([month_plan < 0 for month_plan in plan]):
            raise ValidationError('Incorrect value in Plan By Month')

        return plan

    def get_completed_by_month(self, obj):
        if not hasattr(obj, 'completed_visits'):
            return

        completed_by_month = [0]*12
        for visit in obj.completed_visits:
            completed_by_month[visit.end_date.month - 1] += 1

        return completed_by_month


class TaskSerializer(TaskListSerializer):
    class Meta(TaskListSerializer.Meta):
        pass<|MERGE_RESOLUTION|>--- conflicted
+++ resolved
@@ -41,13 +41,9 @@
 
     def get_total_planned(self, obj):
         return {
-<<<<<<< HEAD
-            'tasks': obj.tasks.filter(deleted_at=EPOCH_ZERO).count(),
-=======
             'tasks': obj.tasks.filter(deleted_at=EPOCH_ZERO).annotate(
                 plan_by_month__total=RawSQL('SELECT SUM(t) FROM UNNEST(plan_by_month) t', [])
                 ).aggregate(Sum('plan_by_month__total'))['plan_by_month__total__sum'],
->>>>>>> fc107c02
             'cp_outputs': obj.tasks.filter(deleted_at=EPOCH_ZERO).aggregate(
                 Count('cp_output_config', distinct=True)
             )['cp_output_config__count'],
