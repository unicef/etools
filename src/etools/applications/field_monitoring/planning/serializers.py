from django.db.models import Sum, Count
from django.db.models.expressions import RawSQL
from django.utils.translation import ugettext_lazy as _

from rest_framework import serializers
from rest_framework.exceptions import ValidationError

from unicef_locations.serializers import LocationLightSerializer
from unicef_restlib.fields import SeparatedReadWriteField
from unicef_restlib.serializers import WritableNestedSerializerMixin
from unicef_snapshot.serializers import SnapshotModelSerializer

from etools.applications.action_points.serializers import HistorySerializer
from etools.applications.field_monitoring.planning.models import YearPlan, Task
from etools.applications.field_monitoring.fm_settings.serializers.cp_outputs import CPOutputConfigDetailSerializer, \
    PartnerOrganizationSerializer, InterventionSerializer
from etools.applications.field_monitoring.fm_settings.serializers.locations import LocationSiteLightSerializer
from etools.applications.publics.models import EPOCH_ZERO
from etools.applications.permissions_simplified.serializers import SafeReadOnlySerializerMixin
from etools.applications.publics.models import EPOCH_ZERO


class YearPlanSerializer(WritableNestedSerializerMixin, SafeReadOnlySerializerMixin, SnapshotModelSerializer):
    history = HistorySerializer(many=True, label=_('History'), read_only=True)
    tasks_by_month = serializers.SerializerMethodField(label=_('Number Of Tasks By Month'))
    total_planned = serializers.SerializerMethodField(label=_('Total Planned'))

    class Meta(WritableNestedSerializerMixin.Meta):
        model = YearPlan
        fields = (
            'prioritization_criteria', 'methodology_notes', 'target_visits',
            'modalities', 'partner_engagement', 'other_aspects', 'history',
            'tasks_by_month', 'total_planned',
        )

    def get_tasks_by_month(self, obj):
        aggregates = {
            'p_{}'.format(i): Sum(RawSQL('plan_by_month[%s]', [i]))
            for i in range(1, 13)
        }
        return list(obj.tasks.filter(deleted_at=EPOCH_ZERO).aggregate(**aggregates).values())

    def get_total_planned(self, obj):
        return {
            'tasks': obj.tasks.filter(deleted_at=EPOCH_ZERO).annotate(
                plan_by_month__total=RawSQL('SELECT SUM(t) FROM UNNEST(plan_by_month) t', [])
<<<<<<< HEAD
                ).aggregate(Sum('plan_by_month__total'))['plan_by_month__total__sum'],
=======
            ).aggregate(Sum('plan_by_month__total'))['plan_by_month__total__sum'],
>>>>>>> b6cdef58
            'cp_outputs': obj.tasks.filter(deleted_at=EPOCH_ZERO).aggregate(
                Count('cp_output_config', distinct=True)
            )['cp_output_config__count'],
            'sites': obj.tasks.filter(deleted_at=EPOCH_ZERO).aggregate(
                Count('location_site', distinct=True)
            )['location_site__count'],
        }


class TaskListSerializer(serializers.ModelSerializer):
    cp_output_config = SeparatedReadWriteField(read_field=CPOutputConfigDetailSerializer())
    partner = SeparatedReadWriteField(read_field=PartnerOrganizationSerializer())
    intervention = SeparatedReadWriteField(read_field=InterventionSerializer())
    location = SeparatedReadWriteField(read_field=LocationLightSerializer())
    location_site = SeparatedReadWriteField(read_field=LocationSiteLightSerializer())
    completed_by_month = serializers.SerializerMethodField()

    class Meta:
        model = Task
        fields = (
            'id', 'cp_output_config', 'partner', 'intervention', 'location', 'location_site',
            'plan_by_month', 'completed_by_month',
        )

    def validate_plan_by_month(self, plan):
        if not plan or len(plan) != 12 or any([month_plan < 0 for month_plan in plan]):
            raise ValidationError('Incorrect value in Plan By Month')

        return plan

    def get_completed_by_month(self, obj):
        if not hasattr(obj, 'completed_visits'):
            return

        completed_by_month = [0] * 12
        for visit in obj.completed_visits:
            completed_by_month[visit.end_date.month - 1] += 1

        return completed_by_month


class TaskSerializer(SafeReadOnlySerializerMixin, TaskListSerializer):
    class Meta(TaskListSerializer.Meta):
        pass<|MERGE_RESOLUTION|>--- conflicted
+++ resolved
@@ -15,7 +15,6 @@
 from etools.applications.field_monitoring.fm_settings.serializers.cp_outputs import CPOutputConfigDetailSerializer, \
     PartnerOrganizationSerializer, InterventionSerializer
 from etools.applications.field_monitoring.fm_settings.serializers.locations import LocationSiteLightSerializer
-from etools.applications.publics.models import EPOCH_ZERO
 from etools.applications.permissions_simplified.serializers import SafeReadOnlySerializerMixin
 from etools.applications.publics.models import EPOCH_ZERO
 
@@ -44,11 +43,7 @@
         return {
             'tasks': obj.tasks.filter(deleted_at=EPOCH_ZERO).annotate(
                 plan_by_month__total=RawSQL('SELECT SUM(t) FROM UNNEST(plan_by_month) t', [])
-<<<<<<< HEAD
-                ).aggregate(Sum('plan_by_month__total'))['plan_by_month__total__sum'],
-=======
             ).aggregate(Sum('plan_by_month__total'))['plan_by_month__total__sum'],
->>>>>>> b6cdef58
             'cp_outputs': obj.tasks.filter(deleted_at=EPOCH_ZERO).aggregate(
                 Count('cp_output_config', distinct=True)
             )['cp_output_config__count'],
