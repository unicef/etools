# SOME DESCRIPTIVE TITLE.
# Copyright (C) YEAR THE PACKAGE'S COPYRIGHT HOLDER
# This file is distributed under the same license as the PACKAGE package.
# FIRST AUTHOR <EMAIL@ADDRESS>, YEAR.
#
#, fuzzy
msgid ""
msgstr ""
"Project-Id-Version: PACKAGE VERSION\n"
"Report-Msgid-Bugs-To: \n"
"POT-Creation-Date: 2025-08-29 14:30+0000\n"
"PO-Revision-Date: YEAR-MO-DA HO:MI+ZONE\n"
"Last-Translator: FULL NAME <EMAIL@ADDRESS>\n"
"Language-Team: LANGUAGE <LL@li.org>\n"
"Language: \n"
"MIME-Version: 1.0\n"
"Content-Type: text/plain; charset=UTF-8\n"
"Content-Transfer-Encoding: 8bit\n"
"Plural-Forms: nplurals=6; plural=n==0 ? 0 : n==1 ? 1 : n==2 ? 2 : n%100>=3 "
"&& n%100<=10 ? 3 : n%100>=11 && n%100<=99 ? 4 : 5;\n"

msgid "TPM Partner selected for staff activity"
msgstr "تم اختيار شريك المراقب المستقل لنشاط الموظفين"

msgid "Staff members do not belong to the selected partner"
msgstr "أعضاء فريق العمل لا ينتمون إلى الشريك المحدد"

#, python-format
msgid ""
"You've selected a PD/SPD and unselected some of it's corresponding partners, "
"please either remove the PD or add the partners back before saving: %s"
msgstr ""
"لقد حددت PD/SPD وألغيت تحديد بعض الشركاء المناظرين لها، يرجى إما إزالة PD أو "
"إضافة الشركاء مرة أخرى قبل الحفظ: %s"

#, python-format
msgid ""
"You've selected a PD/SPD and unselected some of it's corresponding outputs, "
"please either remove the PD or add the outputs back before saving: %s"
msgstr ""
"لقد حددت PD/SPD وألغيت تحديد بعض المخرجات المقابلة لها، يرجى إما إزالة PD أو "
"إضافة المخرجات مرة أخرى قبل الحفظ: %s"

msgid "Partner is not defined for TPM activity"
msgstr "لم يتم تحديد الشريك لنشاط المُراقب المستقل"

msgid "At least one Partner, CP Output or PD/SPD should be added"
msgstr "يجب إضافة شريك واحد على الأقل أو مُخرج CP أو PD / SPD"

msgid "Rejection reason should be provided."
msgstr "يجب تقديم سبب الرفض"

msgid "Cancellation reason should be provided."
msgstr "يجب تقديم سبب الرفض"

msgid "Report reject reason should be provided."
msgstr "يجب تقديم سبب رفض التقرير"

msgid "At least one question should be enabled."
msgstr "يجب تمكين سؤال واحد على الأقل"

msgid "At least one checklist should be completed."
msgstr "يجب إكمال قائمة تحقق واحدة على الأقل"

msgid "At least one summary finding should be completed."
msgstr "يجب إكمال على الأقل تقرير واحد لموجز النتائج"

#, python-format
msgid "Required fields not completed in %(status)s: %(fields)s"
msgstr "الحقول المطلوبة لم يتم إكمالها في %(status)s: %(fields)s"

#, python-format
msgid "Cannot change fields while in %(status)s: %(field)s"
msgstr "لا يمكن تغيير الحقول أثناء تواجد %(status)s: %(field)s"

msgid "Ref. #"
msgstr ""

msgid "Link"
msgstr "رابط"

msgid "Start Date"
msgstr "تاريخ البدء"

msgid "End Date"
msgstr "تاريخ الانتهاء"

msgid "Location"
msgstr "الموقع"

msgid "Site"
msgstr "مكان"

msgid "Sections"
msgstr "الأقسام"

msgid "Field Offices"
msgstr "المكاتب الميدانية"

msgid "Status"
msgstr "الحالة"

msgid "Primary Field Monitor is"
msgstr ""

msgid "Team Members"
msgstr "أعضاء الفريق"

msgid "TPM Partner"
msgstr "المُراقب المستقل الشريك"

msgid "Person Responsible"
msgstr "الشخص المسؤول"

msgid "Partners"
msgstr ""

msgid "PD/SPD"
msgstr "PD/SPD"

msgid "Outputs"
msgstr "المخرجات"

msgid "Prioritization Criteria"
msgstr "معايير تحديد الأولويات"

msgid "Methodology Notes & Standards"
msgstr "مذكرات ومعايير المنهجية"

msgid "Target Visits For The Year"
msgstr "الزيارات المستهدفة في العام"

msgid "Modalities"
msgstr "الطرق"

msgid "Partner Engagement"
msgstr "مساهمة الشريك"

msgid "Other Aspects of the Field Monitoring Plan"
msgstr "جوانب أخرى لخطة الرصد الميداني"

msgid "Year Plan"
msgstr "خطة العام"

msgid "Year Plans"
msgstr "خطط العام"

msgid "Partner"
msgstr "الشريك"

msgid "CP Output"
msgstr "CP مخرجات"

msgid "Intervention"
msgstr "تدخل"

msgid "Question"
msgstr "سؤال"

msgid "Is Active"
msgstr "فعال"

msgid "Specific Details To Probe"
msgstr "تفاصيل محددة للتحقيق"

msgid "Question Template"
msgstr "نماذج السؤال"

msgid "Question Templates"
msgstr "نماذج السؤال"

msgid "Staff"
msgstr "الموظفين"

msgid "TPM"
msgstr "المُراقب المستقل"

msgid "Draft"
msgstr "الصياغة التمهيدية"

msgid "Checklist"
msgstr "قائمة التحقق"

msgid "Review"
msgstr "المعاينة"

msgid "Assigned"
msgstr "مُعَيَّن"

msgid "Data Collection"
msgstr "جمع البيانات"

msgid "Report Finalization"
msgstr "وضع الصيغة النهائية للتقرير"

msgid "Submitted"
msgstr "معاينة التقارير"

msgid "Completed"
msgstr "مكتمل"

msgid "Cancelled"
msgstr "مُلغى"

msgid "Reference Number"
msgstr "الرقم المرجعي"

msgid "Involves Remote Monitoring"
msgstr ""

msgid "Report Reviewers"
msgstr ""

msgid "Reviewed By"
msgstr ""

msgid "Field Office"
msgstr "المكتب الميداني"

msgid "Activity Attachments"
msgstr "مرفقات النشاط"

msgid "Rejection reason"
msgstr "سبب الرفض"

msgid "Report rejection reason"
msgstr "سبب رفض التقرير"

msgid "Cancellation reason"
msgstr "سبب الإلغاء"

msgid "Objective"
msgstr "أهداف"

<<<<<<< HEAD
msgid "Facility types"
msgstr "Facility types"
=======
msgid "Type Of Facility"
msgstr "نوع المنشأة"
>>>>>>> ec767eda

msgid "Monitoring Activity"
msgstr "نشاط المراقبة"

msgid "Monitoring Activities"
msgstr "أنشطة المراقبة"

msgid "Monitoring Activity Action Point"
msgstr "نقطة إجراء مراقب النشاط"

msgid "Monitoring Activity Action Points"
msgstr "نقاط إجراء مراقب النشاط"

msgid "Description"
msgstr ""

msgid "Category"
msgstr ""

msgid "High Priority"
msgstr ""

msgid "Author"
msgstr ""

msgid "TPM Concern"
msgstr ""

msgid "TPM Concerns"
msgstr ""

msgid "History"
msgstr "السجل التاريخي"

msgid "Team members removal not allowed"
msgstr ""

msgid "Document Type"
msgstr "نوع الوثيقة"

msgid "No Access"
msgstr "لا يمكن الوصول"

msgid "Inactive"
msgstr "غير فعال"

msgid "Special"
msgstr "مميز"

msgid "Reference No."
msgstr "الرقم المرجعي"

msgid "Related Partner"
msgstr "الشريك المعني"

msgid "Related PD/SPD"
msgstr "المعني PD/SPD"

msgid "Related CP Output"
msgstr "المعنيةCP مخرجات ال"

msgid "Section of Assignee"
msgstr "قسم المعين له العمل"

msgid "Office of Assignee"
msgstr "مكتب المعين له العمل"

msgid "Action Point Category"
msgstr "فئة نقطة العمل"

msgid "Priority"
msgstr "الأولوية"

msgid "TPM Concern Category"
msgstr ""

msgid "Annual Field Monitoring Rationale"
msgstr "الأساس المنطقي السنوي للرصد الميداني"

msgid "Templates"
msgstr "النماذج"

msgid "Attachments"
msgstr "المرفقات"<|MERGE_RESOLUTION|>--- conflicted
+++ resolved
@@ -232,13 +232,8 @@
 msgid "Objective"
 msgstr "أهداف"
 
-<<<<<<< HEAD
 msgid "Facility types"
-msgstr "Facility types"
-=======
-msgid "Type Of Facility"
-msgstr "نوع المنشأة"
->>>>>>> ec767eda
+msgstr "أنواع المرافق"
 
 msgid "Monitoring Activity"
 msgstr "نشاط المراقبة"
@@ -312,6 +307,10 @@
 msgid "Priority"
 msgstr "الأولوية"
 
+msgid ""
+"Cannot assign inactive location \"{}\". Please choose an active location."
+msgstr "لا يمكن تعيين موقع غير نشط \"{}\". يرجى اختيار موقع نشط."
+
 msgid "TPM Concern Category"
 msgstr ""
 
