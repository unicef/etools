--- conflicted
+++ resolved
@@ -8,11 +8,7 @@
 msgstr ""
 "Project-Id-Version: PACKAGE VERSION\n"
 "Report-Msgid-Bugs-To: \n"
-<<<<<<< HEAD
-"POT-Creation-Date: 2025-09-01 17:55+0200\n"
-=======
 "POT-Creation-Date: 2025-09-18 16:39+0200\n"
->>>>>>> df726b20
 "PO-Revision-Date: YEAR-MO-DA HO:MI+ZONE\n"
 "Last-Translator: FULL NAME <EMAIL@ADDRESS>\n"
 "Language-Team: LANGUAGE <LL@li.org>\n"
@@ -35,7 +31,6 @@
 #, python-format
 msgid "You've selected a PD/SPD and unselected some of it's corresponding outputs, please either remove the PD or add the outputs back before saving: %s"
 msgstr "لقد حددت PD/SPD وألغيت تحديد بعض المخرجات المقابلة لها، يرجى إما إزالة PD أو إضافة المخرجات مرة أخرى قبل الحفظ: %s"
-<<<<<<< HEAD
 
 msgid "Visit lead is inactive or has no access"
 msgstr "مسؤول الزيارة غير نشط أو ليس لديه حق الوصول"
@@ -43,8 +38,6 @@
 #, python-format
 msgid "Team members inactive or with no access: %s"
 msgstr "أعضاء الفريق غير نشطين أو بدون حق وصول: %s"
-=======
->>>>>>> df726b20
 
 msgid "Partner is not defined for TPM activity"
 msgstr "لم يتم تحديد الشريك لنشاط المُراقب المستقل"
@@ -330,11 +323,5 @@
 msgid "Attachments"
 msgstr "المرفقات"
 
-<<<<<<< HEAD
-=======
-#~ msgid "Cannot assign inactive location \"{}\". Please choose an active location."
-#~ msgstr "لا يمكن تعيين موقع غير نشط \"{}\". يرجى اختيار موقع نشط."
-
->>>>>>> df726b20
 #~ msgid "Type Of Facility"
 #~ msgstr "نوع المنشأة"