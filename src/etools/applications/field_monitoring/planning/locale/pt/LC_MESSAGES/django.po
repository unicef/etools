--- conflicted
+++ resolved
@@ -231,13 +231,8 @@
 msgid "Objective"
 msgstr "Objetivo"
 
-<<<<<<< HEAD
 msgid "Facility types"
 msgstr "Tipos de instalações"
-=======
-msgid "Type Of Facility"
-msgstr "Tipo de instalação"
->>>>>>> ec767eda
 
 msgid "Monitoring Activity"
 msgstr "Atividade de Monitoramento"
@@ -311,6 +306,10 @@
 msgid "Priority"
 msgstr "Prioridade"
 
+msgid ""
+"Cannot assign inactive location \"{}\". Please choose an active location."
+msgstr "Não é possível atribuir uma localização inativa \"{}\". Por favor, escolha uma localização ativa."
+
 msgid "TPM Concern Category"
 msgstr ""
 
