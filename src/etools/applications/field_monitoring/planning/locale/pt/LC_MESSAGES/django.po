--- conflicted
+++ resolved
@@ -8,11 +8,7 @@
 msgstr ""
 "Project-Id-Version: PACKAGE VERSION\n"
 "Report-Msgid-Bugs-To: \n"
-<<<<<<< HEAD
-"POT-Creation-Date: 2025-09-01 17:55+0200\n"
-=======
 "POT-Creation-Date: 2025-09-18 16:39+0200\n"
->>>>>>> df726b20
 "PO-Revision-Date: YEAR-MO-DA HO:MI+ZONE\n"
 "Last-Translator: FULL NAME <EMAIL@ADDRESS>\n"
 "Language-Team: LANGUAGE <LL@li.org>\n"
@@ -35,7 +31,6 @@
 #, python-format
 msgid "You've selected a PD/SPD and unselected some of it's corresponding outputs, please either remove the PD or add the outputs back before saving: %s"
 msgstr "Você selecionou um PD/SPD e desmarcou algumas de suas saídas correspondentes, remova o PD ou adicione as saídas antes de salvar: %s"
-<<<<<<< HEAD
 
 msgid "Visit lead is inactive or has no access"
 msgstr "O responsável pela visita está inativo ou sem acesso"
@@ -43,8 +38,6 @@
 #, python-format
 msgid "Team members inactive or with no access: %s"
 msgstr "Membros da equipe inativos ou sem acesso: %s"
-=======
->>>>>>> df726b20
 
 msgid "Partner is not defined for TPM activity"
 msgstr "Parceiro não está definido para atividade TPM"
@@ -330,12 +323,6 @@
 msgid "Attachments"
 msgstr "Anexos"
 
-<<<<<<< HEAD
-=======
-#~ msgid "Cannot assign inactive location \"{}\". Please choose an active location."
-#~ msgstr "Não é possível atribuir uma localização inativa \"{}\". Por favor, escolha uma localização ativa."
-
->>>>>>> df726b20
 #~ msgid "Type Of Facility"
 #~ msgstr "Tipo de instalação"
 
