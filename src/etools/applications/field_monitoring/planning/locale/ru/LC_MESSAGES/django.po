# SOME DESCRIPTIVE TITLE.
# Copyright (C) YEAR THE PACKAGE'S COPYRIGHT HOLDER
# This file is distributed under the same license as the PACKAGE package.
# FIRST AUTHOR <EMAIL@ADDRESS>, YEAR.
#
#, fuzzy
msgid ""
msgstr ""
"Project-Id-Version: PACKAGE VERSION\n"
"Report-Msgid-Bugs-To: \n"
"POT-Creation-Date: 2025-08-29 14:30+0000\n"
"PO-Revision-Date: YEAR-MO-DA HO:MI+ZONE\n"
"Last-Translator: FULL NAME <EMAIL@ADDRESS>\n"
"Language-Team: LANGUAGE <LL@li.org>\n"
"Language: \n"
"MIME-Version: 1.0\n"
"Content-Type: text/plain; charset=UTF-8\n"
"Content-Transfer-Encoding: 8bit\n"
"Plural-Forms: nplurals=4; plural=(n%10==1 && n%100!=11 ? 0 : n%10>=2 && "
"n%10<=4 && (n%100<12 || n%100>14) ? 1 : n%10==0 || (n%10>=5 && n%10<=9) || "
"(n%100>=11 && n%100<=14)? 2 : 3);\n"

msgid "TPM Partner selected for staff activity"
msgstr "партнер TPM выбран для работы персонала"

msgid "Staff members do not belong to the selected partner"
msgstr "Сотрудники не принадлежат выбранному партнеру"

#, python-format
msgid ""
"You've selected a PD/SPD and unselected some of it's corresponding partners, "
"please either remove the PD or add the partners back before saving: %s"
msgstr ""
"Вы выбрали PD/SPD и отменили выбор некоторых соответствующих партнеров, "
"пожалуйста, либо удалите PD, либо добавьте партнеров обратно перед "
"сохранением: %s"

#, python-format
msgid ""
"You've selected a PD/SPD and unselected some of it's corresponding outputs, "
"please either remove the PD or add the outputs back before saving: %s"
msgstr ""
"Вы выбрали PD/SPD и сняли выделение с некоторых соответствующих выходов, "
"пожалуйста, удалите PD или добавьте выходы обратно перед сохранением: %s"

msgid "Partner is not defined for TPM activity"
msgstr "Партнер не определен для активности TPM."

msgid "At least one Partner, CP Output or PD/SPD should be added"
msgstr "Должен быть добавлен хотя бы один партнер, выход CP или PD/SPD."

msgid "Rejection reason should be provided."
msgstr "Должна быть указана причина отказа."

msgid "Cancellation reason should be provided."
msgstr "Должна быть указана причина отмены."

msgid "Report reject reason should be provided."
msgstr "Должна быть указана причина отклонения отчета."

msgid "At least one question should be enabled."
msgstr "Должен быть включен хотя бы один вопрос."

msgid "At least one checklist should be completed."
msgstr "Должен быть заполнен хотя бы один контрольный список."

msgid "At least one summary finding should be completed."
msgstr "Должен быть выполнен хотя бы один вывод."

#, python-format
msgid "Required fields not completed in %(status)s: %(fields)s"
msgstr "Обязательные поля не заполнены в %(status)s: %(fields)s"

#, python-format
msgid "Cannot change fields while in %(status)s: %(field)s"
msgstr "Невозможно изменить поля в %(status)s: %(field)s"

msgid "Ref. #"
msgstr ""

msgid "Link"
msgstr "Ссылка"

msgid "Start Date"
msgstr "Дата начала"

msgid "End Date"
msgstr "Дата окончания"

msgid "Location"
msgstr "Местоположение"

msgid "Site"
msgstr "Сайт"

msgid "Sections"
msgstr "Разделы"

msgid "Field Offices"
msgstr "Местные офисы"

msgid "Status"
msgstr "Статус"

msgid "Primary Field Monitor is"
msgstr ""

msgid "Team Members"
msgstr "Члены команды"

msgid "TPM Partner"
msgstr "Партнер TPM"

msgid "Person Responsible"
msgstr "Ответственное лицо"

msgid "Partners"
msgstr ""

msgid "PD/SPD"
msgstr "ПД/СПД"

msgid "Outputs"
msgstr "выходы"

msgid "Prioritization Criteria"
msgstr "Критерии приоритизации"

msgid "Methodology Notes & Standards"
msgstr "Примечания по методологии"

msgid "Target Visits For The Year"
msgstr "Целевые посещения за год"

msgid "Modalities"
msgstr "модальности"

msgid "Partner Engagement"
msgstr "Взаимодействие с партнерами"

msgid "Other Aspects of the Field Monitoring Plan"
msgstr "Другие аспекты плана полевого мониторинга"

msgid "Year Plan"
msgstr "Годовой план"

msgid "Year Plans"
msgstr "Годовые планы"

msgid "Partner"
msgstr "Партнер"

msgid "CP Output"
msgstr "Выход CP"

msgid "Intervention"
msgstr "вмешательство"

msgid "Question"
msgstr "Вопрос"

msgid "Is Active"
msgstr "Активен"

msgid "Specific Details To Probe"
msgstr "Конкретные детали для исследования"

msgid "Question Template"
msgstr "Шаблон вопроса"

msgid "Question Templates"
msgstr "Шаблоны вопросов"

msgid "Staff"
msgstr "Персонал"

msgid "TPM"
msgstr "ТПМ"

msgid "Draft"
msgstr ""

msgid "Checklist"
msgstr "контрольный список"

msgid "Review"
msgstr "Обзор"

msgid "Assigned"
msgstr "Назначено"

msgid "Data Collection"
msgstr "Сбор данных"

msgid "Report Finalization"
msgstr "Завершение отчета"

msgid "Submitted"
msgstr "отправлено"

msgid "Completed"
msgstr "Завершено"

msgid "Cancelled"
msgstr "Отменено"

msgid "Reference Number"
msgstr "Ссылочный номер"

msgid "Involves Remote Monitoring"
msgstr ""

msgid "Report Reviewers"
msgstr ""

msgid "Reviewed By"
msgstr ""

msgid "Field Office"
msgstr "Полевой офис"

msgid "Activity Attachments"
msgstr "вложения активности"

msgid "Rejection reason"
msgstr "причина отклонения"

msgid "Report rejection reason"
msgstr "Сообщить о причине отклонения"

msgid "Cancellation reason"
msgstr "Причина отмены"

msgid "Objective"
msgstr "Цель"

<<<<<<< HEAD
msgid "Facility types"
msgstr "Типы объектов"
=======
msgid "Type Of Facility"
msgstr "Тип объекта"
>>>>>>> ec767eda

msgid "Monitoring Activity"
msgstr "Мониторинг активности"

msgid "Monitoring Activities"
msgstr "Мониторинг деятельности"

msgid "Monitoring Activity Action Point"
msgstr "Точка действия по мониторингу активности"

msgid "Monitoring Activity Action Points"
msgstr "Мониторинг действий по действиям"

msgid "Description"
msgstr ""

msgid "Category"
msgstr ""

msgid "High Priority"
msgstr ""

msgid "Author"
msgstr ""

msgid "TPM Concern"
msgstr ""

msgid "TPM Concerns"
msgstr ""

msgid "History"
msgstr "История"

msgid "Team members removal not allowed"
msgstr ""

msgid "Document Type"
msgstr "Тип документа"

msgid "No Access"
msgstr "Нет доступа"

msgid "Inactive"
msgstr "Неактивный"

msgid "Special"
msgstr "Особенный"

msgid "Reference No."
msgstr "Номер ссылки."

msgid "Related Partner"
msgstr "Родственный партнер"

msgid "Related PD/SPD"
msgstr "Связанный PD/SPD"

msgid "Related CP Output"
msgstr "Связанный вывод CP"

msgid "Section of Assignee"
msgstr "Раздел правопреемника"

msgid "Office of Assignee"
msgstr "Офис правопреемника"

msgid "Action Point Category"
msgstr "Категория точки действия"

msgid "Priority"
msgstr "Приоритет"

msgid "TPM Concern Category"
msgstr ""

msgid "Annual Field Monitoring Rationale"
msgstr "Обоснование ежегодного полевого мониторинга"

msgid "Templates"
msgstr "Шаблоны"

msgid "Attachments"
msgstr "Вложения"<|MERGE_RESOLUTION|>--- conflicted
+++ resolved
@@ -234,13 +234,8 @@
 msgid "Objective"
 msgstr "Цель"
 
-<<<<<<< HEAD
 msgid "Facility types"
 msgstr "Типы объектов"
-=======
-msgid "Type Of Facility"
-msgstr "Тип объекта"
->>>>>>> ec767eda
 
 msgid "Monitoring Activity"
 msgstr "Мониторинг активности"
@@ -314,6 +309,10 @@
 msgid "Priority"
 msgstr "Приоритет"
 
+msgid ""
+"Cannot assign inactive location \"{}\". Please choose an active location."
+msgstr "Невозможно назначить неактивное местоположение \"{}\". Пожалуйста, выберите активное местоположение."
+
 msgid "TPM Concern Category"
 msgstr ""
 
