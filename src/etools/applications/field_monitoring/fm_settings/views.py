from datetime import date, timedelta

from django.db import models
from django.utils.translation import ugettext_lazy as _

from rest_framework import mixins, viewsets, views, generics
from rest_framework.filters import OrderingFilter, SearchFilter
from rest_framework.generics import get_object_or_404
from rest_framework.response import Response

from django_filters.rest_framework import DjangoFilterBackend
from unicef_attachments.models import Attachment
from unicef_djangolib.etag import etag_cached

from unicef_locations.models import Location
from unicef_locations.serializers import LocationLightSerializer

from etools.applications.field_monitoring.fm_settings.filters import CPOutputIsActiveFilter, \
    LogIssueRelatedToTypeFilter, \
    LogIssueVisitFilter, LogIssueNameOrderingFilter
from etools.applications.field_monitoring.fm_settings.models import FMMethodType, LocationSite, CheckListItem, \
    CheckListCategory, PlannedCheckListItem, CPOutputConfig, LogIssue
from etools.applications.field_monitoring.fm_settings.serializers.attachments import \
    FieldMonitoringGeneralAttachmentSerializer
from etools.applications.field_monitoring.fm_settings.serializers.checklist import CheckListItemSerializer, \
    CheckListCategorySerializer
from etools.applications.field_monitoring.fm_settings.serializers.cp_outputs import FieldMonitoringCPOutputSerializer, \
    PlannedCheckListItemSerializer, CPOutputConfigDetailSerializer, PartnerOrganizationSerializer, ResultSerializer
from etools.applications.field_monitoring.fm_settings.serializers.issues import LogIssueSerializer, \
    LogIssueAttachmentSerializer
from etools.applications.field_monitoring.fm_settings.serializers.locations import LocationSiteSerializer, \
    LocationCountrySerializer
from etools.applications.field_monitoring.fm_settings.serializers.methods import FMMethodSerializer, \
    FMMethodTypeSerializer
from etools.applications.field_monitoring.shared.models import FMMethod
from etools.applications.field_monitoring.views import FMBaseViewSet, FMBaseAttachmentsViewSet
from etools.applications.field_monitoring.metadata import PermissionBasedMetadata
from etools.applications.field_monitoring.permissions import UserIsFieldMonitor, IsPME
from etools.applications.partners.models import PartnerOrganization
from etools.applications.permissions_simplified.views import SimplePermittedViewSetMixin
from etools.applications.reports.models import Result, ResultType
from etools.applications.reports.views.v2 import OutputListAPIView


class FMMethodsViewSet(
    FMBaseViewSet,
    mixins.ListModelMixin,
    viewsets.GenericViewSet
):
    queryset = FMMethod.objects.all()
    serializer_class = FMMethodSerializer


class FMMethodTypesViewSet(
    FMBaseViewSet,
    SimplePermittedViewSetMixin,
    viewsets.ModelViewSet
):
    write_permission_classes = [UserIsFieldMonitor]
    metadata_class = PermissionBasedMetadata
    queryset = FMMethodType.objects.all()
    serializer_class = FMMethodTypeSerializer
    filter_backends = (DjangoFilterBackend, OrderingFilter)
    filter_fields = {
        'method': ['exact', 'in'],
    }
    ordering_fields = ('method', 'name',)

    def get_view_name(self):
        return _('Recommended Data Collection Method Types')


class LocationSitesViewSet(
    FMBaseViewSet,
    SimplePermittedViewSetMixin,
    viewsets.ModelViewSet,
):
    write_permission_classes = [IsPME]
    metadata_class = PermissionBasedMetadata
    queryset = LocationSite.objects.prefetch_related('parent').order_by('parent__name', 'name')
    serializer_class = LocationSiteSerializer
    filter_backends = (DjangoFilterBackend, SearchFilter, OrderingFilter)
    filter_fields = ('is_active',)
    ordering_fields = (
        'parent__gateway__admin_level', 'parent__name',
        'is_active', 'name',
    )
    search_fields = ('parent__name', 'parent__p_code', 'name', 'p_code')

    def get_view_name(self):
        return _('Site Specific Locations')

    @etag_cached('fm-sites')
    def list(self, request, *args, **kwargs):
        return super().list(request, *args, **kwargs)


class LocationsCountryView(views.APIView):
    def get(self, request, *args, **kwargs):
        country = get_object_or_404(Location, gateway__admin_level=0)
        return Response(data=LocationCountrySerializer(instance=country).data)


class CPOutputsViewSet(
    FMBaseViewSet,
    SimplePermittedViewSetMixin,
    mixins.ListModelMixin,
    mixins.UpdateModelMixin,
    viewsets.GenericViewSet
):
    write_permission_classes = [UserIsFieldMonitor]
    metadata_class = PermissionBasedMetadata
    queryset = Result.objects.filter(result_type__name=ResultType.OUTPUT).prefetch_related(
        'fm_config',
        'intervention_links',
        'intervention_links__intervention',
        'intervention_links__intervention__agreement__partner',
    )
    serializer_class = FieldMonitoringCPOutputSerializer
    filter_backends = (DjangoFilterBackend, CPOutputIsActiveFilter, OrderingFilter)
    filter_fields = {
        'fm_config__is_monitored': ['exact'],
        'fm_config__is_priority': ['exact'],
        'parent': ['exact', 'in'],
    }
    ordering_fields = ('name', 'fm_config__is_monitored', 'fm_config__is_priority')

    def get_view_name(self):
        return _('Country Programme Outputs')

    def get_queryset(self):
        queryset = super().get_queryset()

        # return by default everything, including inactive, but not older than 1 year
        return queryset.filter(to_date__gte=date.today() - timedelta(days=365))


class MonitoredPartnersViewSet(
    FMBaseViewSet,
    mixins.ListModelMixin,
    viewsets.GenericViewSet
):
    queryset = PartnerOrganization.objects.filter(
        models.Q(cpoutputconfig__is_monitored=True) |
        models.Q(agreements__interventions__result_links__cp_output__fm_config__is_monitored=True)
    ).distinct()
    serializer_class = PartnerOrganizationSerializer


class CPOutputConfigsViewSet(
    FMBaseViewSet,
    SimplePermittedViewSetMixin,
    mixins.ListModelMixin,
    mixins.CreateModelMixin,
    mixins.UpdateModelMixin,
    mixins.RetrieveModelMixin,
    viewsets.GenericViewSet
):
    write_permission_classes = [UserIsFieldMonitor]
    metadata_class = PermissionBasedMetadata
    queryset = CPOutputConfig.objects.prefetch_related(
        'government_partners',
        'cp_output',
        'cp_output__intervention_links',
        'cp_output__intervention_links__intervention__agreement__partner',

    )
    serializer_class = CPOutputConfigDetailSerializer
    filter_backends = (DjangoFilterBackend, OrderingFilter)
    filter_fields = ('is_monitored', 'is_priority')
    ordering_fields = ('cp_output__name',)


class CheckListViewSet(
    FMBaseViewSet,
    viewsets.mixins.ListModelMixin,
    viewsets.GenericViewSet
):
    queryset = CheckListItem.objects.all()
    serializer_class = CheckListItemSerializer


class CheckListCategoriesViewSet(
    FMBaseViewSet,
    viewsets.mixins.ListModelMixin,
    viewsets.GenericViewSet
):
    queryset = CheckListCategory.objects.all()
    serializer_class = CheckListCategorySerializer


class PlannedCheckListItemViewSet(
    FMBaseViewSet,
    SimplePermittedViewSetMixin,
    viewsets.ModelViewSet,
):
    lookup_field = 'checklist_item_id'
    metadata_class = PermissionBasedMetadata
    queryset = PlannedCheckListItem.objects.all()
    serializer_class = PlannedCheckListItemSerializer

    def get_parent_filter(self):
<<<<<<< HEAD
        return {'cp_output_config_id': self.kwargs['cp_output_config_pk']}

    def get_parent_object(self):
        return CPOutputConfig.objects.get(pk=self.kwargs['cp_output_config_pk'])
=======
        return {'cp_output_config_id': self.kwargs.get('cp_output_config_pk')}

    def get_parent_object(self):
        return CPOutputConfig.objects.filter(pk=self.kwargs.get('cp_output_config_pk')).first()
>>>>>>> b6cdef58

    def get_object(self):
        queryset = self.filter_queryset(self.get_queryset())

        # Perform the lookup filtering.
        lookup_url_kwarg = self.lookup_url_kwarg or self.lookup_field

        assert lookup_url_kwarg in self.kwargs

        filter_kwargs = {self.lookup_field: self.kwargs[lookup_url_kwarg]}
        filter_kwargs.update(self.get_parent_filter())
        obj, created = queryset.get_or_create(**filter_kwargs)

        # May raise a permission denied
        self.check_object_permissions(self.request, obj)

        return obj


class LogIssuesViewSet(FMBaseViewSet, SimplePermittedViewSetMixin, viewsets.ModelViewSet):
    write_permission_classes = [UserIsFieldMonitor]
    metadata_class = PermissionBasedMetadata
    queryset = LogIssue.objects.prefetch_related(
        'author', 'history', 'cp_output', 'partner', 'location', 'location_site', 'attachments',
    )
    serializer_class = LogIssueSerializer
    filter_backends = (
        DjangoFilterBackend, LogIssueNameOrderingFilter, LogIssueRelatedToTypeFilter,
        LogIssueVisitFilter, OrderingFilter
    )
    filter_fields = ({
        field: ['exact', 'in'] for field in [
            'cp_output', 'partner', 'location', 'location_site', 'status'
        ]
    })
    ordering_fields = ('content_type',)

    def get_queryset(self):
        queryset = super().get_queryset()

        # not need to use prefetch in case of update as cached data will broke history
        if self.action in ['update', 'partial_update']:
            queryset = queryset.prefetch_related(None)

        return queryset


class LogIssueAttachmentsViewSet(SimplePermittedViewSetMixin, FMBaseAttachmentsViewSet):
    write_permission_classes = [UserIsFieldMonitor]
    metadata_class = PermissionBasedMetadata
    serializer_class = LogIssueAttachmentSerializer
    related_model = LogIssue

    def get_view_name(self):
        return _('Attachments')


class FieldMonitoringGeneralAttachmentsViewSet(FMBaseViewSet, SimplePermittedViewSetMixin, viewsets.ModelViewSet):
    write_permission_classes = [UserIsFieldMonitor]
    metadata_class = PermissionBasedMetadata
    queryset = Attachment.objects.filter(code='fm_common')
    serializer_class = FieldMonitoringGeneralAttachmentSerializer

    def get_view_name(self):
        return _('Attachments')

    def perform_create(self, serializer):
        serializer.save(code='fm_common')


class ResultsViewSet(OutputListAPIView):
    """
    Custom serializer to get rid of unnecessary part in name.
    """
<<<<<<< HEAD
    serializer_class = ResultSerializer
=======
    serializer_class = ResultSerializer


class InterventionLocationsView(FMBaseViewSet, generics.ListAPIView):
    queryset = Location.objects.all()
    serializer_class = LocationLightSerializer

    def get_queryset(self):
        queryset = super().get_queryset()
        return queryset.filter(intervention_flat_locations=self.kwargs['intervention_pk'])
>>>>>>> b6cdef58
<|MERGE_RESOLUTION|>--- conflicted
+++ resolved
@@ -200,17 +200,10 @@
     serializer_class = PlannedCheckListItemSerializer
 
     def get_parent_filter(self):
-<<<<<<< HEAD
-        return {'cp_output_config_id': self.kwargs['cp_output_config_pk']}
-
-    def get_parent_object(self):
-        return CPOutputConfig.objects.get(pk=self.kwargs['cp_output_config_pk'])
-=======
         return {'cp_output_config_id': self.kwargs.get('cp_output_config_pk')}
 
     def get_parent_object(self):
         return CPOutputConfig.objects.filter(pk=self.kwargs.get('cp_output_config_pk')).first()
->>>>>>> b6cdef58
 
     def get_object(self):
         queryset = self.filter_queryset(self.get_queryset())
@@ -285,9 +278,6 @@
     """
     Custom serializer to get rid of unnecessary part in name.
     """
-<<<<<<< HEAD
-    serializer_class = ResultSerializer
-=======
     serializer_class = ResultSerializer
 
 
@@ -297,5 +287,4 @@
 
     def get_queryset(self):
         queryset = super().get_queryset()
-        return queryset.filter(intervention_flat_locations=self.kwargs['intervention_pk'])
->>>>>>> b6cdef58
+        return queryset.filter(intervention_flat_locations=self.kwargs['intervention_pk'])