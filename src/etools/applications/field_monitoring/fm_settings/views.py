--- conflicted
+++ resolved
@@ -13,11 +13,7 @@
 from unicef_djangolib.etag import etag_cached
 
 from unicef_locations.models import Location
-<<<<<<< HEAD
 from unicef_locations.serializers import LocationLightSerializer
-from unicef_restlib.views import NestedViewSetMixin
-=======
->>>>>>> 6626d0b9
 
 from etools.applications.field_monitoring.fm_settings.filters import CPOutputIsActiveFilter, \
     LogIssueRelatedToTypeFilter, \
@@ -198,11 +194,8 @@
     SimplePermittedViewSetMixin,
     viewsets.ModelViewSet,
 ):
-<<<<<<< HEAD
     lookup_field = 'checklist_item_id'
-=======
-    metadata_class = PermissionBasedMetadata
->>>>>>> 6626d0b9
+    metadata_class = PermissionBasedMetadata
     queryset = PlannedCheckListItem.objects.all()
     serializer_class = PlannedCheckListItemSerializer
 
