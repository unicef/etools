from datetime import date, timedelta

from django.db import models
from django.utils.translation import ugettext_lazy as _

from rest_framework import mixins, viewsets, views
from rest_framework.filters import OrderingFilter, SearchFilter
from rest_framework.generics import get_object_or_404
from rest_framework.response import Response

from django_filters.rest_framework import DjangoFilterBackend
from unicef_attachments.models import Attachment

from unicef_locations.cache import etag_cached
from unicef_locations.models import Location

from etools.applications.field_monitoring.fm_settings.filters import CPOutputIsActiveFilter, \
    LogIssueRelatedToTypeFilter, \
    LogIssueVisitFilter, LogIssueNameOrderingFilter
from etools.applications.field_monitoring.fm_settings.models import FMMethodType, LocationSite, CheckListItem, \
    CheckListCategory, PlannedCheckListItem, CPOutputConfig, LogIssue
from etools.applications.field_monitoring.fm_settings.serializers.attachments import \
    FieldMonitoringGeneralAttachmentSerializer
from etools.applications.field_monitoring.fm_settings.serializers.checklist import CheckListItemSerializer, \
    CheckListCategorySerializer
from etools.applications.field_monitoring.fm_settings.serializers.cp_outputs import FieldMonitoringCPOutputSerializer, \
    PlannedCheckListItemSerializer, CPOutputConfigDetailSerializer, PartnerOrganizationSerializer, ResultSerializer
from etools.applications.field_monitoring.fm_settings.serializers.issues import LogIssueSerializer, \
    LogIssueAttachmentSerializer
from etools.applications.field_monitoring.fm_settings.serializers.locations import LocationSiteSerializer, \
    LocationCountrySerializer
from etools.applications.field_monitoring.fm_settings.serializers.methods import FMMethodSerializer, \
    FMMethodTypeSerializer
from etools.applications.field_monitoring.shared.models import FMMethod
from etools.applications.field_monitoring.views import FMBaseViewSet, FMBaseAttachmentsViewSet
from etools.applications.field_monitoring.metadata import PermissionBasedMetadata
from etools.applications.field_monitoring.permissions import UserIsFieldMonitor
from etools.applications.partners.models import PartnerOrganization
from etools.applications.permissions_simplified.views import SimplePermittedViewSetMixin
from etools.applications.reports.models import Result, ResultType
from etools.applications.reports.views.v2 import OutputListAPIView


class FMMethodsViewSet(
    FMBaseViewSet,
    mixins.ListModelMixin,
    viewsets.GenericViewSet
):
    queryset = FMMethod.objects.all()
    serializer_class = FMMethodSerializer


class FMMethodTypesViewSet(
    FMBaseViewSet,
    SimplePermittedViewSetMixin,
    viewsets.ModelViewSet
):
    write_permission_classes = [UserIsFieldMonitor]
    metadata_class = PermissionBasedMetadata
    queryset = FMMethodType.objects.all()
    serializer_class = FMMethodTypeSerializer
    filter_backends = (DjangoFilterBackend, OrderingFilter)
    filter_fields = {
        'method': ['exact', 'in'],
    }
    ordering_fields = ('method', 'name',)

    def get_view_name(self):
        return _('Recommended Data Collection Method Types')


class LocationSitesViewSet(
    FMBaseViewSet,
    SimplePermittedViewSetMixin,
    viewsets.ModelViewSet,
):
    write_permission_classes = [UserIsFieldMonitor]
    metadata_class = PermissionBasedMetadata
    queryset = LocationSite.objects.prefetch_related('parent').order_by('parent__name', 'name')
    serializer_class = LocationSiteSerializer
    filter_backends = (DjangoFilterBackend, SearchFilter, OrderingFilter)
    filter_fields = ('is_active',)
    ordering_fields = (
        'parent__gateway__admin_level', 'parent__name',
        'is_active', 'name',
    )
    search_fields = ('parent__name', 'parent__p_code', 'name', 'p_code')

    def get_view_name(self):
        return _('Site Specific Locations')

    @etag_cached('fm-sites')
    def list(self, request, *args, **kwargs):
        return super().list(request, *args, **kwargs)


class LocationsCountryView(views.APIView):
    def get(self, request, *args, **kwargs):
        country = get_object_or_404(Location, gateway__admin_level=0)
        return Response(data=LocationCountrySerializer(instance=country).data)


class CPOutputsViewSet(
    FMBaseViewSet,
    SimplePermittedViewSetMixin,
    mixins.ListModelMixin,
    mixins.UpdateModelMixin,
    viewsets.GenericViewSet
):
    write_permission_classes = [UserIsFieldMonitor]
    metadata_class = PermissionBasedMetadata
    queryset = Result.objects.filter(result_type__name=ResultType.OUTPUT).prefetch_related(
        'fm_config',
        'intervention_links',
        'intervention_links__intervention',
        'intervention_links__intervention__agreement__partner',
    )
    serializer_class = FieldMonitoringCPOutputSerializer
    filter_backends = (DjangoFilterBackend, CPOutputIsActiveFilter, OrderingFilter)
    filter_fields = {
        'fm_config__is_monitored': ['exact'],
        'fm_config__is_priority': ['exact'],
        'parent': ['exact', 'in'],
    }
    ordering_fields = ('name', 'fm_config__is_monitored', 'fm_config__is_priority')

    def get_view_name(self):
        return _('Country Programme Outputs')

    def get_queryset(self):
        queryset = super().get_queryset()

        # return by default everything, including inactive, but not older than 1 year
        return queryset.filter(to_date__gte=date.today() - timedelta(days=365))


class MonitoredPartnersViewSet(
    FMBaseViewSet,
    mixins.ListModelMixin,
    viewsets.GenericViewSet
):
    queryset = PartnerOrganization.objects.filter(
        models.Q(cpoutputconfig__is_monitored=True) |
        models.Q(agreements__interventions__result_links__cp_output__fm_config__is_monitored=True)
    ).distinct()
    serializer_class = PartnerOrganizationSerializer


class CPOutputConfigsViewSet(
    FMBaseViewSet,
    SimplePermittedViewSetMixin,
    mixins.ListModelMixin,
    mixins.CreateModelMixin,
    mixins.UpdateModelMixin,
    mixins.RetrieveModelMixin,
    viewsets.GenericViewSet
):
    write_permission_classes = [UserIsFieldMonitor]
    metadata_class = PermissionBasedMetadata
    queryset = CPOutputConfig.objects.prefetch_related(
        'government_partners',
        'cp_output',
        'cp_output__intervention_links',
        'cp_output__intervention_links__intervention__agreement__partner',

    )
    serializer_class = CPOutputConfigDetailSerializer
    filter_backends = (DjangoFilterBackend, OrderingFilter)
    filter_fields = ('is_monitored', 'is_priority')
    ordering_fields = ('cp_output__name',)


class CheckListViewSet(
    FMBaseViewSet,
    viewsets.mixins.ListModelMixin,
    viewsets.GenericViewSet
):
    queryset = CheckListItem.objects.all()
    serializer_class = CheckListItemSerializer


class CheckListCategoriesViewSet(
    FMBaseViewSet,
    viewsets.mixins.ListModelMixin,
    viewsets.GenericViewSet
):
    queryset = CheckListCategory.objects.all()
    serializer_class = CheckListCategorySerializer


class PlannedCheckListItemViewSet(
    FMBaseViewSet,
    SimplePermittedViewSetMixin,
    viewsets.ModelViewSet,
):
<<<<<<< HEAD
    lookup_field = 'checklist_item_id'
=======
    metadata_class = PermissionBasedMetadata
>>>>>>> 528685b0
    queryset = PlannedCheckListItem.objects.all()
    serializer_class = PlannedCheckListItemSerializer

    def get_parent_filter(self):
        return {'cp_output_config_id': self.kwargs['cp_output_config_pk']}

    def get_parent_object(self):
        return CPOutputConfig.objects.get(pk=self.kwargs['cp_output_config_pk'])

    def get_object(self):
        queryset = self.filter_queryset(self.get_queryset())

        # Perform the lookup filtering.
        lookup_url_kwarg = self.lookup_url_kwarg or self.lookup_field

        assert lookup_url_kwarg in self.kwargs

        filter_kwargs = {self.lookup_field: self.kwargs[lookup_url_kwarg]}
        filter_kwargs.update(self.get_parent_filter())
        obj, created = queryset.get_or_create(**filter_kwargs)

        # May raise a permission denied
        self.check_object_permissions(self.request, obj)

        return obj


class LogIssuesViewSet(FMBaseViewSet, SimplePermittedViewSetMixin, viewsets.ModelViewSet):
    write_permission_classes = [UserIsFieldMonitor]
    metadata_class = PermissionBasedMetadata
    queryset = LogIssue.objects.prefetch_related(
        'author', 'history', 'cp_output', 'partner', 'location', 'location_site', 'attachments',
    )
    serializer_class = LogIssueSerializer
    filter_backends = (
        DjangoFilterBackend, LogIssueNameOrderingFilter, LogIssueRelatedToTypeFilter,
        LogIssueVisitFilter, OrderingFilter
    )
    filter_fields = ({
        field: ['exact', 'in'] for field in [
            'cp_output', 'partner', 'location', 'location_site', 'status'
        ]
    })
    ordering_fields = ('content_type',)

    def get_queryset(self):
        queryset = super().get_queryset()

        # not need to use prefetch in case of update as cached data will broke history
        if self.action in ['update', 'partial_update']:
            queryset = queryset.prefetch_related(None)

        return queryset


class LogIssueAttachmentsViewSet(SimplePermittedViewSetMixin, FMBaseAttachmentsViewSet):
    write_permission_classes = [UserIsFieldMonitor]
    metadata_class = PermissionBasedMetadata
    serializer_class = LogIssueAttachmentSerializer
    related_model = LogIssue

    def get_view_name(self):
        return _('Attachments')


class FieldMonitoringGeneralAttachmentsViewSet(FMBaseViewSet, SimplePermittedViewSetMixin, viewsets.ModelViewSet):
    write_permission_classes = [UserIsFieldMonitor]
    metadata_class = PermissionBasedMetadata
    queryset = Attachment.objects.filter(code='fm_common')
    serializer_class = FieldMonitoringGeneralAttachmentSerializer

    def get_view_name(self):
        return _('Attachments')

    def perform_create(self, serializer):
        serializer.save(code='fm_common')


class ResultsViewSet(OutputListAPIView):
    """
    Custom serializer to get rid of unnecessary part in name.
    """
    serializer_class = ResultSerializer<|MERGE_RESOLUTION|>--- conflicted
+++ resolved
@@ -193,11 +193,8 @@
     SimplePermittedViewSetMixin,
     viewsets.ModelViewSet,
 ):
-<<<<<<< HEAD
     lookup_field = 'checklist_item_id'
-=======
-    metadata_class = PermissionBasedMetadata
->>>>>>> 528685b0
+    metadata_class = PermissionBasedMetadata
     queryset = PlannedCheckListItem.objects.all()
     serializer_class = PlannedCheckListItemSerializer
 
