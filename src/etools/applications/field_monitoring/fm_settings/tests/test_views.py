from datetime import date, timedelta

from django.core.files.uploadedfile import SimpleUploadedFile
from django.urls import reverse
from factory import fuzzy

from rest_framework import status

from unicef_attachments.models import Attachment
from unicef_locations.tests.factories import LocationFactory

from etools.applications.EquiTrack.tests.cases import BaseTenantTestCase
from etools.applications.attachments.tests.factories import AttachmentFileTypeFactory, AttachmentFactory
from etools.applications.field_monitoring.fm_settings.models import CPOutputConfig, LogIssue
from etools.applications.field_monitoring.fm_settings.tests.factories import (
    CPOutputConfigFactory, LocationSiteFactory, FMMethodTypeFactory, PlannedCheckListItemFactory, CheckListItemFactory,
    FMMethodFactory, LogIssueFactory)
from etools.applications.field_monitoring.tests.base import FMBaseTestCaseMixin
from etools.applications.partners.models import PartnerType
from etools.applications.partners.tests.factories import PartnerFactory
from etools.applications.reports.models import ResultType
from etools.applications.reports.tests.factories import ResultFactory


class MethodsViewTestCase(FMBaseTestCaseMixin, BaseTenantTestCase):
    fixtures = ('field_monitoring_methods',)

    def test_fixture_list(self):
        response = self.forced_auth_req(
            'get', reverse('field_monitoring_settings:methods-list'),
            user=self.unicef_user
        )

        self.assertEqual(response.status_code, status.HTTP_200_OK)
        self.assertEqual(len(response.data['results']), 4)


class FMMethodTypesViewTestCase(FMBaseTestCaseMixin, BaseTenantTestCase):
    def test_list(self):
        FMMethodTypeFactory()

        response = self.forced_auth_req(
            'get', reverse('field_monitoring_settings:method-types-list'),
            user=self.unicef_user
        )

        self.assertEqual(response.status_code, status.HTTP_200_OK)
        self.assertEqual(len(response.data['results']), 1)

    def test_create(self):
        response = self.forced_auth_req(
            'post', reverse('field_monitoring_settings:method-types-list'),
            user=self.unicef_user,
            data={
                'method': FMMethodFactory(is_types_applicable=True).id,
                'name': fuzzy.FuzzyText().fuzz(),
            }
        )

        self.assertEqual(response.status_code, status.HTTP_201_CREATED)

    def test_create_not_applicable(self):
        response = self.forced_auth_req(
            'post', reverse('field_monitoring_settings:method-types-list'),
            user=self.unicef_user,
            data={
                'method': FMMethodFactory(is_types_applicable=False).id,
                'name': fuzzy.FuzzyText().fuzz(),
            }
        )

        self.assertEqual(response.status_code, status.HTTP_400_BAD_REQUEST)
        self.assertIn('method', response.data)

    def test_update(self):
        method_type = FMMethodTypeFactory()
        new_name = fuzzy.FuzzyText().fuzz()

        response = self.forced_auth_req(
            'patch', reverse('field_monitoring_settings:method-types-detail', args=[method_type.id]),
            user=self.unicef_user,
            data={
                'name': new_name,
            }
        )

        self.assertEqual(response.status_code, status.HTTP_200_OK)
        self.assertEqual(response.data['name'], new_name)

    def test_destroy(self):
        method_type = FMMethodTypeFactory()

        response = self.forced_auth_req(
            'delete', reverse('field_monitoring_settings:method-types-detail', args=[method_type.id]),
            user=self.unicef_user,
        )

        self.assertEqual(response.status_code, status.HTTP_204_NO_CONTENT)


class LocationSitesViewTestCase(FMBaseTestCaseMixin, BaseTenantTestCase):
    def test_list(self):
        LocationSiteFactory()

        response = self.forced_auth_req(
            'get', reverse('field_monitoring_settings:sites-list'),
            user=self.unicef_user
        )

        self.assertEqual(response.status_code, status.HTTP_200_OK)
        self.assertEqual(len(response.data['results']), 1)

    def test_list_cached(self):
        LocationSiteFactory()

        response = self.forced_auth_req(
            'get', reverse('field_monitoring_settings:sites-list'),
            user=self.unicef_user
        )
        self.assertEqual(response.status_code, status.HTTP_200_OK)
        self.assertEqual(len(response.data['results']), 1)
        etag = response["ETag"]

        response = self.forced_auth_req(
            'get', reverse('field_monitoring_settings:sites-list'),
            user=self.unicef_user, HTTP_IF_NONE_MATCH=etag
        )
        self.assertEqual(response.status_code, status.HTTP_304_NOT_MODIFIED)

    def test_list_modified(self):
        LocationSiteFactory()

        response = self.forced_auth_req(
            'get', reverse('field_monitoring_settings:sites-list'),
            user=self.unicef_user
        )
        self.assertEqual(response.status_code, status.HTTP_200_OK)
        self.assertEqual(len(response.data['results']), 1)
        etag = response["ETag"]

        LocationSiteFactory()

        response = self.forced_auth_req(
            'get', reverse('field_monitoring_settings:sites-list'),
            user=self.unicef_user, HTTP_IF_NONE_MATCH=etag
        )
        self.assertEqual(response.status_code, status.HTTP_200_OK)
        self.assertEqual(len(response.data['results']), 2)

    def test_create(self):
        site = LocationSiteFactory()

        response = self.forced_auth_req(
            'post', reverse('field_monitoring_settings:sites-list'),
            user=self.unicef_user,
            data={
                'name': site.name,
                'security_detail': site.security_detail,
                'point': {
                    "type": "Point",
                    "coordinates": [125.6, 10.1]
                }
            }
        )

        self.assertEqual(response.status_code, status.HTTP_201_CREATED)
        self.assertIsNotNone(response.data['parent'])

    def test_point_required(self):
        response = self.forced_auth_req(
            'post', reverse('field_monitoring_settings:sites-list'),
            user=self.unicef_user,
            data={
                'name': fuzzy.FuzzyText().fuzz(),
                'security_detail': fuzzy.FuzzyText().fuzz(),
            }
        )

        self.assertEqual(response.status_code, status.HTTP_400_BAD_REQUEST)
        self.assertIn('point', response.data)

    def test_destroy(self):
        instance = LocationSiteFactory()

        response = self.forced_auth_req(
            'delete', reverse('field_monitoring_settings:sites-detail', args=[instance.id]),
            user=self.unicef_user,
        )

        self.assertEqual(response.status_code, status.HTTP_204_NO_CONTENT)


class LocationsCountryViewTestCase(FMBaseTestCaseMixin, BaseTenantTestCase):
    def test_retrieve(self):
        country = LocationFactory(
            gateway__admin_level=0,
            point="POINT(20 20)",
        )
        LocationFactory(gateway__admin_level=1)

        response = self.forced_auth_req(
            'get', reverse('field_monitoring_settings:locations-country'),
            user=self.unicef_user
        )

        self.assertEqual(response.status_code, status.HTTP_200_OK)
        self.assertEqual(response.data['id'], str(country.id))
        self.assertEqual(response.data['point']['type'], 'Point')

    def test_centroid(self):
        LocationFactory(
            gateway__admin_level=0,
        )
        LocationFactory(gateway__admin_level=1, point="POINT(20 20)",)

        response = self.forced_auth_req(
            'get', reverse('field_monitoring_settings:locations-country'),
            user=self.unicef_user
        )

        self.assertEqual(response.data['point']['type'], 'Point')


class CPOutputsViewTestCase(FMBaseTestCaseMixin, BaseTenantTestCase):
    @classmethod
    def setUpTestData(cls):
        cls.active_result = ResultFactory(result_type__name=ResultType.OUTPUT)
        cls.inactive_result = ResultFactory(result_type__name=ResultType.OUTPUT, to_date=date.today() - timedelta(days=1))  # inactual
        cls.too_old = ResultFactory(result_type__name=ResultType.OUTPUT, to_date=date.today() - timedelta(days=366))  # shouldn't appear in lists
        cls.default_config = CPOutputConfigFactory(is_monitored=True)

    def test_list(self):
        response = self.forced_auth_req(
            'get', reverse('field_monitoring_settings:cp_outputs-list'),
            user=self.unicef_user
        )

        self.assertEqual(response.status_code, status.HTTP_200_OK)
        self.assertEqual(len(response.data['results']), 3)
        self.assertIn('interventions', response.data['results'][0])

    def test_list_filter_active(self):
        response = self.forced_auth_req(
            'get', reverse('field_monitoring_settings:cp_outputs-list'),
            user=self.unicef_user,
            data={'is_active': True}
        )

        self.assertEqual(response.status_code, status.HTTP_200_OK)
        self.assertEqual(len(response.data['results']), 2)
        self.assertEqual(response.data['results'][0]['expired'], False)

    def test_list_filter_inactive(self):
        response = self.forced_auth_req(
            'get', reverse('field_monitoring_settings:cp_outputs-list'),
            user=self.unicef_user,
            data={'is_active': False}
        )

        self.assertEqual(response.status_code, status.HTTP_200_OK)
        self.assertEqual(len(response.data['results']), 1)
        self.assertEqual(response.data['results'][0]['expired'], True)

    def test_list_filter_monitored(self):
        monitored_config = CPOutputConfigFactory(is_monitored=True)
        CPOutputConfigFactory(is_monitored=False)

        response = self.forced_auth_req(
            'get', reverse('field_monitoring_settings:cp_outputs-list'),
            user=self.unicef_user,
            data={'fm_config__is_monitored': True}
        )

        self.assertEqual(response.status_code, status.HTTP_200_OK)
        self.assertListEqual(
            sorted([c['fm_config']['id'] for c in response.data['results']]),
            [self.default_config.id, monitored_config.id]
        )

    def test_create(self):
        cp_output = ResultFactory(result_type__name=ResultType.OUTPUT)

        self.assertFalse(CPOutputConfig.objects.filter(cp_output=cp_output).exists())

        response = self.forced_auth_req(
            'patch', reverse('field_monitoring_settings:cp_outputs-detail', args=[cp_output.id]),
            user=self.unicef_user,
            data={
                'fm_config': {
                    'is_monitored': True,
                    'government_partners': [PartnerFactory(partner_type=PartnerType.GOVERNMENT).id]
                }
            }
        )

        self.assertEqual(response.status_code, status.HTTP_200_OK)
        self.assertTrue(CPOutputConfig.objects.filter(cp_output=cp_output).exists())

    def test_update(self):
        cp_output_config = CPOutputConfigFactory(is_monitored=False)

        partners_num = cp_output_config.government_partners.count()
        response = self.forced_auth_req(
            'patch', reverse('field_monitoring_settings:cp_outputs-detail', args=[cp_output_config.cp_output.id]),
            user=self.unicef_user,
            data={
                'fm_config': {
                    'is_monitored': True,
                    'government_partners': list(cp_output_config.government_partners.values_list('id', flat=True)) + [
                        PartnerFactory(partner_type=PartnerType.GOVERNMENT).id]
                }
            }
        )

        self.assertEqual(response.status_code, status.HTTP_200_OK)
        self.assertEqual(len(response.data['fm_config']['government_partners']), partners_num + 1)
        self.assertEqual(response.data['fm_config']['is_monitored'], True)


<<<<<<< HEAD
class CheckListCategoriesViewTestCase(FMBaseTestCaseMixin, BaseTenantTestCase):
    fixtures = ['field_monitoring_checklist']

    def test_categories(self):
        response = self.forced_auth_req(
            'get', reverse('field_monitoring_settings:checklist-categories-list'),
            user=self.unicef_user
        )

        self.assertEqual(response.status_code, status.HTTP_200_OK)
        self.assertEqual(len(response.data['results']), 6)


class CheckListViewTestCase(FMBaseTestCaseMixin, BaseTenantTestCase):
    fixtures = ['field_monitoring_checklist']

    def test_checklist(self):
        response = self.forced_auth_req(
            'get', reverse('field_monitoring_settings:checklist-items-list'),
            user=self.unicef_user,
            data={'page_size': 'all'},
        )

        self.assertEqual(response.status_code, status.HTTP_200_OK)
        self.assertEqual(len(response.data), 20)


class PlannedCheckListItemViewTestCase(FMBaseTestCaseMixin, BaseTenantTestCase):
    def test_create(self):
        response = self.forced_auth_req(
            'post',
            reverse('field_monitoring_settings:planned-checklist-items-list', args=[CPOutputConfigFactory().pk]),
            user=self.unicef_user,
            data={
                'checklist_item': CheckListItemFactory().id,
                'methods': [FMMethodFactory().pk, FMMethodFactory().pk],
                'partners_info': [{
                    'partner': PartnerFactory().pk,
                    'specific_details': 'test',
                    'standard_url': 'test',
                }]
            }
        )

        self.assertEqual(response.status_code, status.HTTP_201_CREATED)
        self.assertEqual(len(response.data['methods']), 2)
        self.assertEqual(len(response.data['partners_info']), 1)

    def test_create_without_partner(self):
        response = self.forced_auth_req(
            'post',
            reverse('field_monitoring_settings:planned-checklist-items-list', args=[CPOutputConfigFactory().pk]),
            user=self.unicef_user,
            data={
                'checklist_item': CheckListItemFactory().id,
                'partners_info': [{
                    'partner': None,
                    'specific_details': 'test',
                    'standard_url': 'test',
                }]
            }
        )

        self.assertEqual(response.status_code, status.HTTP_201_CREATED)

    def test_update_partner_info(self):
        item = PlannedCheckListItemFactory(partners_info__count=1)
        partner_info_id = item.partners_info.first().id

        response = self.forced_auth_req(
            'patch', reverse('field_monitoring_settings:planned-checklist-items-detail',
                             args=[item.cp_output_config.pk, item.pk]),
            user=self.unicef_user,
            data={
                'partners_info': [{
                    'id': partner_info_id,
                    '_delete': True
                }, {
                    'partner': None,
                    'specific_details': 'test',
                    'standard_url': 'test',
                }]
            }
        )

        self.assertEqual(response.status_code, status.HTTP_200_OK)
        self.assertEqual(len(response.data['partners_info']), 1)
        self.assertNotEqual(response.data['partners_info'][0]['id'], partner_info_id)

    def test_list(self):
        item = PlannedCheckListItemFactory(methods__count=1, partners_info__count=1)

        response = self.forced_auth_req(
            'get', reverse('field_monitoring_settings:planned-checklist-items-list', args=[item.cp_output_config.pk]),
            user=self.unicef_user
        )

        self.assertEqual(response.status_code, status.HTTP_200_OK)
        self.assertEqual(len(response.data['results']), 1)


class LogIssueViewTestCase(FMBaseTestCaseMixin, BaseTenantTestCase):
    @classmethod
    def setUpTestData(cls):
        cls.log_issue_cp_output = LogIssueFactory(cp_output=ResultFactory(result_type__name=ResultType.OUTPUT))
        cls.log_issue_partner = LogIssueFactory(partner=PartnerFactory())
        cls.log_issue_location = LogIssueFactory(location=LocationFactory())

        location_site = LocationSiteFactory()
        cls.log_issue_location_site = LogIssueFactory(location=location_site.parent, location_site=location_site)

    def test_create(self):
        response = self.forced_auth_req(
            'post', reverse('field_monitoring_settings:log-issues-list'),
            user=self.unicef_user,
            data={
                'cp_output': ResultFactory(result_type__name=ResultType.OUTPUT).id,
                'issue': fuzzy.FuzzyText().fuzz(),
            }
        )

        self.assertEqual(response.status_code, status.HTTP_201_CREATED)
        self.assertEqual(len(response.data['history']), 1)
        self.assertEqual(response.data['author']['id'], self.unicef_user.id)

    def test_complete(self):
        log_issue = LogIssueFactory(cp_output=ResultFactory(result_type__name=ResultType.OUTPUT))

        response = self.forced_auth_req(
            'patch', reverse('field_monitoring_settings:log-issues-detail', args=[log_issue.pk]),
            user=self.unicef_user,
            data={
                'status': 'past'
            }
        )

        self.assertEqual(response.status_code, status.HTTP_200_OK)
        self.assertIsNotNone(response.data['closed_by'])
        self.assertEqual(response.data['closed_by']['id'], self.unicef_user.id)

    def test_create_invalid(self):
        cp_output = ResultFactory(result_type__name=ResultType.OUTPUT)
        site = LocationSiteFactory()

        response = self.forced_auth_req(
            'post', reverse('field_monitoring_settings:log-issues-list'),
            user=self.unicef_user,
            data={
                'cp_output': cp_output.id,
                'location': site.parent.id,
                'issue': fuzzy.FuzzyText().fuzz(),
            }
        )

        self.assertEqual(response.status_code, status.HTTP_400_BAD_REQUEST)
        self.assertIn('non_field_errors', response.data)

    def test_list(self):
        response = self.forced_auth_req(
            'get', reverse('field_monitoring_settings:log-issues-list'),
            user=self.unicef_user,
        )

        self.assertEqual(response.status_code, status.HTTP_200_OK)
        self.assertEqual(len(response.data['results']), 4)

    def test_related_to_type(self):
        response = self.forced_auth_req(
            'get', reverse('field_monitoring_settings:log-issues-list'),
            user=self.unicef_user,
        )

        self.assertEqual(response.status_code, status.HTTP_200_OK)
        self.assertEqual(len(response.data['results']), 4)
        self.assertEqual(response.data['results'][0]['related_to_type'], LogIssue.RELATED_TO_TYPE_CHOICES.cp_output)
        self.assertEqual(response.data['results'][1]['related_to_type'], LogIssue.RELATED_TO_TYPE_CHOICES.partner)
        self.assertEqual(response.data['results'][2]['related_to_type'], LogIssue.RELATED_TO_TYPE_CHOICES.location)
        self.assertEqual(response.data['results'][3]['related_to_type'], LogIssue.RELATED_TO_TYPE_CHOICES.location)

    def test_name_ordering(self):
        log_issue = LogIssueFactory(cp_output=ResultFactory(name='zzzzzz', result_type__name=ResultType.OUTPUT))

        response = self.forced_auth_req(
            'get', reverse('field_monitoring_settings:log-issues-list'),
            user=self.unicef_user,
            data={'ordering': 'name'}
        )

        self.assertEqual(response.status_code, status.HTTP_200_OK)
        self.assertNotEqual(response.data['results'][0]['id'], log_issue.id)

        response = self.forced_auth_req(
            'get', reverse('field_monitoring_settings:log-issues-list'),
            user=self.unicef_user,
            data={'ordering': '-name'}
        )

        self.assertEqual(response.status_code, status.HTTP_200_OK)
        self.assertEqual(response.data['results'][0]['id'], log_issue.id)

    def test_attachments(self):
        AttachmentFactory(code='')  # common attachment
        log_issue = LogIssueFactory(cp_output=ResultFactory(result_type__name=ResultType.OUTPUT), attachments__count=2)

        response = self.forced_auth_req(
            'get', reverse('field_monitoring_settings:log-issues-list'),
            user=self.unicef_user,
        )

        self.assertEqual(response.status_code, status.HTTP_200_OK)
        self.assertEqual(len(response.data['results']), 5)
        self.assertEqual(response.data['results'][4]['id'], log_issue.id)
        self.assertEqual(len(response.data['results'][4]['attachments']), 2)

        details_response = self.forced_auth_req(
            'get', reverse('field_monitoring_settings:log-issue-attachments-list', args=[log_issue.id]),
            user=self.unicef_user
        )

        self.assertEqual(details_response.status_code, status.HTTP_200_OK)
        self.assertEqual(len(details_response.data['results']), 2)

    def _test_list_filter(self, list_filter, expected_items):
        response = self.forced_auth_req(
            'get', reverse('field_monitoring_settings:log-issues-list'),
            user=self.unicef_user,
            data=list_filter
        )

        self.assertEqual(response.status_code, status.HTTP_200_OK)
        self.assertListEqual(
            [r['id'] for r in response.data['results']],
            [i.id for i in expected_items]
        )

    def _test_related_to_filter(self, value, expected_items):
        self._test_list_filter({'related_to_type': value}, expected_items)

    def test_related_to_cp_output_filter(self):
        self._test_related_to_filter('cp_output', [self.log_issue_cp_output])

    def test_related_to_partner_filter(self):
        self._test_related_to_filter('partner', [self.log_issue_partner])

    def test_related_to_location_filter(self):
        self._test_related_to_filter('location', [self.log_issue_location, self.log_issue_location_site])


class TestLogIssueAttachmentsView(FMBaseTestCaseMixin, BaseTenantTestCase):
    @classmethod
    def setUpTestData(cls):
        super().setUpTestData()

        cls.log_issue = LogIssueFactory()

    def test_add(self):
        attachments_num = self.log_issue.attachments.count()
        self.assertEqual(attachments_num, 0)

        create_response = self.forced_auth_req(
            'post',
            reverse('field_monitoring_settings:log-issue-attachments-list', args=[self.log_issue.pk]),
            user=self.unicef_user,
            request_format='multipart',
            data={
                'file': SimpleUploadedFile('hello_world.txt', u'hello world!'.encode('utf-8')),
            }
        )
        self.assertEqual(create_response.status_code, status.HTTP_201_CREATED)

        list_response = self.forced_auth_req(
            'get',
            reverse('field_monitoring_settings:log-issue-attachments-list', args=[self.log_issue.pk]),
            user=self.unicef_user
        )
        self.assertEqual(list_response.status_code, status.HTTP_200_OK)
        self.assertEqual(len(list_response.data['results']), attachments_num + 1)


class TestMonitoredPartnersView(FMBaseTestCaseMixin, BaseTenantTestCase):
    def test_list(self):
        PartnerFactory()
        CPOutputConfigFactory(government_partners__count=2, interventions__count=2, is_monitored=False)
        config = CPOutputConfigFactory(government_partners__count=2, interventions__count=2)
        partners = list(config.government_partners.values_list('id', flat=True))
        partners += list(config.cp_output.intervention_links.values_list('intervention__agreement__partner_id',
                                                                         flat=True))

        response = self.forced_auth_req(
            'get', reverse('field_monitoring_settings:monitored-partners-list'),
=======
class CPOutputConfigsViewTestCase(FMBaseTestCaseMixin, BaseTenantTestCase):
    def test_list(self):
        CPOutputConfigFactory(is_monitored=True, government_partners__count=2, interventions__count=3)
        CPOutputConfigFactory(is_monitored=True, government_partners__count=1, interventions__count=1)

        response = self.forced_auth_req(
            'get', reverse('field_monitoring_settings:cp_output-configs-list'),
>>>>>>> 15bc8c6e
            user=self.unicef_user
        )

        self.assertEqual(response.status_code, status.HTTP_200_OK)
<<<<<<< HEAD
        self.assertListEqual(sorted([r['id'] for r in response.data['results']]), sorted(partners))


class TestFieldMonitoringGeneralAttachmentsView(FMBaseTestCaseMixin, BaseTenantTestCase):
    def test_add(self):
        attachments_num = Attachment.objects.filter(code='fm_common').count()
        self.assertEqual(attachments_num, 0)

        create_response = self.forced_auth_req(
            'post',
            reverse('field_monitoring_settings:general-attachments-list'),
            user=self.unicef_user,
            request_format='multipart',
            data={
                'file_type': AttachmentFileTypeFactory(code='fm_common').id,
                'file': SimpleUploadedFile('hello_world.txt', u'hello world!'.encode('utf-8')),
            }
        )
        self.assertEqual(create_response.status_code, status.HTTP_201_CREATED)

        list_response = self.forced_auth_req(
            'get',
            reverse('field_monitoring_settings:general-attachments-list'),
            user=self.unicef_user
        )
        self.assertEqual(list_response.status_code, status.HTTP_200_OK)
        self.assertEqual(len(list_response.data['results']), attachments_num + 1)
=======
        self.assertEqual(len(response.data['results']), 2)
        self.assertIn('interventions', response.data['results'][0]['cp_output'])
        self.assertEqual(len(response.data['results'][0]['partners']), 5)
>>>>>>> 15bc8c6e
<|MERGE_RESOLUTION|>--- conflicted
+++ resolved
@@ -317,7 +317,22 @@
         self.assertEqual(response.data['fm_config']['is_monitored'], True)
 
 
-<<<<<<< HEAD
+class CPOutputConfigsViewTestCase(FMBaseTestCaseMixin, BaseTenantTestCase):
+    def test_list(self):
+        CPOutputConfigFactory(is_monitored=True, government_partners__count=2, interventions__count=3)
+        CPOutputConfigFactory(is_monitored=True, government_partners__count=1, interventions__count=1)
+
+        response = self.forced_auth_req(
+            'get', reverse('field_monitoring_settings:cp_output-configs-list'),
+            user=self.unicef_user
+        )
+
+        self.assertEqual(response.status_code, status.HTTP_200_OK)
+        self.assertEqual(len(response.data['results']), 2)
+        self.assertIn('interventions', response.data['results'][0]['cp_output'])
+        self.assertEqual(len(response.data['results'][0]['partners']), 5)
+
+
 class CheckListCategoriesViewTestCase(FMBaseTestCaseMixin, BaseTenantTestCase):
     fixtures = ['field_monitoring_checklist']
 
@@ -608,20 +623,10 @@
 
         response = self.forced_auth_req(
             'get', reverse('field_monitoring_settings:monitored-partners-list'),
-=======
-class CPOutputConfigsViewTestCase(FMBaseTestCaseMixin, BaseTenantTestCase):
-    def test_list(self):
-        CPOutputConfigFactory(is_monitored=True, government_partners__count=2, interventions__count=3)
-        CPOutputConfigFactory(is_monitored=True, government_partners__count=1, interventions__count=1)
-
-        response = self.forced_auth_req(
-            'get', reverse('field_monitoring_settings:cp_output-configs-list'),
->>>>>>> 15bc8c6e
-            user=self.unicef_user
-        )
-
-        self.assertEqual(response.status_code, status.HTTP_200_OK)
-<<<<<<< HEAD
+            user=self.unicef_user
+        )
+
+        self.assertEqual(response.status_code, status.HTTP_200_OK)
         self.assertListEqual(sorted([r['id'] for r in response.data['results']]), sorted(partners))
 
 
@@ -648,9 +653,4 @@
             user=self.unicef_user
         )
         self.assertEqual(list_response.status_code, status.HTTP_200_OK)
-        self.assertEqual(len(list_response.data['results']), attachments_num + 1)
-=======
-        self.assertEqual(len(response.data['results']), 2)
-        self.assertIn('interventions', response.data['results'][0]['cp_output'])
-        self.assertEqual(len(response.data['results'][0]['partners']), 5)
->>>>>>> 15bc8c6e
+        self.assertEqual(len(list_response.data['results']), attachments_num + 1)