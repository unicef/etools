--- conflicted
+++ resolved
@@ -270,7 +270,16 @@
 
         self.assertEqual(response.status_code, status.HTTP_204_NO_CONTENT)
 
-<<<<<<< HEAD
+    def test_destroy_unicef(self):
+        instance = LocationSiteFactory()
+
+        response = self.forced_auth_req(
+            'delete', reverse('field_monitoring_settings:sites-detail', args=[instance.id]),
+            user=self.unicef_user,
+        )
+
+        self.assertEqual(response.status_code, status.HTTP_403_FORBIDDEN)
+
     def test_csv_export(self):
         LocationSiteFactory()
         site2 = LocationSiteFactory()
@@ -281,17 +290,6 @@
 
     def test_csv_export_no_sites(self):
         self._test_export(self.unicef_user, 'field_monitoring_settings:sites-export')
-=======
-    def test_destroy_unicef(self):
-        instance = LocationSiteFactory()
-
-        response = self.forced_auth_req(
-            'delete', reverse('field_monitoring_settings:sites-detail', args=[instance.id]),
-            user=self.unicef_user,
-        )
-
-        self.assertEqual(response.status_code, status.HTTP_403_FORBIDDEN)
->>>>>>> 6626d0b9
 
 
 class LocationsCountryViewTestCase(FMBaseTestCaseMixin, BaseTenantTestCase):
