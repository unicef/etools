from django.contrib.gis.geos import GEOSGeometry

import factory
from factory import fuzzy

from unicef_locations.models import GatewayType
from unicef_locations.tests.factories import LocationFactory

from etools.applications.attachments.tests.factories import AttachmentFactory
from etools.applications.field_monitoring.fm_settings.models import FMMethodType, LocationSite, CPOutputConfig, \
    CheckListCategory, CheckListItem, PlannedCheckListItem, PlannedCheckListItemPartnerInfo, LogIssue
from etools.applications.field_monitoring.shared.models import FMMethod
from etools.applications.partners.models import PartnerType
from etools.applications.partners.tests.factories import PartnerFactory, InterventionResultLinkFactory
from etools.applications.reports.models import ResultType, CountryProgramme
from etools.applications.reports.tests.factories import ResultFactory, CountryProgrammeFactory, SectionFactory
from etools.applications.users.tests.factories import UserFactory


class FMMethodFactory(factory.DjangoModelFactory):
    name = fuzzy.FuzzyText()

    class Meta:
        model = FMMethod


class FMMethodTypeFactory(factory.DjangoModelFactory):
    method = factory.SubFactory(FMMethodFactory, is_types_applicable=True)
    name = fuzzy.FuzzyText()

    class Meta:
        model = FMMethodType


class LocationSiteFactory(factory.DjangoModelFactory):
    name = factory.Sequence(lambda n: 'Location {}'.format(n))
    point = GEOSGeometry("POINT(20 20)")
    p_code = factory.Sequence(lambda n: 'PCODE{}'.format(n))
    security_detail = fuzzy.FuzzyText()
    parent = factory.LazyFunction(lambda:
                                  LocationFactory(gateway=GatewayType.objects.get_or_create(admin_level=0)[0]))

    class Meta:
        model = LocationSite


class CPOutputConfigFactory(factory.DjangoModelFactory):
    cp_output = factory.SubFactory(ResultFactory, result_type__name=ResultType.OUTPUT)
    is_monitored = True
    is_priority = True

    interventions__count = 1
    government_partners__count = 1
<<<<<<< HEAD
    sections__count = 0
=======
    recommended_method_types__count = 0
>>>>>>> 5a3ebfe2

    class Meta:
        model = CPOutputConfig
        django_get_or_create = ("cp_output", )

    @factory.post_generation
    def cp_output_country_programme(self, *args, **kwargs):
        country_programme = CountryProgramme.objects.first()
        if not country_programme:
            country_programme = CountryProgrammeFactory()

        self.cp_output.country_programme = country_programme
        self.cp_output.save()

    @factory.post_generation
    def interventions(self, created, extracted, count, **kwargs):
        if created:
            [InterventionResultLinkFactory(cp_output=self.cp_output) for i in range(count)]

    @factory.post_generation
    def government_partners(self, created, extracted, count, **kwargs):
        if created:
            self.government_partners.add(*[PartnerFactory(partner_type=PartnerType.GOVERNMENT) for i in range(count)])

        if extracted:
            self.government_partners.add(*extracted)

    @factory.post_generation
<<<<<<< HEAD
    def sections(self, created, extracted, count, **kwargs):
        if created:
            self.sections.add(*[SectionFactory() for i in range(count)])

        if extracted:
            self.sections.add(*extracted)
=======
    def recommended_method_types(self, created, extracted, count, **kwargs):
        if created:
            self.recommended_method_types.add(*[FMMethodTypeFactory() for i in range(count)])

        if extracted:
            self.recommended_method_types.add(*extracted)
>>>>>>> 5a3ebfe2


class CheckListCategoryFactory(factory.DjangoModelFactory):
    name = fuzzy.FuzzyText()

    class Meta:
        model = CheckListCategory


class CheckListItemFactory(factory.DjangoModelFactory):
    category = factory.SubFactory(CheckListCategoryFactory)
    question_number = factory.Sequence(lambda n: str(n))
    question_text = fuzzy.FuzzyText()

    class Meta:
        model = CheckListItem


class PlannedCheckListItemFactory(factory.DjangoModelFactory):
    checklist_item = factory.SubFactory(CheckListItemFactory)
    cp_output_config = factory.SubFactory(CPOutputConfigFactory)

    class Meta:
        model = PlannedCheckListItem

    methods__count = 0
    partners_info__count = 0

    @factory.post_generation
    def methods(self, created, extracted, count, **kwargs):
        if extracted:
            self.methods.add(*extracted)
        elif created:
            self.methods.add(*[FMMethodFactory() for i in range(count)])

    @factory.post_generation
    def partners_info(self, created, extracted, count, **kwargs):
        if created:
            for i in range(count):
                PlannedCheckListItemPartnerInfoFactory(planned_checklist_item=self)


class PlannedCheckListItemPartnerInfoFactory(factory.DjangoModelFactory):
    planned_checklist_item = factory.SubFactory(PlannedCheckListItemFactory)
    partner = factory.SubFactory(PartnerFactory)
    specific_details = fuzzy.FuzzyText()
    standard_url = fuzzy.FuzzyText()

    class Meta:
        model = PlannedCheckListItemPartnerInfo


class LogIssueFactory(factory.DjangoModelFactory):
    author = factory.SubFactory(UserFactory)
    issue = fuzzy.FuzzyText()

    attachments__count = 0

    class Meta:
        model = LogIssue

    @factory.post_generation
    def attachments(self, create, extracted, count, **kwargs):
        if not create:
            return

        for i in range(count):
            AttachmentFactory(content_object=self)<|MERGE_RESOLUTION|>--- conflicted
+++ resolved
@@ -51,11 +51,8 @@
 
     interventions__count = 1
     government_partners__count = 1
-<<<<<<< HEAD
+    recommended_method_types__count = 0
     sections__count = 0
-=======
-    recommended_method_types__count = 0
->>>>>>> 5a3ebfe2
 
     class Meta:
         model = CPOutputConfig
@@ -84,21 +81,20 @@
             self.government_partners.add(*extracted)
 
     @factory.post_generation
-<<<<<<< HEAD
+    def recommended_method_types(self, created, extracted, count, **kwargs):
+        if created:
+            self.recommended_method_types.add(*[FMMethodTypeFactory() for i in range(count)])
+
+        if extracted:
+            self.recommended_method_types.add(*extracted)
+
+    @factory.post_generation
     def sections(self, created, extracted, count, **kwargs):
         if created:
             self.sections.add(*[SectionFactory() for i in range(count)])
 
         if extracted:
             self.sections.add(*extracted)
-=======
-    def recommended_method_types(self, created, extracted, count, **kwargs):
-        if created:
-            self.recommended_method_types.add(*[FMMethodTypeFactory() for i in range(count)])
-
-        if extracted:
-            self.recommended_method_types.add(*extracted)
->>>>>>> 5a3ebfe2
 
 
 class CheckListCategoryFactory(factory.DjangoModelFactory):
