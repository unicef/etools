--- conflicted
+++ resolved
@@ -9,7 +9,6 @@
 from unicef_locations.cache import etag_cached
 from unicef_restlib.views import NestedViewSetMixin
 
-<<<<<<< HEAD
 from etools.applications.field_monitoring.settings.filters import CPOutputIsActiveFilter, LogIssueRelatedToTypeFilter, \
     LogIssueVisitFilter
 from etools.applications.field_monitoring.settings.models import MethodType, LocationSite, CheckListItem, \
@@ -21,12 +20,6 @@
 from etools.applications.field_monitoring.settings.serializers.issues import LogIssueSerializer, \
     LogIssueAttachmentSerializer
 from etools.applications.field_monitoring.settings.serializers.locations import LocationSiteSerializer
-=======
-from etools.applications.field_monitoring.settings.filters import CPOutputIsActiveFilter
-from etools.applications.field_monitoring.settings.models import MethodType, LocationSite, CPOutputConfig
-from etools.applications.field_monitoring.settings.serializers.cp_outputs import FieldMonitoringCPOutputSerializer, \
-    CPOutputConfigDetailSerializer
->>>>>>> ba096783
 from etools.applications.field_monitoring.settings.serializers.methods import MethodSerializer, MethodTypeSerializer
 from etools.applications.field_monitoring.shared.models import Method
 from etools.applications.field_monitoring.views import FMBaseViewSet, FMBaseAttachmentsViewSet
@@ -98,7 +91,6 @@
     ordering_fields = ('name', 'fm_config__is_monitored', 'fm_config__is_priority')
 
 
-<<<<<<< HEAD
 class MonitoredPartnersViewSet(
     FMBaseViewSet,
     mixins.ListModelMixin,
@@ -114,12 +106,7 @@
 class CPOutputConfigsViewSet(
     FMBaseViewSet,
     mixins.ListModelMixin,
-=======
-class CPOutputConfigsViewSet(
-    FMBaseViewSet,
-    mixins.ListModelMixin,
     mixins.CreateModelMixin,
->>>>>>> ba096783
     mixins.UpdateModelMixin,
     mixins.RetrieveModelMixin,
     viewsets.GenericViewSet
@@ -128,7 +115,6 @@
     serializer_class = CPOutputConfigDetailSerializer
     filter_backends = (DjangoFilterBackend, OrderingFilter)
     filter_fields = ('is_monitored', 'is_priority')
-<<<<<<< HEAD
     ordering_fields = ('cp_output__name',)
 
 
@@ -175,7 +161,4 @@
     related_model = LogIssue
 
     def get_view_name(self):
-        return _('Attachments')
-=======
-    ordering_fields = ('cp_output__name',)
->>>>>>> ba096783
+        return _('Attachments')