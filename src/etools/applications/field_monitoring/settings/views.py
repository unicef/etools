<<<<<<< HEAD
from django.db import models
=======
from datetime import date, timedelta

from django_filters.rest_framework import DjangoFilterBackend
>>>>>>> cb6f50fc
from django.utils.translation import ugettext_lazy as _

from rest_framework import mixins, viewsets, views
from rest_framework.filters import OrderingFilter, SearchFilter
from rest_framework.generics import get_object_or_404
from rest_framework.response import Response

from django_filters.rest_framework import DjangoFilterBackend

from unicef_locations.cache import etag_cached
from unicef_locations.models import Location
from unicef_restlib.views import NestedViewSetMixin

from etools.applications.field_monitoring.settings.filters import CPOutputIsActiveFilter, LogIssueRelatedToTypeFilter, \
    LogIssueVisitFilter
from etools.applications.field_monitoring.settings.models import MethodType, LocationSite, CheckListItem, \
    CheckListCategory, PlannedCheckListItem, CPOutputConfig, LogIssue
from etools.applications.field_monitoring.settings.serializers.checklist import CheckListItemSerializer, \
    CheckListCategorySerializer
from etools.applications.field_monitoring.settings.serializers.cp_outputs import FieldMonitoringCPOutputSerializer, \
    PlannedCheckListItemSerializer, CPOutputConfigDetailSerializer
from etools.applications.field_monitoring.settings.serializers.issues import LogIssueSerializer, \
    LogIssueAttachmentSerializer
from etools.applications.field_monitoring.settings.serializers.locations import LocationSiteSerializer, \
    LocationCountrySerializer
from etools.applications.field_monitoring.settings.serializers.methods import MethodSerializer, MethodTypeSerializer
from etools.applications.field_monitoring.shared.models import Method
from etools.applications.field_monitoring.views import FMBaseViewSet, FMBaseAttachmentsViewSet
from etools.applications.partners.models import PartnerOrganization
from etools.applications.partners.serializers.partner_organization_v2 import MinimalPartnerOrganizationListSerializer
from etools.applications.reports.models import Result, ResultType


class MethodsViewSet(
    FMBaseViewSet,
    mixins.ListModelMixin,
    viewsets.GenericViewSet
):
    queryset = Method.objects.all()
    serializer_class = MethodSerializer


class MethodTypesViewSet(
    FMBaseViewSet,
    viewsets.ModelViewSet
):
    queryset = MethodType.objects.all()
    serializer_class = MethodTypeSerializer
    filter_backends = (DjangoFilterBackend, OrderingFilter)
    filter_fields = {
        'method': ['exact', 'in'],
    }
    ordering_fields = ('method', 'name',)

    def get_view_name(self):
        return _('Recommended Data Collection Method Types')


class LocationSitesViewSet(
    FMBaseViewSet,
    viewsets.ModelViewSet,
):
    queryset = LocationSite.objects.prefetch_related('parent').order_by('parent__name', 'name')
    serializer_class = LocationSiteSerializer
    filter_backends = (DjangoFilterBackend, SearchFilter, OrderingFilter)
    filter_fields = ('is_active',)
    ordering_fields = (
        'parent__gateway__admin_level', 'parent__name',
        'is_active', 'name',
    )
    search_fields = ('parent__name', 'parent__p_code', 'name', 'p_code')

    def get_view_name(self):
        return _('Site Specific Locations')

    @etag_cached('fm-sites')
    def list(self, request, *args, **kwargs):
        return super().list(request, *args, **kwargs)


class LocationsCountryView(views.APIView):
    def get(self, request, *args, **kwargs):
        country = get_object_or_404(Location, gateway__admin_level=0)
        return Response(data=LocationCountrySerializer(instance=country).data)


class CPOutputsViewSet(
    FMBaseViewSet,
    mixins.ListModelMixin,
    mixins.UpdateModelMixin,
    viewsets.GenericViewSet
):
    queryset = Result.objects.filter(result_type__name=ResultType.OUTPUT).prefetch_related(
        'fm_config',
        'intervention_links',
        'intervention_links__intervention',
        'intervention_links__intervention__agreement__partner',
    )
    serializer_class = FieldMonitoringCPOutputSerializer
    filter_backends = (DjangoFilterBackend, CPOutputIsActiveFilter, OrderingFilter)
    filter_fields = {
        'fm_config__is_monitored': ['exact'],
        'fm_config__is_priority': ['exact'],
        'parent': ['exact', 'in'],
    }
    ordering_fields = ('name', 'fm_config__is_monitored', 'fm_config__is_priority')

    def get_view_name(self):
        return _('Country Programme Outputs')

    def get_queryset(self):
        queryset = super().get_queryset()

        # return by default everything, including inactive, but not older than 1 year
        return queryset.filter(to_date__gte=date.today() - timedelta(days=365))


class MonitoredPartnersViewSet(
    FMBaseViewSet,
    mixins.ListModelMixin,
    viewsets.GenericViewSet
):
    queryset = PartnerOrganization.objects.filter(
        models.Q(cpoutputconfig__is_monitored=True) |
        models.Q(agreements__interventions__result_links__cp_output__fm_config__is_monitored=True)
    )
    serializer_class = MinimalPartnerOrganizationListSerializer


class CPOutputConfigsViewSet(
    FMBaseViewSet,
    mixins.ListModelMixin,
    mixins.CreateModelMixin,
    mixins.UpdateModelMixin,
    mixins.RetrieveModelMixin,
    viewsets.GenericViewSet
):
    queryset = CPOutputConfig.objects.all()
    serializer_class = CPOutputConfigDetailSerializer
    filter_backends = (DjangoFilterBackend, OrderingFilter)
    filter_fields = ('is_monitored', 'is_priority')
    ordering_fields = ('cp_output__name',)


class CheckListViewSet(
    FMBaseViewSet,
    viewsets.mixins.ListModelMixin,
    viewsets.GenericViewSet
):
    queryset = CheckListItem.objects.all()
    serializer_class = CheckListItemSerializer


class CheckListCategoriesViewSet(
    FMBaseViewSet,
    viewsets.mixins.ListModelMixin,
    viewsets.GenericViewSet
):
    queryset = CheckListCategory.objects.all()
    serializer_class = CheckListCategorySerializer


class PlannedCheckListItemViewSet(
    FMBaseViewSet,
    NestedViewSetMixin,
    viewsets.ModelViewSet,
):
    queryset = PlannedCheckListItem.objects.all()
    serializer_class = PlannedCheckListItemSerializer

    def perform_create(self, serializer):
        serializer.save(cp_output_config=self.get_parent_object())


class LogIssuesViewSet(FMBaseViewSet, viewsets.ModelViewSet):
    queryset = LogIssue.objects.all()
    serializer_class = LogIssueSerializer
    filter_backends = (DjangoFilterBackend, LogIssueRelatedToTypeFilter, LogIssueVisitFilter, OrderingFilter)
    filter_fields = ('cp_output', 'partner', 'location', 'location_site', 'status')
    ordering_fields = ('content_type',)


class LogIssueAttachmentsViewSet(FMBaseAttachmentsViewSet):
    serializer_class = LogIssueAttachmentSerializer
    related_model = LogIssue

    def get_view_name(self):
        return _('Attachments')<|MERGE_RESOLUTION|>--- conflicted
+++ resolved
@@ -1,10 +1,6 @@
-<<<<<<< HEAD
-from django.db import models
-=======
 from datetime import date, timedelta
 
-from django_filters.rest_framework import DjangoFilterBackend
->>>>>>> cb6f50fc
+from django.db import models
 from django.utils.translation import ugettext_lazy as _
 
 from rest_framework import mixins, viewsets, views
