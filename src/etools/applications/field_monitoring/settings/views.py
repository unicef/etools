from datetime import date, timedelta

from django.db import models
from django.utils.translation import ugettext_lazy as _

from rest_framework import mixins, viewsets, views
from rest_framework.filters import OrderingFilter, SearchFilter
from rest_framework.generics import get_object_or_404
from rest_framework.response import Response

from django_filters.rest_framework import DjangoFilterBackend
from unicef_attachments.models import Attachment

from unicef_locations.cache import etag_cached
from unicef_locations.models import Location
from unicef_restlib.views import NestedViewSetMixin

from etools.applications.field_monitoring.settings.filters import CPOutputIsActiveFilter, LogIssueRelatedToTypeFilter, \
    LogIssueVisitFilter
from etools.applications.field_monitoring.settings.models import MethodType, LocationSite, CheckListItem, \
    CheckListCategory, PlannedCheckListItem, CPOutputConfig, LogIssue
from etools.applications.field_monitoring.settings.serializers.attachments import \
    FieldMonitoringGeneralAttachmentSerializer
from etools.applications.field_monitoring.settings.serializers.checklist import CheckListItemSerializer, \
    CheckListCategorySerializer
from etools.applications.field_monitoring.settings.serializers.cp_outputs import FieldMonitoringCPOutputSerializer, \
    PlannedCheckListItemSerializer, CPOutputConfigDetailSerializer
from etools.applications.field_monitoring.settings.serializers.issues import LogIssueSerializer, \
    LogIssueAttachmentSerializer
from etools.applications.field_monitoring.settings.serializers.locations import LocationSiteSerializer, \
    LocationCountrySerializer
from etools.applications.field_monitoring.settings.serializers.methods import MethodSerializer, MethodTypeSerializer
from etools.applications.field_monitoring.shared.models import Method
from etools.applications.field_monitoring.views import FMBaseViewSet, FMBaseAttachmentsViewSet
from etools.applications.partners.models import PartnerOrganization
from etools.applications.partners.serializers.partner_organization_v2 import MinimalPartnerOrganizationListSerializer
<<<<<<< HEAD
from etools.applications.permissions2.drf_permissions import get_permission_for_targets
from etools.applications.permissions2.metadata import PermissionBasedMetadata
from etools.applications.permissions2.views import PermittedSerializerMixin
=======
from etools.applications.permissions2.metadata import BaseMetadata
>>>>>>> a8738c16
from etools.applications.reports.models import Result, ResultType


class MethodsViewSet(
    FMBaseViewSet,
    mixins.ListModelMixin,
    viewsets.GenericViewSet
):
    queryset = Method.objects.all()
    serializer_class = MethodSerializer


class MethodTypesViewSet(
    FMBaseViewSet,
    PermittedSerializerMixin,
    viewsets.ModelViewSet
):
    metadata_class = PermissionBasedMetadata
    queryset = MethodType.objects.all()
    serializer_class = MethodTypeSerializer
    filter_backends = (DjangoFilterBackend, OrderingFilter)
    filter_fields = {
        'method': ['exact', 'in'],
    }
    ordering_fields = ('method', 'name',)

    def get_view_name(self):
        return _('Recommended Data Collection Method Types')


class LocationSitesViewSet(
    FMBaseViewSet,
    PermittedSerializerMixin,
    viewsets.ModelViewSet,
):
    metadata_class = PermissionBasedMetadata
    queryset = LocationSite.objects.prefetch_related('parent').order_by('parent__name', 'name')
    serializer_class = LocationSiteSerializer
    filter_backends = (DjangoFilterBackend, SearchFilter, OrderingFilter)
    filter_fields = ('is_active',)
    ordering_fields = (
        'parent__gateway__admin_level', 'parent__name',
        'is_active', 'name',
    )
    search_fields = ('parent__name', 'parent__p_code', 'name', 'p_code')

    def get_view_name(self):
        return _('Site Specific Locations')

    @etag_cached('fm-sites')
    def list(self, request, *args, **kwargs):
        return super().list(request, *args, **kwargs)


class LocationsCountryView(views.APIView):
    def get(self, request, *args, **kwargs):
        country = get_object_or_404(Location, gateway__admin_level=0)
        return Response(data=LocationCountrySerializer(instance=country).data)


class CPOutputsViewSet(
    FMBaseViewSet,
    PermittedSerializerMixin,
    mixins.ListModelMixin,
    mixins.UpdateModelMixin,
    viewsets.GenericViewSet
):
    metadata_class = PermissionBasedMetadata
    queryset = Result.objects.filter(result_type__name=ResultType.OUTPUT).prefetch_related(
        'fm_config',
        'intervention_links',
        'intervention_links__intervention',
        'intervention_links__intervention__agreement__partner',
    )
    serializer_class = FieldMonitoringCPOutputSerializer
    filter_backends = (DjangoFilterBackend, CPOutputIsActiveFilter, OrderingFilter)
    filter_fields = {
        'fm_config__is_monitored': ['exact'],
        'fm_config__is_priority': ['exact'],
        'parent': ['exact', 'in'],
    }
    ordering_fields = ('name', 'fm_config__is_monitored', 'fm_config__is_priority')

    def get_view_name(self):
        return _('Country Programme Outputs')

    def get_queryset(self):
        queryset = super().get_queryset()

        # return by default everything, including inactive, but not older than 1 year
        return queryset.filter(to_date__gte=date.today() - timedelta(days=365))


class MonitoredPartnersViewSet(
    FMBaseViewSet,
    mixins.ListModelMixin,
    viewsets.GenericViewSet
):
    queryset = PartnerOrganization.objects.filter(
        models.Q(cpoutputconfig__is_monitored=True) |
        models.Q(agreements__interventions__result_links__cp_output__fm_config__is_monitored=True)
    )
    serializer_class = MinimalPartnerOrganizationListSerializer


class CPOutputConfigsViewSet(
    FMBaseViewSet,
    PermittedSerializerMixin,
    mixins.ListModelMixin,
    mixins.CreateModelMixin,
    mixins.UpdateModelMixin,
    mixins.RetrieveModelMixin,
    viewsets.GenericViewSet
):
    metadata_class = PermissionBasedMetadata
    queryset = CPOutputConfig.objects.all()
    serializer_class = CPOutputConfigDetailSerializer
    filter_backends = (DjangoFilterBackend, OrderingFilter)
    filter_fields = ('is_monitored', 'is_priority')
    ordering_fields = ('cp_output__name',)


class CheckListViewSet(
    FMBaseViewSet,
    viewsets.mixins.ListModelMixin,
    viewsets.GenericViewSet
):
    queryset = CheckListItem.objects.all()
    serializer_class = CheckListItemSerializer


class CheckListCategoriesViewSet(
    FMBaseViewSet,
    viewsets.mixins.ListModelMixin,
    viewsets.GenericViewSet
):
    queryset = CheckListCategory.objects.all()
    serializer_class = CheckListCategorySerializer


class PlannedCheckListItemViewSet(
    FMBaseViewSet,
    PermittedSerializerMixin,
    NestedViewSetMixin,
    viewsets.ModelViewSet,
):
    metadata_class = PermissionBasedMetadata
    queryset = PlannedCheckListItem.objects.all()
    serializer_class = PlannedCheckListItemSerializer
    permission_classes = FMBaseViewSet.permission_classes + [
        get_permission_for_targets('field_monitoring_settings.cpoutputconfig.planned_checklist_items'),
    ]

    def perform_create(self, serializer):
        serializer.save(cp_output_config=self.get_parent_object())


<<<<<<< HEAD
class LogIssuesViewSet(
    FMBaseViewSet,
    PermittedSerializerMixin,
    viewsets.ModelViewSet
):
    metadata_class = PermissionBasedMetadata
    queryset = LogIssue.objects.all()
=======
class LogIssuesViewSet(FMBaseViewSet, viewsets.ModelViewSet):
    queryset = LogIssue.objects.prefetch_related(
        'author', 'history', 'cp_output', 'partner', 'location', 'location_site',
    )
>>>>>>> a8738c16
    serializer_class = LogIssueSerializer
    filter_backends = (DjangoFilterBackend, LogIssueRelatedToTypeFilter, LogIssueVisitFilter, OrderingFilter)
    filter_fields = ('cp_output', 'partner', 'location', 'location_site', 'status')
    ordering_fields = ('content_type',)

    def get_queryset(self):
        queryset = super().get_queryset()

        # not need to use prefetch in case of update as cached data will broke history
        if self.action in ['update', 'partial_update']:
            queryset = queryset.prefetch_related(None)

        return queryset


class LogIssueAttachmentsViewSet(
    PermittedSerializerMixin,
    FMBaseAttachmentsViewSet
):
    metadata_class = PermissionBasedMetadata
    serializer_class = LogIssueAttachmentSerializer
    related_model = LogIssue
    permission_classes = FMBaseViewSet.permission_classes + [
        get_permission_for_targets('field_monitoring_settings.logissue.attachments'),
    ]

    def get_view_name(self):
        return _('Attachments')


class FieldMonitoringGeneralAttachmentsViewSet(FMBaseViewSet, viewsets.ModelViewSet):
    queryset = Attachment.objects.all()
    serializer_class = FieldMonitoringGeneralAttachmentSerializer

    def get_view_name(self):
        return _('Attachments')<|MERGE_RESOLUTION|>--- conflicted
+++ resolved
@@ -34,13 +34,9 @@
 from etools.applications.field_monitoring.views import FMBaseViewSet, FMBaseAttachmentsViewSet
 from etools.applications.partners.models import PartnerOrganization
 from etools.applications.partners.serializers.partner_organization_v2 import MinimalPartnerOrganizationListSerializer
-<<<<<<< HEAD
 from etools.applications.permissions2.drf_permissions import get_permission_for_targets
 from etools.applications.permissions2.metadata import PermissionBasedMetadata
 from etools.applications.permissions2.views import PermittedSerializerMixin
-=======
-from etools.applications.permissions2.metadata import BaseMetadata
->>>>>>> a8738c16
 from etools.applications.reports.models import Result, ResultType
 
 
@@ -198,20 +194,15 @@
         serializer.save(cp_output_config=self.get_parent_object())
 
 
-<<<<<<< HEAD
 class LogIssuesViewSet(
     FMBaseViewSet,
     PermittedSerializerMixin,
     viewsets.ModelViewSet
 ):
     metadata_class = PermissionBasedMetadata
-    queryset = LogIssue.objects.all()
-=======
-class LogIssuesViewSet(FMBaseViewSet, viewsets.ModelViewSet):
     queryset = LogIssue.objects.prefetch_related(
         'author', 'history', 'cp_output', 'partner', 'location', 'location_site',
     )
->>>>>>> a8738c16
     serializer_class = LogIssueSerializer
     filter_backends = (DjangoFilterBackend, LogIssueRelatedToTypeFilter, LogIssueVisitFilter, OrderingFilter)
     filter_fields = ('cp_output', 'partner', 'location', 'location_site', 'status')
