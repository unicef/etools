from django.contrib.gis.geos import GEOSGeometry
from django.core.exceptions import ValidationError

from factory import fuzzy

from unicef_locations.tests.factories import LocationFactory

from etools.applications.EquiTrack.tests.cases import BaseTenantTestCase
from etools.applications.field_monitoring.settings.models import MethodType
from etools.applications.field_monitoring.settings.tests.factories import MethodFactory, LocationSiteFactory, \
    LogIssueFactory
from etools.applications.partners.tests.factories import PartnerFactory
from etools.applications.reports.models import ResultType
from etools.applications.reports.tests.factories import ResultFactory


class MethodTypeTestCase(BaseTenantTestCase):
    def test_types_non_applicable(self):
        method = MethodFactory(is_types_applicable=False)

        with self.assertRaises(ValidationError):
            MethodType(method=method, name=fuzzy.FuzzyText().fuzz()).clean()

    def test_types_applicable(self):
        method = MethodFactory(is_types_applicable=True)
        MethodType(method=method, name=fuzzy.FuzzyText().fuzz()).clean()


class SitesTestCase(BaseTenantTestCase):
    @classmethod
    def setUpTestData(cls):
        cls.boundary = GEOSGeometry(
            """
              {
                "type": "MultiPolygon",
                "coordinates": [
                  [
                    [
                      [
                        83.04496765136719,
                        28.26492642410344
                      ],
                      [
                        83.06024551391602,
                        28.247915770531225
                      ],
                      [
                        83.07638168334961,
                        28.265455600896665
                      ],
                      [
                        83.04496765136719,
                        28.26492642410344
                      ]
                    ]
                  ]
                ]
              }
            """
        )
        cls.boundary_point = GEOSGeometry(
            """
              {
                "type": "Point",
                "coordinates": [
                  83.06058883666992,
                  28.258424894768147
                ]
              }
            """
        )
        cls.non_boundary_point = GEOSGeometry(
            """
              {
                "type": "Point",
                "coordinates": [
                  83.06084632873535,
                  28.26976451410629
                ]
              }
            """
        )
        cls.country = LocationFactory(gateway__admin_level=0)
        cls.boundary_location = LocationFactory(geom=cls.boundary)

    def test_parent_boundary(self):
        site = LocationSiteFactory(parent=None, point=self.boundary_point)
        self.assertEqual(site.parent, self.boundary_location)

    def test_parent_non_boundary(self):
        site = LocationSiteFactory(parent=None, point=self.non_boundary_point)
        self.assertEqual(site.parent, self.country)

<<<<<<< HEAD

class LogIssueTestCase(BaseTenantTestCase):
    def test_related_to_none(self):
        log_issue = LogIssueFactory()

        with self.assertRaisesMessage(ValidationError, 'Related object not provided'):
            log_issue.clean()

    def test_related_to_result(self):
        log_issue = LogIssueFactory(cp_output=ResultFactory(result_type__name=ResultType.OUTPUT))
        log_issue.clean()

    def test_related_to_partner(self):
        log_issue = LogIssueFactory(partner=PartnerFactory())
        log_issue.clean()

    def test_related_to_location(self):
        log_issue = LogIssueFactory(location=LocationFactory())
        log_issue.clean()

    def test_related_to_site(self):
        log_issue = LogIssueFactory(location_site=LocationSiteFactory())
        log_issue.clean()

    def test_related_to_both(self):
        log_issue = LogIssueFactory(location=LocationFactory(), location_site=LocationSiteFactory())

        with self.assertRaisesMessage(ValidationError, 'Maximum one related object should be provided'):
            log_issue.clean()
=======
    def test_parent_changed(self):
        site = LocationSiteFactory(parent=None, point=self.non_boundary_point)
        self.assertEqual(site.parent, self.country)

        site.point = self.boundary_point
        site.save()

        self.assertEqual(site.parent, self.boundary_location)
>>>>>>> 431c50fd
<|MERGE_RESOLUTION|>--- conflicted
+++ resolved
@@ -91,7 +91,15 @@
         site = LocationSiteFactory(parent=None, point=self.non_boundary_point)
         self.assertEqual(site.parent, self.country)
 
-<<<<<<< HEAD
+    def test_parent_changed(self):
+        site = LocationSiteFactory(parent=None, point=self.non_boundary_point)
+        self.assertEqual(site.parent, self.country)
+
+        site.point = self.boundary_point
+        site.save()
+
+        self.assertEqual(site.parent, self.boundary_location)
+
 
 class LogIssueTestCase(BaseTenantTestCase):
     def test_related_to_none(self):
@@ -120,14 +128,4 @@
         log_issue = LogIssueFactory(location=LocationFactory(), location_site=LocationSiteFactory())
 
         with self.assertRaisesMessage(ValidationError, 'Maximum one related object should be provided'):
-            log_issue.clean()
-=======
-    def test_parent_changed(self):
-        site = LocationSiteFactory(parent=None, point=self.non_boundary_point)
-        self.assertEqual(site.parent, self.country)
-
-        site.point = self.boundary_point
-        site.save()
-
-        self.assertEqual(site.parent, self.boundary_location)
->>>>>>> 431c50fd
+            log_issue.clean()