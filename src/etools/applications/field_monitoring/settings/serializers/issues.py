--- conflicted
+++ resolved
@@ -26,13 +26,9 @@
         pass
 
 
-<<<<<<< HEAD
-class LogIssueSerializer(PermissionsBasedSerializerMixin, SnapshotModelSerializer):
-=======
-class LogIssueSerializer(UserContextSerializerMixin, SnapshotModelSerializer):
+class LogIssueSerializer(PermissionsBasedSerializerMixin, UserContextSerializerMixin, SnapshotModelSerializer):
     author = MinimalUserSerializer(read_only=True)
     closed_by = serializers.SerializerMethodField(label=_('Issue Closed By'))
->>>>>>> a8738c16
     related_to_type = serializers.ChoiceField(choices=LogIssue.RELATED_TO_TYPE_CHOICES, read_only=True,
                                               label=_('Issue Related To'))
 
