import os
from urllib.parse import urlsplit

from django.conf import settings
from django.contrib.contenttypes.fields import GenericForeignKey
from django.contrib.contenttypes.models import ContentType
from django.core.exceptions import ValidationError
from django.db import models, connection
from django.urls import reverse
from django.utils.text import slugify
from django.utils.translation import ugettext as _

from model_utils.models import TimeStampedModel
from ordered_model.models import OrderedModel


class FileType(OrderedModel, models.Model):
    name = models.CharField(max_length=64, verbose_name=_('Name'))
    label = models.CharField(max_length=64, verbose_name=_('Label'))

    code = models.CharField(max_length=64, default="", verbose_name=_('Code'))

    def __str__(self):
        return self.label

    class Meta:
        unique_together = ("name", "code", )
        ordering = ('code', 'order')


def generate_file_path(attachment, filename):
    # updating other models to use this function,
    # for now maintaining their previous upload
    # paths
    # TODO move all files to standard file path setup?
    if attachment.content_type:
        app = attachment.content_type.app_label
        model_name = attachment.content_type.model
    else:
        app = "unknown"
        model_name = "tmp"
    obj_pk = str(attachment.object_id)
    obj = attachment.content_object

    if app == "partners":
        file_path = [
            connection.schema_name,
            'file_attachments',
            "partner_organization",
        ]
        if model_name == "agreement":
            file_path = file_path + [
                str(obj.partner.pk),
                "agreements",
                str(obj.agreement_number)
            ]
        elif model_name == "assessment":
            file_path = file_path + [
                str(obj.partner.pk),
                # maintain spelling mistake
                # until such time as files are moved
                # TODO move all files to standard file path setup?
                'assesments',
                obj_pk,
            ]
        elif model_name in [
                "interventionamendment",
                "interventionattachment"
        ]:
            file_path = file_path + [
                str(obj.intervention.agreement.partner.pk),
                'agreements',
                str(obj.intervention.agreement.pk),
                'interventions',
            ]
            if model_name == "interventionamendment":
                # this is an issue with the previous function
                # it has partner pk twice in the file path
                # TODO move all files to standard file path setup?
                file_path = file_path[:3] + [
                    str(obj.intervention.agreement.partner.pk),
                ] + file_path[3:] + [
                    str(obj.intervention.pk),
                    "amendments",
                    obj_pk
                ]
            else:
                file_path = file_path + [
                    str(obj.intervention.pk),
                    "attachments",
                    obj_pk
                ]
        elif model_name == "intervention":
            file_path = file_path + [
                str(obj.agreement.partner.pk),
                'agreements',
                str(obj.agreement.pk),
                'interventions',
                obj_pk,
                "prc"
            ]
        elif model_name == "agreementamendment":
            file_path = file_path[:-1] + [
                'partner_org',
                str(obj.agreement.partner.pk),
                'agreements',
                obj.agreement.base_number,
                'amendments',
                str(obj.number),
            ]
        else:
            raise ValueError("Unhandled model ({}) in generation of file path".format(
                model_name
            ))
    else:
        file_path = [
            connection.schema_name,
            "files",
            app,
            slugify(model_name),
            attachment.code,
            obj_pk,
        ]

    file_path.append(os.path.split(filename)[-1])
    # strip all '/'
    file_path = [x.strip("/") for x in file_path]
    return '/'.join(file_path)


class Attachment(TimeStampedModel, models.Model):
    file_type = models.ForeignKey(
        FileType,
        verbose_name=_('Document Type'),
        null=True,
        on_delete=models.CASCADE,
    )
    file = models.FileField(
        upload_to=generate_file_path,
        blank=True,
        null=True,
        verbose_name=_('File Attachment'),
        max_length=1024,
    )
    hyperlink = models.CharField(
        max_length=255,
        blank=True,
        default="",
        verbose_name=_('Hyperlink')
    )
    content_type = models.ForeignKey(
        ContentType,
        blank=True,
        null=True,
        verbose_name=_('Content Type'),
        on_delete=models.CASCADE,
    )
    object_id = models.IntegerField(
        blank=True,
        null=True,
        verbose_name=_('Object ID')
    )
    content_object = GenericForeignKey()
    code = models.CharField(max_length=64, blank=True, verbose_name=_('Code'))
    uploaded_by = models.ForeignKey(
        settings.AUTH_USER_MODEL,
        verbose_name=_("Uploaded By"),
        related_name='attachments',
        blank=True,
        null=True,
        on_delete=models.CASCADE,
    )

    class Meta:
        ordering = ['id', ]

    def __str__(self):
        return str(self.file)

    def clean(self):
        super(Attachment, self).clean()
        if bool(self.file) == bool(self.hyperlink):
            raise ValidationError(_('Please provide file or hyperlink.'))

    @property
    def url(self):
        if self.file:
            return self.file.url
        else:
            return self.hyperlink

    @property
    def filename(self):
        return os.path.basename(self.file.name if self.file else urlsplit(self.hyperlink).path)

    @property
    def file_link(self):
        return reverse("attachments:file", args=[self.pk])

    def save(self, *args, **kwargs):
        from etools.applications.attachments.utils import denormalize_attachment

        super(Attachment, self).save(*args, **kwargs)
        denormalize_attachment(self)


class AttachmentFlat(models.Model):
    attachment = models.ForeignKey(
        Attachment,
        related_name="denormalized",
        on_delete=models.CASCADE,
    )
<<<<<<< HEAD
    partner = models.CharField(
        max_length=255,
        blank=True,
        verbose_name=_('Partner')
    )
    partner_type = models.CharField(
        max_length=150,
        blank=True,
        verbose_name=_('Partner Type')
    )
    vendor_number = models.CharField(
        max_length=50,
        blank=True,
        verbose_name=_('Vendor Number')
    )
    pd_ssfa_number = models.CharField(
        max_length=64,
        blank=True,
        verbose_name=_('PD SSFA Number')
    )
    file_type = models.CharField(
        max_length=100,
        blank=True,
        verbose_name=_('File Type')
    )
    file_link = models.CharField(
        max_length=1024,
        blank=True,
        verbose_name=_('File Link')
    )
    filename = models.CharField(
        max_length=1024,
        blank=True,
        verbose_name=_('File Name')
    )
    uploaded_by = models.CharField(
        max_length=255,
        blank=True,
        verbose_name=_('Uploaded by')
    )
=======
    partner = models.CharField(max_length=255, blank=True, verbose_name=_('Partner'))
    partner_type = models.CharField(max_length=150, blank=True, verbose_name=_('Partner Type'))
    vendor_number = models.CharField(max_length=50, blank=True, verbose_name=_('Vendor Number'))
    pd_ssfa_number = models.CharField(max_length=64, blank=True, verbose_name=_('PD SSFA Number'))
    agreement_reference_number = models.CharField(
        max_length=100,
        blank=True,
        verbose_name=_('Agreement Reference Number')
    )
    file_type = models.CharField(max_length=100, blank=True, verbose_name=_('File Type'))
    file_link = models.CharField(max_length=1024, blank=True, verbose_name=_('File Link'))
    filename = models.CharField(max_length=1024, blank=True, verbose_name=_('File Name'))
    uploaded_by = models.CharField(max_length=255, blank=True, verbose_name=_('Uploaded by'))
>>>>>>> cdf776f5
    created = models.CharField(max_length=50, verbose_name=_('Created'))

    def __str__(self):
        return str(self.attachment)<|MERGE_RESOLUTION|>--- conflicted
+++ resolved
@@ -210,7 +210,6 @@
         related_name="denormalized",
         on_delete=models.CASCADE,
     )
-<<<<<<< HEAD
     partner = models.CharField(
         max_length=255,
         blank=True,
@@ -231,6 +230,11 @@
         blank=True,
         verbose_name=_('PD SSFA Number')
     )
+    agreement_reference_number = models.CharField(
+        max_length=100,
+        blank=True,
+        verbose_name=_('Agreement Reference Number')
+    )
     file_type = models.CharField(
         max_length=100,
         blank=True,
@@ -251,21 +255,6 @@
         blank=True,
         verbose_name=_('Uploaded by')
     )
-=======
-    partner = models.CharField(max_length=255, blank=True, verbose_name=_('Partner'))
-    partner_type = models.CharField(max_length=150, blank=True, verbose_name=_('Partner Type'))
-    vendor_number = models.CharField(max_length=50, blank=True, verbose_name=_('Vendor Number'))
-    pd_ssfa_number = models.CharField(max_length=64, blank=True, verbose_name=_('PD SSFA Number'))
-    agreement_reference_number = models.CharField(
-        max_length=100,
-        blank=True,
-        verbose_name=_('Agreement Reference Number')
-    )
-    file_type = models.CharField(max_length=100, blank=True, verbose_name=_('File Type'))
-    file_link = models.CharField(max_length=1024, blank=True, verbose_name=_('File Link'))
-    filename = models.CharField(max_length=1024, blank=True, verbose_name=_('File Name'))
-    uploaded_by = models.CharField(max_length=255, blank=True, verbose_name=_('Uploaded by'))
->>>>>>> cdf776f5
     created = models.CharField(max_length=50, verbose_name=_('Created'))
 
     def __str__(self):
