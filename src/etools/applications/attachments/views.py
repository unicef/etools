--- conflicted
+++ resolved
@@ -5,12 +5,8 @@
 
 from rest_framework.generics import CreateAPIView, ListAPIView, UpdateAPIView
 from rest_framework.permissions import IsAdminUser
-<<<<<<< HEAD
 from rest_framework.response import Response
-from six.moves import urllib_parse
-=======
 from urllib.parse import urljoin
->>>>>>> 0ee25732
 
 from etools.applications.attachments.models import Attachment, AttachmentFlat
 from etools.applications.attachments.serializers import (
@@ -43,8 +39,7 @@
             return HttpResponseNotFound(
                 _("Attachment has no file or hyperlink")
             )
-<<<<<<< HEAD
-        url = urllib_parse.urljoin(site_url(), attachment.url)
+        url = urljoin(site_url(), attachment.url)
         return HttpResponseRedirect(url)
 
 
@@ -84,8 +79,4 @@
         super(AttachmentUpdateView, self).patch(*args, **kwargs)
         return Response(
             AttachmentFlatSerializer(self.instance.denormalized.first()).data
-        )
-=======
-        url = urljoin(site_url(), attachment.url)
-        return HttpResponseRedirect(url)
->>>>>>> 0ee25732
+        )