import json
from datetime import datetime, timedelta

from django.core.urlresolvers import reverse
from django.utils import timezone

from rest_framework import status

from etools.applications.EquiTrack.tests.cases import BaseTenantTestCase
from etools.applications.funds.tests.factories import (
    DonorFactory,
    FundsReservationHeaderFactory,
    FundsReservationItemFactory,
    GrantFactory,
)
<<<<<<< HEAD

=======
>>>>>>> 8b7b26e5
from etools.applications.partners.tests.factories import (
    AgreementFactory,
    InterventionFactory,
    PartnerFactory,
)
from etools.applications.users.tests.factories import UserFactory


class TestFRHeaderView(BaseTenantTestCase):
    @classmethod
    def setUpTestData(cls):
        cls.unicef_staff = UserFactory(is_staff=True)
        partner = PartnerFactory(vendor_number="PVN")
        agreement = AgreementFactory(partner=partner)
        cls.intervention = InterventionFactory(agreement=agreement)

    def setUp(self):
        vendor_code = self.intervention.agreement.partner.vendor_number
        self.fr_1 = FundsReservationHeaderFactory(intervention=None, currency="USD", vendor_code=vendor_code)
        self.fr_2 = FundsReservationHeaderFactory(intervention=None, currency="USD", vendor_code=vendor_code)
        self.fr_3 = FundsReservationHeaderFactory(intervention=None, currency="RON")

    def run_request(self, data):
        response = self.forced_auth_req(
            'get',
            reverse('funds:frs'),
            user=self.unicef_staff,
            data=data
        )
        return response.status_code, json.loads(response.rendered_content)

    def test_get_one_fr(self):

        data = {'values': self.fr_1.fr_number}

        status_code, result = self.run_request(data)

        self.assertEqual(status_code, status.HTTP_200_OK)
        self.assertEqual(len(result['frs']), 1)
        self.assertEqual(result['total_actual_amt'], float(self.fr_1.actual_amt_local))
        self.assertEqual(result['total_outstanding_amt'], float(self.fr_1.outstanding_amt_local))
        self.assertEqual(result['total_frs_amt'], float(self.fr_1.total_amt_local))
        self.assertEqual(result['total_intervention_amt'], float(self.fr_1.intervention_amt))

    def test_get_two_frs(self):

        data = {'values': ','.join([self.fr_1.fr_number, self.fr_2.fr_number])}

        status_code, result = self.run_request(data)

        self.assertEqual(status_code, status.HTTP_200_OK)
        self.assertEqual(len(result['frs']), 2)

        # Make sure result numbers match up
        # float the Decimal sum
        self.assertEqual(result['total_actual_amt'],
                         float(sum([self.fr_1.actual_amt_local, self.fr_2.actual_amt_local])))
        self.assertEqual(result['total_outstanding_amt'],
                         float(sum([self.fr_1.outstanding_amt_local, self.fr_2.outstanding_amt_local])))
        self.assertEqual(result['total_frs_amt'],
                         float(sum([self.fr_1.total_amt_local, self.fr_2.total_amt_local])))
        self.assertEqual(result['total_intervention_amt'],
                         float(sum([self.fr_1.intervention_amt, self.fr_2.intervention_amt])))

    def test_get_earliest_start_date_from_two_frs(self):

        data = {'values': ','.join([self.fr_1.fr_number, self.fr_2.fr_number])}

        status_code, result = self.run_request(data)

        self.assertEqual(status_code, status.HTTP_200_OK)
        self.assertEqual(len(result['frs']), 2)

        self.assertEqual(datetime.strptime(result['earliest_start_date'], '%Y-%m-%d').date(),
                         min([self.fr_1.start_date, self.fr_2.start_date]))
        self.assertEqual(datetime.strptime(result['latest_end_date'], '%Y-%m-%d').date(),
                         max([self.fr_1.end_date, self.fr_2.end_date]))

    def test_get_earliest_start_date_from_one_fr(self):

        data = {'values': ','.join([self.fr_1.fr_number])}

        status_code, result = self.run_request(data)

        self.assertEqual(status_code, status.HTTP_200_OK)
        self.assertEqual(len(result['frs']), 1)

        self.assertEqual(datetime.strptime(result['earliest_start_date'], '%Y-%m-%d').date(),
                         self.fr_1.start_date)
        self.assertEqual(datetime.strptime(result['latest_end_date'], '%Y-%m-%d').date(),
                         self.fr_1.end_date)

    def test_get_fail_with_no_values(self):
        data = {}
        status_code, result = self.run_request(data)
        self.assertEqual(status_code, status.HTTP_400_BAD_REQUEST)
        self.assertEqual(result['error'], 'Values are required')

    def test_get_fail_with_nonexistant_values(self):
        data = {'values': ','.join(['im a bad value', 'another bad value'])}
        status_code, result = self.run_request(data)
        self.assertEqual(status_code, status.HTTP_400_BAD_REQUEST)
        self.assertEqual(result['error'],
                         'One or more of the FRs are used by another PD/SSFA '
                         'or could not be found in eTools.')

    def test_get_fail_with_one_bad_value(self):
        data = {'values': ','.join(['im a bad value', self.fr_1.fr_number])}
        status_code, result = self.run_request(data)
        self.assertEqual(status_code, status.HTTP_400_BAD_REQUEST)
        self.assertEqual(result['error'],
                         'One or more of the FRs are used by another PD/SSFA '
                         'or could not be found in eTools.')

    def test_get_success_with_expired_fr(self):
        self.fr_1.end_date = timezone.now().date() - timedelta(days=1)
        self.fr_1.save()
        data = {'values': ','.join([self.fr_2.fr_number, self.fr_1.fr_number])}
        status_code, result = self.run_request(data)
        self.assertEqual(status_code, status.HTTP_200_OK)

    def test_get_fail_with_intervention_fr(self):
        self.fr_1.intervention = self.intervention
        self.fr_1.save()
        data = {'values': ','.join([self.fr_2.fr_number, self.fr_1.fr_number])}
        status_code, result = self.run_request(data)
        self.assertEqual(status_code, status.HTTP_400_BAD_REQUEST)
        self.assertEqual(result['error'],
                         'One or more of the FRs are used by another PD/SSFA '
                         'or could not be found in eTools.')

    def test_get_with_intervention_fr(self):
        self.fr_1.intervention = self.intervention
        self.fr_1.save()
        data = {'values': ','.join([self.fr_2.fr_number, self.fr_1.fr_number]),
                'intervention': self.intervention.id}
        status_code, result = self.run_request(data)
        self.assertEqual(status_code, status.HTTP_200_OK)
        self.assertEqual(len(result['frs']), 2)
        self.assertEqual(result['total_actual_amt'], float(sum([self.fr_1.actual_amt_local,
                                                                self.fr_2.actual_amt_local])))
        self.assertEqual(result['total_outstanding_amt'],
                         float(sum([self.fr_1.outstanding_amt_local, self.fr_2.outstanding_amt_local])))
        self.assertEqual(result['total_frs_amt'],
                         float(sum([self.fr_1.total_amt_local, self.fr_2.total_amt_local])))
        self.assertEqual(result['total_intervention_amt'],
                         float(sum([self.fr_1.intervention_amt, self.fr_2.intervention_amt])))

    def test_grants_filter(self):
        """Check that filtering on grant returns expected result"""
        grant_number = "G123"
        grant = GrantFactory(name=grant_number)
        FundsReservationItemFactory(
            fund_reservation=self.fr_1,
            grant_number=grant_number
        )
        data = {
            "values": self.fr_1.fr_number,
            "grants": grant.pk,
        }
        status_code, result = self.run_request(data)
        self.assertEqual(status_code, status.HTTP_200_OK)
        self.assertEqual(len(result['frs']), 1)

    def test_grants_many_filter(self):
        """Check that filtering on multiple grants returns expected result"""
        grant_number_1 = "G123"
        grant_number_2 = "G124"
        grant_1 = GrantFactory(name=grant_number_1)
        grant_2 = GrantFactory(name=grant_number_2)
        FundsReservationItemFactory(
            fund_reservation=self.fr_1,
            grant_number=grant_number_1
        )
        FundsReservationItemFactory(
            fund_reservation=self.fr_2,
            grant_number=grant_number_2
        )
        FundsReservationHeaderFactory()
        data = {
            "values": ",".join([self.fr_1.fr_number, self.fr_2.fr_number]),
            "grants": ",".join([str(grant_1.pk), str(grant_2.pk)]),
        }
        status_code, result = self.run_request(data)
        self.assertEqual(status_code, status.HTTP_200_OK)
        self.assertEqual(len(result['frs']), 2)

    def test_grants_filter_invalid(self):
        """Check that filtering on invalid grant returns 400"""
        grant_number = "G123"
        GrantFactory(name=grant_number)
        FundsReservationItemFactory(
            fund_reservation=self.fr_1,
            grant_number=grant_number
        )
        data = {
            "values": self.fr_1.fr_number,
            "grants": "404",
        }
        status_code, result = self.run_request(data)
        self.assertEqual(status_code, status.HTTP_400_BAD_REQUEST)
        self.assertIn(
            'please make sure to select FRs that relate to the PD/SSFA Partner',
            result['error']
        )

    def test_donors_filter(self):
        """Check that filtering on donor returns expected result"""
        donor = DonorFactory()
        grant_number = "G123"
        GrantFactory(
            donor=donor,
            name=grant_number,
        )
        FundsReservationItemFactory(
            fund_reservation=self.fr_1,
            grant_number=grant_number
        )
        data = {
            "values": self.fr_1.fr_number,
            "donors": donor.pk,
        }
        status_code, result = self.run_request(data)
        self.assertEqual(status_code, status.HTTP_200_OK)
        self.assertEqual(len(result['frs']), 1)

    def test_donors_many_filter(self):
        """Check that filtering on multiple donors returns expected result"""
        donor_1 = DonorFactory()
        donor_2 = DonorFactory()
        grant_number_1 = "G123"
        grant_number_2 = "G124"
        GrantFactory(
            donor=donor_1,
            name=grant_number_1,
        )
        GrantFactory(
            donor=donor_2,
            name=grant_number_2,
        )
        FundsReservationItemFactory(
            fund_reservation=self.fr_1,
            grant_number=grant_number_1
        )
        FundsReservationItemFactory(
            fund_reservation=self.fr_2,
            grant_number=grant_number_2
        )
        FundsReservationHeaderFactory()
        data = {
            "values": ",".join([self.fr_1.fr_number, self.fr_2.fr_number]),
            "donors": ",".join([str(donor_1.pk), str(donor_2.pk)]),
        }
        status_code, result = self.run_request(data)
        self.assertEqual(status_code, status.HTTP_200_OK)
        self.assertEqual(len(result['frs']), 2)

    def test_donors_filter_invalid(self):
        """Check that filtering on invalid donors returns 400"""
        donor = DonorFactory()
        grant_number = "G123"
        GrantFactory(
            donor=donor,
            name=grant_number,
        )
        FundsReservationItemFactory(
            fund_reservation=self.fr_1,
            grant_number=grant_number
        )
        data = {
            "values": self.fr_1.fr_number,
            "donors": "404",
        }
        status_code, result = self.run_request(data)
        self.assertEqual(status_code, status.HTTP_400_BAD_REQUEST)
        self.assertIn(
            'please make sure to select FRs that relate to the PD/SSFA Partner',
            result['error']
        )

    def test_grant_donors_mismatch(self):
        """Check that filtering on donors and grant not related to donor,
        returns 400
        """
        donor = DonorFactory()
        GrantFactory(
            donor=donor,
        )
        grant_number = "G123"
        grant = GrantFactory(
            name=grant_number,
        )
        FundsReservationItemFactory(
            fund_reservation=self.fr_1,
            grant_number=grant_number
        )
        data = {
            "values": self.fr_1.fr_number,
            "grants": grant.pk,
            "donors": donor.pk,
        }
        status_code, result = self.run_request(data)
        self.assertEqual(status_code, status.HTTP_400_BAD_REQUEST)
        self.assertIn(
            'please make sure to select FRs that relate to the PD/SSFA Partner',
            result['error']
        )

    def test_frs_vendor_code_mismatch(self):
        data = {'values': ','.join([self.fr_1.fr_number, self.fr_3.fr_number])}

        status_code, result = self.run_request(data)

        self.assertEqual(status_code, status.HTTP_400_BAD_REQUEST)
        self.assertIn('FRs selected relate to various partners', result['error'])

    def test_frs_partner_vendor_code_mismatch(self):
        data = {'values': ','.join([self.fr_3.fr_number]),
                'intervention': self.intervention.pk}

        status_code, result = self.run_request(data)

        self.assertEqual(status_code, status.HTTP_400_BAD_REQUEST)
        self.assertIn('vendor number of the selected implementing partner in eTools does not '
                      'match the vendor number entered in the FR in VISION', result['error'])

    def test_frs_partner_vendor_code_ok(self):
        data = {'values': ','.join([self.fr_1.fr_number]),
                'intervention': self.intervention.pk}

        status_code, result = self.run_request(data)

        self.assertEqual(status_code, status.HTTP_200_OK)

    def test_frs_currencies_match_ok(self):
        data = {'values': ','.join([self.fr_1.fr_number, self.fr_2.fr_number])}

        status_code, result = self.run_request(data)

        self.assertEqual(status_code, status.HTTP_200_OK)
        self.assertEqual(result['currencies_match'], True)
        self.assertNotEqual(result['total_intervention_amt'], 0)

    def test_frs_currencies_mismatch_ok(self):
        self.fr_2.currency = 'LBP'
        self.fr_2.save()
        data = {'values': ','.join([self.fr_1.fr_number, self.fr_2.fr_number])}

        status_code, result = self.run_request(data)

        self.assertEqual(status_code, status.HTTP_200_OK)
        self.assertEqual(result['currencies_match'], False)
        self.assertEqual(result['total_intervention_amt'], 0)<|MERGE_RESOLUTION|>--- conflicted
+++ resolved
@@ -13,10 +13,6 @@
     FundsReservationItemFactory,
     GrantFactory,
 )
-<<<<<<< HEAD
-
-=======
->>>>>>> 8b7b26e5
 from etools.applications.partners.tests.factories import (
     AgreementFactory,
     InterventionFactory,
