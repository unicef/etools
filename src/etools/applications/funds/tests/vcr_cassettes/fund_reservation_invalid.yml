--- conflicted
+++ resolved
@@ -10,8 +10,6 @@
       - keep-alive
       Content-Type:
       - application/json
-      Ocp-Apim-Subscription-Key:
-      - 38cf7b4a47e848748967487688aed9fc
       User-Agent:
       - python-requests/2.22.0
     method: GET
@@ -52,21 +50,15 @@
       - keep-alive
       Content-Type:
       - application/json
-<<<<<<< HEAD
-      Ocp-Apim-Subscription-Key:
-      - 38cf7b4a47e848748967487688aed9fc
-=======
->>>>>>> 45597507
       User-Agent:
       - python-requests/2.22.0
     method: GET
     uri: http://invalid_vision_url/fundsreservations/im%20a%20bad%20value/?businessarea=ZZZ
   response:
     body:
-      string: '{}'
+      string: '"<Error><Code>1002<\/Code><UserMessage>Application Error<\/UserMessage><DevMessage>No
+        data exists for the row or column.<\/DevMessage><MoreInfo>,at,UNICEF,BI,WebServices,DataAccess,OracleDBConnection,ExecuteOracleReaderCommand,String,ProcName,CommandType,cmdType,String,paramName,OracleType,paramType,String,paramValues,ParameterDirection,paramDirections,at,UNICEF,BI,WebServices,DataAccess,BIServiceDA,GetFundsReservation,String,businessAreaCode,at,UNICEF,BI,WebServices,Business,BIServiceBO,GetFundsReservation,JSON,String,businessAreaCode,<\/MoreInfo><\/Error>"'
     headers:
-      Cache-Control:
-      - no-cache
       Content-Type:
       - application/json; charset=utf-8
       Date:
@@ -77,8 +69,6 @@
       - no-cache
       Vary:
       - Accept-Encoding
-      X-AspNet-Version:
-      - 4.0.30319
       X-Powered-By:
       - ASP.NET
       content-length:
