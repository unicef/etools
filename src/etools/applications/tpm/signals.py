
from django.db import connection
from django.db.models.signals import post_delete, post_save
from django.dispatch import receiver

from etools.applications.tpm.models import TPMActionPoint, TPMVisit, ThirdPartyMonitor
from etools.applications.tpm.tpmpartners.models import TPMPartnerStaffMember
from etools.applications.users.models import Country, Realm


@receiver(post_delete, sender=TPMPartnerStaffMember)
def delete_user_receiver(instance, **kwargs):
    user = instance.user
    if not user.is_unicef_user():
        user.is_active = False
        user.save()


@receiver(post_save, sender=TPMActionPoint)
def action_point_updated_receiver(instance, created, **kwargs):
    if created:
        instance.send_email(instance.assigned_to, 'tpm/visit/action_point_assigned')
    else:
        if instance.tracker.has_changed('assigned_to'):
            instance.send_email(instance.assigned_to, 'tpm/visit/action_point_assigned')


@receiver(post_save, sender=TPMVisit)
def tpmvisit_save_receiver(instance, created, **kwargs):
    if instance.tpm_partner and (created or instance.tpm_partner_tracker.has_changed('tpm_partner')):
        country_in_use = Country.objects.get(schema_name=connection.schema_name)
<<<<<<< HEAD
        # TODO
        # for staff in instance.tpm_partner.staff_members.exclude(user__profile__countries_available=country_in_use):
        #     staff.user.profile.countries_available.add(country_in_use)
=======
        for staff in instance.tpm_partner.staff_members.exclude(user__profile__countries_available=country_in_use):
            Realm.objects.update_or_create(
                user=staff.user,
                country=country_in_use,
                organization=instance.tpm_partner.organization,
                group=ThirdPartyMonitor.as_group()
            )
>>>>>>> 2c31bc06
<|MERGE_RESOLUTION|>--- conflicted
+++ resolved
@@ -29,16 +29,10 @@
 def tpmvisit_save_receiver(instance, created, **kwargs):
     if instance.tpm_partner and (created or instance.tpm_partner_tracker.has_changed('tpm_partner')):
         country_in_use = Country.objects.get(schema_name=connection.schema_name)
-<<<<<<< HEAD
-        # TODO
-        # for staff in instance.tpm_partner.staff_members.exclude(user__profile__countries_available=country_in_use):
-        #     staff.user.profile.countries_available.add(country_in_use)
-=======
         for staff in instance.tpm_partner.staff_members.exclude(user__profile__countries_available=country_in_use):
             Realm.objects.update_or_create(
                 user=staff.user,
                 country=country_in_use,
                 organization=instance.tpm_partner.organization,
                 group=ThirdPartyMonitor.as_group()
-            )
->>>>>>> 2c31bc06
+            )