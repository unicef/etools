import itertools

from django.conf import settings
from django.db import connection, models
from django.utils import timezone
from django.utils.encoding import force_text
from django.utils.functional import cached_property
from django.utils.translation import ugettext_lazy as _

from django_fsm import FSMField, transition
from model_utils import Choices, FieldTracker
from model_utils.models import TimeStampedModel
from unicef_attachments.models import Attachment
from unicef_djangolib.fields import CodedGenericRelation
from unicef_notification.utils import send_notification_with_template

from etools.applications.action_points.models import ActionPoint
from etools.applications.activities.models import Activity
from etools.applications.core.urlresolvers import build_frontend_url
from etools.applications.tpm.tpmpartners.models import TPMPartner, TPMPartnerStaffMember
from etools.applications.tpm.transitions.conditions import (
    TPMVisitAssignRequiredFieldsCheck,
    TPMVisitReportValidations,
    ValidateTPMVisitActivities,
)
from etools.applications.tpm.transitions.serializers import (
    TPMVisitApproveSerializer,
    TPMVisitCancelSerializer,
    TPMVisitRejectSerializer,
)
from etools.libraries.djangolib.models import GroupWrapper, SoftDeleteMixin
from etools.libraries.djangolib.utils import get_environment
from etools.libraries.fsm.views import has_action_permission


class TPMVisit(SoftDeleteMixin, TimeStampedModel, models.Model):

    DRAFT = 'draft'
    ASSIGNED = 'assigned'
    CANCELLED = 'cancelled'
    ACCEPTED = 'tpm_accepted'
    REJECTED = 'tpm_rejected'
    REPORTED = 'tpm_reported'
    REPORT_REJECTED = 'tpm_report_rejected'
    UNICEF_APPROVED = 'unicef_approved'

    STATUSES = Choices(
        (DRAFT, _('Draft')),
        (ASSIGNED, _('Assigned')),
        (CANCELLED, _('Cancelled')),
        (ACCEPTED, _('TPM Accepted')),
        (REJECTED, _('TPM Rejected')),
        (REPORTED, _('TPM Reported')),
        (REPORT_REJECTED, _('Sent Back to TPM')),
        (UNICEF_APPROVED, _('UNICEF Approved')),
    )

    STATUSES_DATES = {
        STATUSES.draft: 'date_created',
        STATUSES.assigned: 'date_of_assigned',
        STATUSES.cancelled: 'date_of_cancelled',
        STATUSES.tpm_accepted: 'date_of_tpm_accepted',
        STATUSES.tpm_rejected: 'date_of_tpm_rejected',
        STATUSES.tpm_reported: 'date_of_tpm_reported',
        STATUSES.tpm_report_rejected: 'date_of_tpm_report_rejected',
        STATUSES.unicef_approved: 'date_of_unicef_approved',
    }

    author = models.ForeignKey(settings.AUTH_USER_MODEL, on_delete=models.SET_NULL, blank=True, null=True)

    tpm_partner = models.ForeignKey(
        TPMPartner, verbose_name=_('TPM Vendor'), null=True,
        on_delete=models.CASCADE,
    )

    status = FSMField(verbose_name=_('Status'), max_length=20,
                      choices=STATUSES, default=STATUSES.draft, protected=True)

    # UNICEF cancelled visit
    cancel_comment = models.TextField(verbose_name=_('Cancel Comment'), blank=True)
    # TPM rejected visit
    reject_comment = models.TextField(verbose_name=_('Reason for Rejection'), blank=True)
    approval_comment = models.TextField(verbose_name=_('Approval Comments'), blank=True)

    report_attachments = CodedGenericRelation(Attachment, verbose_name=_('Visit Report'),
                                              code='visit_report_attachments', blank=True)
    attachments = CodedGenericRelation(Attachment, verbose_name=_('Activity Attachments'),
                                       code='visit_attachments', blank=True)

    visit_information = models.TextField(verbose_name=_('Visit Information'), blank=True)

    date_of_assigned = models.DateField(blank=True, null=True, verbose_name=_('Date of Assigned'))
    date_of_cancelled = models.DateField(blank=True, null=True, verbose_name=_('Date of Cancelled'))
    date_of_tpm_accepted = models.DateField(blank=True, null=True, verbose_name=_('Date of TPM Accepted'))
    date_of_tpm_rejected = models.DateField(blank=True, null=True, verbose_name=_('Date of TPM Rejected'))
    date_of_tpm_reported = models.DateField(blank=True, null=True, verbose_name=_('Date of TPM Reported'))
    date_of_tpm_report_rejected = models.DateField(blank=True, null=True, verbose_name=_('Date of Sent Back to TPM'))
    date_of_unicef_approved = models.DateField(blank=True, null=True, verbose_name=_('Date of UNICEF Approved'))

    tpm_partner_focal_points = models.ManyToManyField(
        TPMPartnerStaffMember, verbose_name=_('TPM Focal Points'), related_name='tpm_visits', blank=True
    )

    tpm_partner_tracker = FieldTracker(fields=['tpm_partner', ])

    class Meta:
        ordering = ('id',)
        verbose_name = _('TPM Visit')
        verbose_name_plural = _('TPM Visits')

    @property
    def date_created(self):
        return self.created.date()

    @property
    def status_date(self):
        return getattr(self, self.STATUSES_DATES[self.status])

    @property
    def reference_number(self):
        return '{}/{}/{}/TPM'.format(
            connection.tenant.country_short_code or '',
            self.created.year,
            self.id,
        )

    @property
    def start_date(self):
        # TODO: Rewrite to reduce number of SQL queries.
        return self.tpm_activities.aggregate(
            models.Min('date'))['date__min']

    @property
    def end_date(self):
        # TODO: Rewrite to reduce number of SQL queries.
        return self.tpm_activities.aggregate(
            models.Max('date'))['date__max']

    @property
    def unicef_focal_points(self):
        return set(itertools.chain(*map(
            lambda a: a.unicef_focal_points.all(),
            self.tpm_activities.all()
        )))

    @property
    def unicef_focal_points_with_emails(self):
        return list(filter(lambda u: u.email and u.is_active, self.unicef_focal_points))

    @property
    def unicef_focal_points_and_pme(self):
        users = self.unicef_focal_points_with_emails
        if self.author and self.author.is_active and self.author.email:
            users += [self.author]

        return users

    def __str__(self):
        return 'Visit ({} to {} at {} - {})'.format(
            self.tpm_partner, ', '.join(filter(
                lambda x: x,
                self.tpm_activities.values_list('partner__name', flat=True)
            )),
            self.start_date, self.end_date
        )

    def get_mail_context(self, user=None, include_activities=True):
        object_url = self.get_object_url(user=user)

        activities = self.tpm_activities.all()
        interventions = set(a.intervention.title for a in activities if a.intervention)
        partner_names = set(a.partner.name for a in activities)
        context = {
            'reference_number': self.reference_number,
            'tpm_partner': self.tpm_partner.name if self.tpm_partner else '-',
            'multiple_tpm_activities': activities.count() > 1,
            'object_url': object_url,
            'partners': ', '.join(partner_names),
            'interventions': ', '.join(interventions),
        }

        if include_activities:
            context['tpm_activities'] = [a.get_mail_context(user=user, include_visit=False) for a in activities]

        return context

    def _send_email(self, recipients, template_name, context=None, user=None, **kwargs):
        context = context or {}

        base_context = {
            'visit': self.get_mail_context(user=user),
            'environment': get_environment(),
        }
        base_context.update(context)
        context = base_context

        if isinstance(recipients, str):
            recipients = [recipients, ]
        else:
            recipients = list(recipients)

        # assert recipients
        if recipients:
            send_notification_with_template(
                recipients=recipients,
                template_name=template_name,
                context=context,
            )

    def _get_unicef_focal_points_as_email_recipients(self):
        return list(map(lambda u: u.email, self.unicef_focal_points_with_emails))

    def _get_unicef_focal_points_and_pme_as_email_recipients(self):
        return list(map(lambda u: u.email, self.unicef_focal_points_and_pme))

    def _get_tpm_focal_points_as_email_recipients(self):
        return list(
            self.tpm_partner_focal_points.filter(
                user__email__isnull=False,
                user__is_active=True
            ).values_list('user__email', flat=True)
        )

    @transition(
        status, source=[STATUSES.draft, STATUSES.tpm_rejected], target=STATUSES.assigned,
        conditions=[
            TPMVisitAssignRequiredFieldsCheck.as_condition(),
            ValidateTPMVisitActivities.as_condition(),
        ],
        permission=has_action_permission(action='assign'),
        custom={
            'name': lambda obj: _('Re-assign') if obj.status == TPMVisit.STATUSES.tpm_rejected else _('Assign')
        }
    )
    def assign(self):
        self.date_of_assigned = timezone.now()

        if self.tpm_partner.email:
            self._send_email(
                self.tpm_partner.email, 'tpm/visit/assign',
                cc=self._get_unicef_focal_points_and_pme_as_email_recipients()
            )

        for staff_member in self.tpm_partner_focal_points.filter(user__email__isnull=False, user__is_active=True):
            self._send_email(
                staff_member.user.email, 'tpm/visit/assign_staff_member',
                context={'recipient': staff_member.user.get_full_name()},
                user=staff_member.user
            )

    @transition(
        status, source=[
            STATUSES.draft, STATUSES.assigned, STATUSES.tpm_accepted, STATUSES.tpm_rejected,
            STATUSES.tpm_reported, STATUSES.tpm_report_rejected,
        ], target=STATUSES.cancelled, permission=has_action_permission(action='cancel'),
        custom={
            'serializer': TPMVisitCancelSerializer,
            'name': _('Cancel Visit')
        }
    )
    def cancel(self, cancel_comment):
        self.cancel_comment = cancel_comment
        self.date_of_cancelled = timezone.now()

    @transition(status, source=[STATUSES.assigned], target=STATUSES.tpm_rejected,
                permission=has_action_permission(action='reject'),
                custom={'serializer': TPMVisitRejectSerializer})
    def reject(self, reject_comment):
        self.date_of_tpm_rejected = timezone.now()
        self.reject_comment = reject_comment

        for recipient in self.unicef_focal_points_and_pme:
            self._send_email(
                recipient.email, 'tpm/visit/reject',
                cc=self._get_tpm_focal_points_as_email_recipients(),
                context={'recipient': recipient.get_full_name()},
                user=recipient,
            )

    @transition(status, source=[STATUSES.assigned], target=STATUSES.tpm_accepted,
                permission=has_action_permission(action='accept'))
    def accept(self):
        self.date_of_tpm_accepted = timezone.now()

    @transition(
        status, source=[STATUSES.tpm_accepted, STATUSES.tpm_report_rejected], target=STATUSES.tpm_reported,
        conditions=[
            TPMVisitReportValidations.as_condition(),
        ],
        permission=has_action_permission(action='send_report'),
        custom={
            'name': _('Submit Report')
        }
    )
    def send_report(self):
        self.date_of_tpm_reported = timezone.now()

        for recipient in self.unicef_focal_points_and_pme:
            self._send_email(
                recipient.email, 'tpm/visit/report',
                cc=self._get_tpm_focal_points_as_email_recipients(),
                context={'recipient': recipient.get_full_name()},
                user=recipient,
            )

    @transition(
        status, source=[STATUSES.tpm_reported], target=STATUSES.tpm_report_rejected,
        permission=has_action_permission(action='reject_report'),
        custom={
            'serializer': TPMVisitRejectSerializer,
            'name': _('Send back to TPM')
        }
    )
    def reject_report(self, reject_comment):
        self.date_of_tpm_report_rejected = timezone.now()
        TPMVisitReportRejectComment.objects.create(reject_reason=reject_comment, tpm_visit=self)

        for staff_user in self.tpm_partner_focal_points.filter(user__email__isnull=False, user__is_active=True):
            self._send_email(
                [staff_user.user.email], 'tpm/visit/report_rejected',
                context={'recipient': staff_user.user.get_full_name()},
                user=staff_user.user
            )

    @transition(status, source=[STATUSES.tpm_reported], target=STATUSES.unicef_approved,
                custom={'serializer': TPMVisitApproveSerializer},
                permission=has_action_permission(action='approve'))
    def approve(self, mark_as_programmatic_visit=None, approval_comment=None, notify_focal_point=True,
                notify_tpm_partner=True):
        mark_as_programmatic_visit = mark_as_programmatic_visit or []

        self.tpm_activities.filter(id__in=mark_as_programmatic_visit).update(is_pv=True)

        self.date_of_unicef_approved = timezone.now()
        if notify_focal_point:
            for recipient in self.unicef_focal_points_with_emails:
                self._send_email(
                    recipient.email, 'tpm/visit/approve_report',
                    context={'recipient': recipient.get_full_name()},
                    user=recipient
                )

        if notify_tpm_partner:
            # TODO: Generate report as PDF attachment.
            for staff_user in self.tpm_partner_focal_points.filter(user__email__isnull=False, user__is_active=True):
                self._send_email(
                    [staff_user.user.email, ], 'tpm/visit/approve_report_tpm',
                    context={'recipient': staff_user.user.get_full_name()},
                    user=staff_user.user
                )

        if approval_comment:
            self.approval_comment = approval_comment

    def get_object_url(self, **kwargs):
        return build_frontend_url('tpm', 'visits', self.id, 'details', **kwargs)


class TPMVisitReportRejectComment(models.Model):
    rejected_at = models.DateTimeField(auto_now_add=True, verbose_name=_('Rejected At'))

    # UNICEF rejected report
    reject_reason = models.TextField(verbose_name=_('Reason for Rejection'))

    tpm_visit = models.ForeignKey(
        TPMVisit, verbose_name=_('Visit'), related_name='report_reject_comments',
        on_delete=models.CASCADE,
    )

    def __str__(self):
        return 'Reject Comment #{0} for {1}'.format(self.id, self.tpm_visit)

    class Meta:
        verbose_name_plural = _('Report Reject Comments')
        ordering = ['tpm_visit', 'id']


class TPMActivity(Activity):
    tpm_visit = models.ForeignKey(
        TPMVisit, verbose_name=_('Visit'), related_name='tpm_activities',
        on_delete=models.CASCADE,
    )

    unicef_focal_points = models.ManyToManyField(settings.AUTH_USER_MODEL, verbose_name=_('UNICEF Focal Points'),
                                                 related_name='+', blank=True)

<<<<<<< HEAD
    offices = models.ManyToManyField(
        'reports.Office',
        related_name='+',
        blank=True,
        verbose_name=_('Office(s) of UNICEF Focal Point(s)'),
    )
=======
    offices = models.ManyToManyField('users.Office', blank=True, verbose_name=_('Office(s) of UNICEF Focal Point(s)'))
>>>>>>> cab90955

    section = models.ForeignKey(
        'reports.Section', related_name='tpm_activities', verbose_name=_('Section'),
        on_delete=models.CASCADE,
    )

    additional_information = models.TextField(verbose_name=_('Additional Information'), blank=True)

    attachments = CodedGenericRelation(Attachment, verbose_name=_('Activity Attachments'),
                                       code='activity_attachments', blank=True)
    report_attachments = CodedGenericRelation(Attachment, verbose_name=_('Activity Report'),
                                              code='activity_report', blank=True)

    is_pv = models.BooleanField(default=False, verbose_name=_('HACT Programmatic Visit'))

    objects = models.Manager()

    class Meta:
        verbose_name_plural = _('TPM Activities')
        ordering = ['tpm_visit', 'id', ]

    def __str__(self):
        return 'Task #{0} for {1}'.format(self.id, self.tpm_visit)

    @cached_property
    def task_number(self):
        return list(self.tpm_visit.tpm_activities.values_list('id', flat=True)).index(self.id) + 1

    @property
    def reference_number(self):
        return self.tpm_visit.reference_number

    def get_object_url(self):
        return self.tpm_visit.get_object_url()

    @property
    def related_reports(self):
        return Attachment.objects.filter(
            models.Q(
                object_id=self.tpm_visit_id,
                content_type__app_label=TPMVisit._meta.app_label,
                content_type__model=TPMVisit._meta.model_name,
                file_type__name='overall_report'
            ) | models.Q(
                object_id=self.id,
                content_type__app_label=TPMActivity._meta.app_label,
                content_type__model=TPMActivity._meta.model_name,
                file_type__name='report'
            )
        )

    @property
    def pv_applicable(self):
        return self.related_reports.exists()

    def get_mail_context(self, user=None, include_visit=True):
        context = {
            'locations': ', '.join(map(force_text, self.locations.all())),
            'intervention': self.intervention.title if self.intervention else '-',
            'cp_output': force_text(self.cp_output) if self.cp_output else '-',
            'section': force_text(self.section) if self.section else '-',
            'partner': self.partner.name if self.partner else '-',
        }
        if include_visit:
            context['tpm_visit'] = self.tpm_visit.get_mail_context(user=user, include_activities=False)

        return context


class TPMActionPointManager(models.Manager):
    def get_queryset(self):
        queryset = super().get_queryset()
        return queryset.filter(tpm_activity__isnull=False)


class TPMActionPoint(ActionPoint):
    """
    This proxy class is for easier permissions assigning.
    """
    objects = TPMActionPointManager()

    class Meta(ActionPoint.Meta):
        verbose_name = _('Engagement Action Point')
        verbose_name_plural = _('Engagement Action Points')
        proxy = True

    def get_mail_context(self, user=None):
        context = super().get_mail_context(user=user)
        if self.tpm_activity:
            context['tpm_activity'] = self.tpm_activity.get_mail_context(user=user)
        return context


PME = GroupWrapper(code='pme',
                   name='PME')

ThirdPartyMonitor = GroupWrapper(code='third_party_monitor',
                                 name='Third Party Monitor')

UNICEFUser = GroupWrapper(code='unicef_user',
                          name='UNICEF User')<|MERGE_RESOLUTION|>--- conflicted
+++ resolved
@@ -384,16 +384,11 @@
     unicef_focal_points = models.ManyToManyField(settings.AUTH_USER_MODEL, verbose_name=_('UNICEF Focal Points'),
                                                  related_name='+', blank=True)
 
-<<<<<<< HEAD
     offices = models.ManyToManyField(
         'reports.Office',
-        related_name='+',
         blank=True,
         verbose_name=_('Office(s) of UNICEF Focal Point(s)'),
     )
-=======
-    offices = models.ManyToManyField('users.Office', blank=True, verbose_name=_('Office(s) of UNICEF Focal Point(s)'))
->>>>>>> cab90955
 
     section = models.ForeignKey(
         'reports.Section', related_name='tpm_activities', verbose_name=_('Section'),
