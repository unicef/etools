import itertools

from django.conf import settings
from django.contrib.contenttypes.fields import GenericRelation
from django.db import models
from django.utils import timezone
from django.utils.encoding import force_text
from django.utils.translation import ugettext_lazy as _

from django_fsm import FSMField, transition
from model_utils import Choices, FieldTracker
from model_utils.models import TimeStampedModel

from etools.applications.action_points.models import ActionPoint
from etools.applications.activities.models import Activity
from etools.applications.attachments.models import Attachment
from etools.applications.EquiTrack.utils import get_environment
from etools.applications.notification.utils import send_notification_using_email_template
from etools.applications.publics.models import SoftDeleteMixin
from etools.applications.permissions2.fsm import has_action_permission
from etools.applications.tpm.tpmpartners.models import TPMPartner, TPMPartnerStaffMember
from etools.applications.tpm.transitions.conditions import (TPMVisitAssignRequiredFieldsCheck,
                                                            TPMVisitReportValidations, ValidateTPMVisitActivities,)
from etools.applications.tpm.transitions.serializers import (TPMVisitApproveSerializer, TPMVisitCancelSerializer,
                                                             TPMVisitRejectSerializer,)
from etools.applications.utils.common.models.fields import CodedGenericRelation
from etools.applications.utils.common.urlresolvers import build_frontend_url
from etools.applications.utils.groups.wrappers import GroupWrapper


class TPMVisit(SoftDeleteMixin, TimeStampedModel, models.Model):

    DRAFT = 'draft'
    ASSIGNED = 'assigned'
    CANCELLED = 'cancelled'
    ACCEPTED = 'tpm_accepted'
    REJECTED = 'tpm_rejected'
    REPORTED = 'tpm_reported'
    REPORT_REJECTED = 'tpm_report_rejected'
    UNICEF_APPROVED = 'unicef_approved'

    STATUSES = Choices(
        (DRAFT, _('Draft')),
        (ASSIGNED, _('Assigned')),
        (CANCELLED, _('Cancelled')),
        (ACCEPTED, _('TPM Accepted')),
        (REJECTED, _('TPM Rejected')),
        (REPORTED, _('TPM Reported')),
        (REPORT_REJECTED, _('Sent Back to TPM')),
        (UNICEF_APPROVED, _('UNICEF Approved')),
    )

    STATUSES_DATES = {
        STATUSES.draft: 'date_created',
        STATUSES.assigned: 'date_of_assigned',
        STATUSES.cancelled: 'date_of_cancelled',
        STATUSES.tpm_accepted: 'date_of_tpm_accepted',
        STATUSES.tpm_rejected: 'date_of_tpm_rejected',
        STATUSES.tpm_reported: 'date_of_tpm_reported',
        STATUSES.tpm_report_rejected: 'date_of_tpm_report_rejected',
        STATUSES.unicef_approved: 'date_of_unicef_approved',
    }

    author = models.ForeignKey(settings.AUTH_USER_MODEL, on_delete=models.SET_NULL, blank=True, null=True)

    tpm_partner = models.ForeignKey(
        TPMPartner, verbose_name=_('TPM Vendor'), null=True,
        on_delete=models.CASCADE,
    )

    status = FSMField(verbose_name=_('Status'), max_length=20,
                      choices=STATUSES, default=STATUSES.draft, protected=True)

    # UNICEF cancelled visit
    cancel_comment = models.TextField(verbose_name=_('Cancel Comment'), blank=True)
    # TPM rejected visit
    reject_comment = models.TextField(verbose_name=_('Reason for Rejection'), blank=True)
    approval_comment = models.TextField(verbose_name=_('Approval Comments'), blank=True)

    report_attachments = GenericRelation(Attachment, verbose_name=_('Visit Report'), blank=True)

    visit_information = models.TextField(verbose_name=_('Visit Information'), blank=True)

    date_of_assigned = models.DateField(blank=True, null=True, verbose_name=_('Date of Assigned'))
    date_of_cancelled = models.DateField(blank=True, null=True, verbose_name=_('Date of Cancelled'))
    date_of_tpm_accepted = models.DateField(blank=True, null=True, verbose_name=_('Date of TPM Accepted'))
    date_of_tpm_rejected = models.DateField(blank=True, null=True, verbose_name=_('Date of TPM Rejected'))
    date_of_tpm_reported = models.DateField(blank=True, null=True, verbose_name=_('Date of TPM Reported'))
    date_of_tpm_report_rejected = models.DateField(blank=True, null=True, verbose_name=_('Date of Sent Back to TPM'))
    date_of_unicef_approved = models.DateField(blank=True, null=True, verbose_name=_('Date of UNICEF Approved'))

    tpm_partner_focal_points = models.ManyToManyField(
        TPMPartnerStaffMember, verbose_name=_('TPM Focal Points'), related_name='tpm_visits', blank=True
    )

    tpm_partner_tracker = FieldTracker(fields=['tpm_partner', ])

    class Meta:
        ordering = ('id',)
        verbose_name = _('TPM Visit')
        verbose_name_plural = _('TPM Visits')

    @property
    def date_created(self):
        return self.created.date()

    @property
    def status_date(self):
        return getattr(self, self.STATUSES_DATES[self.status])

    @property
    def reference_number(self):
        return '{0}/{1}/TPM'.format(
            self.created.year,
            self.id,
        )

    @property
    def start_date(self):
        # TODO: Rewrite to reduce number of SQL queries.
        return self.tpm_activities.aggregate(
            models.Min('date'))['date__min']

    @property
    def end_date(self):
        # TODO: Rewrite to reduce number of SQL queries.
        return self.tpm_activities.aggregate(
            models.Max('date'))['date__max']

    @property
    def unicef_focal_points(self):
        return set(itertools.chain(*map(
            lambda a: a.unicef_focal_points.all(),
            self.tpm_activities.all()
        )))

    @property
    def unicef_focal_points_with_emails(self):
        return list(filter(lambda u: u.email and u.is_active, self.unicef_focal_points))

    @property
    def unicef_focal_points_and_pme(self):
        users = self.unicef_focal_points_with_emails
        if self.author and self.author.is_active and self.author.email:
            users += [self.author]

        return users

    def __str__(self):
        return 'Visit ({} to {} at {} - {})'.format(
            self.tpm_partner, ', '.join(filter(
                lambda x: x,
                self.tpm_activities.values_list('partner__name', flat=True)
            )),
            self.start_date, self.end_date
        )

    def get_mail_context(self, user=None, include_activities=True):
        object_url = self.get_object_url()

        if user:
            from etools.applications.tokens.utils import update_url_with_auth_token
            object_url = update_url_with_auth_token(object_url, user)

        activities = self.tpm_activities.all()
        interventions = set(a.intervention.title for a in activities if a.intervention)
        partner_names = set(a.partner.name for a in activities)
        context = {
            'reference_number': self.reference_number,
            'tpm_partner': self.tpm_partner.name if self.tpm_partner else '-',
            'multiple_tpm_activities': activities.count() > 1,
            'object_url': object_url,
            'partners': ', '.join(partner_names),
            'interventions': ', '.join(interventions),
        }

        if include_activities:
            context['tpm_activities'] = [a.get_mail_context(include_visit=False) for a in activities]

        return context

    def _send_email(self, recipients, template_name, context=None, user=None, **kwargs):
        context = context or {}

        base_context = {
            'visit': self.get_mail_context(user=user),
            'environment': get_environment(),
        }
        base_context.update(context)
        context = base_context

        if isinstance(recipients, str):
            recipients = [recipients, ]
        else:
            recipients = list(recipients)

        # assert recipients
        if recipients:
            send_notification_using_email_template(
                recipients=recipients,
                email_template_name=template_name,
                context=context,
            )

    def _get_unicef_focal_points_as_email_recipients(self):
        return list(map(lambda u: u.email, self.unicef_focal_points_with_emails))

    def _get_unicef_focal_points_and_pme_as_email_recipients(self):
        return list(map(lambda u: u.email, self.unicef_focal_points_and_pme))

    def _get_tpm_focal_points_as_email_recipients(self):
        return list(
            self.tpm_partner_focal_points.filter(
                user__email__isnull=False,
                user__is_active=True
            ).values_list('user__email', flat=True)
        )

    @transition(
        status, source=[STATUSES.draft, STATUSES.tpm_rejected], target=STATUSES.assigned,
        conditions=[
            TPMVisitAssignRequiredFieldsCheck.as_condition(),
            ValidateTPMVisitActivities.as_condition(),
        ],
        permission=has_action_permission(action='assign'),
        custom={
            'name': lambda obj: _('Re-assign') if obj.status == TPMVisit.STATUSES.tpm_rejected else _('Assign')
        }
    )
    def assign(self):
        self.date_of_assigned = timezone.now()

        if self.tpm_partner.email:
            self._send_email(
                self.tpm_partner.email, 'tpm/visit/assign',
                cc=self._get_unicef_focal_points_and_pme_as_email_recipients()
            )

        for staff_member in self.tpm_partner_focal_points.filter(user__email__isnull=False, user__is_active=True):
            self._send_email(
                staff_member.user.email, 'tpm/visit/assign_staff_member',
                context={'recipient': staff_member.user.get_full_name()},
                user=staff_member.user
            )

    @transition(
        status, source=[
            STATUSES.draft, STATUSES.assigned, STATUSES.tpm_accepted, STATUSES.tpm_rejected,
            STATUSES.tpm_reported, STATUSES.tpm_report_rejected,
        ], target=STATUSES.cancelled, permission=has_action_permission(action='cancel'),
        custom={
            'serializer': TPMVisitCancelSerializer,
            'name': _('Cancel Visit')
        }
    )
    def cancel(self, cancel_comment):
        self.cancel_comment = cancel_comment
        self.date_of_cancelled = timezone.now()

    @transition(status, source=[STATUSES.assigned], target=STATUSES.tpm_rejected,
                permission=has_action_permission(action='reject'),
                custom={'serializer': TPMVisitRejectSerializer})
    def reject(self, reject_comment):
        self.date_of_tpm_rejected = timezone.now()
        self.reject_comment = reject_comment

        for recipient in self.unicef_focal_points_and_pme:
            self._send_email(
                recipient.email, 'tpm/visit/reject',
                cc=self._get_tpm_focal_points_as_email_recipients(),
                context={'recipient': recipient.get_full_name()}
            )

    @transition(status, source=[STATUSES.assigned], target=STATUSES.tpm_accepted,
                permission=has_action_permission(action='accept'))
    def accept(self):
        self.date_of_tpm_accepted = timezone.now()

    @transition(
        status, source=[STATUSES.tpm_accepted, STATUSES.tpm_report_rejected], target=STATUSES.tpm_reported,
        conditions=[
            TPMVisitReportValidations.as_condition(),
        ],
        permission=has_action_permission(action='send_report'),
        custom={
            'name': _('Submit Report')
        }
    )
    def send_report(self):
        self.date_of_tpm_reported = timezone.now()

        for recipient in self.unicef_focal_points_and_pme:
            self._send_email(
                recipient.email, 'tpm/visit/report',
                cc=self._get_tpm_focal_points_as_email_recipients(),
                context={'recipient': recipient.get_full_name()}
            )

    @transition(
        status, source=[STATUSES.tpm_reported], target=STATUSES.tpm_report_rejected,
        permission=has_action_permission(action='reject_report'),
        custom={
            'serializer': TPMVisitRejectSerializer,
            'name': _('Send back to TPM')
        }
    )
    def reject_report(self, reject_comment):
        self.date_of_tpm_report_rejected = timezone.now()
        TPMVisitReportRejectComment.objects.create(reject_reason=reject_comment, tpm_visit=self)

        for staff_user in self.tpm_partner_focal_points.filter(user__email__isnull=False, user__is_active=True):
            self._send_email(
                [staff_user.user.email], 'tpm/visit/report_rejected',
                context={'recipient': staff_user.user.get_full_name()}
            )

    @transition(status, source=[STATUSES.tpm_reported], target=STATUSES.unicef_approved,
                custom={'serializer': TPMVisitApproveSerializer},
                permission=has_action_permission(action='approve'))
    def approve(self, mark_as_programmatic_visit=None, approval_comment=None, notify_focal_point=True,
                notify_tpm_partner=True):
        mark_as_programmatic_visit = mark_as_programmatic_visit or []

        self.tpm_activities.filter(id__in=mark_as_programmatic_visit).update(is_pv=True)

        self.date_of_unicef_approved = timezone.now()
        if notify_focal_point:
            for recipient in self.unicef_focal_points_with_emails:
                self._send_email(
                    recipient.email, 'tpm/visit/approve_report',
                    context={'recipient': recipient.get_full_name()}
                )

        if notify_tpm_partner:
            # TODO: Generate report as PDF attachment.
            for staff_user in self.tpm_partner_focal_points.filter(user__email__isnull=False, user__is_active=True):
                self._send_email(
                    [staff_user.user.email, ], 'tpm/visit/approve_report_tpm',
                    context={'recipient': staff_user.user.get_full_name()}
                )

        if approval_comment:
            self.approval_comment = approval_comment

    def get_object_url(self):
        return build_frontend_url('tpm', 'visits', self.id, 'details')


class TPMVisitReportRejectComment(models.Model):
    rejected_at = models.DateTimeField(auto_now_add=True, verbose_name=_('Rejected At'))

    # UNICEF rejected report
    reject_reason = models.TextField(verbose_name=_('Reason for Rejection'))

    tpm_visit = models.ForeignKey(
        TPMVisit, verbose_name=_('Visit'), related_name='report_reject_comments',
        on_delete=models.CASCADE,
    )

    def __str__(self):
        return 'Reject Comment #{0} for {1}'.format(self.id, self.tpm_visit)

    class Meta:
        verbose_name_plural = _('Report Reject Comments')
        ordering = ['tpm_visit', 'id']


class TPMActivity(Activity):
    tpm_visit = models.ForeignKey(
        TPMVisit, verbose_name=_('Visit'), related_name='tpm_activities',
        on_delete=models.CASCADE,
    )

    unicef_focal_points = models.ManyToManyField(settings.AUTH_USER_MODEL, verbose_name=_('UNICEF Focal Points'),
                                                 related_name='+', blank=True)

    offices = models.ManyToManyField('users.Office', related_name='+', blank=True,
                                     verbose_name=_('Office(s) of UNICEF Focal Point(s)'))

    section = models.ForeignKey(
        'reports.Sector', related_name='tpm_activities', verbose_name=_('Section'),
        on_delete=models.CASCADE,
    )

    additional_information = models.TextField(verbose_name=_('Additional Information'), blank=True)

    attachments = CodedGenericRelation(Attachment, verbose_name=_('Activity Attachments'),
                                       code='activity_attachments', blank=True)
    report_attachments = CodedGenericRelation(Attachment, verbose_name=_('Activity Report'),
                                              code='activity_report', blank=True)

    is_pv = models.BooleanField(default=False, verbose_name=_('HACT Programmatic Visit'))

    objects = models.Manager()

    class Meta:
        verbose_name_plural = _('TPM Activities')
        ordering = ['tpm_visit', 'id', ]

    def __str__(self):
        return 'Task #{0} for {1}'.format(self.id, self.tpm_visit)

    def get_object_url(self):
        return self.tpm_visit.get_object_url()

    @property
    def related_reports(self):
        return Attachment.objects.filter(
            models.Q(
                object_id=self.tpm_visit_id,
                content_type__app_label=TPMVisit._meta.app_label,
                content_type__model=TPMVisit._meta.model_name,
                file_type__name='overall_report'
            ) | models.Q(
                object_id=self.id,
                content_type__app_label=TPMActivity._meta.app_label,
                content_type__model=TPMActivity._meta.model_name,
                file_type__name='report'
            )
        )

    @property
    def pv_applicable(self):
        return self.related_reports.exists()

    def get_mail_context(self, user=None, include_visit=True):
        context = {
            'locations': ', '.join(map(force_text, self.locations.all())),
            'intervention': self.intervention.title if self.intervention else '-',
            'cp_output': force_text(self.cp_output) if self.cp_output else '-',
            'section': force_text(self.section) if self.section else '-',
            'partner': self.partner.name if self.partner else '-',
        }
        if include_visit:
            context['tpm_visit'] = self.tpm_visit.get_mail_context(user=user, include_activities=False)

        return context


class TPMActionPointManager(models.Manager):
    def get_queryset(self):
        queryset = super(TPMActionPointManager, self).get_queryset()
        return queryset.filter(tpm_activity__isnull=False)


class TPMActionPoint(ActionPoint):
    """
    This proxy class is for easier permissions assigning.
    """
    objects = TPMActionPointManager()

    class Meta(ActionPoint.Meta):
        verbose_name = _('Engagement Action Point')
        verbose_name_plural = _('Engagement Action Points')
        proxy = True

<<<<<<< HEAD
    @transition('status', source=ActionPoint.STATUSES.open, target=ActionPoint.STATUSES.completed,
                permission=has_action_permission(action='complete'),
                conditions=[])
    def complete(self):
        self._do_complete()
=======
    def __str__(self):
        return 'Action Point #{} on {}'.format(self.id, self.tpm_visit)

    @property
    def reference_number(self):
        return '{0}/{1}/APD'.format(
            self.created.year,
            self.id,
        )
>>>>>>> cdf776f5

    def get_mail_context(self):
        context = super(TPMActionPoint, self).get_mail_context()
        context['tpm_activity'] = self.tpm_activity.get_mail_context() if self.tpm_activity else None
        return context


PME = GroupWrapper(code='pme',
                   name='PME')

ThirdPartyMonitor = GroupWrapper(code='third_party_monitor',
                                 name='Third Party Monitor')

UNICEFUser = GroupWrapper(code='unicef_user',
                          name='UNICEF User')<|MERGE_RESOLUTION|>--- conflicted
+++ resolved
@@ -454,23 +454,11 @@
         verbose_name_plural = _('Engagement Action Points')
         proxy = True
 
-<<<<<<< HEAD
     @transition('status', source=ActionPoint.STATUSES.open, target=ActionPoint.STATUSES.completed,
                 permission=has_action_permission(action='complete'),
                 conditions=[])
     def complete(self):
         self._do_complete()
-=======
-    def __str__(self):
-        return 'Action Point #{} on {}'.format(self.id, self.tpm_visit)
-
-    @property
-    def reference_number(self):
-        return '{0}/{1}/APD'.format(
-            self.created.year,
-            self.id,
-        )
->>>>>>> cdf776f5
 
     def get_mail_context(self):
         context = super(TPMActionPoint, self).get_mail_context()
