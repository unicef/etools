from django.conf.urls import include, url

from rest_framework_nested import routers

from etools.applications.tpm.views import (
<<<<<<< HEAD
    ActionPointViewSet,
    TPMPartnerViewSet,
    TPMStaffMembersViewSet,
    TPMVisitViewSet,
)
from etools.applications.rest_extra.routers import NestedComplexRouter
=======
    TPMActionPointViewSet, TPMPartnerViewSet, TPMStaffMembersViewSet, TPMVisitViewSet,)
from etools.applications.utils.common.routers import NestedComplexRouter
>>>>>>> 18500fe3

tpm_partners_api = routers.SimpleRouter()
tpm_partners_api.register(r'partners', TPMPartnerViewSet, base_name='partners')

tpm_staffmember_api = NestedComplexRouter(tpm_partners_api, r'partners', lookup='tpm_partner')
tpm_staffmember_api.register(r'staff-members', TPMStaffMembersViewSet, base_name='tpmstaffmembers')

tpm_visits_api = routers.SimpleRouter()
tpm_visits_api.register(r'visits', TPMVisitViewSet, base_name='visits')

tpm_action_points_api = NestedComplexRouter(tpm_visits_api, r'visits', lookup='tpm_activity__tpm_visit')
tpm_action_points_api.register(r'action-points', TPMActionPointViewSet, base_name='action-points')


app_name = 'tpm'
urlpatterns = [
    url(r'^', include(tpm_staffmember_api.urls)),
    url(r'^', include(tpm_partners_api.urls)),
    url(r'^', include(tpm_action_points_api.urls)),
    url(r'^', include(tpm_visits_api.urls)),
]<|MERGE_RESOLUTION|>--- conflicted
+++ resolved
@@ -3,17 +3,12 @@
 from rest_framework_nested import routers
 
 from etools.applications.tpm.views import (
-<<<<<<< HEAD
-    ActionPointViewSet,
+    TPMActionPointViewSet,
     TPMPartnerViewSet,
     TPMStaffMembersViewSet,
     TPMVisitViewSet,
 )
 from etools.applications.rest_extra.routers import NestedComplexRouter
-=======
-    TPMActionPointViewSet, TPMPartnerViewSet, TPMStaffMembersViewSet, TPMVisitViewSet,)
-from etools.applications.utils.common.routers import NestedComplexRouter
->>>>>>> 18500fe3
 
 tpm_partners_api = routers.SimpleRouter()
 tpm_partners_api.register(r'partners', TPMPartnerViewSet, base_name='partners')
