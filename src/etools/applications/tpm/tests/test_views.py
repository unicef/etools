--- conflicted
+++ resolved
@@ -1,10 +1,5 @@
 
-<<<<<<< HEAD
-import base64
 from datetime import datetime
-=======
-from datetime import datetime, timedelta
->>>>>>> fb63ce65
 
 from django.core.files.uploadedfile import SimpleUploadedFile
 from django.core.urlresolvers import reverse
@@ -14,35 +9,14 @@
 
 from rest_framework import status
 
-<<<<<<< HEAD
 from etools.applications.action_points.tests.factories import ActionPointFactory
-from etools.applications.attachments.tests.factories import AttachmentFileTypeFactory
-=======
 from etools.applications.attachments.tests.factories import AttachmentFileTypeFactory, AttachmentFactory
->>>>>>> fb63ce65
 from etools.applications.EquiTrack.tests.cases import BaseTenantTestCase
 from etools.applications.partners.models import PartnerType
 from etools.applications.tpm.models import TPMVisit
 from etools.applications.tpm.tests.base import TPMTestCaseMixin
-<<<<<<< HEAD
-from etools.applications.tpm.tests.factories import TPMPartnerFactory, TPMVisitFactory, UserFactory, _FUZZY_END_DATE
+from etools.applications.tpm.tests.factories import TPMPartnerFactory, TPMVisitFactory, _FUZZY_END_DATE
 from etools.applications.utils.common.tests.test_utils import TestExportMixin
-=======
-from etools.applications.tpm.tests.factories import TPMPartnerFactory, TPMVisitFactory
-
-
-class TestExportMixin(object):
-    def _test_export(self, user, url_name, args=tuple(), kwargs=None, status_code=status.HTTP_200_OK):
-        response = self.forced_auth_req(
-            'get',
-            reverse(url_name, args=args, kwargs=kwargs or {}),
-            user=user
-        )
-
-        self.assertEqual(response.status_code, status_code)
-        if status_code == status.HTTP_200_OK:
-            self.assertIn(response._headers['content-disposition'][0], 'Content-Disposition')
->>>>>>> fb63ce65
 
 
 class TestTPMVisitViewSet(TestExportMixin, TPMTestCaseMixin, BaseTenantTestCase):
@@ -86,65 +60,6 @@
         )
 
         self.assertEquals(create_response.status_code, status.HTTP_201_CREATED)
-
-<<<<<<< HEAD
-    def test_add_attachment(self):
-        file_type = AttachmentFileTypeFactory(code="tpm")
-        file_name = 'simple_file.txt'
-        file_content = 'these are the file contents!'.encode('utf-8')
-        base64_file = 'data:text/plain;base64,{}'.format(
-            base64.b64encode(file_content)
-        )
-        visit = TPMVisitFactory(
-            tpm_activities__count=1,
-            tpm_activities__intervention__agreement__partner__partner_type=PartnerType.GOVERNMENT
-        )
-        activity = visit.tpm_activities.first()
-        self.assertEqual(activity.attachments.count(), 0)
-
-        response = self.forced_auth_req(
-            'patch',
-            reverse('tpm:visits-detail', args=[visit.pk]),
-            user=self.pme_user,
-            data={
-                "tpm_activities": [{
-                    "id": activity.pk,
-                    "attachments": [
-                        {
-                            "file_name": file_name,
-                            "file": base64_file,
-                            "file_type": file_type.pk,
-                        }
-                    ]
-                }]
-            }
-        )
-        self.assertEquals(response.status_code, status.HTTP_200_OK)
-        self.assertTrue(len(response.data["tpm_activities"][0]["attachments"]))
-        self.assertEqual(activity.attachments.count(), 1)
-=======
-    def test_action_points(self):
-        visit = TPMVisitFactory(status='tpm_reported', tpm_activities__unicef_focal_points__count=1)
-        unicef_focal_point = visit.tpm_activities.first().unicef_focal_points.first()
-        self.assertFalse(TPMActionPoint.objects.filter(tpm_visit=visit).exists())
-
-        response = self.forced_auth_req(
-            'patch',
-            reverse('tpm:visits-detail', args=(visit.id,)),
-            user=unicef_focal_point,
-            data={
-                'action_points': [
-                    {
-                        "person_responsible": visit.tpm_partner.staff_members.first().user.id,
-                        "due_date": (datetime.now().date() + timedelta(days=5)).strftime('%Y-%m-%d'),
-                        "description": "Description",
-                    }
-                ]
-            }
-        )
-        self.assertEquals(response.status_code, status.HTTP_200_OK)
-        self.assertTrue(TPMActionPoint.objects.filter(tpm_visit=visit).exists())
->>>>>>> fb63ce65
 
     def test_intervention_bilateral_partner(self):
         visit = TPMVisitFactory(
@@ -307,16 +222,6 @@
 
 
 class TestTPMActionPointViewSet(TPMTestCaseMixin, BaseTenantTestCase):
-    @classmethod
-    def setUpTestData(cls):
-        super(TestTPMActionPointViewSet, cls).setUpTestData()
-        call_command('update_tpm_permissions', verbosity=0)
-        call_command('update_notifications')
-
-        cls.pme_user = UserFactory(pme=True)
-        cls.unicef_user = UserFactory(unicef_user=True)
-        cls.tpm_user = UserFactory(tpm=True)
-
     def test_action_point_added(self):
         visit = TPMVisitFactory(status='tpm_reported', tpm_activities__count=1)
         activity = visit.tpm_activities.first()
