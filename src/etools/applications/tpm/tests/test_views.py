--- conflicted
+++ resolved
@@ -16,25 +16,8 @@
 from etools.applications.partners.models import PartnerType
 from etools.applications.tpm.models import TPMVisit
 from etools.applications.tpm.tests.base import TPMTestCaseMixin
-<<<<<<< HEAD
 from etools.applications.tpm.tests.factories import TPMPartnerFactory, TPMVisitFactory, UserFactory, _FUZZY_END_DATE
-
-
-class TestExportMixin(object):
-    def _test_export(self, user, url_name, args=tuple(), kwargs=None, status_code=status.HTTP_200_OK):
-        response = self.forced_auth_req(
-            'get',
-            reverse(url_name, args=args, kwargs=kwargs or {}),
-            user=user
-        )
-
-        self.assertEqual(response.status_code, status_code)
-        if status_code == status.HTTP_200_OK:
-            self.assertIn(response._headers['content-disposition'][0], 'Content-Disposition')
-=======
-from etools.applications.tpm.tests.factories import TPMPartnerFactory, TPMVisitFactory, UserFactory
 from etools.applications.utils.common.tests.test_utils import TestExportMixin
->>>>>>> 6ca46bdf
 
 
 class TestTPMVisitViewSet(TestExportMixin, TPMTestCaseMixin, BaseTenantTestCase):
