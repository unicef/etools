
import base64
from datetime import datetime

from django.core.management import call_command
from django.core.urlresolvers import reverse
<<<<<<< HEAD
from django.utils import six, timezone
=======

>>>>>>> 2a562df2
from django.utils.translation import ugettext_lazy as _
from factory import fuzzy

from rest_framework import status

from etools.applications.action_points.tests.factories import ActionPointFactory
from etools.applications.attachments.tests.factories import AttachmentFileTypeFactory
from etools.applications.EquiTrack.tests.cases import BaseTenantTestCase
from etools.applications.partners.models import PartnerType
from etools.applications.tpm.models import TPMVisit
from etools.applications.tpm.tests.base import TPMTestCaseMixin
from etools.applications.tpm.tests.factories import TPMPartnerFactory, TPMVisitFactory, UserFactory, _FUZZY_END_DATE


class TestExportMixin(object):
    def _test_export(self, user, url_name, args=tuple(), kwargs=None, status_code=status.HTTP_200_OK):
        response = self.forced_auth_req(
            'get',
            reverse(url_name, args=args, kwargs=kwargs or {}),
            user=user
        )

        self.assertEqual(response.status_code, status_code)
        if status_code == status.HTTP_200_OK:
            self.assertIn(response._headers['content-disposition'][0], 'Content-Disposition')


class TestTPMVisitViewSet(TestExportMixin, TPMTestCaseMixin, BaseTenantTestCase):
    @classmethod
    def setUpTestData(cls):
        super(TestTPMVisitViewSet, cls).setUpTestData()
        call_command('update_tpm_permissions', verbosity=0)
        call_command('update_notifications')

        cls.pme_user = UserFactory(pme=True)
        cls.unicef_user = UserFactory(unicef_user=True)
        cls.tpm_user = UserFactory(tpm=True)

    def _test_list_view(self, user, expected_visits):
        response = self.forced_auth_req(
            'get',
            reverse('tpm:visits-list'),
            user=user
        )

        self.assertEquals(response.status_code, status.HTTP_200_OK)
        self.assertCountEqual(
            map(lambda x: x['id'], response.data['results']),
            map(lambda x: x.id, expected_visits)
        )

    def test_unicef_list_view(self):
        tpm_visits = [TPMVisitFactory(), TPMVisitFactory()]

        self._test_list_view(self.pme_user, tpm_visits)
        self._test_list_view(self.unicef_user, tpm_visits)

    def test_tpm_list_view(self):
        TPMVisitFactory()

        # drafts shouldn't be available for tpm
        self._test_list_view(self.tpm_user, [])

        visit = TPMVisitFactory(status='assigned',
                                tpm_partner=self.tpm_user.tpmpartners_tpmpartnerstaffmember.tpm_partner,
                                tpm_partner_focal_points=[self.tpm_user.tpmpartners_tpmpartnerstaffmember])

        self._test_list_view(self.tpm_user, [visit])

    def test_create_empty(self):
        create_response = self.forced_auth_req(
            'post',
            reverse('tpm:visits-list'),
            user=self.pme_user,
            data={}
        )

        self.assertEquals(create_response.status_code, status.HTTP_201_CREATED)

    def test_add_attachment(self):
        file_type = AttachmentFileTypeFactory(code="tpm")
        file_name = 'simple_file.txt'
        file_content = 'these are the file contents!'.encode('utf-8')
        base64_file = 'data:text/plain;base64,{}'.format(
            base64.b64encode(file_content)
        )
        visit = TPMVisitFactory(
            tpm_activities__count=1,
            tpm_activities__intervention__agreement__partner__partner_type=PartnerType.GOVERNMENT
        )
        activity = visit.tpm_activities.first()
        self.assertEqual(activity.attachments.count(), 0)

        response = self.forced_auth_req(
            'patch',
            reverse('tpm:visits-detail', args=[visit.pk]),
            user=self.pme_user,
            data={
                "tpm_activities": [{
                    "id": activity.pk,
                    "attachments": [
                        {
                            "file_name": file_name,
                            "file": base64_file,
                            "file_type": file_type.pk,
                        }
                    ]
                }]
            }
        )
        self.assertEquals(response.status_code, status.HTTP_200_OK)
        self.assertTrue(len(response.data["tpm_activities"][0]["attachments"]))
        self.assertEqual(activity.attachments.count(), 1)

    def test_intervention_bilateral_partner(self):
        visit = TPMVisitFactory(
            tpm_activities__count=1,
            tpm_activities__intervention__agreement__partner__partner_type=PartnerType.BILATERAL_MULTILATERAL
        )

        existing_activity = visit.tpm_activities.first()
        self.assertIsNotNone(existing_activity)
        response = self.forced_auth_req(
            'patch',
            reverse('tpm:visits-detail', args=(visit.id,)),
            user=self.pme_user,
            data={
                'tpm_activities': [
                    {
                        'partner': existing_activity.partner.id,
                        'date': datetime.now().date(),
                        'section': existing_activity.section.id,
                        'locations': existing_activity.locations.all().values_list('id', flat=True),
                        'offices': existing_activity.offices.all().values_list('id', flat=True),
                        'unicef_focal_points': existing_activity.unicef_focal_points.all().values_list('id', flat=True),
                    }
                ]
            }
        )
        self.assertEqual(response.status_code, status.HTTP_200_OK)

    def test_intervention_government_partner(self):
        visit = TPMVisitFactory(
            tpm_activities__count=1,
            tpm_activities__intervention__agreement__partner__partner_type=PartnerType.GOVERNMENT
        )

        existing_activity = visit.tpm_activities.first()
        self.assertIsNotNone(existing_activity)
        response = self.forced_auth_req(
            'patch',
            reverse('tpm:visits-detail', args=(visit.id,)),
            user=self.pme_user,
            data={
                'tpm_activities': [
                    {
                        'partner': existing_activity.partner.id,
                        'date': datetime.now().date(),
                        'section': existing_activity.section.id,
                        'locations': existing_activity.locations.all().values_list('id', flat=True),
                        'offices': existing_activity.offices.all().values_list('id', flat=True),
                        'unicef_focal_points': existing_activity.unicef_focal_points.all().values_list('id', flat=True),
                    }
                ]
            }
        )
        self.assertEqual(response.status_code, status.HTTP_200_OK)

    def test_intervention_other_partner(self):
        visit = TPMVisitFactory(
            tpm_activities__count=1,
            tpm_activities__intervention__agreement__partner__partner_type=PartnerType.CIVIL_SOCIETY_ORGANIZATION
        )

        existing_activity = visit.tpm_activities.first()
        self.assertIsNotNone(existing_activity)
        response = self.forced_auth_req(
            'patch',
            reverse('tpm:visits-detail', args=(visit.id,)),
            user=self.pme_user,
            data={
                'tpm_activities': [
                    {
                        'partner': existing_activity.partner.id,
                        'date': datetime.now().date(),
                        'section': existing_activity.section.id,
                        'locations': existing_activity.locations.all().values_list('id', flat=True),
                        'offices': existing_activity.offices.all().values_list('id', flat=True),
                        'unicef_focal_points': existing_activity.unicef_focal_points.all().values_list('id', flat=True),
                    }
                ]
            }
        )
        self.assertEqual(response.status_code, status.HTTP_400_BAD_REQUEST)
        self.assertIn('tpm_activities', response.data)
        self.assertIn('intervention', response.data['tpm_activities'][0])
        self.assertEqual(response.data['tpm_activities'][0]['intervention'][0], _('This field is required.'))

    def test_delete_activity(self):
        visit = TPMVisitFactory(tpm_activities__count=2, status='draft')

        response = self.forced_auth_req(
            'patch',
            reverse('tpm:visits-detail', args=(visit.id,)),
            user=self.pme_user,
            data={
                'tpm_activities': [{
                    'id': visit.tpm_activities.first().id,
                    '_delete': True
                }]
            }
        )

        self.assertEqual(response.status_code, status.HTTP_200_OK)
        self.assertEqual(visit.tpm_activities.count(), 1)

    def test_author(self):
        create_response = self.forced_auth_req(
            'post',
            reverse('tpm:visits-list'),
            user=self.pme_user,
            data={}
        )

        self.assertEquals(create_response.status_code, status.HTTP_201_CREATED)

        visit = TPMVisit.objects.get(id=create_response.data['id'])
        self.assertEquals(visit.author, self.pme_user)

    def _test_partner(self, expected_status=status.HTTP_201_CREATED, **kwargs):
        partner = TPMPartnerFactory(**kwargs)

        response = self.forced_auth_req(
            'post',
            reverse('tpm:visits-list'),
            user=self.pme_user,
            data={'tpm_partner': partner.id},
        )
        self.assertEqual(response.status_code, expected_status)

        if expected_status == status.HTTP_400_BAD_REQUEST:
            self.assertIn('tpm_partner', response.data)

    def test_blocked_in_vision_partner(self):
        self._test_partner(blocked=True, expected_status=status.HTTP_400_BAD_REQUEST)

    def test_deleted_in_vision_partner(self):
        self._test_partner(deleted_flag=True, expected_status=status.HTTP_400_BAD_REQUEST)

    def test_good_partner(self):
        self._test_partner()

    def test_visits_csv(self):
        self._test_export(self.pme_user, 'tpm:visits-export')

    def test_activities_csv(self):
        self._test_export(self.pme_user, 'tpm:visits-activities/export')

    def test_locations_csv(self):
        self._test_export(self.pme_user, 'tpm:visits-locations/export')

    def test_action_points_csv(self):
        TPMVisitFactory(status='unicef_approved', tpm_activities__action_points__count=3)
        self._test_export(self.pme_user, 'tpm:visits-action-points/export')

    def test_visit_action_points_csv(self):
        visit = TPMVisitFactory(status='unicef_approved', tpm_activities__action_points__count=3)
        self._test_export(self.pme_user, 'tpm:action-points-export', args=(visit.id,))

    def test_visit_letter(self):
        visit = TPMVisitFactory(status='tpm_accepted')
        self._test_export(self.pme_user, 'tpm:visits-visit-letter', args=(visit.id,))


class TestTPMActionPointViewSet(TPMTestCaseMixin, BaseTenantTestCase):
    @classmethod
    def setUpTestData(cls):
        super(TestTPMActionPointViewSet, cls).setUpTestData()
        call_command('update_tpm_permissions', verbosity=0)
        call_command('update_notifications')

        cls.pme_user = UserFactory(pme=True)
        cls.unicef_user = UserFactory(unicef_user=True)
        cls.tpm_user = UserFactory(tpm=True)

    def test_action_point_added(self):
        visit = TPMVisitFactory(status='tpm_reported', tpm_activities__count=1)
        activity = visit.tpm_activities.first()
        self.assertEqual(activity.action_points.count(), 0)

        response = self.forced_auth_req(
            'post',
            '/api/tpm/visits/{}/action-points/'.format(visit.id),
            user=self.pme_user,
            data={
                'tpm_activity': activity.id,
                'description': fuzzy.FuzzyText(length=100).fuzz(),
                'due_date': fuzzy.FuzzyDate(timezone.now().date(), _FUZZY_END_DATE).fuzz(),
                'assigned_to': self.unicef_user.id,
                'office': self.pme_user.profile.office.id,
            }
        )

        self.assertEqual(response.status_code, status.HTTP_201_CREATED)
        self.assertEqual(activity.action_points.count(), 1)
        self.assertIsNotNone(activity.action_points.first().section)

    def _test_action_point_editable(self, action_point, user, editable=True):
        visit = action_point.tpm_activity.tpm_visit

        response = self.forced_auth_req(
            'options',
            '/api/tpm/visits/{}/action-points/{}/'.format(visit.id, action_point.id),
            user=user
        )
        self.assertEqual(response.status_code, status.HTTP_200_OK)
        if editable:
            self.assertIn('PUT', response.data['actions'].keys())
            self.assertCountEqual(
                ['assigned_to', 'high_priority', 'due_date', 'description', 'office', 'tpm_activity'],
                response.data['actions']['PUT'].keys()
            )
        else:
            self.assertNotIn('PUT', response.data['actions'].keys())

    def test_action_point_editable_by_pme(self):
        visit = TPMVisitFactory(status='tpm_reported', tpm_activities__count=1)
        activity = visit.tpm_activities.first()
        action_point = ActionPointFactory(tpm_activity=activity, status='pre_completed')

        self._test_action_point_editable(action_point, self.pme_user)

    def test_action_point_editable_by_author(self):
        visit = TPMVisitFactory(status='tpm_reported', tpm_activities__count=1)
        activity = visit.tpm_activities.first()
        action_point = ActionPointFactory(tpm_activity=activity, status='pre_completed')

        self._test_action_point_editable(action_point, action_point.author)

    def test_action_point_readonly_by_unicef_user(self):
        visit = TPMVisitFactory(status='tpm_reported', tpm_activities__count=1)
        activity = visit.tpm_activities.first()
        action_point = ActionPointFactory(tpm_activity=activity, status='pre_completed')

        self._test_action_point_editable(action_point, self.unicef_user, editable=False)

    def test_action_point_editable_by_pme_approved_visit(self):
        visit = TPMVisitFactory(status='unicef_approved', tpm_activities__count=1)
        activity = visit.tpm_activities.first()
        action_point = ActionPointFactory(tpm_activity=activity, status='pre_completed')

        self._test_action_point_editable(action_point, self.pme_user)

    def test_action_point_editable_by_author_approved_visit(self):
        visit = TPMVisitFactory(status='unicef_approved', tpm_activities__count=1)
        activity = visit.tpm_activities.first()
        action_point = ActionPointFactory(tpm_activity=activity, status='pre_completed')

        self._test_action_point_editable(action_point, action_point.author)

    def test_action_point_readonly_by_unicef_user_approved_visit(self):
        visit = TPMVisitFactory(status='unicef_approved', tpm_activities__count=1)
        activity = visit.tpm_activities.first()
        action_point = ActionPointFactory(tpm_activity=activity, status='pre_completed')

        self._test_action_point_editable(action_point, self.unicef_user, editable=False)

    def test_action_point_readonly_on_complete_by_pme(self):
        visit = TPMVisitFactory(status='unicef_approved', tpm_activities__count=1)
        activity = visit.tpm_activities.first()
        action_point = ActionPointFactory(tpm_activity=activity, status='completed')

        self._test_action_point_editable(action_point, self.pme_user, editable=False)

    def test_action_point_readonly_on_complete_by_author(self):
        visit = TPMVisitFactory(status='unicef_approved', tpm_activities__count=1)
        activity = visit.tpm_activities.first()
        action_point = ActionPointFactory(tpm_activity=activity, status='completed')

        self._test_action_point_editable(action_point, action_point.assigned_to, editable=False)

    def _test_complete(self, action_point, user, can_complete=True):
        activity = action_point.tpm_activity
        visit = activity.tpm_visit

        response = self.forced_auth_req(
            'post',
            '/api/tpm/visits/{}/action-points/{}/complete/'.format(visit.id, action_point.id),
            user=user
        )

        if can_complete:
            self.assertEqual(response.status_code, status.HTTP_200_OK)
            self.assertEqual(response.data['status'], 'completed')
        else:
            self.assertEqual(response.status_code, status.HTTP_403_FORBIDDEN)

    def test_action_point_complete_pme(self):
        visit = TPMVisitFactory(status='tpm_reported', tpm_activities__count=1)
        activity = visit.tpm_activities.first()
        action_point = ActionPointFactory(tpm_activity=activity, status='pre_completed', comments__count=0)

        self._test_complete(action_point, self.pme_user)

    def test_action_point_complete_assignee(self):
        visit = TPMVisitFactory(status='tpm_reported', tpm_activities__count=1)
        activity = visit.tpm_activities.first()
        action_point = ActionPointFactory(tpm_activity=activity, status='pre_completed', comments__count=0)

        self._test_complete(action_point, action_point.assigned_to)

    def test_action_point_complete_fail_unicef_user(self):
        visit = TPMVisitFactory(status='tpm_reported', tpm_activities__count=1)
        activity = visit.tpm_activities.first()
        action_point = ActionPointFactory(tpm_activity=activity, status='pre_completed', comments__count=0)

        self._test_complete(action_point, self.unicef_user, can_complete=False)


class TestTPMStaffMembersViewSet(TestExportMixin, TPMTestCaseMixin, BaseTenantTestCase):
    @classmethod
    def setUpTestData(cls):
        super(TestTPMStaffMembersViewSet, cls).setUpTestData()

        cls.tpm_partner = TPMPartnerFactory()

        cls.pme_user = UserFactory(pme=True)
        cls.unicef_user = UserFactory(unicef_user=True)
        cls.tpm_user = UserFactory(tpm=True, tpm_partner=cls.tpm_partner)

    def test_list_view(self):
        response = self.forced_auth_req(
            'get',
            reverse('tpm:tpmstaffmembers-list', args=(self.tpm_partner.id,)),
            user=self.pme_user
        )
        self.assertEquals(response.status_code, status.HTTP_200_OK)

        response = self.forced_auth_req(
            'get',
            reverse('tpm:tpmstaffmembers-list', args=(self.tpm_partner.id,)),
            user=self.tpm_user
        )
        self.assertEquals(response.status_code, status.HTTP_200_OK)

        response = self.forced_auth_req(
            'get',
            reverse('tpm:tpmstaffmembers-list', args=(self.tpm_partner.id,)),
            user=self.unicef_user
        )
        self.assertEquals(response.status_code, status.HTTP_200_OK)

    def test_detail_view(self):
        response = self.forced_auth_req(
            'get',
            reverse('tpm:tpmstaffmembers-detail',
                    args=(self.tpm_partner.id, self.tpm_partner.staff_members.first().id)),
            user=self.pme_user
        )
        self.assertEquals(response.status_code, status.HTTP_200_OK)

        response = self.forced_auth_req(
            'get',
            reverse('tpm:tpmstaffmembers-detail',
                    args=(self.tpm_partner.id, self.tpm_partner.staff_members.first().id)),
            user=self.tpm_user
        )
        self.assertEquals(response.status_code, status.HTTP_200_OK)

        response = self.forced_auth_req(
            'get',
            reverse('tpm:tpmstaffmembers-detail',
                    args=(self.tpm_partner.id, self.tpm_partner.staff_members.first().id)),
            user=self.unicef_user
        )
        self.assertEquals(response.status_code, status.HTTP_200_OK)

    def test_create_view(self):
        user_data = {
            "user": {
                "email": "test_email_1@gmail.com",
                "first_name": "John",
                "last_name": "Doe"
            }
        }

        response = self.forced_auth_req(
            'post',
            reverse('tpm:tpmstaffmembers-list', args=(self.tpm_partner.id,)),
            data=user_data,
            user=self.pme_user
        )
        self.assertEquals(response.status_code, status.HTTP_201_CREATED)

        response = self.forced_auth_req(
            'post',
            reverse('tpm:tpmstaffmembers-list', args=(self.tpm_partner.id,)),
            data=user_data,
            user=self.tpm_user
        )
        self.assertEquals(response.status_code, status.HTTP_403_FORBIDDEN)

        response = self.forced_auth_req(
            'post',
            reverse('tpm:tpmstaffmembers-list', args=(self.tpm_partner.id,)),
            data=user_data,
            user=self.unicef_user
        )
        self.assertEquals(response.status_code, status.HTTP_403_FORBIDDEN)

    def test_update_view(self):
        user_data = {
            "user": {
                "first_name": "John",
                "last_name": "Doe"
            }
        }

        response = self.forced_auth_req(
            'patch',
            reverse('tpm:tpmstaffmembers-detail',
                    args=(self.tpm_partner.id, self.tpm_partner.staff_members.first().id)),
            data=user_data,
            user=self.pme_user
        )
        self.assertEquals(response.status_code, status.HTTP_200_OK)

        response = self.forced_auth_req(
            'patch',
            reverse('tpm:tpmstaffmembers-detail',
                    args=(self.tpm_partner.id, self.tpm_partner.staff_members.first().id)),
            data=user_data,
            user=self.tpm_user
        )
        self.assertEquals(response.status_code, status.HTTP_403_FORBIDDEN)

        response = self.forced_auth_req(
            'patch',
            reverse('tpm:tpmstaffmembers-detail',
                    args=(self.tpm_partner.id, self.tpm_partner.staff_members.first().id)),
            data=user_data,
            user=self.unicef_user
        )
        self.assertEquals(response.status_code, status.HTTP_403_FORBIDDEN)

    def test_staff_members_csv(self):
        self._test_export(self.pme_user, 'tpm:tpmstaffmembers-export', args=(self.tpm_partner.id,))


class TestTPMPartnerViewSet(TestExportMixin, TPMTestCaseMixin, BaseTenantTestCase):
    @classmethod
    def setUpTestData(cls):
        super(TestTPMPartnerViewSet, cls).setUpTestData()

        cls.tpm_partner = TPMPartnerFactory()
        cls.second_tpm_partner = TPMPartnerFactory()

        cls.pme_user = UserFactory(pme=True)
        cls.unicef_user = UserFactory(unicef_user=True)
        cls.tpm_user = UserFactory(tpm=True, tpm_partner=cls.tpm_partner)

    def _test_list_view(self, user, expected_firms):
        response = self.forced_auth_req(
            'get',
            reverse('tpm:partners-list'),
            user=user
        )

        self.assertEquals(response.status_code, status.HTTP_200_OK)
        self.assertCountEqual(
            map(lambda x: x['id'], response.data['results']),
            map(lambda x: x.id, expected_firms)
        )

    def _test_list_options(self, user, can_create=True, writable_fields=None):
        response = self.forced_auth_req(
            'options',
            reverse('tpm:partners-list'),
            user=user
        )

        self.assertEquals(response.status_code, status.HTTP_200_OK)

        if can_create:
            self.assertIn('POST', response.data['actions'])
            self.assertCountEqual(
                writable_fields or [],
                response.data['actions']['POST'].keys()
            )
        else:
            self.assertNotIn('POST', response.data['actions'])

    def _test_detail_options(self, user, can_update=True, writable_fields=None):
        response = self.forced_auth_req(
            'options',
            reverse('tpm:partners-detail', args=(self.tpm_partner.id,)),
            user=user
        )

        self.assertEquals(response.status_code, status.HTTP_200_OK)

        if can_update:
            self.assertIn('PUT', response.data['actions'])
            self.assertCountEqual(
                writable_fields or [],
                response.data['actions']['PUT'].keys()
            )
        else:
            self.assertNotIn('PUT', response.data['actions'])

    def test_activation(self):
        partner = TPMPartnerFactory(countries=[])
        # partner is deactivated yet, so wouldn't appear in list
        self._test_list_view(self.pme_user, [self.tpm_partner, self.second_tpm_partner])

        activate_response = self.forced_auth_req(
            'post',
            reverse('tpm:partners-activate', args=(partner.id,)),
            user=self.pme_user
        )
        self.assertEqual(activate_response.status_code, status.HTTP_200_OK)

        self._test_list_view(self.pme_user, [self.tpm_partner, self.second_tpm_partner, partner])

    def test_pme_list_view(self):
        self._test_list_view(self.pme_user, [self.tpm_partner, self.second_tpm_partner])

    def test_unicef_list_view(self):
        self._test_list_view(self.unicef_user, [self.tpm_partner, self.second_tpm_partner])

    def test_tpm_partner_list_view(self):
        self._test_list_view(self.tpm_user, [self.tpm_partner])

    def test_pme_list_options(self):
        self._test_list_options(
            self.pme_user,
            writable_fields=['attachments', 'email', 'hidden', 'phone_number']
        )

    def test_tpm_partner_list_options(self):
        self._test_list_options(self.tpm_user, can_create=False)

    def test_pme_detail_options(self):
        self._test_detail_options(
            self.pme_user,
            writable_fields=['attachments', 'email', 'hidden', 'phone_number']
        )

    def test_tpm_partner_detail_options(self):
        self._test_detail_options(self.tpm_user, can_update=False)

    def test_partners_csv(self):
        self._test_export(self.pme_user, 'tpm:partners-export')<|MERGE_RESOLUTION|>--- conflicted
+++ resolved
@@ -4,11 +4,7 @@
 
 from django.core.management import call_command
 from django.core.urlresolvers import reverse
-<<<<<<< HEAD
-from django.utils import six, timezone
-=======
-
->>>>>>> 2a562df2
+from django.utils import timezone
 from django.utils.translation import ugettext_lazy as _
 from factory import fuzzy
 
