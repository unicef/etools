--- conflicted
+++ resolved
@@ -1,12 +1,5 @@
-
 from django.core.management import BaseCommand
-<<<<<<< HEAD
-from django.db import connection
-
-=======
 from django.db.models import Q
-from django.utils import six
->>>>>>> cb28241f
 
 from etools.applications.permissions2.models import Permission
 from etools.applications.permissions2.conditions import ObjectStatusCondition, \
@@ -63,14 +56,6 @@
     activities_block = [
         'tpm.tpmvisit.tpm_activities',
 
-<<<<<<< HEAD
-    def _update_permissions(self, status, roles, perm_type, perm, targets):
-        if isinstance(roles, str):
-            roles = [roles, ]
-
-        if isinstance(targets, str):
-            targets = [targets, ]
-=======
         'tpm.tpmactivity.partner',
         'tpm.tpmactivity.intervention',
         'tpm.tpmactivity.cp_output',
@@ -83,7 +68,6 @@
 
         'tpm.tpmactivity._delete',
     ]
->>>>>>> cb28241f
 
     visit_attachments = [
         'tpm.tpmvisit.attachments',
@@ -127,7 +111,7 @@
                 self._update_permissions(r, perm, targets, perm_type, condition)
             return
 
-        if isinstance(targets, six.string_types):
+        if isinstance(targets, str):
             targets = [targets]
 
         if condition is None:
