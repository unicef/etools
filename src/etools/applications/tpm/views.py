--- conflicted
+++ resolved
@@ -1,12 +1,9 @@
 from django.contrib.contenttypes.models import ContentType
 from django.http import Http404
 from django.utils import timezone
-<<<<<<< HEAD
+from django.utils.translation import ugettext_lazy as _
+
 from django_filters.rest_framework import DjangoFilterBackend
-=======
-from django.utils.translation import ugettext_lazy as _
->>>>>>> fb63ce65
-
 from easy_pdf.rendering import render_to_pdf_response
 from rest_framework import generics, mixins, viewsets
 from rest_framework.decorators import detail_route, list_route
@@ -14,12 +11,9 @@
 from rest_framework.permissions import IsAuthenticated
 from rest_framework.response import Response
 
-<<<<<<< HEAD
+from etools.applications.attachments.models import Attachment
 from etools.applications.action_points.conditions import ActionPointAuthorCondition, ActionPointAssignedByCondition, \
     ActionPointAssigneeCondition
-=======
-from etools.applications.attachments.models import Attachment
->>>>>>> fb63ce65
 from etools.applications.partners.models import PartnerOrganization
 from etools.applications.partners.serializers.partner_organization_v2 import MinimalPartnerOrganizationListSerializer
 from etools.applications.permissions2.conditions import ObjectStatusCondition
@@ -439,7 +433,6 @@
     serializer_class = TPMActionPointSerializer
     permission_classes = BaseTPMViewSet.permission_classes + [NestedPermission]
 
-<<<<<<< HEAD
     def get_obj_permission_context(self, obj):
         context = super().get_obj_permission_context(obj)
         context.extend([
@@ -458,9 +451,6 @@
                 self.get_root_object().reference_number, timezone.now().date()
             )
         })
-=======
-    def perform_create(self, serializer):
-        serializer.save(tpm_visit=self.get_parent_object())
 
 
 class BaseTPMAttachmentsViewSet(BaseTPMViewSet,
@@ -563,5 +553,4 @@
         }
 
     def perform_create(self, serializer):
-        serializer.save(content_type=ContentType.objects.get_for_model(TPMActivity))
->>>>>>> fb63ce65
+        serializer.save(content_type=ContentType.objects.get_for_model(TPMActivity))