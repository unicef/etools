--- conflicted
+++ resolved
@@ -2,10 +2,7 @@
 from django.http import Http404
 from django.utils import timezone
 from django.utils.translation import ugettext_lazy as _
-<<<<<<< HEAD
 from django_filters.rest_framework import DjangoFilterBackend
-=======
->>>>>>> 605461b9
 
 from easy_pdf.rendering import render_to_pdf_response
 from rest_framework import generics, mixins, viewsets
@@ -14,11 +11,8 @@
 from rest_framework.permissions import IsAuthenticated
 from rest_framework.response import Response
 
-<<<<<<< HEAD
 from etools.applications.action_points.conditions import ActionPointAuthorCondition, ActionPointAssignedByCondition, \
     ActionPointAssigneeCondition
-=======
->>>>>>> 605461b9
 from etools.applications.attachments.models import Attachment
 from etools.applications.partners.models import PartnerOrganization
 from etools.applications.partners.serializers.partner_organization_v2 import MinimalPartnerOrganizationListSerializer
@@ -561,9 +555,7 @@
         }
 
     def perform_create(self, serializer):
-<<<<<<< HEAD
-=======
-        serializer.save(tpm_visit=self.get_parent_object())
+        serializer.save(content_type=ContentType.objects.get_for_model(TPMActivity))
 
 
 class BaseTPMAttachmentsViewSet(BaseTPMViewSet,
@@ -666,5 +658,4 @@
         }
 
     def perform_create(self, serializer):
->>>>>>> 605461b9
         serializer.save(content_type=ContentType.objects.get_for_model(TPMActivity))