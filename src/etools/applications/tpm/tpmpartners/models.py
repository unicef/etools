<<<<<<< HEAD
=======
import warnings

>>>>>>> 043edde5
from django.contrib.auth import get_user_model
from django.contrib.contenttypes.fields import GenericRelation
from django.db import connection, models
from django.utils.translation import gettext_lazy as _

from unicef_attachments.models import Attachment

from etools.applications.firms.models import BaseFirm, BaseFirmManager, BaseStaffMember
from etools.applications.users.mixins import TPM_ACTIVE_GROUPS


class TPMPartnerQueryset(models.QuerySet):
    def country_partners(self):
        if hasattr(connection.tenant, 'id'):
            return self.filter(countries=connection.tenant)
        else:
            return self


class TPMPartner(BaseFirm):
    countries = models.ManyToManyField('users.Country', blank=True)

    attachments = GenericRelation(Attachment, verbose_name=_('attachments'), blank=True)

    objects = BaseFirmManager.from_queryset(TPMPartnerQueryset)()

    def activate(self, country):
        self.countries.add(country)

        if self.hidden:
            self.hidden = False
            self.save()

<<<<<<< HEAD
    def get_related_third_party_users(self):
        return get_user_model().objects.filter(models.Q(pk__in=self.staff_members.values_list('user_id')))
=======
    @property
    def staff_members(self) -> models.QuerySet:
        return get_user_model().objects.filter(
            pk__in=self.organization.realms.filter(
                is_active=True,
                country=connection.tenant,
                group__name__in=TPM_ACTIVE_GROUPS,
            ).values_list('user_id', flat=True)
        )
>>>>>>> 043edde5


class TPMPartnerStaffMember(BaseStaffMember):
    """
    legacy tpm staff member model - shouldn't be used
    """

    def __init__(self, *args, **kwargs):
        super().__init__(*args, **kwargs)
        warnings.warn('TPMPartnerStaffMember was deprecated in favor of Realms')

    tpm_partner = models.ForeignKey(
        TPMPartner, verbose_name=_('TPM Vendor'), related_name='old_staff_members',
        on_delete=models.CASCADE,
    )

    receive_tpm_notifications = models.BooleanField(
        verbose_name=_('Receive Notifications on TPM Tasks'), default=False)

    def __str__(self):
        return f'{self.get_full_name()} {self.tpm_partner} [{self.user.email}]'<|MERGE_RESOLUTION|>--- conflicted
+++ resolved
@@ -1,8 +1,5 @@
-<<<<<<< HEAD
-=======
 import warnings
 
->>>>>>> 043edde5
 from django.contrib.auth import get_user_model
 from django.contrib.contenttypes.fields import GenericRelation
 from django.db import connection, models
@@ -36,10 +33,6 @@
             self.hidden = False
             self.save()
 
-<<<<<<< HEAD
-    def get_related_third_party_users(self):
-        return get_user_model().objects.filter(models.Q(pk__in=self.staff_members.values_list('user_id')))
-=======
     @property
     def staff_members(self) -> models.QuerySet:
         return get_user_model().objects.filter(
@@ -49,7 +42,9 @@
                 group__name__in=TPM_ACTIVE_GROUPS,
             ).values_list('user_id', flat=True)
         )
->>>>>>> 043edde5
+
+    def get_related_third_party_users(self):
+        return get_user_model().objects.filter(models.Q(pk__in=self.staff_members.values_list('user_id')))
 
 
 class TPMPartnerStaffMember(BaseStaffMember):
