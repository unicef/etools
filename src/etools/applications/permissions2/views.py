--- conflicted
+++ resolved
@@ -94,13 +94,9 @@
     def perform_update(self, serializer):
         self.check_serializer_permissions(serializer, edit=True)
 
-<<<<<<< HEAD
         super().perform_update(serializer)
 
     def perform_destroy(self, instance):
         self.check_serializer_permissions(self.get_serializer(instance=instance), edit=True)
 
-        super().perform_destroy(instance)
-=======
-        super().perform_update(serializer)
->>>>>>> 91b09c32
+        super().perform_destroy(instance)