--- conflicted
+++ resolved
@@ -1,11 +1,8 @@
 from django.core.exceptions import ImproperlyConfigured
 from unicef_restlib.views import NestedViewSetMixin
 
-<<<<<<< HEAD
-=======
 from etools.applications.utils.common.views import FSMTransitionActionMixin
 
->>>>>>> a0231ee3
 
 class BaseSimplePermittedViewSetMixin(object):
     """
@@ -50,11 +47,7 @@
         super().perform_destroy(instance)
 
 
-<<<<<<< HEAD
-class SimplePermittedParentViewSetMixin(BaseSimplePermittedViewSetMixin):
-=======
 class SimplePermittedParentViewSetMixin(object):
->>>>>>> a0231ee3
     """
     Check if write_permissions defined in root view.
     Else there is no sense to use permitted view.
@@ -63,31 +56,19 @@
     def check_write_permissions(self, instance=None, raise_error=True):
         write_permissions = self.get_write_permissions()
 
-<<<<<<< HEAD
-        if not hasattr(self, 'parent') and not write_permissions:
-=======
         if getattr(self, 'parent', None) is None and not write_permissions:  # root view
->>>>>>> a0231ee3
             raise ImproperlyConfigured('write_permissions should be defined for root view.')
 
         return super().check_write_permissions(instance=instance, raise_error=raise_error)
 
 
-<<<<<<< HEAD
-class SimplePermittedChildViewSetMixin(BaseSimplePermittedViewSetMixin, NestedViewSetMixin):
-=======
 class SimplePermittedChildViewSetMixin(NestedViewSetMixin):
->>>>>>> a0231ee3
     """
     Check write access to parent before checking self.
     """
     def check_parent_write_permissions(self, raise_error=True):
         parent_view = self.get_parent()
-<<<<<<< HEAD
-        if not isinstance(parent_view, BaseSimplePermittedViewSetMixin):
-=======
         if parent_view is None or not isinstance(parent_view, BaseSimplePermittedViewSetMixin):
->>>>>>> a0231ee3
             return True
 
         return parent_view.check_write_permissions(instance=self.get_parent_object(), raise_error=raise_error)
@@ -103,13 +84,6 @@
         return super().check_write_permissions(instance=instance, raise_error=raise_error)
 
 
-<<<<<<< HEAD
-class SimplePermittedViewSetMixin(SimplePermittedParentViewSetMixin, SimplePermittedChildViewSetMixin):
-    """
-    Combined class which can be used both for root & nested views.
-    """
-    pass
-=======
 class SimplePermittedViewSetMixin(SimplePermittedParentViewSetMixin, SimplePermittedChildViewSetMixin,
                                   BaseSimplePermittedViewSetMixin):
     """
@@ -136,5 +110,4 @@
         if not allow_action:
             self.permission_denied(self.request)
 
-        super().pre_transition(instance, action)
->>>>>>> a0231ee3
+        super().pre_transition(instance, action)