from django.core.exceptions import ValidationError as CoreValidationError
from django.http import Http404

from django_fsm import can_proceed, has_transition_perm
from rest_framework.decorators import detail_route
from rest_framework.exceptions import PermissionDenied, ValidationError
from rest_framework.serializers import Serializer


class ExportViewSetDataMixin(object):
    export_serializer_class = None
    allowed_formats = ['csv', ]
    export_filename = ''

    def get_export_filename(self, format=None):
        return self.export_filename + '.' + (format or '').lower()

    def get_export_serializer_class(self, export_format=None):
        if isinstance(self.export_serializer_class, Serializer):
            return self.export_serializer_class

        if isinstance(self.export_serializer_class, dict):
            serializer_class = self.export_serializer_class.get(
                export_format,
                self.export_serializer_class['default']
            )
            if not serializer_class:
                raise KeyError
            return serializer_class

        return self.export_serializer_class

    def get_serializer_class(self):
        if self.request.method == "GET":
            query_params = self.request.query_params
            export_format = query_params.get('format')
            if export_format and self.export_serializer_class:
                return self.get_export_serializer_class(export_format=export_format)
        return super(ExportViewSetDataMixin, self).get_serializer_class()

    def dispatch(self, request, *args, **kwargs):
        response = super(ExportViewSetDataMixin, self).dispatch(request, *args, **kwargs)
        if self.request.method == "GET" and 'format' in self.request.query_params.keys():
            response['Content-Disposition'] = "attachment;filename={}".format(
                self.get_export_filename(format=self.request.query_params.get('format'))
            )
        return response


class FSMTransitionActionMixin(object):
    def get_transition(self, action, instance=None):
        if not instance:
            instance = self.get_object()

        instance_action = getattr(instance, action, None)
        if not instance_action or not hasattr(instance_action, '_django_fsm'):
            raise Http404

        return instance_action

    def check_transition_permission(self, transition, user):
        try:
            if not can_proceed(transition) or not has_transition_perm(transition, user):
                raise PermissionDenied
        except CoreValidationError as exc:
            raise ValidationError(dict([error for error in exc]))

    def get_transition_serializer_class(self, transition):
        fsm_meta = transition._django_fsm
        im_self = getattr(transition, 'im_self', getattr(transition, '__self__'))
        current_state = fsm_meta.field.get_state(im_self)
        return fsm_meta.get_transition(current_state).custom.get('serializer')

    def pre_transition(self, instance, action):
        """
        hook to implement custom logic before transition
        """
        pass

    def post_transition(self, instance, action):
        """
        hook to implement custom logic after transition
        """
        pass

    @detail_route(methods=['post'], url_path='(?P<action>\D+)')
    def transition(self, request, *args, **kwargs):
        """
        Change status of FSM controlled object
        """
        action = kwargs.get('action', False)
        instance = self.get_object()
        instance_action = self.get_transition(action, instance)

        self.pre_transition(instance, action)

        self.check_transition_permission(instance_action, request.user)

        transition_serializer = self.get_transition_serializer_class(instance_action)
        if transition_serializer:
            serializer = transition_serializer(data=request.data, context=self.get_serializer_context())
            serializer.is_valid(raise_exception=True)
            instance_action(**serializer.validated_data)
        else:
            instance_action()

        instance.save()

<<<<<<< HEAD
        return self.retrieve(request, *args, **kwargs)
=======
        self.post_transition(instance, action)

        return self.retrieve(request, *args, **kwargs)


class NestedViewSetMixin(object):
    """
    Allow viewsets inheritance with correct filtering depending on parents.
    """

    parent = None
    parent_lookup_kwarg = None
    parent_lookup_field = None

    @classmethod
    def _get_parents(cls):
        parents = []

        try:
            parent = cls.parent
            if parent:
                parents.append(parent)
                parents.extend(parent._get_parents())
        except AttributeError:
            pass

        return parents

    def get_parent_filter(self):
        return None

    def _get_parent_filters(self):
        parents = self._get_parents()

        filters = {}

        child = self
        lookups = []
        for parent in parents:
            lookups.append(child.parent_lookup_field)

            parent_filter = None
            if isinstance(child, NestedViewSetMixin):
                parent_filter = child.get_parent_filter()

            if parent_filter is None:
                parent_filter = {
                    '{}__{}'.format(
                        '__'.join(lookups), getattr(child.parent, 'lookup_field', 'pk')
                    ): self.kwargs.get(child.parent_lookup_kwarg)
                }

            filters.update(parent_filter)
            child = parent

        return filters

    def get_parent(self):
        parent_class = getattr(self, 'parent', None)
        if not parent_class:
            return

        return parent_class(
            request=self.request, kwargs=self.kwargs, lookup_url_kwarg=self.parent_lookup_kwarg, action='parent'
        )

    def get_parent_object(self):
        # remove request query for a while to prevent incorrect filter results for parent view
        query = self.request._request.GET
        self.request._request.GET = QueryDict()

        try:
            parent = self.get_parent()
            if not parent or not self.kwargs:
                return
            parent_object = parent.get_object()
        finally:
            self.request._request.GET = query

        return parent_object

    def get_root_object(self):
        # remove request query for a while to prevent incorrect filter results for parent view
        query = self.request._request.GET
        self.request._request.GET = QueryDict()

        try:
            parents = self._get_parents()
            if not parents:
                return

            pre_root = parents[-2] if len(parents) > 1 else self
            root = parents[-1](
                request=self.request, kwargs=self.kwargs, lookup_url_kwarg=pre_root.parent_lookup_kwarg
            )

            root_object = root.get_object()
        finally:
            self.request._request.GET = query

        return root_object

    def filter_queryset(self, queryset):
        queryset = super(NestedViewSetMixin, self).filter_queryset(queryset)
        queryset = queryset.filter(**self._get_parent_filters())
        return queryset


class SafeTenantViewSetMixin(object):
    def dispatch(self, request, *args, **kwargs):
        try:
            return super(SafeTenantViewSetMixin, self).dispatch(request, *args, **kwargs)
        except ProgrammingError:
            if request.user and not request.user.is_authenticated:
                raise exceptions.NotAuthenticated()
            raise
>>>>>>> a9e202d0
<|MERGE_RESOLUTION|>--- conflicted
+++ resolved
@@ -106,123 +106,6 @@
 
         instance.save()
 
-<<<<<<< HEAD
-        return self.retrieve(request, *args, **kwargs)
-=======
         self.post_transition(instance, action)
 
-        return self.retrieve(request, *args, **kwargs)
-
-
-class NestedViewSetMixin(object):
-    """
-    Allow viewsets inheritance with correct filtering depending on parents.
-    """
-
-    parent = None
-    parent_lookup_kwarg = None
-    parent_lookup_field = None
-
-    @classmethod
-    def _get_parents(cls):
-        parents = []
-
-        try:
-            parent = cls.parent
-            if parent:
-                parents.append(parent)
-                parents.extend(parent._get_parents())
-        except AttributeError:
-            pass
-
-        return parents
-
-    def get_parent_filter(self):
-        return None
-
-    def _get_parent_filters(self):
-        parents = self._get_parents()
-
-        filters = {}
-
-        child = self
-        lookups = []
-        for parent in parents:
-            lookups.append(child.parent_lookup_field)
-
-            parent_filter = None
-            if isinstance(child, NestedViewSetMixin):
-                parent_filter = child.get_parent_filter()
-
-            if parent_filter is None:
-                parent_filter = {
-                    '{}__{}'.format(
-                        '__'.join(lookups), getattr(child.parent, 'lookup_field', 'pk')
-                    ): self.kwargs.get(child.parent_lookup_kwarg)
-                }
-
-            filters.update(parent_filter)
-            child = parent
-
-        return filters
-
-    def get_parent(self):
-        parent_class = getattr(self, 'parent', None)
-        if not parent_class:
-            return
-
-        return parent_class(
-            request=self.request, kwargs=self.kwargs, lookup_url_kwarg=self.parent_lookup_kwarg, action='parent'
-        )
-
-    def get_parent_object(self):
-        # remove request query for a while to prevent incorrect filter results for parent view
-        query = self.request._request.GET
-        self.request._request.GET = QueryDict()
-
-        try:
-            parent = self.get_parent()
-            if not parent or not self.kwargs:
-                return
-            parent_object = parent.get_object()
-        finally:
-            self.request._request.GET = query
-
-        return parent_object
-
-    def get_root_object(self):
-        # remove request query for a while to prevent incorrect filter results for parent view
-        query = self.request._request.GET
-        self.request._request.GET = QueryDict()
-
-        try:
-            parents = self._get_parents()
-            if not parents:
-                return
-
-            pre_root = parents[-2] if len(parents) > 1 else self
-            root = parents[-1](
-                request=self.request, kwargs=self.kwargs, lookup_url_kwarg=pre_root.parent_lookup_kwarg
-            )
-
-            root_object = root.get_object()
-        finally:
-            self.request._request.GET = query
-
-        return root_object
-
-    def filter_queryset(self, queryset):
-        queryset = super(NestedViewSetMixin, self).filter_queryset(queryset)
-        queryset = queryset.filter(**self._get_parent_filters())
-        return queryset
-
-
-class SafeTenantViewSetMixin(object):
-    def dispatch(self, request, *args, **kwargs):
-        try:
-            return super(SafeTenantViewSetMixin, self).dispatch(request, *args, **kwargs)
-        except ProgrammingError:
-            if request.user and not request.user.is_authenticated:
-                raise exceptions.NotAuthenticated()
-            raise
->>>>>>> a9e202d0
+        return self.retrieve(request, *args, **kwargs)