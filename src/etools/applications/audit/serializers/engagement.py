--- conflicted
+++ resolved
@@ -194,21 +194,8 @@
 
     specific_procedures = SpecificProcedureSerializer(many=True, label=_('Specific Procedure To Be Performed'))
 
-<<<<<<< HEAD
-    class Meta(EngagementLightSerializer.Meta):
-        fields = EngagementLightSerializer.Meta.fields + [
-=======
-    engagement_attachments = EngagementBase64AttachmentSerializer(
-        many=True, required=False, label=_('Related Documents')
-    )
-    report_attachments = ReportBase64AttachmentSerializer(
-        many=True, required=False, label=_('Report Attachments')
-    )
-
     class Meta(EngagementListSerializer.Meta):
         fields = EngagementListSerializer.Meta.fields + [
-            'engagement_attachments', 'report_attachments',
->>>>>>> 3e720118
             'total_value', 'staff_members', 'active_pd',
             'authorized_officers',
 
