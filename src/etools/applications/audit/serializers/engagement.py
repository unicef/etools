from copy import copy

from django.utils.translation import ugettext as _
from rest_framework import serializers

<<<<<<< HEAD
from etools.applications.action_points.serializers import ActionPointBaseSerializer
=======
from etools.applications.action_points.serializers import ActionPointBaseSerializer, HistorySerializer
>>>>>>> 655c7c3d
from etools.applications.attachments.models import FileType
from etools.applications.attachments.serializers import Base64AttachmentSerializer
from etools.applications.attachments.serializers_fields import FileTypeModelChoiceField
from etools.applications.audit.models import (Audit, DetailedFindingInfo, Engagement, EngagementActionPoint,
                                              FinancialFinding, Finding, KeyInternalControl, MicroAssessment, Risk,
                                              SpecialAudit, SpecialAuditRecommendation, SpecificProcedure, SpotCheck, )
from etools.applications.audit.serializers.auditor import (AuditorStaffMemberSerializer,
                                                           PurchaseOrderItemSerializer, PurchaseOrderSerializer, )
from etools.applications.audit.serializers.mixins import EngagementDatesValidation, RiskCategoriesUpdateMixin
from etools.applications.audit.serializers.risks import (AggregatedRiskRootSerializer,
                                                         KeyInternalWeaknessSerializer, RiskRootSerializer, )
from etools.applications.partners.serializers.interventions_v2 import BaseInterventionListSerializer
from etools.applications.partners.serializers.partner_organization_v2 import (PartnerOrganizationListSerializer,
                                                                              PartnerStaffMemberNestedSerializer, )
from etools.applications.permissions2.serializers import PermissionsBasedSerializerMixin
from etools.applications.reports.serializers.v1 import SectorSerializer
<<<<<<< HEAD
from etools.applications.snapshot.serializers import ActivitySerializer
=======
>>>>>>> 655c7c3d
from etools.applications.users.serializers import OfficeSerializer
from etools.applications.utils.common.serializers.fields import SeparatedReadWriteField
from etools.applications.utils.writable_serializers.serializers import (WritableNestedParentSerializerMixin,
                                                                        WritableNestedSerializerMixin, )


class PartnerOrganizationLightSerializer(PartnerOrganizationListSerializer):
    class Meta(PartnerOrganizationListSerializer.Meta):
        fields = PartnerOrganizationListSerializer.Meta.fields + (
            'street_address', 'country', 'city', 'postal_code',
        )
        extra_kwargs = {
            'name': {
                'label': _('Partner Name'),
            },
            'phone_number': {
                'label': _('Phone Number'),
            },
        }


class EngagementBase64AttachmentSerializer(WritableNestedSerializerMixin, Base64AttachmentSerializer):
    file_type = FileTypeModelChoiceField(
        label=_('Document Type'), queryset=FileType.objects.filter(code='audit_engagement')
    )

    class Meta(WritableNestedSerializerMixin.Meta, Base64AttachmentSerializer.Meta):
        pass


class ReportBase64AttachmentSerializer(WritableNestedSerializerMixin, Base64AttachmentSerializer):
    file_type = FileTypeModelChoiceField(
        label=_('Document Type'), queryset=FileType.objects.filter(code='audit_report')
    )

    class Meta(WritableNestedSerializerMixin.Meta, Base64AttachmentSerializer.Meta):
        pass


class EngagementActionPointSerializer(PermissionsBasedSerializerMixin, ActionPointBaseSerializer):
    section = SeparatedReadWriteField(
        read_field=SectorSerializer(read_only=True, label=_('Section')),
        required=True,
    )
    office = SeparatedReadWriteField(
        read_field=OfficeSerializer(read_only=True, label=_('Office')),
        required=True
    )

<<<<<<< HEAD
    history = ActivitySerializer(many=True, label=_('History'), read_only=True)
=======
    history = HistorySerializer(many=True, label=_('History'), read_only=True, source='get_meaningful_history')
>>>>>>> 655c7c3d

    url = serializers.ReadOnlyField(label=_('Link'), source='get_object_url')

    class Meta(ActionPointBaseSerializer.Meta):
        model = EngagementActionPoint
        fields = ActionPointBaseSerializer.Meta.fields + [
            'section', 'office', 'history', 'url',
        ]
        extra_kwargs = copy(ActionPointBaseSerializer.Meta.extra_kwargs)
        extra_kwargs.update({
            'assigned_to': {'label': _('Person Responsible')}
        })


class EngagementExportSerializer(serializers.ModelSerializer):
    agreement_number = serializers.ReadOnlyField(source='agreement.order_number')
    engagement_type = serializers.ReadOnlyField(source='get_engagement_type_display')
    partner_name = serializers.ReadOnlyField(source='partner.name')
    auditor_firm_vendor_number = serializers.ReadOnlyField(source='agreement.auditor_firm.vendor_number')
    auditor_firm_name = serializers.ReadOnlyField(source='agreement.auditor_firm.name')
    status = serializers.ChoiceField(
        choices=Engagement.DISPLAY_STATUSES,
        source='displayed_status',
        read_only=True
    )
    status_date = serializers.ReadOnlyField(source='displayed_status_date')
    unique_id = serializers.ReadOnlyField()

    class Meta:
        model = Engagement
        fields = (
            'id',
            'engagement_type',
            'partner_name',
            'agreement_number',
            'auditor_firm_vendor_number',
            'auditor_firm_name',
            'status',
            'status_date',
            'unique_id',
        )


class EngagementLightSerializer(PermissionsBasedSerializerMixin, serializers.ModelSerializer):
    agreement = SeparatedReadWriteField(
        read_field=PurchaseOrderSerializer(read_only=True), label=_('Purchase Order')
    )
    po_item = SeparatedReadWriteField(
        read_field=PurchaseOrderItemSerializer(read_only=True), label=_('PO Item')
    )
    related_agreement = PurchaseOrderSerializer(write_only=True, required=False)
    partner = SeparatedReadWriteField(
        read_field=PartnerOrganizationLightSerializer(read_only=True),
    )

    status = serializers.ChoiceField(
        choices=Engagement.DISPLAY_STATUSES,
        source='displayed_status',
        read_only=True
    )
    status_date = serializers.ReadOnlyField(source='displayed_status_date', label=_('Date of Status'))
    unique_id = serializers.ReadOnlyField(label=_('Unique ID'))

    class Meta:
        model = Engagement
        fields = [
            'id', 'unique_id', 'agreement', 'po_item',
            'related_agreement', 'partner', 'engagement_type',
            'status', 'status_date',

        ]

    def validate(self, attrs):
        attrs = super(EngagementLightSerializer, self).validate(attrs)

        po_item = attrs.get('po_item')
        agreement = attrs.get('agreement')
        if po_item and agreement and po_item.purchase_order != agreement:
            msg = self.fields['po_item'].error_messages['does_not_exist']
            raise serializers.ValidationError({
                'po_item': [msg.format(pk_value=po_item.pk)]
            })

        return attrs


class SpecificProcedureSerializer(WritableNestedSerializerMixin,
                                  serializers.ModelSerializer):
    class Meta(WritableNestedSerializerMixin.Meta):
        model = SpecificProcedure
        fields = [
            'id', 'description', 'finding',
        ]


class EngagementSerializer(EngagementDatesValidation,
                           WritableNestedParentSerializerMixin,
                           EngagementLightSerializer):
    staff_members = SeparatedReadWriteField(
        read_field=AuditorStaffMemberSerializer(many=True, required=False), label=_('Audit Staff Team Members')
    )
    active_pd = SeparatedReadWriteField(
        read_field=BaseInterventionListSerializer(many=True, required=False),
        label=_('Programme Document(s) or SSFA(s)'), required=False
    )
    authorized_officers = SeparatedReadWriteField(
        read_field=PartnerStaffMemberNestedSerializer(many=True, read_only=True), label=_('Authorized Officers')
    )

    specific_procedures = SpecificProcedureSerializer(many=True, label=_('Specific Procedure To Be Performed'))

    engagement_attachments = EngagementBase64AttachmentSerializer(
        many=True, required=False, label=_('Related Documents')
    )
    report_attachments = ReportBase64AttachmentSerializer(
        many=True, required=False, label=_('Report Attachments')
    )

    class Meta(EngagementLightSerializer.Meta):
        fields = EngagementLightSerializer.Meta.fields + [
            'engagement_attachments', 'report_attachments',
            'total_value', 'staff_members', 'active_pd',
            'authorized_officers',

            'joint_audit', 'shared_ip_with', 'exchange_rate',

            'start_date', 'end_date',
            'partner_contacted_at', 'date_of_field_visit',
            'date_of_draft_report_to_ip', 'date_of_comments_by_ip',
            'date_of_draft_report_to_unicef', 'date_of_comments_by_unicef',
            'date_of_report_submit', 'date_of_final_report', 'date_of_cancel',
            'cancel_comment', 'specific_procedures',
        ]
        extra_kwargs = {
            field: {'required': True} for field in [
                'start_date', 'end_date', 'total_value',

                'partner_contacted_at',
                'date_of_field_visit',
                'date_of_draft_report_to_ip',
                'date_of_comments_by_ip',
                'date_of_draft_report_to_unicef',
                'date_of_comments_by_unicef',
            ]
        }
        extra_kwargs['engagement_type'] = {'label': _('Engagement Type')}

    def validate(self, data):
        validated_data = super(EngagementSerializer, self).validate(data)
        staff_members = validated_data.get('staff_members', [])
        validated_data.pop('related_agreement', None)
        agreement = validated_data.get('agreement', None) or self.instance.agreement if self.instance else None

        if staff_members and agreement and agreement.auditor_firm:
            existed_staff_members = agreement.auditor_firm.staff_members.all()
            unexisted = set(staff_members) - set(existed_staff_members)
            if unexisted:
                msg = self.fields['staff_members'].write_field.child_relation.error_messages['does_not_exist']
                raise serializers.ValidationError({
                    'staff_members': [msg.format(pk_value=staff_member.pk) for staff_member in unexisted],
                })

        return validated_data


class ActivePDValidationMixin(object):
    def validate(self, data):
        validated_data = super(ActivePDValidationMixin, self).validate(data)

        partner = validated_data.get('partner', None)
        if not partner:
            partner = self.instance.partner if self.instance else validated_data.get('partner', None)

        if self.instance and partner != self.instance.partner and 'active_pd' not in validated_data:
            validated_data['active_pd'] = []

        return validated_data


class EngagementHactSerializer(EngagementLightSerializer):
    amount_tested = serializers.SerializerMethodField()
    outstanding_findings = serializers.SerializerMethodField()

    def get_amount_tested(self, obj):
        if obj.engagement_type == 'audit':
            return obj.audited_expenditure or 0
        elif obj.engagement_type == 'sc':
            return obj.total_amount_tested or 0
        else:
            return 0

    def get_outstanding_findings(self, obj):
        if obj.engagement_type in ['audit', 'sc']:
            return obj.pending_unsupported_amount or 0
        else:
            return 0

    class Meta(EngagementLightSerializer.Meta):
        fields = EngagementLightSerializer.Meta.fields + [
            "amount_tested", "outstanding_findings"
        ]


class FindingSerializer(WritableNestedSerializerMixin, serializers.ModelSerializer):
    class Meta(WritableNestedSerializerMixin.Meta):
        model = Finding
        fields = [
            'id', 'priority', 'category_of_observation',
            'recommendation', 'agreed_action_by_ip', 'deadline_of_action',
        ]


class SpotCheckSerializer(ActivePDValidationMixin, EngagementSerializer):
    findings = FindingSerializer(many=True, required=False)

    face_form_start_date = serializers.DateField(label='FACE Form(s) Start Date', read_only=True, source='start_date')
    face_form_end_date = serializers.DateField(label='FACE Form(s) End Date', read_only=True, source='end_date')

    pending_unsupported_amount = serializers.DecimalField(20, 2, label=_('Pending Unsupported Amount'), read_only=True)

    class Meta(EngagementSerializer.Meta):
        model = SpotCheck
        fields = EngagementSerializer.Meta.fields + [
            'total_amount_tested', 'total_amount_of_ineligible_expenditure',
            'internal_controls', 'findings', 'face_form_start_date', 'face_form_end_date',

            'amount_refunded', 'additional_supporting_documentation_provided',
            'justification_provided_and_accepted', 'write_off_required', 'pending_unsupported_amount',
            'explanation_for_additional_information',
        ]
        fields.remove('joint_audit')
        fields.remove('shared_ip_with')
        fields.remove('specific_procedures')
        extra_kwargs = EngagementSerializer.Meta.extra_kwargs.copy()
        extra_kwargs.update({
            'engagement_type': {'read_only': True}
        })
        extra_kwargs.update({
            field: {'required': True} for field in [
                'total_amount_tested', 'total_amount_of_ineligible_expenditure', 'internal_controls',
            ]
        })


class DetailedFindingInfoSerializer(WritableNestedSerializerMixin, serializers.ModelSerializer):
    class Meta(WritableNestedSerializerMixin.Meta):
        model = DetailedFindingInfo
        fields = (
            'id', 'finding', 'recommendation',
        )


class MicroAssessmentSerializer(ActivePDValidationMixin, RiskCategoriesUpdateMixin, EngagementSerializer):
    questionnaire = AggregatedRiskRootSerializer(code='ma_questionnaire', required=False)
    test_subject_areas = RiskRootSerializer(
        code='ma_subject_areas', required=False, label=_('Tested Subject Areas')
    )
    overall_risk_assessment = RiskRootSerializer(
        code='ma_global_assessment', required=False, label=_('Overall Risk Assessment'),
        risk_choices=Risk.POSITIVE_VALUES
    )
    findings = DetailedFindingInfoSerializer(
        many=True, required=False, label=_('Detailed Internal Control Findings and Recommendations')
    )

    class Meta(EngagementSerializer.Meta):
        model = MicroAssessment
        risk_categories_fields = ('questionnaire', 'test_subject_areas', 'overall_risk_assessment')
        fields = EngagementSerializer.Meta.fields + [
            'findings', 'questionnaire', 'test_subject_areas', 'overall_risk_assessment',
        ]
        fields.remove('specific_procedures')
        fields.remove('exchange_rate')
        extra_kwargs = EngagementSerializer.Meta.extra_kwargs.copy()
        extra_kwargs.update({
            'engagement_type': {'read_only': True},
            'start_date': {'required': False},
            'end_date': {'required': False},
            'total_value': {'required': False},
        })


class FinancialFindingSerializer(WritableNestedSerializerMixin, serializers.ModelSerializer):
    class Meta(WritableNestedSerializerMixin.Meta):
        model = FinancialFinding
        fields = [
            'id', 'title',
            'local_amount', 'amount',
            'description', 'recommendation', 'ip_comments'
        ]


class KeyInternalControlSerializer(WritableNestedSerializerMixin, serializers.ModelSerializer):
    class Meta(WritableNestedSerializerMixin.Meta):
        model = KeyInternalControl
        fields = [
            'id', 'recommendation', 'audit_observation', 'ip_response',
        ]


class AuditSerializer(ActivePDValidationMixin, RiskCategoriesUpdateMixin, EngagementSerializer):
    financial_finding_set = FinancialFindingSerializer(many=True, required=False, label=_('Financial Findings'))
    key_internal_weakness = KeyInternalWeaknessSerializer(
        code='audit_key_weakness', required=False, label=_('Key Internal Control Weaknesses'),
        risk_choices=Risk.AUDIT_VALUES
    )
    key_internal_controls = KeyInternalControlSerializer(many=True, required=False,
                                                         label=_('Assessment of Key Internal Controls'))

    number_of_financial_findings = serializers.SerializerMethodField(label=_('No. of Financial Findings'))

    pending_unsupported_amount = serializers.DecimalField(20, 2, label=_('Pending Unsupported Amount'), read_only=True)
    percent_of_audited_expenditure = serializers.IntegerField(label=_('% Of Audited Expenditure'), read_only=True)

    class Meta(EngagementSerializer.Meta):
        model = Audit
        risk_categories_fields = ('key_internal_weakness', )
        fields = EngagementSerializer.Meta.fields + [
            'audited_expenditure', 'financial_findings', 'financial_finding_set', 'percent_of_audited_expenditure',
            'audit_opinion', 'number_of_financial_findings',
            'key_internal_weakness', 'key_internal_controls',

            'amount_refunded', 'additional_supporting_documentation_provided',
            'justification_provided_and_accepted', 'write_off_required', 'pending_unsupported_amount',
            'explanation_for_additional_information',
        ]
        fields.remove('specific_procedures')
        extra_kwargs = EngagementSerializer.Meta.extra_kwargs.copy()
        extra_kwargs.update({
            'engagement_type': {'read_only': True},
        })

    def get_number_of_financial_findings(self, obj):
        return obj.financial_finding_set.count()


class SpecialAuditRecommendationSerializer(WritableNestedSerializerMixin, serializers.ModelSerializer):
    class Meta(WritableNestedSerializerMixin.Meta):
        model = SpecialAuditRecommendation
        fields = [
            'id', 'description',
        ]


class SpecialAuditSerializer(EngagementSerializer):
    other_recommendations = SpecialAuditRecommendationSerializer(label='Other Observations and Recommendations',
                                                                 many=True)

    class Meta(EngagementSerializer.Meta):
        model = SpecialAudit
        fields = EngagementSerializer.Meta.fields + [
            'other_recommendations',
        ]
        fields.remove('exchange_rate')
        extra_kwargs = EngagementSerializer.Meta.extra_kwargs.copy()
        extra_kwargs.update({
            'start_date': {'required': False},
            'end_date': {'required': False},
            'total_value': {'required': False},
        })<|MERGE_RESOLUTION|>--- conflicted
+++ resolved
@@ -3,11 +3,7 @@
 from django.utils.translation import ugettext as _
 from rest_framework import serializers
 
-<<<<<<< HEAD
-from etools.applications.action_points.serializers import ActionPointBaseSerializer
-=======
 from etools.applications.action_points.serializers import ActionPointBaseSerializer, HistorySerializer
->>>>>>> 655c7c3d
 from etools.applications.attachments.models import FileType
 from etools.applications.attachments.serializers import Base64AttachmentSerializer
 from etools.applications.attachments.serializers_fields import FileTypeModelChoiceField
@@ -24,10 +20,6 @@
                                                                               PartnerStaffMemberNestedSerializer, )
 from etools.applications.permissions2.serializers import PermissionsBasedSerializerMixin
 from etools.applications.reports.serializers.v1 import SectorSerializer
-<<<<<<< HEAD
-from etools.applications.snapshot.serializers import ActivitySerializer
-=======
->>>>>>> 655c7c3d
 from etools.applications.users.serializers import OfficeSerializer
 from etools.applications.utils.common.serializers.fields import SeparatedReadWriteField
 from etools.applications.utils.writable_serializers.serializers import (WritableNestedParentSerializerMixin,
@@ -77,11 +69,7 @@
         required=True
     )
 
-<<<<<<< HEAD
-    history = ActivitySerializer(many=True, label=_('History'), read_only=True)
-=======
     history = HistorySerializer(many=True, label=_('History'), read_only=True, source='get_meaningful_history')
->>>>>>> 655c7c3d
 
     url = serializers.ReadOnlyField(label=_('Link'), source='get_object_url')
 
