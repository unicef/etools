--- conflicted
+++ resolved
@@ -6,7 +6,6 @@
 from rest_framework import serializers
 
 from etools.applications.attachments.serializers import AttachmentPDFSerializer
-<<<<<<< HEAD
 from etools.applications.audit.models import (
     Audit,
     Engagement,
@@ -23,11 +22,6 @@
     AuditorStaffMember,
     PurchaseOrder,
 )
-=======
-from etools.applications.audit.models import (Audit, Engagement, EngagementActionPoint, Finding, MicroAssessment,
-                                              SpecialAuditRecommendation, SpecificProcedure, SpotCheck, Risk)
-from etools.applications.audit.purchase_order.models import AuditorFirm, AuditorStaffMember, PurchaseOrder
->>>>>>> 9bc65f51
 from etools.applications.audit.serializers.auditor import PurchaseOrderItemSerializer
 from etools.applications.audit.serializers.engagement import (
     DetailedFindingInfoSerializer,
