# -*- coding: utf-8 -*-
from decimal import DivisionByZero, InvalidOperation

from django.contrib.auth import get_user_model
from django.contrib.postgres.fields import ArrayField, JSONField
from django.core.exceptions import ValidationError
from django.db import models, connection
from django.db.transaction import atomic
from django.utils import timezone
from django.utils.encoding import force_text
from django.utils.translation import ugettext_lazy as _

from django_fsm import FSMField, transition
from model_utils import Choices, FieldTracker
from model_utils.managers import InheritanceManager
from model_utils.models import TimeStampedModel
from ordered_model.models import OrderedModel

from etools.applications.action_points.models import ActionPoint
from etools.applications.attachments.models import Attachment
from etools.applications.audit.purchase_order.models import AuditorStaffMember, PurchaseOrder, PurchaseOrderItem
from etools.applications.audit.transitions.conditions import (AuditSubmitReportRequiredFieldsCheck,
                                                              EngagementHasReportAttachmentsCheck,
                                                              EngagementSubmitReportRequiredFieldsCheck,
                                                              SpecialAuditSubmitRelatedModelsCheck,
                                                              SPSubmitReportRequiredFieldsCheck,
                                                              ValidateMARiskCategories, ValidateMARiskExtra,)
from etools.applications.audit.transitions.serializers import EngagementCancelSerializer
from etools.applications.EquiTrack.utils import get_environment
from etools.applications.notification.utils import send_notification_using_email_template
from etools.applications.partners.models import PartnerOrganization, PartnerStaffMember
from etools.applications.permissions2.fsm import has_action_permission
from etools.applications.utils.common.models.fields import CodedGenericRelation
from etools.applications.utils.common.models.mixins import InheritedModelMixin
from etools.applications.utils.common.urlresolvers import build_frontend_url
from etools.applications.utils.groups.wrappers import GroupWrapper


<<<<<<< HEAD
class Engagement(InheritedModelMixin, TimeStampedModel, models.Model):

=======
@python_2_unicode_compatible
class Engagement(InheritedModelMixin, TimeStampedModel, models.Model):
>>>>>>> ae4d2deb
    TYPE_AUDIT = 'audit'
    TYPE_MICRO_ASSESSMENT = 'ma'
    TYPE_SPOT_CHECK = 'sc'
    TYPE_SPECIAL_AUDIT = 'sa'

    TYPES = Choices(
        (TYPE_AUDIT, _('Audit')),
        (TYPE_MICRO_ASSESSMENT, _('Micro Assessment')),
        (TYPE_SPOT_CHECK, _('Spot Check')),
        (TYPE_SPECIAL_AUDIT, _('Special Audit')),
    )

    PARTNER_CONTACTED = 'partner_contacted'
    REPORT_SUBMITTED = 'report_submitted'
    FINAL = 'final'
    CANCELLED = 'cancelled'

    STATUSES = Choices(
        (PARTNER_CONTACTED, _('IP Contacted')),
        (REPORT_SUBMITTED, _('Report Submitted')),
        (FINAL, _('Final Report')),
        (CANCELLED, _('Cancelled')),
    )

    DISPLAY_STATUSES = Choices(
        ('partner_contacted', _('IP Contacted')),
        ('field_visit', _('Field Visit')),
        ('draft_issued_to_partner', _('Draft Report Issued to IP')),
        ('comments_received_by_partner', _('Comments Received from IP')),
        ('draft_issued_to_unicef', _('Draft Report Issued to UNICEF')),
        ('comments_received_by_unicef', _('Comments Received from UNICEF')),
        ('report_submitted', _('Report Submitted')),
        ('final', _('Final Report')),
        ('cancelled', _('Cancelled')),
    )
    DISPLAY_STATUSES_DATES = {
        DISPLAY_STATUSES.partner_contacted: 'partner_contacted_at',
        DISPLAY_STATUSES.field_visit: 'date_of_field_visit',
        DISPLAY_STATUSES.draft_issued_to_partner: 'date_of_draft_report_to_ip',
        DISPLAY_STATUSES.comments_received_by_partner: 'date_of_comments_by_ip',
        DISPLAY_STATUSES.draft_issued_to_unicef: 'date_of_draft_report_to_unicef',
        DISPLAY_STATUSES.comments_received_by_unicef: 'date_of_comments_by_unicef',
        DISPLAY_STATUSES.report_submitted: 'date_of_report_submit',
        DISPLAY_STATUSES.final: 'date_of_final_report',
        DISPLAY_STATUSES.cancelled: 'date_of_cancel'
    }

    status = FSMField(verbose_name=_('Status'), max_length=30, choices=STATUSES, default=STATUSES.partner_contacted,
                      protected=True)

    # auditor - partner organization from agreement
    agreement = models.ForeignKey(
        PurchaseOrder, verbose_name=_('Purchase Order'),
        on_delete=models.CASCADE,
    )
    po_item = models.ForeignKey(
        PurchaseOrderItem, verbose_name=_('PO Item Number'), null=True,
        on_delete=models.CASCADE,
    )

    partner = models.ForeignKey(
        'partners.PartnerOrganization', verbose_name=_('Partner'),
        on_delete=models.CASCADE,
    )
    partner_contacted_at = models.DateField(verbose_name=_('Date IP was contacted'), blank=True, null=True)
    engagement_type = models.CharField(verbose_name=_('Engagement Type'), max_length=10, choices=TYPES)
    start_date = models.DateField(verbose_name=_('Period Start Date'), blank=True, null=True)
    end_date = models.DateField(verbose_name=_('Period End Date'), blank=True, null=True)
    total_value = models.DecimalField(
        verbose_name=_('Total value of selected FACE form(s)'), blank=True, null=True, decimal_places=2, max_digits=20
    )
    exchange_rate = models.DecimalField(
        verbose_name=_('Exchange Rate'), blank=True, null=True, decimal_places=2, max_digits=20
    )

    engagement_attachments = CodedGenericRelation(
        Attachment, verbose_name=_('Related Documents'), code='audit_engagement', blank=True
    )
    report_attachments = CodedGenericRelation(
        Attachment, verbose_name=_('Report Attachments'), code='audit_report', blank=True
    )

    date_of_field_visit = models.DateField(verbose_name=_('Date of Field Visit'), null=True, blank=True)
    date_of_draft_report_to_ip = models.DateField(
        verbose_name=_('Date Draft Report Issued to IP'), null=True, blank=True
    )
    date_of_comments_by_ip = models.DateField(
        verbose_name=_('Date Comments Received from IP'), null=True, blank=True
    )
    date_of_draft_report_to_unicef = models.DateField(
        verbose_name=_('Date Draft Report Issued to UNICEF'), null=True, blank=True
    )
    date_of_comments_by_unicef = models.DateField(
        verbose_name=_('Date Comments Received from UNICEF'), null=True, blank=True
    )

    date_of_report_submit = models.DateField(verbose_name=_('Date Report Submitted'), null=True, blank=True)
    date_of_final_report = models.DateField(verbose_name=_('Date Report Finalized'), null=True, blank=True)
    date_of_cancel = models.DateField(verbose_name=_('Date Report Cancelled'), null=True, blank=True)

    amount_refunded = models.DecimalField(
        verbose_name=_('Amount Refunded'), null=True, blank=True, decimal_places=2, max_digits=20
    )
    additional_supporting_documentation_provided = models.DecimalField(
        verbose_name=_('Additional Supporting Documentation Provided'), null=True, blank=True,
        decimal_places=2, max_digits=20
    )
    justification_provided_and_accepted = models.DecimalField(
        verbose_name=_('Justification Provided and Accepted'), null=True, blank=True, decimal_places=2, max_digits=20
    )
    write_off_required = models.DecimalField(
        verbose_name=_('Impairment'), null=True, blank=True, decimal_places=2, max_digits=20
    )
    explanation_for_additional_information = models.TextField(
        verbose_name=_('Provide explanation for additional information received from the IP or add attachments'),
        blank=True
    )

    joint_audit = models.BooleanField(verbose_name=_('Joint Audit'), default=False, blank=True)
    shared_ip_with = ArrayField(models.CharField(
        max_length=20, choices=PartnerOrganization.AGENCY_CHOICES
    ), blank=True, default=[], verbose_name=_('Shared Audit with'))

    staff_members = models.ManyToManyField(AuditorStaffMember, verbose_name=_('Staff Members'))

    cancel_comment = models.TextField(blank=True, verbose_name=_('Cancel Comment'))

    active_pd = models.ManyToManyField('partners.Intervention', verbose_name=_('Active PDs'))

    authorized_officers = models.ManyToManyField(
        PartnerStaffMember, verbose_name=_('Authorized Officers'), blank=True, related_name="engagement_authorizations"
    )

    objects = InheritanceManager()

    class Meta:
        ordering = ('id',)
        verbose_name = _('Engagement')
        verbose_name_plural = _('Engagements')

    def __str__(self):
        return '{}: {}, {}'.format(self.engagement_type, self.agreement.order_number, self.partner.name)

    @property
    def displayed_status(self):
        if self.status != self.STATUSES.partner_contacted:
            return self.status

        if self.date_of_comments_by_unicef:
            return self.DISPLAY_STATUSES.comments_received_by_unicef
        elif self.date_of_draft_report_to_unicef:
            return self.DISPLAY_STATUSES.draft_issued_to_unicef
        elif self.date_of_comments_by_ip:
            return self.DISPLAY_STATUSES.comments_received_by_partner
        elif self.date_of_draft_report_to_ip:
            return self.DISPLAY_STATUSES.draft_issued_to_partner
        elif self.date_of_field_visit:
            return self.DISPLAY_STATUSES.field_visit

        return self.status

    @property
    def displayed_status_date(self):
        return getattr(self, self.DISPLAY_STATUSES_DATES[self.displayed_status])

    def get_shared_ip_with_display(self):
        return list(map(lambda po: dict(PartnerOrganization.AGENCY_CHOICES).get(po, 'Unknown'), self.shared_ip_with))

    @property
    def unique_id(self):
        engagement_code = 'a' if self.engagement_type == self.TYPES.audit else self.engagement_type
        return '{}/{}/{}/{}/{}'.format(
            connection.tenant.country_short_code or '',
            self.partner.name[:5],
            engagement_code.upper(),
            self.created.year,
            self.id
        )

    @property
    def reference_number(self):
        return self.unique_id

    def get_mail_context(self, user=None):
        object_url = self.get_object_url()

        if user:
            from etools.applications.tokens.utils import update_url_with_auth_token
            object_url = update_url_with_auth_token(object_url, user)

        return {
            'unique_id': self.unique_id,
            'engagement_type': self.get_engagement_type_display(),
            'object_url': object_url,
            'partner': force_text(self.partner),
            'auditor_firm': force_text(self.agreement.auditor_firm),
        }

    def _notify_focal_points(self, template_name, context=None):
        for focal_point in get_user_model().objects.filter(groups=UNICEFAuditFocalPoint.as_group()):
            # Build the context in the same order the previous version of the code did,
            # just in case something relies on it (intentionally or not).
            ctx = {
                'focal_point': focal_point.get_full_name(),
            }
            if context:
                ctx.update(context)
            base_context = {
                'engagement': self.get_mail_context(user=focal_point),
                'environment': get_environment(),
            }
            base_context.update(ctx)
            context = base_context

            send_notification_using_email_template(
                recipients=[focal_point.email],
                email_template_name=template_name,
                context=context,
            )

    @transition(status, source=STATUSES.partner_contacted, target=STATUSES.report_submitted,
                permission=has_action_permission(action='submit'))
    def submit(self):
        self.date_of_report_submit = timezone.now()

        self._notify_focal_points('audit/engagement/reported_by_auditor')

    @transition(status, source=[STATUSES.partner_contacted, STATUSES.report_submitted], target=STATUSES.cancelled,
                permission=has_action_permission(action='cancel'),
                custom={'serializer': EngagementCancelSerializer})
    def cancel(self, cancel_comment):
        self.date_of_cancel = timezone.now()
        self.cancel_comment = cancel_comment

    @transition(status, source=STATUSES.report_submitted, target=STATUSES.final,
                permission=has_action_permission(action='finalize'))
    def finalize(self):
        self.date_of_final_report = timezone.now()

    def get_object_url(self):
        return build_frontend_url('ap', 'engagements', self.id, 'overview')


class RiskCategory(OrderedModel, models.Model):
    TYPES = Choices(
        ('default', _('Default')),
        ('primary', _('Primary')),
    )

    header = models.CharField(verbose_name=_('Header'), max_length=255)
    parent = models.ForeignKey(
        'self', verbose_name=_('Parent'), null=True, blank=True, related_name='children', db_index=True,
        on_delete=models.CASCADE,
    )
    category_type = models.CharField(
        verbose_name=_('Category Type'), max_length=20, choices=TYPES, default=TYPES.default,
    )
    code = models.CharField(verbose_name=_('Code'), max_length=20, blank=True)

    code_tracker = FieldTracker()

    order_with_respect_to = 'parent'

    class Meta(OrderedModel.Meta):
        verbose_name_plural = _('Risk Categories')

    def __str__(self):
        text = 'RiskCategory {}'.format(self.header)
        if self.parent:
            text += ', parent: {}'.format(self.parent.header)
        return text

    def clean(self):
        if not self.parent:
            if not self.code:
                raise ValidationError({'code': _('Code is required for root nodes.')})

            if type(self)._default_manager.filter(parent__isnull=True, code=self.code).exists():
                raise ValidationError({'code': _('Code is already used.')})

    @atomic
    def save(self, **kwargs):
        if self.parent:
            self.code = self.parent.code
        else:
            if self.pk and self.code_tracker.has_changed('code'):
                type(self)._default_manager.filter(
                    code=self.code_tracker.previous('code')
                ).update(code=self.code)

        super(RiskCategory, self).save(**kwargs)


class RiskBluePrint(OrderedModel, models.Model):
    weight = models.PositiveSmallIntegerField(default=1, verbose_name=_('Weight'))
    is_key = models.BooleanField(default=False, verbose_name=_('Is Key'))
    header = models.TextField(verbose_name=_('Header'))
    description = models.TextField(blank=True, verbose_name=_('Description'))
    category = models.ForeignKey(
        RiskCategory, verbose_name=_('Category'), related_name='blueprints',
        on_delete=models.CASCADE,
    )

    order_with_respect_to = 'category'

    class Meta(OrderedModel.Meta):
        verbose_name_plural = _('Risk Blueprints')

    def __str__(self):
        return 'RiskBluePrint at {}'.format(self.category.header)


class Risk(models.Model):
    POSITIVE_VALUES = Choices(
        (1, 'low', _('Low')),
        (2, 'medium', _('Medium')),
        (3, 'significant', _('Significant')),
        (4, 'high', _('High')),
    )

    AUDIT_VALUES = Choices(
        (0, 'na', _('None')),
        (1, 'low', _('Low')),
        (2, 'medium', _('Medium')),
        (4, 'high', _('High')),
    )

    VALUES = Choices(
        (0, 'na', _('N/A')),
    ) + POSITIVE_VALUES

    engagement = models.ForeignKey(
        Engagement, related_name='risks', verbose_name=_('Engagement'),
        on_delete=models.CASCADE,
    )

    blueprint = models.ForeignKey(
        RiskBluePrint, related_name='risks', verbose_name=_('Blueprint'),
        on_delete=models.CASCADE,
    )
    value = models.SmallIntegerField(choices=VALUES, null=True, blank=True, verbose_name=_('Value'))
    extra = JSONField(blank=True, null=True, verbose_name=_('Extra'))

    def __str__(self):
        return 'Risk at {}, {}'.format(self.engagement, self.value)

    class Meta:
        ordering = ('id', )


class SpotCheck(Engagement):
    total_amount_tested = models.DecimalField(verbose_name=_('Total Amount Tested'), null=True, blank=True,
                                              decimal_places=2, max_digits=20)
    total_amount_of_ineligible_expenditure = models.DecimalField(
        verbose_name=_('Total Amount of Ineligible Expenditure'), null=True, blank=True,
        decimal_places=2, max_digits=20,
    )

    internal_controls = models.TextField(verbose_name=_('Internal Controls'), blank=True)

    objects = models.Manager()

    class Meta:
        ordering = ('id', )
        verbose_name = _('Spot Check')
        verbose_name_plural = _('Spot Checks')

    @property
    def pending_unsupported_amount(self):
        try:
            return self.total_amount_of_ineligible_expenditure - self.additional_supporting_documentation_provided \
                - self.justification_provided_and_accepted - self.write_off_required
        except TypeError:
            return None

    def save(self, *args, **kwargs):
        self.engagement_type = Engagement.TYPES.sc
        return super(SpotCheck, self).save(*args, **kwargs)

    @transition(
        'status',
        source=Engagement.STATUSES.partner_contacted, target=Engagement.STATUSES.report_submitted,
        conditions=[
            SPSubmitReportRequiredFieldsCheck.as_condition(),
            EngagementHasReportAttachmentsCheck.as_condition(),
        ],
        permission=has_action_permission(action='submit')
    )
    def submit(self, *args, **kwargs):
        return super(SpotCheck, self).submit(*args, **kwargs)

    @transition('status', source=Engagement.STATUSES.report_submitted, target=Engagement.STATUSES.final,
                permission=has_action_permission(action='finalize'))
    def finalize(self, *args, **kwargs):
        self.partner.spot_checks(update_one=True, event_date=self.date_of_draft_report_to_unicef)
        return super(SpotCheck, self).finalize(*args, **kwargs)

    def __str__(self):
        return 'SpotCheck ({}: {}, {})'.format(self.engagement_type, self.agreement.order_number, self.partner.name)

    def get_object_url(self):
        return build_frontend_url('ap', 'spot-checks', self.id, 'overview')


class Finding(models.Model):
    PRIORITIES = Choices(
        ('high', _('High')),
        ('low', _('Low')),
    )

    CATEGORIES = Choices(
        ("expenditure_not_for_programme_purposes", _("Expenditure not for programme purposes")),
        ("expenditure_claimed_but_activities_not_undertaken", _("Expenditure claimed but activities not undertaken")),
        ("expenditure_exceeds_the_approved_budget_rate_or_amount",
         _("Expenditure exceeds the approved budget rate or amount")),
        ("expenditure_not_recorded_in_the_correct_period_or_face_form",
         _("Expenditure not recorded in the correct period or FACE form")),
        ("advance_claimed_as_expenditure", _("Advance claimed as expenditure")),
        ("commitments_treated_as_expenditure", _("Commitments treated as expenditure")),
        ("signatories_on_face_forms_different_from_ip_agreement",
         _("Signatories on FACE forms different from those in the IP Agreement")),
        ("no_supporting_documentation", _("No supporting documentation")),
        ("insufficient_supporting_documentation", _("Insufficient supporting documentation")),
        ("no_proof_of_payment", _("No proof of payment")),
        ("no_proof_of_goods_received", _("No proof of goods / services received")),
        ("poor_record_keeping", _("Poor record keeping")),
        ("lack_of_audit_trail",
         _("Lack of audit trail (FACE forms do not reconcile with IPs and UNICEF’s accounting records)")),
        ("lack_of_bank_reconciliations", _("Lack of bank reconciliations")),
        ("lack_of_segregation_of_duties", _("Lack of segregation of duties")),
        ("vat_incorrectly_claimed", _("VAT incorrectly claimed")),
        ("ineligible_salary_cost", _("Ineligible salary cost")),
        ("dsa_rates_exceeded", _("DSA rates exceeded")),
        ("support_costs_incorrectly_calculated", _("Support costs incorrectly calculated")),
        ("no_competitive_procedures_for_the_award_of_contracts",
         _("No competitive procedures for the award of contracts")),
        ("supplier’s_invoices_not_approved", _("Supplier’s invoices not approved")),
        ("no_evaluation_of_goods_received", _("No evaluation of goods received")),
        ("lack_of_procedures_for_verification_of_assets", _("Lack of procedures for verification of assets")),
        ("goods_/_assets_not_used_for_the_intended_purposes", _("Goods / Assets not used for the intended purposes")),
        ("lack_of_written_agreement_between_ip_and_sub-contractee",
         _("Lack of written agreement between IP and sub-contractee")),
        ("lack_of_sub-contractee_financial",
         _("Lack of sub-contractee financial / substantive progress reporting on file")),
        ("failure_to_implement_prior_assurance_activity_recommendations",
         _("Failure to implement prior assurance activity recommendations")),
        ("other", _("Other")),
    )

    spot_check = models.ForeignKey(
        SpotCheck, verbose_name=_('Spot Check'), related_name='findings',
        on_delete=models.CASCADE,
    )

    priority = models.CharField(verbose_name=_('Priority'), max_length=4, choices=PRIORITIES)

    category_of_observation = models.CharField(
        verbose_name=_('Category of Observation'), max_length=100, choices=CATEGORIES,
    )
    recommendation = models.TextField(verbose_name=_('Finding and Recommendation'), blank=True)
    agreed_action_by_ip = models.TextField(verbose_name=_('Agreed Action by IP'), blank=True)
    deadline_of_action = models.DateField(verbose_name=_('Deadline of Action'), null=True, blank=True)

    class Meta:
        ordering = ('id', )
        verbose_name = _('Finding')
        verbose_name_plural = _('Findings')

    def __str__(self):
        return 'Finding for {}'.format(self.spot_check)


class MicroAssessment(Engagement):
    objects = models.Manager()

    class Meta:
        ordering = ('id',)
        verbose_name = _('Micro Assessment')
        verbose_name_plural = _('Micro Assessments')

    def save(self, *args, **kwargs):
        self.engagement_type = Engagement.TYPES.ma
        return super(MicroAssessment, self).save(*args, **kwargs)

    @transition(
        'status',
        source=Engagement.STATUSES.partner_contacted, target=Engagement.STATUSES.report_submitted,
        conditions=[
            EngagementSubmitReportRequiredFieldsCheck.as_condition(),
            ValidateMARiskCategories.as_condition(),
            ValidateMARiskExtra.as_condition(),
            EngagementHasReportAttachmentsCheck.as_condition(),
        ],
        permission=has_action_permission(action='submit')
    )
    def submit(self, *args, **kwargs):
        return super(MicroAssessment, self).submit(*args, **kwargs)

    def __str__(self):
        return 'MicroAssessment ({}: {}, {})'.format(
            self.engagement_type, self.agreement.order_number, self.partner.name
        )

    def get_object_url(self):
        return build_frontend_url('ap', 'micro-assessments', self.id, 'overview')


class DetailedFindingInfo(models.Model):
    finding = models.TextField(verbose_name=_('Description of Finding'))
    recommendation = models.TextField(verbose_name=_('Recommendation and IP Management Response'))

    micro_assesment = models.ForeignKey(
        MicroAssessment, verbose_name=_('Micro Assessment'), related_name='findings',
        on_delete=models.CASCADE,
    )

    class Meta:
        ordering = ('id', )
        verbose_name = _('Detailed Finding Info')
        verbose_name_plural = _('Detailed Findings Info')

    def __str__(self):
        return 'Finding for {}'.format(self.micro_assesment)


class Audit(Engagement):

    OPTION_UNQUALIFIED = "unqualified"
    OPTION_QUALIFIED = "qualified"
    OPTION_DENIAL = "disclaimer_opinion"
    OPTION_ADVERSE = "adverse_opinion"

    OPTIONS = Choices(
        (OPTION_UNQUALIFIED, _("Unqualified")),
        (OPTION_QUALIFIED, _("Qualified")),
        (OPTION_DENIAL, _("Disclaimer opinion")),
        (OPTION_ADVERSE, _("Adverse opinion")),
    )

    audited_expenditure = models.DecimalField(verbose_name=_('Audited Expenditure $'), null=True, blank=True,
                                              decimal_places=2, max_digits=20)
    financial_findings = models.DecimalField(verbose_name=_('Financial Findings $'), null=True, blank=True,
                                             decimal_places=2, max_digits=20)
    audit_opinion = models.CharField(
        verbose_name=_('Audit Opinion'), max_length=20, choices=OPTIONS, default='', blank=True,
    )

    objects = models.Manager()

    class Meta:
        ordering = ('id',)
        verbose_name = _('Audit')
        verbose_name_plural = _('Audits')

    def save(self, *args, **kwargs):
        self.engagement_type = Engagement.TYPES.audit
        return super(Audit, self).save(*args, **kwargs)

    @property
    def pending_unsupported_amount(self):
        try:
            return self.financial_findings - self.amount_refunded \
                - self.additional_supporting_documentation_provided \
                - self.justification_provided_and_accepted - self.write_off_required
        except TypeError:
            return None

    @property
    def percent_of_audited_expenditure(self):
        try:
            return 100 * self.financial_findings / self.audited_expenditure
        except (TypeError, DivisionByZero, InvalidOperation):
            return 0

    @transition(
        'status',
        source=Engagement.STATUSES.partner_contacted, target=Engagement.STATUSES.report_submitted,
        conditions=[
            AuditSubmitReportRequiredFieldsCheck.as_condition(),
            EngagementHasReportAttachmentsCheck.as_condition(),
        ],
        permission=has_action_permission(action='submit')
    )
    def submit(self, *args, **kwargs):
        return super(Audit, self).submit(*args, **kwargs)

    @transition('status', source=Engagement.STATUSES.report_submitted, target=Engagement.STATUSES.final,
                permission=has_action_permission(action='finalize'))
    def finalize(self, *args, **kwargs):
        self.partner.audits_completed(update_one=True)
        return super(Audit, self).finalize(*args, **kwargs)

    def __str__(self):
        return 'Audit ({}: {}, {})'.format(self.engagement_type, self.agreement.order_number, self.partner.name)

    def get_object_url(self):
        return build_frontend_url('ap', 'audits', self.id, 'overview')


class FinancialFinding(models.Model):
    TITLE_CHOICES = Choices(
        ('no-supporting-documentation', _('No supporting documentation')),
        ('insufficient-supporting-documentation', _('Insufficient supporting documentation')),
        ('cut-off-error', _('Cut-off error')),
        ('expenditure-not-for-project-purposes', _('Expenditure not for project purposes')),
        ('no-proof-of-payment', _('No proof of payment')),
        ('no-proof-of-goods-services-received', _('No proof of goods / services received')),
        ('vat-incorrectly-claimed', _('VAT incorrectly claimed')),
        ('dsa-rates-exceeded', _('DSA rates exceeded')),
        ('unreasonable-price', _('Unreasonable price')),
        ('bank-interest-not-reported', _('Bank interest not reported')),
        ('support-costs-incorrectly-calculated', _('Support costs incorrectly calculated')),
        ('expenditure-claimed-but-activities-not-undertaken', _('Expenditure claimed but activities not undertaken')),
        ('advance-claimed-as-expenditure', _('Advance claimed as expenditure')),
        ('commitments-treated-as-expenditure', _('Commitments treated as expenditure')),
        ('ineligible-salary-costs', _('Ineligible salary costs')),
        ('ineligible-costs-other', _('Ineligible costs (other)')),
    )

    audit = models.ForeignKey(
        Audit, verbose_name=_('Audit'), related_name='financial_finding_set',
        on_delete=models.CASCADE,
    )

    title = models.CharField(verbose_name=_('Title (Category)'), max_length=255, choices=TITLE_CHOICES)
    local_amount = models.DecimalField(verbose_name=_('Amount (local)'), decimal_places=2, max_digits=20)
    amount = models.DecimalField(verbose_name=_('Amount (USD)'), decimal_places=2, max_digits=20)
    description = models.TextField(verbose_name=_('Description'))
    recommendation = models.TextField(verbose_name=_('Recommendation'), blank=True)
    ip_comments = models.TextField(verbose_name=_('IP Comments'), blank=True)

    class Meta:
        ordering = ('id', )

    def __str__(self):
        return '{}: {}'.format(self.audit.unique_id, self.get_title_display())


class KeyInternalControl(models.Model):
    audit = models.ForeignKey(
        Audit, verbose_name=_('Audit'), related_name='key_internal_controls',
        on_delete=models.CASCADE,
    )

    recommendation = models.TextField(verbose_name=_('Recommendation'), blank=True)
    audit_observation = models.TextField(verbose_name=_('Audit Observation'), blank=True)
    ip_response = models.TextField(verbose_name=_('IP response'), blank=True)

    class Meta:
        ordering = ('id', )

    def __str__(self):
        return '{}: {}'.format(self.audit.unique_id, self.audit_observation)


class SpecialAudit(Engagement):
    objects = models.Manager()

    class Meta:
        ordering = ('id', )
        verbose_name = _('Special Audit')
        verbose_name_plural = _('Special Audits')

    def save(self, *args, **kwargs):
        self.engagement_type = Engagement.TYPES.sa
        return super(SpecialAudit, self).save(*args, **kwargs)

    @transition(
        'status',
        source=Engagement.STATUSES.partner_contacted, target=Engagement.STATUSES.report_submitted,
        conditions=[
            EngagementSubmitReportRequiredFieldsCheck.as_condition(),
            SpecialAuditSubmitRelatedModelsCheck.as_condition(),
            EngagementHasReportAttachmentsCheck.as_condition(),
        ],
        permission=has_action_permission(action='submit')
    )
    def submit(self, *args, **kwargs):
        return super(SpecialAudit, self).submit(*args, **kwargs)

    @transition('status', source=Engagement.STATUSES.report_submitted, target=Engagement.STATUSES.final,
                permission=has_action_permission(action='finalize'))
    def finalize(self, *args, **kwargs):
        self.partner.audits_completed(update_one=True)
        return super(SpecialAudit, self).finalize(*args, **kwargs)

    def __str__(self):
        return 'Special Audit ({}: {}, {})'.format(self.engagement_type, self.agreement.order_number, self.partner.name)

    def get_object_url(self):
        return build_frontend_url('ap', 'special-audits', self.id, 'overview')


class SpecificProcedure(models.Model):
    audit = models.ForeignKey(
        SpecialAudit, verbose_name=_('Special Audit'), related_name='specific_procedures',
        on_delete=models.CASCADE,
    )

    description = models.TextField()
    finding = models.TextField(blank=True)

    class Meta:
        ordering = ('id', )
        verbose_name = _('Specific Procedure')
        verbose_name_plural = _('Specific Procedures')

    def __str__(self):
        return '{}: {}'.format(self.audit.unique_id, self.description)


class SpecialAuditRecommendation(models.Model):
    audit = models.ForeignKey(
        SpecialAudit, verbose_name=_('Special Audit'), related_name='other_recommendations',
        on_delete=models.CASCADE,
    )

    description = models.TextField()

    class Meta:
        ordering = ('id', )
        verbose_name = _('Special Audit Recommendation')
        verbose_name_plural = _('Special Audit Recommendations')

    def __str__(self):
        return '{}: {}'.format(self.audit.unique_id, self.description)


class EngagementActionPointManager(models.Manager):
    def get_queryset(self):
        queryset = super(EngagementActionPointManager, self).get_queryset()
        return queryset.filter(engagement__isnull=False)


class EngagementActionPoint(ActionPoint):
    """
    This proxy class is for more easy permissions assigning.
    """
    objects = EngagementActionPointManager()

    class Meta(ActionPoint.Meta):
        verbose_name = _('Engagement Action Point')
        verbose_name_plural = _('Engagement Action Points')
        proxy = True

    @transition('status', source=ActionPoint.STATUSES.open, target=ActionPoint.STATUSES.completed,
                permission=has_action_permission(action='complete'),
                conditions=[])
    def complete(self):
        self._do_complete()

    def get_mail_context(self):
        context = super(EngagementActionPoint, self).get_mail_context()
        if self.engagement:
            context['engagement'] = self.engagement_subclass.get_mail_context()
        return context


UNICEFAuditFocalPoint = GroupWrapper(code='unicef_audit_focal_point',
                                     name='UNICEF Audit Focal Point')

Auditor = GroupWrapper(code='auditor',
                       name='Auditor')

UNICEFUser = GroupWrapper(code='unicef_user',
                          name='UNICEF User')<|MERGE_RESOLUTION|>--- conflicted
+++ resolved
@@ -36,13 +36,7 @@
 from etools.applications.utils.groups.wrappers import GroupWrapper
 
 
-<<<<<<< HEAD
 class Engagement(InheritedModelMixin, TimeStampedModel, models.Model):
-
-=======
-@python_2_unicode_compatible
-class Engagement(InheritedModelMixin, TimeStampedModel, models.Model):
->>>>>>> ae4d2deb
     TYPE_AUDIT = 'audit'
     TYPE_MICRO_ASSESSMENT = 'ma'
     TYPE_SPOT_CHECK = 'sc'
