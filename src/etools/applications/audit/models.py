# -*- coding: utf-8 -*-
from decimal import DivisionByZero, InvalidOperation

from django.contrib.auth import get_user_model
from django.contrib.postgres.fields import ArrayField, JSONField
from django.core.exceptions import ValidationError
from django.db import models
from django.db.transaction import atomic
from django.utils import timezone
from django.utils.encoding import force_text
from django.utils.translation import ugettext_lazy as _

from django_fsm import FSMField, transition
from model_utils import Choices, FieldTracker
from model_utils.managers import InheritanceManager
from model_utils.models import TimeStampedModel
from ordered_model.models import OrderedModel

from etools.applications.action_points.models import ActionPoint
from etools.applications.attachments.models import Attachment
from etools.applications.audit.purchase_order.models import AuditorStaffMember, PurchaseOrder, PurchaseOrderItem
from etools.applications.audit.transitions.conditions import (AuditSubmitReportRequiredFieldsCheck,
                                                              EngagementHasReportAttachmentsCheck,
                                                              EngagementSubmitReportRequiredFieldsCheck,
                                                              SpecialAuditSubmitRelatedModelsCheck,
                                                              SPSubmitReportRequiredFieldsCheck,
                                                              ValidateMARiskCategories, ValidateMARiskExtra,)
from etools.applications.audit.transitions.serializers import EngagementCancelSerializer
from etools.applications.EquiTrack.utils import get_environment
from etools.applications.notification.utils import send_notification_using_email_template
from etools.applications.partners.models import PartnerOrganization, PartnerStaffMember
from etools.applications.permissions2.fsm import has_action_permission
from etools.applications.utils.common.models.fields import CodedGenericRelation
from etools.applications.utils.common.urlresolvers import build_frontend_url
from etools.applications.utils.groups.wrappers import GroupWrapper


class Engagement(TimeStampedModel, models.Model):

    TYPE_AUDIT = 'audit'
    TYPE_MICRO_ASSESSMENT = 'ma'
    TYPE_SPOT_CHECK = 'sc'
    TYPE_SPECIAL_AUDIT = 'sa'

    TYPES = Choices(
        (TYPE_AUDIT, _('Audit')),
        (TYPE_MICRO_ASSESSMENT, _('Micro Assessment')),
        (TYPE_SPOT_CHECK, _('Spot Check')),
        (TYPE_SPECIAL_AUDIT, _('Special Audit')),
    )

    PARTNER_CONTACTED = 'partner_contacted'
    REPORT_SUBMITTED = 'report_submitted'
    FINAL = 'final'
    CANCELLED = 'cancelled'

    STATUSES = Choices(
        (PARTNER_CONTACTED, _('IP Contacted')),
        (REPORT_SUBMITTED, _('Report Submitted')),
        (FINAL, _('Final Report')),
        (CANCELLED, _('Cancelled')),
    )

    DISPLAY_STATUSES = Choices(
        ('partner_contacted', _('IP Contacted')),
        ('field_visit', _('Field Visit')),
        ('draft_issued_to_partner', _('Draft Report Issued to IP')),
        ('comments_received_by_partner', _('Comments Received from IP')),
        ('draft_issued_to_unicef', _('Draft Report Issued to UNICEF')),
        ('comments_received_by_unicef', _('Comments Received from UNICEF')),
        ('report_submitted', _('Report Submitted')),
        ('final', _('Final Report')),
        ('cancelled', _('Cancelled')),
    )
    DISPLAY_STATUSES_DATES = {
        DISPLAY_STATUSES.partner_contacted: 'partner_contacted_at',
        DISPLAY_STATUSES.field_visit: 'date_of_field_visit',
        DISPLAY_STATUSES.draft_issued_to_partner: 'date_of_draft_report_to_ip',
        DISPLAY_STATUSES.comments_received_by_partner: 'date_of_comments_by_ip',
        DISPLAY_STATUSES.draft_issued_to_unicef: 'date_of_draft_report_to_unicef',
        DISPLAY_STATUSES.comments_received_by_unicef: 'date_of_comments_by_unicef',
        DISPLAY_STATUSES.report_submitted: 'date_of_report_submit',
        DISPLAY_STATUSES.final: 'date_of_final_report',
        DISPLAY_STATUSES.cancelled: 'date_of_cancel'
    }

    status = FSMField(verbose_name=_('Status'), max_length=30, choices=STATUSES, default=STATUSES.partner_contacted,
                      protected=True)

    # auditor - partner organization from agreement
    agreement = models.ForeignKey(
        PurchaseOrder, verbose_name=_('Purchase Order'),
        on_delete=models.CASCADE,
    )
    po_item = models.ForeignKey(
        PurchaseOrderItem, verbose_name=_('PO Item Number'), null=True,
        on_delete=models.CASCADE,
    )

    partner = models.ForeignKey(
        'partners.PartnerOrganization', verbose_name=_('Partner'),
        on_delete=models.CASCADE,
    )
    partner_contacted_at = models.DateField(verbose_name=_('Date IP was contacted'), blank=True, null=True)
    engagement_type = models.CharField(verbose_name=_('Engagement Type'), max_length=10, choices=TYPES)
    start_date = models.DateField(verbose_name=_('Period Start Date'), blank=True, null=True)
    end_date = models.DateField(verbose_name=_('Period End Date'), blank=True, null=True)
    total_value = models.DecimalField(
        verbose_name=_('Total value of selected FACE form(s)'), blank=True, null=True, decimal_places=2, max_digits=20
    )
    exchange_rate = models.DecimalField(
        verbose_name=_('Exchange Rate'), blank=True, null=True, decimal_places=2, max_digits=20
    )

    engagement_attachments = CodedGenericRelation(
        Attachment, verbose_name=_('Related Documents'), code='audit_engagement', blank=True
    )
    report_attachments = CodedGenericRelation(
        Attachment, verbose_name=_('Report Attachments'), code='audit_report', blank=True
    )

    date_of_field_visit = models.DateField(verbose_name=_('Date of Field Visit'), null=True, blank=True)
    date_of_draft_report_to_ip = models.DateField(
        verbose_name=_('Date Draft Report Issued to IP'), null=True, blank=True
    )
    date_of_comments_by_ip = models.DateField(
        verbose_name=_('Date Comments Received from IP'), null=True, blank=True
    )
    date_of_draft_report_to_unicef = models.DateField(
        verbose_name=_('Date Draft Report Issued to UNICEF'), null=True, blank=True
    )
    date_of_comments_by_unicef = models.DateField(
        verbose_name=_('Date Comments Received from UNICEF'), null=True, blank=True
    )

    date_of_report_submit = models.DateField(verbose_name=_('Date Report Submitted'), null=True, blank=True)
    date_of_final_report = models.DateField(verbose_name=_('Date Report Finalized'), null=True, blank=True)
    date_of_cancel = models.DateField(verbose_name=_('Date Report Cancelled'), null=True, blank=True)

    amount_refunded = models.DecimalField(
        verbose_name=_('Amount Refunded'), null=True, blank=True, decimal_places=2, max_digits=20
    )
    additional_supporting_documentation_provided = models.DecimalField(
        verbose_name=_('Additional Supporting Documentation Provided'), null=True, blank=True,
        decimal_places=2, max_digits=20
    )
    justification_provided_and_accepted = models.DecimalField(
        verbose_name=_('Justification Provided and Accepted'), null=True, blank=True, decimal_places=2, max_digits=20
    )
    write_off_required = models.DecimalField(
        verbose_name=_('Impairment'), null=True, blank=True, decimal_places=2, max_digits=20
    )
    explanation_for_additional_information = models.TextField(
        verbose_name=_('Provide explanation for additional information received from the IP or add attachments'),
        blank=True
    )

    joint_audit = models.BooleanField(verbose_name=_('Joint Audit'), default=False, blank=True)
    shared_ip_with = ArrayField(models.CharField(
        max_length=20, choices=PartnerOrganization.AGENCY_CHOICES
    ), blank=True, default=[], verbose_name=_('Shared Audit with'))

    staff_members = models.ManyToManyField(AuditorStaffMember, verbose_name=_('Staff Members'))

    cancel_comment = models.TextField(blank=True, verbose_name=_('Cancel Comment'))

    active_pd = models.ManyToManyField('partners.Intervention', verbose_name=_('Active PDs'))

    authorized_officers = models.ManyToManyField(
        PartnerStaffMember, verbose_name=_('Authorized Officers'), blank=True, related_name="engagement_authorizations"
    )

    objects = InheritanceManager()

    class Meta:
        ordering = ('id',)
        verbose_name = _('Engagement')
        verbose_name_plural = _('Engagements')

    def __str__(self):
        return '{}: {}, {}'.format(self.engagement_type, self.agreement.order_number, self.partner.name)

    @property
    def displayed_status(self):
        if self.status != self.STATUSES.partner_contacted:
            return self.status

        if self.date_of_comments_by_unicef:
            return self.DISPLAY_STATUSES.comments_received_by_unicef
        elif self.date_of_draft_report_to_unicef:
            return self.DISPLAY_STATUSES.draft_issued_to_unicef
        elif self.date_of_comments_by_ip:
            return self.DISPLAY_STATUSES.comments_received_by_partner
        elif self.date_of_draft_report_to_ip:
            return self.DISPLAY_STATUSES.draft_issued_to_partner
        elif self.date_of_field_visit:
            return self.DISPLAY_STATUSES.field_visit

        return self.status

    @property
    def displayed_status_date(self):
        return getattr(self, self.DISPLAY_STATUSES_DATES[self.displayed_status])

    def get_shared_ip_with_display(self):
        return list(map(lambda po: dict(PartnerOrganization.AGENCY_CHOICES).get(po, 'Unknown'), self.shared_ip_with))

    @property
    def unique_id(self):
        engagement_code = 'a' if self.engagement_type == self.TYPES.audit else self.engagement_type
        return '{0}/{1}/{2}/{3}'.format(
            self.partner.name[:5],
            engagement_code.upper(),
            self.created.year,
            self.id
        )

    def get_mail_context(self, user=None):
        object_url = self.get_object_url()

        if user:
            from etools.applications.email_auth.utils import update_url_with_auth_token
            object_url = update_url_with_auth_token(object_url, user)

        return {
            'unique_id': self.unique_id,
            'engagement_type': self.get_engagement_type_display(),
            'object_url': object_url,
            'partner': force_text(self.partner),
            'auditor_firm': force_text(self.agreement.auditor_firm),
        }

    def _notify_focal_points(self, template_name, context=None):
        for focal_point in get_user_model().objects.filter(groups=UNICEFAuditFocalPoint.as_group()):
            # Build the context in the same order the previous version of the code did,
            # just in case something relies on it (intentionally or not).
            ctx = {
                'focal_point': focal_point.get_full_name(),
            }
            if context:
                ctx.update(context)
            base_context = {
                'engagement': self.get_mail_context(user=focal_point),
                'environment': get_environment(),
            }
            base_context.update(ctx)
            context = base_context

            send_notification_using_email_template(
                recipients=[focal_point.email],
                email_template_name=template_name,
                context=context,
            )

    @transition(status, source=STATUSES.partner_contacted, target=STATUSES.report_submitted,
                permission=has_action_permission(action='submit'))
    def submit(self):
        self.date_of_report_submit = timezone.now()

        self._notify_focal_points('audit/engagement/reported_by_auditor')

    @transition(status, source=[STATUSES.partner_contacted, STATUSES.report_submitted], target=STATUSES.cancelled,
                permission=has_action_permission(action='cancel'),
                custom={'serializer': EngagementCancelSerializer})
    def cancel(self, cancel_comment):
        self.date_of_cancel = timezone.now()
        self.cancel_comment = cancel_comment

    @transition(status, source=STATUSES.report_submitted, target=STATUSES.final,
                permission=has_action_permission(action='finalize'))
    def finalize(self):
        self.date_of_final_report = timezone.now()

    def get_object_url(self):
        return build_frontend_url('ap', 'engagements', self.id, 'overview')


class RiskCategory(OrderedModel, models.Model):
    TYPES = Choices(
        ('default', _('Default')),
        ('primary', _('Primary')),
    )

    header = models.CharField(verbose_name=_('Header'), max_length=255)
    parent = models.ForeignKey(
        'self', verbose_name=_('Parent'), null=True, blank=True, related_name='children', db_index=True,
        on_delete=models.CASCADE,
    )
    category_type = models.CharField(
        verbose_name=_('Category Type'), max_length=20, choices=TYPES, default=TYPES.default,
    )
    code = models.CharField(verbose_name=_('Code'), max_length=20, blank=True)

    code_tracker = FieldTracker()

    order_with_respect_to = 'parent'

    class Meta(OrderedModel.Meta):
        verbose_name_plural = _('Risk Categories')

    def __str__(self):
        text = 'RiskCategory {}'.format(self.header)
        if self.parent:
            text += ', parent: {}'.format(self.parent.header)
        return text

    def clean(self):
        if not self.parent:
            if not self.code:
                raise ValidationError({'code': _('Code is required for root nodes.')})

            if type(self)._default_manager.filter(parent__isnull=True, code=self.code).exists():
                raise ValidationError({'code': _('Code is already used.')})

    @atomic
    def save(self, **kwargs):
        if self.parent:
            self.code = self.parent.code
        else:
            if self.pk and self.code_tracker.has_changed('code'):
                type(self)._default_manager.filter(
                    code=self.code_tracker.previous('code')
                ).update(code=self.code)

        super(RiskCategory, self).save(**kwargs)


class RiskBluePrint(OrderedModel, models.Model):
    weight = models.PositiveSmallIntegerField(default=1, verbose_name=_('Weight'))
    is_key = models.BooleanField(default=False, verbose_name=_('Is Key'))
    header = models.TextField(verbose_name=_('Header'))
    description = models.TextField(blank=True, verbose_name=_('Description'))
    category = models.ForeignKey(
        RiskCategory, verbose_name=_('Category'), related_name='blueprints',
        on_delete=models.CASCADE,
    )

    order_with_respect_to = 'category'

    class Meta(OrderedModel.Meta):
        verbose_name_plural = _('Risk Blueprints')

    def __str__(self):
        return 'RiskBluePrint at {}'.format(self.category.header)


class Risk(models.Model):
    POSITIVE_VALUES = Choices(
        (1, 'low', _('Low')),
        (2, 'medium', _('Medium')),
        (3, 'significant', _('Significant')),
        (4, 'high', _('High')),
    )

    AUDIT_VALUES = Choices(
        (0, 'na', _('None')),
        (1, 'low', _('Low')),
        (2, 'medium', _('Medium')),
        (4, 'high', _('High')),
    )

    VALUES = Choices(
        (0, 'na', _('N/A')),
    ) + POSITIVE_VALUES

    engagement = models.ForeignKey(
        Engagement, related_name='risks', verbose_name=_('Engagement'),
        on_delete=models.CASCADE,
    )

    blueprint = models.ForeignKey(
        RiskBluePrint, related_name='risks', verbose_name=_('Blueprint'),
        on_delete=models.CASCADE,
    )
    value = models.SmallIntegerField(choices=VALUES, null=True, blank=True, verbose_name=_('Value'))
    extra = JSONField(blank=True, null=True, verbose_name=_('Extra'))

    def __str__(self):
        return 'Risk at {}, {}'.format(self.engagement, self.value)

    class Meta:
        ordering = ('id', )


class SpotCheck(Engagement):
    total_amount_tested = models.DecimalField(verbose_name=_('Total Amount Tested'), null=True, blank=True,
                                              decimal_places=2, max_digits=20)
    total_amount_of_ineligible_expenditure = models.DecimalField(
        verbose_name=_('Total Amount of Ineligible Expenditure'), null=True, blank=True,
        decimal_places=2, max_digits=20,
    )

    internal_controls = models.TextField(verbose_name=_('Internal Controls'), blank=True)

    objects = models.Manager()

    class Meta:
        ordering = ('id', )
        verbose_name = _('Spot Check')
        verbose_name_plural = _('Spot Checks')

    @property
    def pending_unsupported_amount(self):
        try:
            return self.total_amount_of_ineligible_expenditure - self.additional_supporting_documentation_provided \
                - self.justification_provided_and_accepted - self.write_off_required
        except TypeError:
            return None

    def save(self, *args, **kwargs):
        self.engagement_type = Engagement.TYPES.sc
        return super(SpotCheck, self).save(*args, **kwargs)

    @transition(
        'status',
        source=Engagement.STATUSES.partner_contacted, target=Engagement.STATUSES.report_submitted,
        conditions=[
            SPSubmitReportRequiredFieldsCheck.as_condition(),
            EngagementHasReportAttachmentsCheck.as_condition(),
        ],
        permission=has_action_permission(action='submit')
    )
    def submit(self, *args, **kwargs):
        return super(SpotCheck, self).submit(*args, **kwargs)

    @transition('status', source=Engagement.STATUSES.report_submitted, target=Engagement.STATUSES.final,
                permission=has_action_permission(action='finalize'))
    def finalize(self, *args, **kwargs):
        PartnerOrganization.spot_checks(self.partner, update_one=True, event_date=self.date_of_draft_report_to_unicef)
        return super(SpotCheck, self).finalize(*args, **kwargs)

    def __str__(self):
        return 'SpotCheck ({}: {}, {})'.format(self.engagement_type, self.agreement.order_number, self.partner.name)

    def get_object_url(self):
        return build_frontend_url('ap', 'spot-checks', self.id, 'overview')


class Finding(models.Model):
    PRIORITIES = Choices(
        ('high', _('High')),
        ('low', _('Low')),
    )

    CATEGORIES = Choices(
        ("expenditure_not_for_programme_purposes", _("Expenditure not for programme purposes")),
        ("expenditure_claimed_but_activities_not_undertaken", _("Expenditure claimed but activities not undertaken")),
        ("expenditure_exceeds_the_approved_budget_rate_or_amount",
         _("Expenditure exceeds the approved budget rate or amount")),
        ("expenditure_not_recorded_in_the_correct_period_or_face_form",
         _("Expenditure not recorded in the correct period or FACE form")),
        ("advance_claimed_as_expenditure", _("Advance claimed as expenditure")),
        ("commitments_treated_as_expenditure", _("Commitments treated as expenditure")),
        ("signatories_on_face_forms_different_from_ip_agreement",
         _("Signatories on FACE forms different from those in the IP Agreement")),
        ("no_supporting_documentation", _("No supporting documentation")),
        ("insufficient_supporting_documentation", _("Insufficient supporting documentation")),
        ("no_proof_of_payment", _("No proof of payment")),
        ("no_proof_of_goods_received", _("No proof of goods / services received")),
        ("poor_record_keeping", _("Poor record keeping")),
        ("lack_of_audit_trail",
         _("Lack of audit trail (FACE forms do not reconcile with IPs and UNICEF’s accounting records)")),
        ("lack_of_bank_reconciliations", _("Lack of bank reconciliations")),
        ("lack_of_segregation_of_duties", _("Lack of segregation of duties")),
        ("vat_incorrectly_claimed", _("VAT incorrectly claimed")),
        ("ineligible_salary_cost", _("Ineligible salary cost")),
        ("dsa_rates_exceeded", _("DSA rates exceeded")),
        ("support_costs_incorrectly_calculated", _("Support costs incorrectly calculated")),
        ("no_competitive_procedures_for_the_award_of_contracts",
         _("No competitive procedures for the award of contracts")),
        ("supplier’s_invoices_not_approved", _("Supplier’s invoices not approved")),
        ("no_evaluation_of_goods_received", _("No evaluation of goods received")),
        ("lack_of_procedures_for_verification_of_assets", _("Lack of procedures for verification of assets")),
        ("goods_/_assets_not_used_for_the_intended_purposes", _("Goods / Assets not used for the intended purposes")),
        ("lack_of_written_agreement_between_ip_and_sub-contractee",
         _("Lack of written agreement between IP and sub-contractee")),
        ("lack_of_sub-contractee_financial",
         _("Lack of sub-contractee financial / substantive progress reporting on file")),
        ("failure_to_implement_prior_assurance_activity_recommendations",
         _("Failure to implement prior assurance activity recommendations")),
        ("other", _("Other")),
    )

    spot_check = models.ForeignKey(
        SpotCheck, verbose_name=_('Spot Check'), related_name='findings',
        on_delete=models.CASCADE,
    )

    priority = models.CharField(verbose_name=_('Priority'), max_length=4, choices=PRIORITIES)

    category_of_observation = models.CharField(
        verbose_name=_('Category of Observation'), max_length=100, choices=CATEGORIES,
    )
    recommendation = models.TextField(verbose_name=_('Finding and Recommendation'), blank=True)
    agreed_action_by_ip = models.TextField(verbose_name=_('Agreed Action by IP'), blank=True)
    deadline_of_action = models.DateField(verbose_name=_('Deadline of Action'), null=True, blank=True)

    class Meta:
        ordering = ('id', )
        verbose_name = _('Finding')
        verbose_name_plural = _('Findings')

    def __str__(self):
        return 'Finding for {}'.format(self.spot_check)


class MicroAssessment(Engagement):
    objects = models.Manager()

    class Meta:
        ordering = ('id',)
        verbose_name = _('Micro Assessment')
        verbose_name_plural = _('Micro Assessments')

    def save(self, *args, **kwargs):
        self.engagement_type = Engagement.TYPES.ma
        return super(MicroAssessment, self).save(*args, **kwargs)

    @transition(
        'status',
        source=Engagement.STATUSES.partner_contacted, target=Engagement.STATUSES.report_submitted,
        conditions=[
            EngagementSubmitReportRequiredFieldsCheck.as_condition(),
            ValidateMARiskCategories.as_condition(),
            ValidateMARiskExtra.as_condition(),
            EngagementHasReportAttachmentsCheck.as_condition(),
        ],
        permission=has_action_permission(action='submit')
    )
    def submit(self, *args, **kwargs):
        return super(MicroAssessment, self).submit(*args, **kwargs)

    def __str__(self):
        return 'MicroAssessment ({}: {}, {})'.format(
            self.engagement_type, self.agreement.order_number, self.partner.name
        )

    def get_object_url(self):
        return build_frontend_url('ap', 'micro-assessments', self.id, 'overview')


class DetailedFindingInfo(models.Model):
    finding = models.TextField(verbose_name=_('Description of Finding'))
    recommendation = models.TextField(verbose_name=_('Recommendation and IP Management Response'))

    micro_assesment = models.ForeignKey(
        MicroAssessment, verbose_name=_('Micro Assessment'), related_name='findings',
        on_delete=models.CASCADE,
    )

    class Meta:
        ordering = ('id', )
        verbose_name = _('Detailed Finding Info')
        verbose_name_plural = _('Detailed Findings Info')

    def __str__(self):
        return 'Finding for {}'.format(self.micro_assesment)


class Audit(Engagement):

    OPTION_UNQUALIFIED = "unqualified"
    OPTION_QUALIFIED = "qualified"
    OPTION_DENIAL = "disclaimer_opinion"
    OPTION_ADVERSE = "adverse_opinion"

    OPTIONS = Choices(
        (OPTION_UNQUALIFIED, _("Unqualified")),
        (OPTION_QUALIFIED, _("Qualified")),
        (OPTION_DENIAL, _("Disclaimer opinion")),
        (OPTION_ADVERSE, _("Adverse opinion")),
    )

    audited_expenditure = models.DecimalField(verbose_name=_('Audited Expenditure $'), null=True, blank=True,
                                              decimal_places=2, max_digits=20)
    financial_findings = models.DecimalField(verbose_name=_('Financial Findings $'), null=True, blank=True,
                                             decimal_places=2, max_digits=20)
    audit_opinion = models.CharField(
        verbose_name=_('Audit Opinion'), max_length=20, choices=OPTIONS, default='', blank=True,
    )

    objects = models.Manager()

    class Meta:
        ordering = ('id',)
        verbose_name = _('Audit')
        verbose_name_plural = _('Audits')

    def save(self, *args, **kwargs):
        self.engagement_type = Engagement.TYPES.audit
        return super(Audit, self).save(*args, **kwargs)

    @property
    def pending_unsupported_amount(self):
        try:
            return self.financial_findings - self.amount_refunded \
                - self.additional_supporting_documentation_provided \
                - self.justification_provided_and_accepted - self.write_off_required
        except TypeError:
            return None

    @property
    def percent_of_audited_expenditure(self):
        try:
            return 100 * self.financial_findings / self.audited_expenditure
        except (TypeError, DivisionByZero, InvalidOperation):
            return 0

    @transition(
        'status',
        source=Engagement.STATUSES.partner_contacted, target=Engagement.STATUSES.report_submitted,
        conditions=[
            AuditSubmitReportRequiredFieldsCheck.as_condition(),
            EngagementHasReportAttachmentsCheck.as_condition(),
        ],
        permission=has_action_permission(action='submit')
    )
    def submit(self, *args, **kwargs):
        return super(Audit, self).submit(*args, **kwargs)

    @transition('status', source=Engagement.STATUSES.report_submitted, target=Engagement.STATUSES.final,
                permission=has_action_permission(action='finalize'))
    def finalize(self, *args, **kwargs):
        PartnerOrganization.audits_completed(self.partner, update_one=True)
        return super(Audit, self).finalize(*args, **kwargs)

    def __str__(self):
        return 'Audit ({}: {}, {})'.format(self.engagement_type, self.agreement.order_number, self.partner.name)

    def get_object_url(self):
        return build_frontend_url('ap', 'audits', self.id, 'overview')


class FinancialFinding(models.Model):
    TITLE_CHOICES = Choices(
        ('no-supporting-documentation', _('No supporting documentation')),
        ('insufficient-supporting-documentation', _('Insufficient supporting documentation')),
        ('cut-off-error', _('Cut-off error')),
        ('expenditure-not-for-project-purposes', _('Expenditure not for project purposes')),
        ('no-proof-of-payment', _('No proof of payment')),
        ('no-proof-of-goods-services-received', _('No proof of goods / services received')),
        ('vat-incorrectly-claimed', _('VAT incorrectly claimed')),
        ('dsa-rates-exceeded', _('DSA rates exceeded')),
        ('unreasonable-price', _('Unreasonable price')),
        ('bank-interest-not-reported', _('Bank interest not reported')),
        ('support-costs-incorrectly-calculated', _('Support costs incorrectly calculated')),
        ('expenditure-claimed-but-activities-not-undertaken', _('Expenditure claimed but activities not undertaken')),
        ('advance-claimed-as-expenditure', _('Advance claimed as expenditure')),
        ('commitments-treated-as-expenditure', _('Commitments treated as expenditure')),
        ('ineligible-salary-costs', _('Ineligible salary costs')),
        ('ineligible-costs-other', _('Ineligible costs (other)')),
    )

    audit = models.ForeignKey(
        Audit, verbose_name=_('Audit'), related_name='financial_finding_set',
        on_delete=models.CASCADE,
    )

    title = models.CharField(verbose_name=_('Title (Category)'), max_length=255, choices=TITLE_CHOICES)
    local_amount = models.DecimalField(verbose_name=_('Amount (local)'), decimal_places=2, max_digits=20)
    amount = models.DecimalField(verbose_name=_('Amount (USD)'), decimal_places=2, max_digits=20)
    description = models.TextField(verbose_name=_('Description'))
    recommendation = models.TextField(verbose_name=_('Recommendation'), blank=True)
    ip_comments = models.TextField(verbose_name=_('IP Comments'), blank=True)

    class Meta:
        ordering = ('id', )

    def __str__(self):
        return '{}: {}'.format(self.audit.unique_id, self.get_title_display())


class KeyInternalControl(models.Model):
    audit = models.ForeignKey(
        Audit, verbose_name=_('Audit'), related_name='key_internal_controls',
        on_delete=models.CASCADE,
    )

    recommendation = models.TextField(verbose_name=_('Recommendation'), blank=True)
    audit_observation = models.TextField(verbose_name=_('Audit Observation'), blank=True)
    ip_response = models.TextField(verbose_name=_('IP response'), blank=True)

    class Meta:
        ordering = ('id', )

    def __str__(self):
        return '{}: {}'.format(self.audit.unique_id, self.audit_observation)


class SpecialAudit(Engagement):
    objects = models.Manager()

    class Meta:
        ordering = ('id', )
        verbose_name = _('Special Audit')
        verbose_name_plural = _('Special Audits')

    def save(self, *args, **kwargs):
        self.engagement_type = Engagement.TYPES.sa
        return super(SpecialAudit, self).save(*args, **kwargs)

    @transition(
        'status',
        source=Engagement.STATUSES.partner_contacted, target=Engagement.STATUSES.report_submitted,
        conditions=[
            EngagementSubmitReportRequiredFieldsCheck.as_condition(),
            SpecialAuditSubmitRelatedModelsCheck.as_condition(),
            EngagementHasReportAttachmentsCheck.as_condition(),
        ],
        permission=has_action_permission(action='submit')
    )
    def submit(self, *args, **kwargs):
        return super(SpecialAudit, self).submit(*args, **kwargs)

    @transition('status', source=Engagement.STATUSES.report_submitted, target=Engagement.STATUSES.final,
                permission=has_action_permission(action='finalize'))
    def finalize(self, *args, **kwargs):
        PartnerOrganization.audits_completed(self.partner, update_one=True)
        return super(SpecialAudit, self).finalize(*args, **kwargs)

    def __str__(self):
        return 'Special Audit ({}: {}, {})'.format(self.engagement_type, self.agreement.order_number, self.partner.name)

    def get_object_url(self):
        return build_frontend_url('ap', 'special-audits', self.id, 'overview')


class SpecificProcedure(models.Model):
    audit = models.ForeignKey(
        SpecialAudit, verbose_name=_('Special Audit'), related_name='specific_procedures',
        on_delete=models.CASCADE,
    )

    description = models.TextField()
    finding = models.TextField(blank=True)

    class Meta:
        ordering = ('id', )
        verbose_name = _('Specific Procedure')
        verbose_name_plural = _('Specific Procedures')

    def __str__(self):
        return '{}: {}'.format(self.audit.unique_id, self.description)


class SpecialAuditRecommendation(models.Model):
    audit = models.ForeignKey(
        SpecialAudit, verbose_name=_('Special Audit'), related_name='other_recommendations',
        on_delete=models.CASCADE,
    )

    description = models.TextField()

    class Meta:
        ordering = ('id', )
        verbose_name = _('Special Audit Recommendation')
        verbose_name_plural = _('Special Audit Recommendations')

    def __str__(self):
        return '{}: {}'.format(self.audit.unique_id, self.description)


<<<<<<< HEAD
class EngagementActionPointManager(models.Manager):
    def get_queryset(self):
        queryset = super(EngagementActionPointManager, self).get_queryset()
        return queryset.filter(engagement__isnull=False)
=======
class EngagementActionPoint(models.Model):
    CATEGORY_CHOICES = Choices(
        ("Invoice and receive reimbursement of ineligible expenditure",
         _("Invoice and receive reimbursement of ineligible expenditure")),
        ("Change cash transfer modality (DCT, reimbursement or direct payment)",
         _("Change cash transfer modality (DCT, reimbursement or direct payment)")),
        ("IP to incur and report on additional expenditure", _("IP to incur and report on additional expenditure")),
        ("Review and amend ICE or budget", _("Review and amend ICE or budget")),
        ("IP to correct FACE form or Statement of Expenditure",
         _("IP to correct FACE form or Statement of Expenditure")),
        ("Schedule a programmatic visit", _("Schedule a programmatic visit")),
        ("Schedule a follow-up spot check", _("Schedule a follow-up spot check")),
        ("Schedule an audit", _("Schedule an audit")),
        ("Block future cash transfers", _("Block future cash transfers")),
        ("Block or mark vendor for deletion", _("Block or mark vendor for deletion")),
        ("Escalate to Chief of Operations, Dep Rep, or Rep", _("Escalate to Chief of Operations, Dep Rep, or Rep")),
        ("Escalate to Investigation", _("Escalate to Investigation")),
        ("Capacity building / Discussion with partner", _("Capacity building / Discussion with partner")),
        ("Change IP risk rating", _("Change IP risk rating")),
        ("Other", _("Other")),
    )
    STATUS_CHOICES = Choices(
        ('open', _('Open')),
        ('closed', _('Closed')),
    )
>>>>>>> 2a562df2


@python_2_unicode_compatible
class EngagementActionPoint(ActionPoint):
    """
    This proxy class is for more easy permissions assigning.
    """
    objects = EngagementActionPointManager()

    class Meta(ActionPoint.Meta):
        verbose_name = _('Engagement Action Point')
        verbose_name_plural = _('Engagement Action Points')
        proxy = True

    @transition('status', source=ActionPoint.STATUSES.open, target=ActionPoint.STATUSES.completed,
                permission=has_action_permission(action='complete'),
                conditions=[])
    def complete(self):
        self._do_complete()


UNICEFAuditFocalPoint = GroupWrapper(code='unicef_audit_focal_point',
                                     name='UNICEF Audit Focal Point')

Auditor = GroupWrapper(code='auditor',
                       name='Auditor')

UNICEFUser = GroupWrapper(code='unicef_user',
                          name='UNICEF User')<|MERGE_RESOLUTION|>--- conflicted
+++ resolved
@@ -760,41 +760,12 @@
         return '{}: {}'.format(self.audit.unique_id, self.description)
 
 
-<<<<<<< HEAD
 class EngagementActionPointManager(models.Manager):
     def get_queryset(self):
         queryset = super(EngagementActionPointManager, self).get_queryset()
         return queryset.filter(engagement__isnull=False)
-=======
-class EngagementActionPoint(models.Model):
-    CATEGORY_CHOICES = Choices(
-        ("Invoice and receive reimbursement of ineligible expenditure",
-         _("Invoice and receive reimbursement of ineligible expenditure")),
-        ("Change cash transfer modality (DCT, reimbursement or direct payment)",
-         _("Change cash transfer modality (DCT, reimbursement or direct payment)")),
-        ("IP to incur and report on additional expenditure", _("IP to incur and report on additional expenditure")),
-        ("Review and amend ICE or budget", _("Review and amend ICE or budget")),
-        ("IP to correct FACE form or Statement of Expenditure",
-         _("IP to correct FACE form or Statement of Expenditure")),
-        ("Schedule a programmatic visit", _("Schedule a programmatic visit")),
-        ("Schedule a follow-up spot check", _("Schedule a follow-up spot check")),
-        ("Schedule an audit", _("Schedule an audit")),
-        ("Block future cash transfers", _("Block future cash transfers")),
-        ("Block or mark vendor for deletion", _("Block or mark vendor for deletion")),
-        ("Escalate to Chief of Operations, Dep Rep, or Rep", _("Escalate to Chief of Operations, Dep Rep, or Rep")),
-        ("Escalate to Investigation", _("Escalate to Investigation")),
-        ("Capacity building / Discussion with partner", _("Capacity building / Discussion with partner")),
-        ("Change IP risk rating", _("Change IP risk rating")),
-        ("Other", _("Other")),
-    )
-    STATUS_CHOICES = Choices(
-        ('open', _('Open')),
-        ('closed', _('Closed')),
-    )
->>>>>>> 2a562df2
-
-
-@python_2_unicode_compatible
+
+
 class EngagementActionPoint(ActionPoint):
     """
     This proxy class is for more easy permissions assigning.
