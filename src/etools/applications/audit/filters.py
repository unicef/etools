--- conflicted
+++ resolved
@@ -83,7 +83,7 @@
             'date_of_draft_report_to_ip': ['lte', 'gte', 'gt', 'lt'],
             'offices': ['exact', 'in'],
             'sections': ['exact', 'in'],
-<<<<<<< HEAD
+            'year_of_audit': ['exact', 'in'],
         }
 
 
@@ -104,8 +104,4 @@
         ordering = super().get_ordering(request, queryset, view)
         if not ordering:
             return ordering
-        return [param.replace('user__', '') for param in ordering]
-=======
-            'year_of_audit': ['exact', 'in'],
-        }
->>>>>>> 214855a5
+        return [param.replace('user__', '') for param in ordering]