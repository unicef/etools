--- conflicted
+++ resolved
@@ -15,10 +15,7 @@
     ReportAttachmentsViewSet,
     SpecialAuditViewSet,
     SpotCheckViewSet,
-<<<<<<< HEAD
-=======
     StaffSpotCheckViewSet,
->>>>>>> ce57ae77
 )
 
 root_api = routers.SimpleRouter()
