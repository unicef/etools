--- conflicted
+++ resolved
@@ -11,7 +11,11 @@
 from rest_framework.renderers import JSONRenderer
 from rest_framework.response import Response
 
-<<<<<<< HEAD
+from etools.applications.action_points.conditions import (
+    ActionPointAssignedByCondition,
+    ActionPointAssigneeCondition,
+    ActionPointAuthorCondition,
+)
 from etools.applications.audit.conditions import (
     AuditModuleCondition,
     AuditStaffMemberCondition,
@@ -31,6 +35,7 @@
     Audit,
     Auditor,
     Engagement,
+    EngagementActionPoint,
     MicroAssessment,
     SpecialAudit,
     SpotCheck,
@@ -52,6 +57,7 @@
 )
 from etools.applications.audit.serializers.engagement import (
     AuditSerializer,
+    EngagementActionPointSerializer,
     EngagementExportSerializer,
     EngagementHactSerializer,
     EngagementLightSerializer,
@@ -71,33 +77,6 @@
     SpotCheckPDFSerializer,
 )
 from etools.applications.EquiTrack.views import ExportViewSetDataMixin
-=======
-from etools.applications.action_points.conditions import ActionPointAuthorCondition, ActionPointAssignedByCondition, \
-    ActionPointAssigneeCondition
-from etools.applications.audit.conditions import (AuditModuleCondition, AuditStaffMemberCondition,
-                                                  EngagementStaffMemberCondition,)
-from etools.applications.audit.exports import (AuditDetailCSVRenderer, AuditorFirmCSVRenderer,
-                                               EngagementCSVRenderer, MicroAssessmentDetailCSVRenderer,
-                                               SpecialAuditDetailCSVRenderer, SpotCheckDetailCSVRenderer,)
-from etools.applications.audit.filters import DisplayStatusFilter, UniqueIDOrderingFilter
-from etools.applications.audit.metadata import AuditBaseMetadata, AuditPermissionBasedMetadata
-from etools.applications.audit.models import (Audit, Auditor, Engagement, MicroAssessment, SpecialAudit,
-                                              SpotCheck, UNICEFAuditFocalPoint, UNICEFUser, EngagementActionPoint)
-from etools.applications.audit.purchase_order.models import AuditorFirm, AuditorStaffMember, PurchaseOrder
-from etools.applications.audit.serializers.auditor import (AuditorFirmExportSerializer, AuditorFirmLightSerializer,
-                                                           AuditorFirmSerializer, AuditorStaffMemberSerializer,
-                                                           AuditUserSerializer, PurchaseOrderSerializer,)
-from etools.applications.audit.serializers.engagement import (AuditSerializer, EngagementExportSerializer,
-                                                              EngagementHactSerializer, EngagementLightSerializer,
-                                                              EngagementSerializer, MicroAssessmentSerializer,
-                                                              SpecialAuditSerializer, SpotCheckSerializer,
-                                                              EngagementActionPointSerializer)
-from etools.applications.audit.serializers.export import (AuditDetailCSVSerializer, AuditPDFSerializer,
-                                                          MicroAssessmentDetailCSVSerializer,
-                                                          MicroAssessmentPDFSerializer,
-                                                          SpecialAuditDetailPDFSerializer, SpecialAuditPDFSerializer,
-                                                          SpotCheckDetailCSVSerializer, SpotCheckPDFSerializer,)
->>>>>>> 18500fe3
 from etools.applications.partners.models import PartnerOrganization
 from etools.applications.partners.serializers.partner_organization_v2 import MinimalPartnerOrganizationListSerializer
 from etools.applications.permissions2.conditions import (
