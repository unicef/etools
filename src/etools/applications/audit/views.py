--- conflicted
+++ resolved
@@ -31,54 +31,6 @@
 )
 from etools.applications.audit.filters import DisplayStatusFilter, UniqueIDOrderingFilter
 from etools.applications.audit.metadata import AuditBaseMetadata, AuditPermissionBasedMetadata
-<<<<<<< HEAD
-from etools.applications.audit.models import (
-    Audit,
-    Auditor,
-    Engagement,
-    EngagementActionPoint,
-    MicroAssessment,
-    SpecialAudit,
-    SpotCheck,
-    UNICEFAuditFocalPoint,
-    UNICEFUser,
-)
-from etools.applications.audit.purchase_order.models import (
-    AuditorFirm,
-    AuditorStaffMember,
-    PurchaseOrder,
-)
-from etools.applications.audit.serializers.auditor import (
-    AuditorFirmExportSerializer,
-    AuditorFirmLightSerializer,
-    AuditorFirmSerializer,
-    AuditorStaffMemberSerializer,
-    AuditUserSerializer,
-    PurchaseOrderSerializer,
-)
-from etools.applications.audit.serializers.engagement import (
-    AuditSerializer,
-    EngagementActionPointSerializer,
-    EngagementExportSerializer,
-    EngagementHactSerializer,
-    EngagementLightSerializer,
-    EngagementSerializer,
-    MicroAssessmentSerializer,
-    SpecialAuditSerializer,
-    SpotCheckSerializer,
-)
-from etools.applications.audit.serializers.export import (
-    AuditDetailCSVSerializer,
-    AuditPDFSerializer,
-    MicroAssessmentDetailCSVSerializer,
-    MicroAssessmentPDFSerializer,
-    SpecialAuditDetailPDFSerializer,
-    SpecialAuditPDFSerializer,
-    SpotCheckDetailCSVSerializer,
-    SpotCheckPDFSerializer,
-)
-from etools.applications.EquiTrack.views import ExportViewSetDataMixin
-=======
 from etools.applications.audit.models import (Audit, Auditor, Engagement, MicroAssessment, SpecialAudit,
                                               SpotCheck, UNICEFAuditFocalPoint, UNICEFUser, EngagementActionPoint)
 from etools.applications.audit.purchase_order.models import AuditorFirm, AuditorStaffMember, PurchaseOrder
@@ -95,7 +47,7 @@
                                                           MicroAssessmentPDFSerializer,
                                                           SpecialAuditDetailPDFSerializer, SpecialAuditPDFSerializer,
                                                           SpotCheckDetailCSVSerializer, SpotCheckPDFSerializer,)
->>>>>>> 88a6b0e6
+from etools.applications.EquiTrack.views import ExportViewSetDataMixin
 from etools.applications.partners.models import PartnerOrganization
 from etools.applications.partners.serializers.partner_organization_v2 import MinimalPartnerOrganizationListSerializer
 from etools.applications.permissions2.conditions import (
