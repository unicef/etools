--- conflicted
+++ resolved
@@ -1213,7 +1213,7 @@
     @classmethod
     def setUpTestData(cls):
         super().setUpTestData()
-        cls.file_type = AttachmentFileTypeFactory(code='audit_engagement')
+        cls.file_type = AttachmentFileTypeFactory(group=['audit_engagement'])
 
     def test_list(self):
         attachment = AttachmentFactory(
@@ -1249,13 +1249,8 @@
             ),
             user=self.unicef_focal_point,
             data={
-<<<<<<< HEAD
-                'file_type': AttachmentFileTypeFactory(group=['audit_engagement']).id,
-                'file': SimpleUploadedFile('hello_world.txt', 'hello world!'.encode('utf-8')),
-=======
                 'file_type': self.file_type.pk,
                 'attachment': attachment.pk,
->>>>>>> b3c2ecc7
             }
         )
         self.assertEqual(response.status_code, status.HTTP_201_CREATED)
@@ -1338,7 +1333,7 @@
     @classmethod
     def setUpTestData(cls):
         super().setUpTestData()
-        cls.file_type = AttachmentFileTypeFactory(code='audit_report')
+        cls.file_type = AttachmentFileTypeFactory(group=['audit_report'])
 
     def test_list(self):
         attachment = AttachmentFactory(
@@ -1375,13 +1370,8 @@
             ),
             user=self.unicef_focal_point,
             data={
-<<<<<<< HEAD
-                'file_type': AttachmentFileTypeFactory(group=["audit_report"]).id,
-                'file': SimpleUploadedFile('hello_world.txt', 'hello world!'.encode('utf-8')),
-=======
                 'file_type': self.file_type.pk,
                 'attachment': attachment.pk,
->>>>>>> b3c2ecc7
             }
         )
         self.assertEqual(response.status_code, status.HTTP_201_CREATED)
