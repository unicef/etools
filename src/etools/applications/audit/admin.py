from django.contrib import admin

from ordered_model.admin import OrderedModelAdmin

from etools.applications.action_points.admin import ActionPointAdmin
from etools.applications.audit.forms import EngagementActionPointAdminForm
from etools.applications.audit.models import (
    Audit,
    Engagement,
    EngagementActionPoint,
    FaceForm,
    FinancialFinding,
    Finding,
    MicroAssessment,
    Risk,
    RiskBluePrint,
    RiskCategory,
    SpecialAuditRecommendation,
    SpecificProcedure,
    SpotCheck,
<<<<<<< HEAD
    SpotCheckFinancialFinding,
=======
    TestSubjectAreas,
>>>>>>> 7f9edee7
)


@admin.register(Engagement)
class EngagementAdmin(admin.ModelAdmin):
    list_display = [
        '__str__', 'status', 'partner', 'date_of_field_visit',
        'engagement_type', 'start_date', 'end_date', 'year_of_audit',
    ]
    list_filter = [
        'status', 'start_date', 'end_date', 'status', 'engagement_type',
    ]
    search_fields = 'partner__organization__name', 'agreement__auditor_firm__organization__name',
    filter_horizontal = ('authorized_officers', 'active_pd', 'staff_members', 'users_notified', 'sections', 'offices')
    raw_id_fields = ('po_item', 'partner', 'active_pd', 'staff_members', 'authorized_officers', 'users_notified', 'face_forms')


@admin.register(RiskCategory)
class RiskCategoryAdmin(OrderedModelAdmin):
    list_display = [
        '__str__', 'category_type', 'code', 'header', 'parent', 'move_up_down_links',
    ]
    list_filter = ['category_type', ]
    search_fields = ['code', 'header', ]
    readonly_fields = ['code', ]


@admin.register(RiskBluePrint)
class RiskBluePrintAdmin(OrderedModelAdmin):
    list_display = [
        '__str__', 'weight', 'is_key', 'description', 'category', 'move_up_down_links',
    ]
    list_filter = ['is_key', ]


@admin.register(Risk)
class RiskAdmin(admin.ModelAdmin):
    list_display = [
        '__str__', 'value', 'blueprint', 'extra',
    ]
    list_filter = ['value', ]


@admin.register(SpotCheck)
class SpotCheckAdmin(EngagementAdmin):
    pass


@admin.register(FaceForm)
class FaceFormAdmin(admin.ModelAdmin):
    pass


@admin.register(MicroAssessment)
class MicroAssessmentAdmin(EngagementAdmin):
    pass


@admin.register(Audit)
class AuditAdmin(EngagementAdmin):
    pass


@admin.register(Finding)
class FindingAdmin(admin.ModelAdmin):
    list_display = [
        '__str__', 'priority', 'deadline_of_action',
        'category_of_observation',
    ]
    list_filter = [
        'category_of_observation', 'priority', 'deadline_of_action',
    ]


@admin.register(FinancialFinding)
class FinancialFindingAdmin(admin.ModelAdmin):
    list_display = [
        'title', 'audit', 'description', 'amount', 'local_amount',
    ]
    raw_id_fields = ('audit',)
    search_fields = ['title', ]


@admin.register(SpotCheckFinancialFinding)
class SpotCheckFinancialFindingAdmin(admin.ModelAdmin):
    list_display = [
        'title', 'spot_check', 'description', 'amount', 'local_amount',
    ]
    raw_id_fields = ('spot_check', )
    search_fields = ['title', ]


@admin.register(SpecificProcedure)
class SpecificProcedureAdmin(admin.ModelAdmin):
    pass


@admin.register(SpecialAuditRecommendation)
class SpecialAuditRecommendationAdmin(admin.ModelAdmin):
    pass


@admin.register(EngagementActionPoint)
class EngagementActionPointAdmin(ActionPointAdmin):
    form = EngagementActionPointAdminForm
    list_display = ('engagement', ) + ActionPointAdmin.list_display


@admin.register(TestSubjectAreas)
class TestSubjectAreasAdmin(admin.ModelAdmin):
    list_display = [
        'engagement_reference_number', 'blueprint_header', 'value',
    ]
    list_filter = ['value', ]
    search_fields = ['engagement__reference_number', ]
    readonly_fields = ['engagement', 'blueprint']

    def get_queryset(self, request):
        qs = super(TestSubjectAreasAdmin, self).get_queryset(request)
        return qs.filter(blueprint__category__code__in=['ma_subject_areas', 'ma_subject_areas_v2'])

    def engagement_reference_number(self, obj):
        return obj.engagement.reference_number if obj else None

    def blueprint_header(self, obj):
        return obj.blueprint.header if obj else None<|MERGE_RESOLUTION|>--- conflicted
+++ resolved
@@ -18,11 +18,8 @@
     SpecialAuditRecommendation,
     SpecificProcedure,
     SpotCheck,
-<<<<<<< HEAD
     SpotCheckFinancialFinding,
-=======
     TestSubjectAreas,
->>>>>>> 7f9edee7
 )
 
 
