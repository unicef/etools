--- conflicted
+++ resolved
@@ -981,23 +981,6 @@
         assessment.focal_points.set([self.focal_user])
         self.assertEqual(assessment.action_points.count(), 0)
 
-<<<<<<< HEAD
-        response = self.forced_auth_req(
-            'post',
-            reverse("psea:action-points-list", args=[assessment.pk]),
-            user=self.focal_user,
-            data={
-                'description': fuzzy.FuzzyText(length=100).fuzz(),
-                'due_date': fuzzy.FuzzyDate(
-                    timezone.now().date(),
-                    timezone.now().date() + datetime.timedelta(days=5),
-                ).fuzz(),
-                'assigned_to': self.unicef_user.pk,
-                'office': self.focal_user.profile.profile_office.office.pk,
-                'section': SectionFactory().pk,
-            }
-        )
-=======
         mock_send = Mock()
         with patch(self.send_path, mock_send):
             response = self.forced_auth_req(
@@ -1011,11 +994,10 @@
                         timezone.now().date() + datetime.timedelta(days=5),
                     ).fuzz(),
                     'assigned_to': self.unicef_user.pk,
-                    'office': self.focal_user.profile.office.pk,
+                    'office': self.focal_user.profile.profile_office.office.pk,
                     'section': SectionFactory().pk,
                 }
             )
->>>>>>> 3fc31a52
 
         self.assertEqual(response.status_code, status.HTTP_201_CREATED)
         self.assertEqual(assessment.action_points.count(), 1)
