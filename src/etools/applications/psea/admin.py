--- conflicted
+++ resolved
@@ -1,10 +1,6 @@
 from django.contrib import admin
 
-<<<<<<< HEAD
-from etools.applications.psea.models import Answer, Assessment, Evidence, Indicator, Rating
-=======
-from etools.applications.psea.models import Answer, Assessment, AssessmentActionPoint, Assessor, Evidence, Indicator
->>>>>>> c8f48164
+from etools.applications.psea.models import Answer, Assessment, AssessmentActionPoint, Assessor, Evidence, Indicator, Rating
 
 
 @admin.register(Assessment)
@@ -37,13 +33,11 @@
     list_display = ('subject', 'active')
     list_filter = ('active',)
 
-
-<<<<<<< HEAD
 @admin.register(Rating)
 class RatingAdmin(admin.ModelAdmin):
     list_display = ('label', 'weight', 'active')
     list_filter = ('active',)
-=======
+
 @admin.register(Assessor)
 class AssessorAdmin(admin.ModelAdmin):
     list_display = ('assessment', 'assessor_type', 'user', 'auditor_firm')
@@ -60,5 +54,4 @@
         'psea_assessment', 'author', 'assigned_to', 'due_date', 'status',
     )
     raw_id_fields = ('section', 'office', 'location', 'cp_output', 'partner', 'intervention', 'tpm_activity',
-                     'psea_assessment', 'travel_activity', 'engagement', 'author', 'assigned_by', 'assigned_to')
->>>>>>> c8f48164
+                     'psea_assessment', 'travel_activity', 'engagement', 'author', 'assigned_by', 'assigned_to')