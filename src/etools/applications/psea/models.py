from django.conf import settings
from django.db import connection, models
from django.db.models import Sum
from django.utils import timezone
from django.utils.translation import ugettext_lazy as _

from django_fsm import FSMField, transition
from model_utils import Choices
from model_utils.models import TimeStampedModel
from ordered_model.models import OrderedModel
from unicef_attachments.models import Attachment
from unicef_djangolib.fields import CodedGenericRelation

from etools.applications.action_points.models import ActionPoint
from etools.applications.audit.purchase_order.models import AuditorFirm, AuditorStaffMember
from etools.applications.core.permissions import import_permissions
from etools.applications.core.urlresolvers import build_frontend_url
from etools.applications.psea.validation import (
    assessment_focal_point_user,
    assessment_illegal_transition,
    assessment_user_belongs,
)


class Rating(TimeStampedModel):
    label = models.CharField(verbose_name=_("Label"), max_length=50)
    weight = models.IntegerField(verbose_name=_("Weight"))
    active = models.BooleanField(default=True)

    class Meta:
        verbose_name = _("Rating")
        verbose_name_plural = _("Ratings")

    def __str__(self):
        return f"{self.label}"


class Evidence(TimeStampedModel):
    label = models.TextField(verbose_name=_("Label"))
    requires_description = models.BooleanField(default=False)
    active = models.BooleanField(default=True)

    class Meta:
        verbose_name = _('Evidence')
        verbose_name_plural = _('Evidence')

    def __str__(self):
        return f'{self.label}'


class Indicator(OrderedModel, TimeStampedModel):
    subject = models.TextField(verbose_name=_('Subject'))
    content = models.TextField(verbose_name=_('Content'))
    ratings = models.ManyToManyField(Rating, verbose_name=_("Rating"))
    rating_instructions = models.TextField(
        verbose_name=_("Rating Instructions"),
        blank=True,
    )
    evidences = models.ManyToManyField(Evidence, verbose_name=_('Evidences'))
    active = models.BooleanField(default=True)

    class Meta:
        verbose_name = _('Indicator')
        verbose_name_plural = _('Indicators')

    def __str__(self):
        return f'{self.subject}'


class Assessment(TimeStampedModel):
    STATUS_DRAFT = 'draft'
    STATUS_ASSIGNED = 'assigned'
    STATUS_IN_PROGRESS = 'in_progress'
    STATUS_SUBMITTED = 'submitted'
    STATUS_REJECTED = 'rejected'
    STATUS_FINAL = 'final'
    STATUS_CANCELLED = 'cancelled'

    STATUS_CHOICES = Choices(
        (STATUS_DRAFT, _('Draft')),
        (STATUS_ASSIGNED, _('Assigned')),
        (STATUS_IN_PROGRESS, _('In Progress')),
        (STATUS_SUBMITTED, _('Submitted')),
        (STATUS_REJECTED, _('Rejected')),
        (STATUS_FINAL, _('Final')),
        (STATUS_CANCELLED, _('Cancelled')),
    )

    AUTO_TRANSITIONS = {
        STATUS_ASSIGNED: [STATUS_IN_PROGRESS],
    }

    reference_number = models.CharField(
        max_length=100,
        verbose_name=_("Reference Number"),
        unique=True,
    )
    partner = models.ForeignKey(
        'partners.PartnerOrganization',
        verbose_name=_('Partner'),
        on_delete=models.CASCADE,
        related_name="psea_assessment",
    )
    overall_rating = models.IntegerField(null=True, blank=True)
    assessment_date = models.DateField(
        verbose_name=_('Assessment Date'),
        null=True,
        blank=True,
    )
    status = FSMField(
        verbose_name=_('Status'),
        max_length=30,
        choices=STATUS_CHOICES,
        default=STATUS_DRAFT,
    )
    focal_points = models.ManyToManyField(
        settings.AUTH_USER_MODEL,
        blank=True,
        verbose_name=_('UNICEF Focal Points'),
        related_name="pse_assessment_focal_point",
    )

    class Meta:
        verbose_name = _('Assessment')
        verbose_name_plural = _('Assessments')
        ordering = ("-assessment_date",)

    def get_object_url(self, **kwargs):
        # TODO double check this with frontend developers
        return build_frontend_url('psea', 'assessment', 'detail', self.id, **kwargs)

    @classmethod
    def permission_structure(cls):
        permissions = import_permissions(cls.__name__)
        return permissions

    def __str__(self):
        return f'{self.partner} [{self.get_status_display()}] {self.reference_number}'

    def answers_complete(self):
        """Check if all answers have been provided"""
        indicators_qs = Indicator.objects.filter(active=True)
        answers_qs = self.answers.filter(
            indicator__pk__in=indicators_qs.values_list("pk", flat=True),
        )
        if indicators_qs.count() == answers_qs.count():
            return True
        return False

    def rating(self):
        if self.answers_complete():
            result = Answer.objects.filter(assessment=self).aggregate(
                assessment=Sum("rating__weight")
            )
            if result:
                return result["assessment"]
        return None

    def get_reference_number(self):
        return "{code}/{year}PSEA{num}".format(
            code=connection.tenant.country_short_code,
            year=timezone.now().year,
            num=self.pk,
        )

    def update_rating(self):
        self.overall_rating = self.rating()
        self.save()

<<<<<<< HEAD
    def user_belongs(self, user):
        if self.pk and user in self.focal_points.all():
            return True
        if self.user_assessor(user):
            return True
        return False

    def user_assessor(self, user):
=======
    def user_is_assessor(self, user):
>>>>>>> 3118d50f
        assessor_qs = Assessor.objects.filter(assessment=self)
        if assessor_qs.filter(user=user).exists():
            return True
        for assessor in assessor_qs.all():
            if assessor.auditor_firm_staff.filter(user=user).exists():
                return True
        return False

    def user_belongs(self, user):
        if self.pk and user in self.focal_points.all():
            return True
        return self.user_is_assessor(user)

    def save(self, *args, **kwargs):
        self.overall_rating = self.rating()
        super().save(*args, **kwargs)
        if not self.reference_number:
            self.reference_number = self.get_reference_number()
            self.save()

    @transition(
        field=status,
        source=[STATUS_DRAFT],
        target=[STATUS_ASSIGNED],
        permission=assessment_focal_point_user,
    )
    def transition_to_assigned(self):
        """Assessment moves to assigned status"""

    @transition(
        field=status,
        source=[STATUS_ASSIGNED],
        target=[STATUS_IN_PROGRESS],
    )
    def transition_to_in_progress(self):
        """Assessment moves to in progress status"""

    @transition(
        field=status,
        source=[STATUS_IN_PROGRESS, STATUS_REJECTED],
        target=[STATUS_SUBMITTED],
        permission=assessment_user_belongs,
    )
    def transition_to_submitted(self):
        """Assessment moves to submitted status"""

    @transition(
        field=status,
        source=[STATUS_SUBMITTED],
        target=[STATUS_FINAL],
        permission=assessment_focal_point_user,
    )
    def transition_to_final(self):
        """Assessment moves to final status"""

    @transition(
        field=status,
        source=[STATUS_SUBMITTED],
        target=[STATUS_REJECTED],
        permission=assessment_focal_point_user,
    )
    def transition_to_rejected(self):
        """Assessment rejected"""

    @transition(
        field=status,
        source=[STATUS_DRAFT, STATUS_IN_PROGRESS],
        target=[STATUS_CANCELLED],
        permission=assessment_focal_point_user,
    )
    def transition_to_cancelled(self):
        """Assessment cancelled"""

    @transition(
        field=status,
        source=[
            STATUS_ASSIGNED,
            STATUS_IN_PROGRESS,
            STATUS_SUBMITTED,
            STATUS_REJECTED,
            STATUS_FINAL,
            STATUS_CANCELLED,
        ],
        target=[STATUS_DRAFT],
        conditions=[assessment_illegal_transition],
    )
    def transition_to_draft_invalid(self):
        """Not allowed to move back to draft status"""

    @transition(
        field=status,
        source=[
            STATUS_IN_PROGRESS,
            STATUS_SUBMITTED,
            STATUS_REJECTED,
            STATUS_FINAL,
            STATUS_CANCELLED,
        ],
        target=[STATUS_ASSIGNED],
        conditions=[assessment_illegal_transition],
    )
    def transition_to_assigned_invalid(self):
        """Not allowed to move back to assigned status"""

    @transition(
        field=status,
        source=[
            STATUS_DRAFT,
            STATUS_ASSIGNED,
            STATUS_IN_PROGRESS,
            STATUS_REJECTED,
            STATUS_CANCELLED,
        ],
        target=[STATUS_FINAL],
        conditions=[assessment_illegal_transition],
    )
    def transition_to_final_invalid(self):
        """Not allowed to move to final status, except from submitted"""

    @transition(
        field=status,
        source=[
            STATUS_DRAFT,
            STATUS_ASSIGNED,
            STATUS_IN_PROGRESS,
            STATUS_FINAL,
            STATUS_CANCELLED,
        ],
        target=[STATUS_REJECTED],
        conditions=[assessment_illegal_transition],
    )
    def transition_to_rejected_invalid(self):
        """Not allowed to move to rejected status, except from submitted"""

    @transition(
        field=status,
        source=[
            STATUS_SUBMITTED,
            STATUS_FINAL,
        ],
        target=[STATUS_CANCELLED],
        conditions=[assessment_illegal_transition],
    )
    def transition_to_cancelled_invalid(self):
        """Allowed to move to cancelled status, except from submitted/final"""


class AssessmentStatusHistory(TimeStampedModel):
    assessment = models.ForeignKey(
        Assessment,
        verbose_name=_("Assessment"),
        on_delete=models.CASCADE,
        related_name="status_history",
    )
    status = models.CharField(
        max_length=30,
        choices=Assessment.STATUS_CHOICES,
    )
    comment = models.TextField(blank=True)

    class Meta:
        verbose_name = _("Assessment Status History")
        verbose_name_plural = _("Assessment Status History")
        ordering = ("-created",)

    def __str__(self):
        return f"{self.get_status_display()} [{self.created}]"


class AssessmentActionPointManager(models.Manager):
    def get_queryset(self):
        queryset = super().get_queryset()
        return queryset.filter(psea_assessment__isnull=False)


class AssessmentActionPoint(ActionPoint):
    """This proxy class is for easier permissions assigning."""
    objects = AssessmentActionPointManager()

    class Meta(ActionPoint.Meta):
        verbose_name = _('PSEA Assessment Action Point')
        verbose_name_plural = _('PSEA Assessment Action Points')
        proxy = True

    def get_mail_context(self, user=None):
        context = super().get_mail_context(user=user)
        if self.psea_assessment:
            context['psea_assessment'] = self.psea_assessment.get_mail_context(
                user=user,
            )
        return context


class Answer(TimeStampedModel):
    assessment = models.ForeignKey(
        Assessment,
        verbose_name=_('Assessment'),
        on_delete=models.CASCADE,
        related_name="answers",
    )
    indicator = models.ForeignKey(
        Indicator,
        verbose_name=_('Indicator'),
        on_delete=models.CASCADE,
    )
    rating = models.ForeignKey(
        Rating,
        verbose_name=_("Rating"),
        on_delete=models.CASCADE,
    )
    comments = models.TextField(
        verbose_name=_('Comments'),
        blank=True,
        null=True,
    )
    attachments = CodedGenericRelation(
        Attachment,
        verbose_name=_('Attachments'),
        code='psea_answer',
        blank=True,
    )

    class Meta:
        verbose_name = _('Answer')
        verbose_name_plural = _('Answers')
        unique_together = [["assessment", "indicator"]]

    def __str__(self):
        return f'{self.assessment} [{self.rating}]'

    def save(self, *args, **kwargs):
        super().save(*args, **kwargs)
        self.assessment.update_rating()


class AnswerEvidence(TimeStampedModel):
    answer = models.ForeignKey(
        Answer,
        verbose_name=_("Answer"),
        on_delete=models.CASCADE,
        related_name="evidences",
    )
    evidence = models.ForeignKey(
        Evidence,
        verbose_name=_("Evidence"),
        on_delete=models.CASCADE,
    )
    description = models.TextField(
        verbose_name=_('Description'),
        blank=True,
        null=True,
    )

    class Meta:
        verbose_name = _("Answer Evidence")
        verbose_name_plural = _("Answer Evidences")

    def __str__(self):
        return f"{self.evidence}"


class Assessor(TimeStampedModel):
    TYPE_EXTERNAL = "external"
    TYPE_UNICEF = "staff"
    TYPE_VENDOR = "firm"

    TYPE_CHOICES = Choices(
        (TYPE_EXTERNAL, _("External Individual")),
        (TYPE_UNICEF, _("UNICEF Staff")),
        (TYPE_VENDOR, _("Assessing Firm")),
    )

    assessment = models.OneToOneField(
        Assessment,
        verbose_name=_("Assessment"),
        on_delete=models.CASCADE,
        related_name="assessor",
    )
    assessor_type = models.CharField(
        verbose_name=_("Type"),
        max_length=30,
        choices=TYPE_CHOICES,
    )
    user = models.ForeignKey(
        settings.AUTH_USER_MODEL,
        verbose_name=_("User"),
        null=True,
        blank=True,
        on_delete=models.CASCADE,
    )
    auditor_firm = models.ForeignKey(
        AuditorFirm,
        verbose_name=_('Auditor'),
        null=True,
        blank=True,
        on_delete=models.CASCADE,
    )
    order_number = models.CharField(
        verbose_name=_('Order Number'),
        blank=True,
        max_length=30
    )
    auditor_firm_staff = models.ManyToManyField(
        AuditorStaffMember,
        blank=True,
        verbose_name=_("Auditor Staff"),
    )

    class Meta:
        verbose_name = "Assessor"
        verbose_name_plural = "Assessors"

    def __str__(self):
        if self.assessor_type == Assessor.TYPE_VENDOR:
            return f"{self.auditor_firm}"
        return f"{self.user}"

    def get_recipients(self):
        if self.assessor_type in [self.TYPE_EXTERNAL, self.TYPE_UNICEF]:
            return [self.user.email]
        else:
            return [s.user.email for s in self.auditor_firm_staff.all()]<|MERGE_RESOLUTION|>--- conflicted
+++ resolved
@@ -167,18 +167,7 @@
         self.overall_rating = self.rating()
         self.save()
 
-<<<<<<< HEAD
-    def user_belongs(self, user):
-        if self.pk and user in self.focal_points.all():
-            return True
-        if self.user_assessor(user):
-            return True
-        return False
-
-    def user_assessor(self, user):
-=======
     def user_is_assessor(self, user):
->>>>>>> 3118d50f
         assessor_qs = Assessor.objects.filter(assessment=self)
         if assessor_qs.filter(user=user).exists():
             return True
