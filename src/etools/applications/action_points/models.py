--- conflicted
+++ resolved
@@ -103,11 +103,7 @@
 
     @property
     def related_object(self):
-<<<<<<< HEAD
-        return self.engagement or self.tpm_activity or self.travel_activity
-=======
         return self.engagement or self.tpm_activity or self.travel
->>>>>>> 88e945a9
 
     @property
     def related_module(self):
