--- conflicted
+++ resolved
@@ -190,11 +190,7 @@
                     ActionPointCompleteActionsTakenCheck.as_condition()
                 ])
     def complete(self):
-<<<<<<< HEAD
         self._do_complete()
-=======
-        self.send_email(self.assigned_by, 'action_points/action_point/completed')
->>>>>>> 1fa8958e
 
 
 PME = GroupWrapper(code='pme',
