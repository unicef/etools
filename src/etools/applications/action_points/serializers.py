from django.utils import timezone
from django.utils.translation import ugettext_lazy as _

from django_comments.models import Comment
from rest_framework import serializers
from unicef_snapshot.models import Activity
from unicef_snapshot.serializers import SnapshotModelSerializer

from etools.applications.EquiTrack.utils import get_current_site
from etools.applications.action_points.models import ActionPoint
from etools.applications.locations.serializers import LocationLightSerializer
from etools.applications.partners.serializers.interventions_v2 import BaseInterventionListSerializer
from etools.applications.partners.serializers.partner_organization_v2 import MinimalPartnerOrganizationListSerializer
from etools.applications.permissions2.serializers import PermissionsBasedSerializerMixin
from etools.applications.reports.serializers.v1 import ResultSerializer, SectionSerializer
from etools.applications.users.serializers import OfficeSerializer
from etools.applications.users.serializers_v3 import MinimalUserSerializer
from etools.applications.utils.common.serializers.fields import SeparatedReadWriteField
from etools.applications.utils.common.serializers.mixins import UserContextSerializerMixin
from etools.applications.utils.writable_serializers.serializers import WritableNestedSerializerMixin


class ActionPointBaseSerializer(UserContextSerializerMixin, SnapshotModelSerializer, serializers.ModelSerializer):
    reference_number = serializers.ReadOnlyField(label=_('Reference Number'))
    author = MinimalUserSerializer(read_only=True, label=_('Author'))
    assigned_by = MinimalUserSerializer(read_only=True, label=_('Assigned By'))
    assigned_to = SeparatedReadWriteField(
        read_field=MinimalUserSerializer(read_only=True, label=_('Assigned To')),
        required=True
    )

    status_date = serializers.DateTimeField(read_only=True, label=_('Status Date'))

    class Meta:
        model = ActionPoint
        fields = [
            'id', 'reference_number',
            'author', 'assigned_by', 'assigned_to',

            'high_priority', 'due_date', 'description',

            'created', 'date_of_completion',
            'status', 'status_date',
        ]
        extra_kwargs = {
            'status': {'read_only': True},
            'date_of_completion': {'read_only': True},
            'due_date': {'required': True},
        }

    def create(self, validated_data):
        validated_data.update({
            'author': self.get_user(),
            'assigned_by': self.get_user()
        })

        return super(ActionPointBaseSerializer, self).create(validated_data)

    def update(self, instance, validated_data):
        if 'assigned_to' in validated_data:
            validated_data['assigned_by'] = self.get_user()

        return super(ActionPointBaseSerializer, self).update(instance, validated_data)


class ActionPointListSerializer(PermissionsBasedSerializerMixin, ActionPointBaseSerializer):
    related_module = serializers.ChoiceField(label=_('Related Module'), choices=ActionPoint.MODULE_CHOICES,
                                             read_only=True)

    partner = SeparatedReadWriteField(
        read_field=MinimalPartnerOrganizationListSerializer(read_only=True, label=_('Partner')),
    )
    intervention = SeparatedReadWriteField(
        read_field=BaseInterventionListSerializer(read_only=True, label=_('PD/SSFA')),
        required=False,
    )

    cp_output = SeparatedReadWriteField(
        read_field=ResultSerializer(read_only=True, label=_('CP Output')),
        required=False,
    )

    location = SeparatedReadWriteField(
        read_field=LocationLightSerializer(read_only=True, label=_('Location')),
    )

    section = SeparatedReadWriteField(
        read_field=SectionSerializer(read_only=True, label=_('Section')),
        required=True,
    )
    office = SeparatedReadWriteField(
        read_field=OfficeSerializer(read_only=True, label=_('Office')),
        required=True
    )

    class Meta(ActionPointBaseSerializer.Meta):
        fields = ActionPointBaseSerializer.Meta.fields + [
            'related_module',

            'section', 'office', 'location',
            'partner', 'cp_output', 'intervention',

            'engagement', 'tpm_activity', 'travel_activity',
        ]

    def create(self, validated_data):
        if 'engagement' in validated_data:
            engagement = validated_data['engagement']
            validated_data.update({
                'partner_id': engagement.partner_id,
            })
        elif 'tpm_activity' in validated_data:
            activity = validated_data['tpm_activity']
            validated_data.update({
                'partner_id': activity.partner_id,
                'intervention_id': activity.intervention_id,
                'cp_output_id': activity.cp_output_id,
                'section_id': activity.section_id,
            })
<<<<<<< HEAD
=======
        elif 'travel' in validated_data:
            travel = validated_data['travel']
            validated_data.update({
                'office_id': travel.office_id,
                'section_id': travel.section_id,
            })
>>>>>>> 3eb4bb7a

        return super().create(validated_data)


class CommentSerializer(UserContextSerializerMixin, WritableNestedSerializerMixin, serializers.ModelSerializer):
    user = MinimalUserSerializer(read_only=True, label=_('Author'))

    class Meta(WritableNestedSerializerMixin.Meta):
        model = Comment
        fields = (
            'id', 'user', 'comment', 'submit_date'
        )
        extra_kwargs = {
            'user': {'read_only': True},
            'submit_date': {'read_only': True},
        }

    def create(self, validated_data):
        validated_data.update({
            'user': self.get_user(),
            'submit_date': timezone.now(),
            'site': get_current_site(),
        })
        return super(CommentSerializer, self).create(validated_data)


class HistorySerializer(serializers.ModelSerializer):
    by_user_display = serializers.ReadOnlyField(source='by_user.get_full_name', label=_('User'))
    action = serializers.SerializerMethodField(label=_('Action'))

    class Meta:
        model = Activity
        fields = ('id', 'created', 'by_user_display', 'action')
        extra_kwargs = {
            'created': {'label': _('Date')},
        }

    def get_action(self, obj):
        return ActionPoint.get_snapshot_action_display(obj)


class ActionPointSerializer(WritableNestedSerializerMixin, ActionPointListSerializer):
    comments = CommentSerializer(many=True, label=_('Actions Taken'))
    history = HistorySerializer(many=True, label=_('History'), read_only=True, source='get_meaningful_history')

    related_object_str = serializers.SerializerMethodField(label=_('Reference'))
    related_object_url = serializers.SerializerMethodField()

    class Meta(WritableNestedSerializerMixin.Meta, ActionPointListSerializer.Meta):
        fields = ActionPointListSerializer.Meta.fields + [
            'comments', 'history', 'related_object_str', 'related_object_url',
        ]

    def get_related_object_str(self, obj):
        return str(obj.related_object) if obj.related_object else None

    def get_related_object_url(self, obj):
        return obj.related_object.get_object_url() if obj.related_object else None<|MERGE_RESOLUTION|>--- conflicted
+++ resolved
@@ -117,15 +117,6 @@
                 'cp_output_id': activity.cp_output_id,
                 'section_id': activity.section_id,
             })
-<<<<<<< HEAD
-=======
-        elif 'travel' in validated_data:
-            travel = validated_data['travel']
-            validated_data.update({
-                'office_id': travel.office_id,
-                'section_id': travel.section_id,
-            })
->>>>>>> 3eb4bb7a
 
         return super().create(validated_data)
 
