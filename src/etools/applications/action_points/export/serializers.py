--- conflicted
+++ resolved
@@ -3,20 +3,6 @@
 
 class ActionPointExportSerializer(serializers.Serializer):
     ref = serializers.CharField(source='reference_number', read_only=True)
-<<<<<<< HEAD
-    cp_output = serializers.CharField(source='cp_output')
-    partner = serializers.CharField(source='partner.name', default='')
-    office = serializers.CharField(source='office.name', default='')
-    section = serializers.CharField(source='section.name', default='')
-    category = serializers.CharField(source='category.description', default='')
-    assigned_to = serializers.CharField(source='assigned_to.get_full_name')
-    due_date = serializers.DateField(format='%d/%m/%Y')
-    status = serializers.CharField(source='get_status_display')
-    description = serializers.CharField()
-    intervention = serializers.CharField(source='intervention.reference_number', read_only=True, default='')
-    pd_ssfa = serializers.CharField(source='intervention.title', default='')
-    location = serializers.CharField(source='location')
-=======
     cp_output = serializers.CharField(source='cp_output.__str__', allow_null=True)
     partner = serializers.CharField(source='partner.name', allow_null=True)
     office = serializers.CharField(source='office.name', allow_null=True)
@@ -29,14 +15,9 @@
     intervention = serializers.CharField(source='intervention.reference_number', read_only=True, allow_null=True)
     pd_ssfa = serializers.CharField(source='intervention.title', allow_null=True)
     location = serializers.CharField(source='location.__str__', allow_null=True)
->>>>>>> 7a84f7d9
     related_module = serializers.CharField()
     assigned_by = serializers.CharField(source='assigned_by.get_full_name', allow_null=True)
     date_of_completion = serializers.DateTimeField(format='%d/%m/%Y')
-<<<<<<< HEAD
-    related_ref = serializers.CharField(source='related_object.reference_number', read_only=True, default='')
-=======
     related_ref = serializers.CharField(source='related_object.reference_number', read_only=True, allow_null=True)
->>>>>>> 7a84f7d9
     related_object_str = serializers.CharField()
     related_object_url = serializers.CharField()