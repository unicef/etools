from unittest.mock import patch

from django.urls import reverse

from rest_framework import status
from unicef_locations.tests.factories import LocationFactory

from etools.applications.core.tests.cases import BaseTenantTestCase
from etools.applications.ecn.tests.utils import get_example_ecn
from etools.applications.partners.models import Intervention
from etools.applications.partners.permissions import PARTNERSHIP_MANAGER_GROUP, UNICEF_USER
from etools.applications.partners.tests.factories import AgreementFactory
from etools.applications.reports.tests.factories import OfficeFactory, SectionFactory
from etools.applications.users.tests.factories import UserFactory


class SyncViewTestCase(BaseTenantTestCase):
    @patch('etools.applications.ecn.api.ECNAPI.get_intervention')
    def test_sync(self, request_intervention_mock):
        request_intervention_mock.return_value = get_example_ecn()

        agreement = AgreementFactory()
        section = SectionFactory()
        office = OfficeFactory()
        user = UserFactory(groups__data=[UNICEF_USER, PARTNERSHIP_MANAGER_GROUP])
        response = self.forced_auth_req(
            'post',
            reverse('ecn_v1:intervention-import-ecn'),
<<<<<<< HEAD
            user=UserFactory(realms__data=[UNICEF_USER, PARTNERSHIP_MANAGER_GROUP]),
=======
            user=user,
>>>>>>> 81029f20
            data={
                'agreement': agreement.pk,
                'number': 'test',
                'sections': [section.pk],
                'locations': [LocationFactory().pk for _i in range(10)],
                'offices': [office.pk],
            }
        )
        self.assertEqual(response.status_code, status.HTTP_201_CREATED, response.data)
        intervention = Intervention.objects.get(pk=response.data['id'])
        self.assertListEqual(list(intervention.sections.values_list('pk', flat=True)), [section.pk])
        self.assertEqual(intervention.flat_locations.count(), 10)
        self.assertEqual(intervention.offices.count(), 1)
        self.assertEqual(intervention.offices.first().pk, office.pk)
        self.assertEqual(intervention.unicef_focal_points.count(), 1)
        self.assertEqual(intervention.unicef_focal_points.first().pk, user.pk)
        self.assertIn(f'Section {section} was added to all indicators', intervention.other_info)
        self.assertIn('All indicators were assigned all locations', intervention.other_info)
        applied_indicator = intervention.result_links.first().ll_results.first().applied_indicators.first()
        self.assertEqual(applied_indicator.locations.count(), 10)
        self.assertEqual(applied_indicator.section, section)

    @patch('etools.applications.ecn.api.ECNAPI.get_intervention')
    def test_sync_bad_status(self, request_intervention_mock):
        request_intervention_mock.return_value = get_example_ecn()
        request_intervention_mock.return_value['status'] = 'draft'

        response = self.forced_auth_req(
            'post',
            reverse('ecn_v1:intervention-import-ecn'),
            user=UserFactory(groups__data=[UNICEF_USER, PARTNERSHIP_MANAGER_GROUP]),
            data={
                'agreement': AgreementFactory().pk,
                'number': 'test',
                'sections': [SectionFactory().pk],
                'locations': [LocationFactory().pk for _i in range(10)],
                'offices': [OfficeFactory().pk],
            }
        )
        self.assertEqual(response.status_code, status.HTTP_400_BAD_REQUEST, response.data)
        self.assertIn('Intervention is not ready for import yet', response.data['non_field_errors'])

    def test_permissions(self):
        agreement = AgreementFactory()
        response = self.forced_auth_req(
            'post',
            reverse('ecn_v1:intervention-import-ecn'),
            user=UserFactory(realms__data=[UNICEF_USER]),
            data={
                'agreement': agreement.pk,
                'number': 'test',
            }
        )
        self.assertEqual(response.status_code, status.HTTP_403_FORBIDDEN)<|MERGE_RESOLUTION|>--- conflicted
+++ resolved
@@ -26,11 +26,7 @@
         response = self.forced_auth_req(
             'post',
             reverse('ecn_v1:intervention-import-ecn'),
-<<<<<<< HEAD
-            user=UserFactory(realms__data=[UNICEF_USER, PARTNERSHIP_MANAGER_GROUP]),
-=======
             user=user,
->>>>>>> 81029f20
             data={
                 'agreement': agreement.pk,
                 'number': 'test',
@@ -61,7 +57,7 @@
         response = self.forced_auth_req(
             'post',
             reverse('ecn_v1:intervention-import-ecn'),
-            user=UserFactory(groups__data=[UNICEF_USER, PARTNERSHIP_MANAGER_GROUP]),
+            user=UserFactory(realms__data=[UNICEF_USER, PARTNERSHIP_MANAGER_GROUP]),
             data={
                 'agreement': AgreementFactory().pk,
                 'number': 'test',
