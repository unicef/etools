from django.utils.translation import ugettext as _

from rest_framework import serializers

from etools.applications.t2f.models import TravelAttachment


class YesOrEmptyField(serializers.BooleanField):
    def to_representation(self, value):
        value = super().to_representation(value)
        if value:
            return _('Yes')
        return ''


class YesOrNoField(serializers.BooleanField):
    def to_representation(self, value):
        value = super().to_representation(value)
        if value:
            return _('Yes')
        return _('No')


class TravelActivityExportSerializer(serializers.Serializer):
    reference_number = serializers.CharField(source='travel.reference_number', read_only=True)
    traveler = serializers.CharField(source='travel.traveler.get_full_name', read_only=True)
    section = serializers.CharField(source='travel.section.name', read_only=True)
    office = serializers.CharField(source='travel.office.name', read_only=True)
    status = serializers.CharField(source='travel.status', read_only=True)
    supervisor = serializers.CharField(source='travel.supervisor.get_full_name', read_only=True)
    trip_type = serializers.CharField(source='activity.travel_type', read_only=True)
    partner = serializers.CharField(source='activity.partner.name', read_only=True)
    partnership = serializers.CharField(source='activity.partnership.title', read_only=True)
    pd_reference = serializers.ReadOnlyField(source='activity.partnership.number', read_only=True)
    results = serializers.CharField(source='activity.result.name', read_only=True)
    locations = serializers.SerializerMethodField()
    start_date = serializers.DateTimeField(source='travel.start_date', format='%d-%b-%Y', read_only=True)
    end_date = serializers.DateTimeField(source='travel.end_date', format='%d-%b-%Y', read_only=True)
    is_secondary_traveler = serializers.SerializerMethodField()
    primary_traveler_name = serializers.SerializerMethodField()
    hact_visit_report = serializers.SerializerMethodField(
        label=_("HACT Programmatic visit report")
    )

    class Meta:
<<<<<<< HEAD
        fields = (
            'reference_number',
            'traveler',
            'office',
            'section',
            'status',
            'supervisor',
            'trip_type',
            'partner',
            'partnership',
            'results',
            'locations',
            'start_date',
            'end_date',
            'is_secondary_traveler',
            'primary_traveler_name',
            'hact_visit_report',
        )
=======
        fields = ('reference_number', 'traveler', 'office', 'section', 'status', 'supervisor', 'trip_type', 'partner',
                  'partnership', 'pd_reference', 'results', 'locations', 'start_date', 'end_date',
                  'is_secondary_traveler', 'primary_traveler_name')
>>>>>>> 2bcdc005

    def get_locations(self, obj):
        return ', '.join([l.name for l in obj.activity.locations.all()])

    def get_is_secondary_traveler(self, obj):
        if self._is_secondary_traveler(obj):
            return 'YES'
        return ''

    def get_primary_traveler_name(self, obj):
        if self._is_secondary_traveler(obj):
            return obj.activity.primary_traveler.get_full_name()
        return ''

    def _is_secondary_traveler(self, obj):
        return obj.activity.primary_traveler != obj.travel.traveler

    def get_hact_visit_report(self, obj):
        return "Yes" if TravelAttachment.objects.filter(
            travel=obj.travel,
            type="HACT Programme Monitoring",
        ).exists() else "No"


class FinanceExportSerializer(serializers.Serializer):
    reference_number = serializers.CharField()
    traveler = serializers.CharField(source='traveler.get_full_name', read_only=True)
    office = serializers.CharField(source='office.name', read_only=True)
    section = serializers.CharField(source='section.name', read_only=True)
    status = serializers.CharField()
    supervisor = serializers.CharField(source='supervisor.get_full_name', read_only=True)
    start_date = serializers.DateTimeField(format='%d-%b-%Y')
    end_date = serializers.DateTimeField(format='%d-%b-%Y')
    purpose_of_travel = serializers.CharField(source='purpose')
    mode_of_travel = serializers.SerializerMethodField()
    international_travel = YesOrNoField()
    require_ta = YesOrNoField(source='ta_required')
    dsa_total = serializers.DecimalField(source='cost_summary.dsa_total', max_digits=20, decimal_places=2,
                                         read_only=True)
    expense_total = serializers.SerializerMethodField()
    deductions_total = serializers.DecimalField(
        source='cost_summary.deductions_total', max_digits=20, decimal_places=2, read_only=True)

    class Meta:
        fields = ('reference_number', 'traveler', 'office', 'section', 'status', 'supervisor', 'start_date',
                  'end_date', 'purpose_of_travel', 'mode_of_travel', 'international_travel', 'require_ta', 'dsa_total',
                  'expense_total', 'deductions_total')

    def get_mode_of_travel(self, obj):
        if obj.mode_of_travel:
            return ', '.join(obj.mode_of_travel)
        return ''

    def get_expense_total(self, obj):
        ret = []
        for expense in obj.cost_summary['expenses_total']:
            if not expense['currency']:
                continue

            ret.append('{amount:.{currency.decimal_places}f} {currency.code}'.format(amount=expense['amount'],
                                                                                     currency=expense['currency']))
        return '+'.join(ret)


class TravelAdminExportSerializer(serializers.Serializer):
    reference_number = serializers.CharField(source='travel.reference_number', read_only=True)
    traveler = serializers.CharField(source='travel.traveler.get_full_name', read_only=True)
    office = serializers.CharField(source='travel.office.name', read_only=True)
    section = serializers.CharField(source='travel.section.name', read_only=True)
    status = serializers.CharField(source='travel.status', read_only=True)
    origin = serializers.CharField()
    destination = serializers.CharField()
    departure_time = serializers.DateTimeField(source='departure_date', format='%d-%b-%Y %I:%M %p')
    arrival_time = serializers.DateTimeField(source='arrival_date', format='%d-%b-%Y %I:%M %p')
    dsa_area = serializers.CharField(source='dsa_region.area_code', read_only=True)
    overnight_travel = YesOrEmptyField()
    mode_of_travel = serializers.CharField()
    airline = serializers.SerializerMethodField()

    class Meta:
        fields = ('reference_number', 'traveler', 'office', 'section', 'status', 'origin', 'destination',
                  'departure_time', 'arrival_time', 'dsa_area', 'overnight_travel', 'mode_of_travel', 'airline')

    def get_airline(self, obj):
        return getattr(obj.airlines.order_by('id').last(), 'name', None)

    def to_representation(self, instance):
        data = super().to_representation(instance)
        if 'dsa_area' not in data or not data['dsa_area']:
            data['dsa_area'] = 'NODSA'
        return data<|MERGE_RESOLUTION|>--- conflicted
+++ resolved
@@ -43,7 +43,6 @@
     )
 
     class Meta:
-<<<<<<< HEAD
         fields = (
             'reference_number',
             'traveler',
@@ -54,6 +53,7 @@
             'trip_type',
             'partner',
             'partnership',
+            'pd_reference',
             'results',
             'locations',
             'start_date',
@@ -62,11 +62,6 @@
             'primary_traveler_name',
             'hact_visit_report',
         )
-=======
-        fields = ('reference_number', 'traveler', 'office', 'section', 'status', 'supervisor', 'trip_type', 'partner',
-                  'partnership', 'pd_reference', 'results', 'locations', 'start_date', 'end_date',
-                  'is_secondary_traveler', 'primary_traveler_name')
->>>>>>> 2bcdc005
 
     def get_locations(self, obj):
         return ', '.join([l.name for l in obj.activity.locations.all()])
