--- conflicted
+++ resolved
@@ -79,11 +79,7 @@
             name=u'\u0628\u0631\u0646\u0627\u0645\u062c \u062a\u062f\u0631\u064a\u0628 \u0627\u0644\u0645\u062a\u0627\u0628\u0639\u064a\u0646.pdf',  # noqa
             file=factory.django.FileField(filename=u'travels/lebanon/24800/\u0628\u0631\u0646\u0627\u0645\u062c_\u062a\u062f\u0631\u064a\u0628_\u0627\u0644\u0645\u062a\u0627\u0628\u0639\u064a\u0646.pdf')  # noqa
         )
-<<<<<<< HEAD
-        with self.assertNumQueries(24):
-=======
-        with self.assertNumQueries(22):
->>>>>>> ded0f45d
+        with self.assertNumQueries(23):
             response = self.forced_auth_req(
                 'get',
                 reverse('t2f:travels:details:index', args=[self.travel.pk]),
@@ -114,7 +110,7 @@
             code="t2f_travel_attachment",
             content_object=attachment,
         )
-        with self.assertNumQueries(25):
+        with self.assertNumQueries(24):
             response = self.forced_auth_req(
                 'get',
                 reverse('t2f:travels:details:index', args=[self.travel.pk]),
