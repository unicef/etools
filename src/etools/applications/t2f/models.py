import logging
from datetime import timedelta
from decimal import Decimal
from functools import wraps

from django.conf import settings
from django.contrib.postgres.fields.array import ArrayField
from django.db import connection, models
from django.utils.timezone import now as timezone_now
from django.utils.translation import ugettext, ugettext_lazy as _

from django_fsm import FSMField, transition
from unicef_notification.utils import send_notification

from etools.applications.publics.models import TravelExpenseType
from etools.applications.t2f.helpers.cost_summary_calculator import CostSummaryCalculator
from etools.applications.t2f.helpers.invoice_maker import InvoiceMaker
from etools.applications.t2f.serializers.mailing import ActionPointMailSerializer, TravelMailSerializer
from etools.applications.users.models import WorkspaceCounter

log = logging.getLogger(__name__)


class TransitionError(RuntimeError):
    """
    Custom exception to send proprer error messages from transitions to the frontend
    """


class TravelType(object):
    PROGRAMME_MONITORING = 'Programmatic Visit'
    SPOT_CHECK = 'Spot Check'
    ADVOCACY = 'Advocacy'
    TECHNICAL_SUPPORT = 'Technical Support'
    MEETING = 'Meeting'
    STAFF_DEVELOPMENT = 'Staff Development'
    STAFF_ENTITLEMENT = 'Staff Entitlement'
    CHOICES = (
        (PROGRAMME_MONITORING, 'Programmatic Visit'),
        (SPOT_CHECK, 'Spot Check'),
        (ADVOCACY, 'Advocacy'),
        (TECHNICAL_SUPPORT, 'Technical Support'),
        (MEETING, 'Meeting'),
        (STAFF_DEVELOPMENT, 'Staff Development'),
        (STAFF_ENTITLEMENT, 'Staff Entitlement'),
    )


# TODO: all of these models that only have 1 field should be a choice field on the models that are using it
# for many-to-many array fields are recommended
class ModeOfTravel(object):
    PLANE = 'Plane'
    BUS = 'Bus'
    CAR = 'Car'
    BOAT = 'Boat'
    RAIL = 'Rail'
    CHOICES = (
        (PLANE, 'Plane'),
        (BUS, 'Bus'),
        (CAR, 'Car'),
        (BOAT, 'Boat'),
        (RAIL, 'Rail')
    )


def make_travel_reference_number():
    numeric_part = connection.tenant.counters.get_next_value(WorkspaceCounter.TRAVEL_REFERENCE)
    year = timezone_now().year
    return '{}/{}'.format(year, numeric_part)


def approve_decorator(func):
    @wraps(func)
    def wrapper(self, *args, **kwargs):
        # If invoicing is turned off, jump to sent_for_payment when someone approves the travel
        func(self, *args, **kwargs)

        if settings.DISABLE_INVOICING and self.ta_required:
            self.send_for_payment(*args, **kwargs)

    return wrapper


def send_for_payment_threshold_decorator(func):
    @wraps(func)
    def wrapper(self, *args, **kwargs):
        # If invoicing is enabled, do the threshold check, otherwise it will result an infinite process loop
        if not settings.DISABLE_INVOICING and self.check_threshold():
            self.submit_for_approval(*args, **kwargs)
            return

        func(self, *args, **kwargs)

    return wrapper


def mark_as_certified_or_completed_threshold_decorator(func):
    @wraps(func)
    def wrapper(self, *args, **kwargs):
        # If invoicing is enabled, do the threshold check, otherwise it will result an infinite process loop
        if not settings.DISABLE_INVOICING and self.check_threshold():
            self.submit_certificate(*args, **kwargs)
            return

        func(self, *args, **kwargs)

    return wrapper


class Travel(models.Model):
    PLANNED = 'planned'
    SUBMITTED = 'submitted'
    REJECTED = 'rejected'
    APPROVED = 'approved'
    CANCELLED = 'cancelled'
    SENT_FOR_PAYMENT = 'sent_for_payment'
    CERTIFICATION_SUBMITTED = 'certification_submitted'
    CERTIFICATION_APPROVED = 'certification_approved'
    CERTIFICATION_REJECTED = 'certification_rejected'
    CERTIFIED = 'certified'
    COMPLETED = 'completed'

    CHOICES = (
        (PLANNED, _('Planned')),
        (SUBMITTED, _('Submitted')),
        (REJECTED, _('Rejected')),
        (APPROVED, _('Approved')),
        (COMPLETED, _('Completed')),
        (CANCELLED, _('Cancelled')),
        (SENT_FOR_PAYMENT, _('Sent for payment')),
        (CERTIFICATION_SUBMITTED, _('Certification submitted')),
        (CERTIFICATION_APPROVED, _('Certification approved')),
        (CERTIFICATION_REJECTED, _('Certification rejected')),
        (CERTIFIED, _('Certified')),
        (COMPLETED, _('Completed')),
    )

    created = models.DateTimeField(auto_now_add=True, db_index=True, verbose_name=_('Created'))
    completed_at = models.DateTimeField(null=True, blank=True, verbose_name=_('Completed At'))
    canceled_at = models.DateTimeField(null=True, blank=True, verbose_name=_('Canceled At'))
    submitted_at = models.DateTimeField(null=True, blank=True, verbose_name=_('Submitted At'))
    # Required to calculate with proper dsa values
    first_submission_date = models.DateTimeField(null=True, blank=True, verbose_name=_('First Submission Date'))
    rejected_at = models.DateTimeField(null=True, blank=True, verbose_name=_('Rejected At'))
    approved_at = models.DateTimeField(null=True, blank=True, verbose_name=_('Approved At'))

    rejection_note = models.TextField(default='', blank=True, verbose_name=_('Rejection Note'))
    cancellation_note = models.TextField(default='', blank=True, verbose_name=_('Cancellation Note'))
    certification_note = models.TextField(default='', blank=True, verbose_name=_('Certification Note'))
    report_note = models.TextField(default='', blank=True, verbose_name=_('Report Note'))
    misc_expenses = models.TextField(default='', blank=True, verbose_name=_('Misc Expenses'))

    status = FSMField(default=PLANNED, choices=CHOICES, protected=True, verbose_name=_('Status'))
    traveler = models.ForeignKey(
        settings.AUTH_USER_MODEL, null=True, blank=True, related_name='travels',
        verbose_name=_('Travellert'),
        on_delete=models.CASCADE,
    )
    supervisor = models.ForeignKey(
        settings.AUTH_USER_MODEL, null=True, blank=True, related_name='+',
        verbose_name=_('Supervisor'),
        on_delete=models.CASCADE,
    )
    office = models.ForeignKey(
        'users.Office', null=True, blank=True, related_name='+', verbose_name=_('Office'),
        on_delete=models.CASCADE,
    )
    section = models.ForeignKey(
        'users.Section', null=True, blank=True, related_name='+', verbose_name=_('Section'),
        on_delete=models.CASCADE,
    )
    sector = models.ForeignKey(
        'reports.Sector', null=True, blank=True, related_name='+', verbose_name=_('Sector'),
        on_delete=models.CASCADE,
    )
    start_date = models.DateTimeField(null=True, blank=True, verbose_name=_('Start Date'))
    end_date = models.DateTimeField(null=True, blank=True, verbose_name=_('End Date'))
    purpose = models.CharField(max_length=500, default='', blank=True, verbose_name=_('Purpose'))
    additional_note = models.TextField(default='', blank=True, verbose_name=_('Additional Note'))
    international_travel = models.NullBooleanField(default=False, null=True, blank=True,
                                                   verbose_name=_('International Travel'))
    ta_required = models.NullBooleanField(default=True, null=True, blank=True, verbose_name=_('TA Required'))
    reference_number = models.CharField(max_length=12, default=make_travel_reference_number, unique=True,
                                        verbose_name=_('Reference Number'))
    hidden = models.BooleanField(default=False, verbose_name=_('Hidden'))
    mode_of_travel = ArrayField(models.CharField(max_length=5, choices=ModeOfTravel.CHOICES), null=True, blank=True,
                                verbose_name=_('Mode of Travel'))
    estimated_travel_cost = models.DecimalField(max_digits=20, decimal_places=4, default=0,
                                                verbose_name=_('Estimated Travel Cost'))
    currency = models.ForeignKey(
        'publics.Currency', related_name='+', null=True, blank=True,
        verbose_name=_('Currency'),
        on_delete=models.CASCADE,
    )
    is_driver = models.BooleanField(default=False, verbose_name=_('Is Driver'))

    # When the travel is sent for payment, the expenses should be saved for later use
    preserved_expenses_local = models.DecimalField(max_digits=20, decimal_places=4, null=True, blank=True, default=None,
                                                   verbose_name=_('Preserved Expenses (Local)'))
    preserved_expenses_usd = models.DecimalField(max_digits=20, decimal_places=4, null=True, blank=True, default=None,
                                                 verbose_name=_('Preserved Expenses (USD)'))
    approved_cost_traveler = models.DecimalField(max_digits=20, decimal_places=4, null=True, blank=True, default=None,
                                                 verbose_name=_('Approved Cost Traveler'))
    approved_cost_travel_agencies = models.DecimalField(max_digits=20, decimal_places=4, null=True, blank=True,
                                                        default=None, verbose_name=_('Approved Cost Travel Agencies'))

    def __str__(self):
        return self.reference_number

    def get_object_url(self):
        return 'https://{host}/t2f/edit-travel/{travel_id}/'.format(host=settings.HOST,
                                                                    travel_id=self.id)

    @property
    def cost_summary(self):
        calculator = CostSummaryCalculator(self)
        return calculator.get_cost_summary()

    def check_threshold(self):
        expenses = {'user': Decimal(0),
                    'travel_agent': Decimal(0)}

        for expense in self.expenses.all():
            if expense.type.vendor_number == TravelExpenseType.USER_VENDOR_NUMBER_PLACEHOLDER:
                expenses['user'] += expense.amount
            else:
                expenses['travel_agent'] += expense.amount

        traveler_delta = 0
        travel_agent_delta = 0
        if self.approved_cost_traveler:
            traveler_delta = expenses['user'] - self.approved_cost_traveler
            if self.currency.code != 'USD':
                exchange_rate = self.currency.exchange_rates.all().last()
                traveler_delta *= exchange_rate.x_rate

        if self.approved_cost_travel_agencies:
            travel_agent_delta = expenses['travel_agent'] - self.approved_cost_travel_agencies

        workspace = self.traveler.profile.country
        if workspace.threshold_tre_usd and traveler_delta > workspace.threshold_tre_usd:
            return True

        if workspace.threshold_tae_usd and travel_agent_delta > workspace.threshold_tae_usd:
            return True

        return False

    # Completion conditions
    def check_trip_report(self):
        if not self.report_note:
            raise TransitionError('Field report has to be filled.')
        return True

    def check_state_flow(self):
        # Complete action should be called only after certification was done.
        # Special case is the TA not required NOT international travel, where supervisor should be able to complete it
        # after approval
        if (self.status == Travel.SUBMITTED) and (self.ta_required) and (not self.international_travel):
            return False

        if (self.status == Travel.PLANNED) and (self.international_travel):
            return False
        return True

    def check_completed_from_planned(self):
        if self.ta_required:
            raise TransitionError('Cannot switch from planned to completed if TA is required')
        return True

    def check_pending_invoices(self):
        # If invoicing is turned off, don't check pending invoices
        if settings.DISABLE_INVOICING and self.ta_required:
            return True

        if self.invoices.filter(status__in=[Invoice.PENDING, Invoice.PROCESSING]).exists():
            raise TransitionError('Your TA has pending payments to be processed through VISION. '
                                  'Until payments are completed, you can not certify your TA. '
                                  'Please check with your Finance focal point on how to proceed.')
        return True

    def has_supervisor(self):
        if not self.supervisor:
            raise TransitionError('Travel has no supervisor defined. Please select one.')
        return True

    def check_travel_count(self):
        from etools.applications.t2f.helpers.misc import get_open_travels_for_check
        travels = get_open_travels_for_check(self.traveler)

        if travels.count() >= 3:
            raise TransitionError('Maximum 3 open travels are allowed.')

        end_date_limit = timezone_now() - timedelta(days=15)
        if travels.filter(end_date__lte=end_date_limit).exclude(id=self.id).exists():
            raise TransitionError(ugettext('Another of your trips ended more than 15 days ago, but was not completed '
                                           'yet. Please complete that before creating a new trip.'))

        return True

    def validate_itinerary(self):
        if self.ta_required and self.itinerary.all().count() < 2:
            raise TransitionError(ugettext('Travel must have at least two itinerary item'))

        if self.ta_required and self.itinerary.filter(dsa_region=None).exists():
            raise TransitionError(ugettext('All itinerary items has to have DSA region assigned'))

        return True

    @transition(status, source=[PLANNED, REJECTED, SENT_FOR_PAYMENT, CANCELLED], target=SUBMITTED,
                conditions=[validate_itinerary, has_supervisor, check_pending_invoices, check_travel_count])
    def submit_for_approval(self):
        self.submitted_at = timezone_now()
        if not self.first_submission_date:
            self.first_submission_date = timezone_now()
        self.send_notification_email('Travel #{} was sent for approval.'.format(self.reference_number),
                                     self.supervisor.email,
                                     'emails/submit_for_approval.html')

    @approve_decorator
    @transition(status, source=[SUBMITTED], target=APPROVED)
    def approve(self):
        expenses = {'user': Decimal(0),
                    'travel_agent': Decimal(0)}

        for expense in self.expenses.all():
            if expense.type.vendor_number == TravelExpenseType.USER_VENDOR_NUMBER_PLACEHOLDER:
                expenses['user'] += expense.amount
            elif expense.type.vendor_number:
                expenses['travel_agent'] += expense.amount

        self.approved_cost_traveler = expenses['user']
        self.approved_cost_travel_agencies = expenses['travel_agent']

        self.approved_at = timezone_now()
        self.send_notification_email('Travel #{} was approved.'.format(self.reference_number),
                                     self.traveler.email,
                                     'emails/approved.html')

    @transition(status, source=[SUBMITTED], target=REJECTED)
    def reject(self):
        self.rejected_at = timezone_now()
        self.send_notification_email('Travel #{} was rejected.'.format(self.reference_number),
                                     self.traveler.email,
                                     'emails/rejected.html')

    @transition(status, source=[PLANNED,
                                SUBMITTED,
                                REJECTED,
                                APPROVED,
                                SENT_FOR_PAYMENT,
                                CERTIFIED],
                target=CANCELLED)
    def cancel(self):
        self.canceled_at = timezone_now()
        self.send_notification_email('Travel #{} was cancelled.'.format(self.reference_number),
                                     self.traveler.email,
                                     'emails/cancelled.html')

    @transition(status, source=[CANCELLED, REJECTED], target=PLANNED)
    def plan(self):
        pass

    @send_for_payment_threshold_decorator
    @transition(status, source=[APPROVED, SENT_FOR_PAYMENT, CERTIFIED], target=SENT_FOR_PAYMENT)
    def send_for_payment(self):
        if self.cost_summary['expenses_total']:
            self.preserved_expenses_local = self.cost_summary['expenses_total'][0]['amount']
        else:
            self.preserved_expenses_local = Decimal(0)
        self.generate_invoices()

        # If invoicing is turned off, don't send a mail
        if settings.DISABLE_INVOICING and self.ta_required:
            return

        self.send_notification_email('Travel #{} sent for payment.'.format(self.reference_number),
                                     self.traveler.email,
                                     'emails/sent_for_payment.html')

    @transition(status, source=[SENT_FOR_PAYMENT, CERTIFICATION_REJECTED, CERTIFIED],
                target=CERTIFICATION_SUBMITTED,
                conditions=[check_pending_invoices])
    def submit_certificate(self):
        self.send_notification_email('Travel #{} certification was submitted.'.format(self.reference_number),
                                     self.supervisor.email,
                                     'emails/certificate_submitted.html')

    @transition(status, source=[CERTIFICATION_SUBMITTED], target=CERTIFICATION_APPROVED)
    def approve_certificate(self):
        self.send_notification_email('Travel #{} certification was approved.'.format(self.reference_number),
                                     self.traveler.email,
                                     'emails/certificate_approved.html')

    @transition(status, source=[CERTIFICATION_APPROVED, CERTIFICATION_SUBMITTED],
                target=CERTIFICATION_REJECTED)
    def reject_certificate(self):
        self.send_notification_email('Travel #{} certification was rejected.'.format(self.reference_number),
                                     self.traveler.email,
                                     'emails/certificate_rejected.html')

    @mark_as_certified_or_completed_threshold_decorator
    @transition(status, source=[CERTIFICATION_APPROVED, SENT_FOR_PAYMENT],
                target=CERTIFIED,
                conditions=[check_pending_invoices])
    def mark_as_certified(self):
        self.generate_invoices()
        self.send_notification_email('Travel #{} certification was certified.'.format(self.reference_number),
                                     self.traveler.email,
                                     'emails/certified.html')

    @mark_as_certified_or_completed_threshold_decorator
    @transition(status, source=[CERTIFIED, SUBMITTED, APPROVED, PLANNED, CANCELLED], target=COMPLETED,
                conditions=[check_trip_report, check_state_flow])
    def mark_as_completed(self):
        self.completed_at = timezone_now()
        if not self.ta_required and self.status == self.PLANNED:
            self.send_notification_email('Travel #{} was completed.'.format(self.reference_number),
                                         self.supervisor.email,
                                         'emails/no_approval_complete.html')
        else:
            self.send_notification_email('Travel #{} was completed.'.format(self.reference_number),
                                         self.supervisor.email,
                                         'emails/trip_completed.html')

        try:
            for act in self.activities.filter(primary_traveler=self.traveler,
                                              travel_type=TravelType.PROGRAMME_MONITORING):
                act.partner.programmatic_visits(event_date=self.end_date, update_one=True)

            for act in self.activities.filter(primary_traveler=self.traveler,
                                              travel_type=TravelType.SPOT_CHECK):
                act.partner.spot_checks(event_date=self.end_date, update_one=True)

        except Exception:
            log.exception('Exception while trying to update hact values.')

    @transition(status, target=PLANNED)
    def reset_status(self):
        pass

    def send_notification_email(self, subject, recipient, template_name):
        # TODO this could be async to avoid too long api calls in case of mail server issue
        serializer = TravelMailSerializer(self, context={})

<<<<<<< HEAD
        send_notification_using_templates(
            recipients=[recipient],
            from_address=settings.DEFAULT_FROM_EMAIL,  # TODO what should sender be?
            subject_template_content=subject,
            html_template_filename=template_name,
            context={'travel': serializer.data, 'url': self.get_object_url()}
=======
        url = 'https://{host}/t2f/edit-travel/{travel_id}/'.format(host=settings.HOST,
                                                                   travel_id=self.id)

        send_notification(
            recipients=[recipient],
            from_address=settings.DEFAULT_FROM_EMAIL,  # TODO what should sender be?
            subject=subject,
            html_content_filename=template_name,
            context={'travel': serializer.data, 'url': url}
>>>>>>> 0d7654a3
        )

    def generate_invoices(self):
        maker = InvoiceMaker(self)
        maker.do_invoicing()


class TravelActivity(models.Model):
    travels = models.ManyToManyField('Travel', related_name='activities', verbose_name=_('Travels'))
    travel_type = models.CharField(max_length=64, choices=TravelType.CHOICES, blank=True,
                                   default=TravelType.PROGRAMME_MONITORING,
                                   verbose_name=_('Travel Type'))
    partner = models.ForeignKey(
        'partners.PartnerOrganization', null=True, blank=True, related_name='+',
        verbose_name=_('Partner'),
        on_delete=models.CASCADE,
    )
    # Partnership has to be filtered based on partner
    # TODO: assert self.partnership.agreement.partner == self.partner
    partnership = models.ForeignKey(
        'partners.Intervention', null=True, blank=True, related_name='travel_activities',
        verbose_name=_('Partnership'),
        on_delete=models.CASCADE,
    )
    result = models.ForeignKey(
        'reports.Result', null=True, blank=True, related_name='+', verbose_name=_('Result'),
        on_delete=models.CASCADE,
    )
    locations = models.ManyToManyField('locations.Location', related_name='+', verbose_name=_('Locations'))
    primary_traveler = models.ForeignKey(
        settings.AUTH_USER_MODEL, verbose_name=_('Primary Traveler'), on_delete=models.CASCADE)
    date = models.DateTimeField(null=True, blank=True, verbose_name=_('Date'))

    class Meta:
        verbose_name_plural = _("Travel Activities")

    @property
    def travel_status(self):
        return self.travels.filter(traveler=self.primary_traveler).first().status


class ItineraryItem(models.Model):
    travel = models.ForeignKey(
        'Travel', related_name='itinerary', verbose_name=_('Travel'),
        on_delete=models.CASCADE,
    )
    origin = models.CharField(max_length=255, verbose_name=_('Origin'))
    destination = models.CharField(max_length=255, verbose_name=_('Destination'))
    departure_date = models.DateTimeField(verbose_name=_('Departure Date'))
    arrival_date = models.DateTimeField(verbose_name=_('Arrival Date'))
    dsa_region = models.ForeignKey(
        'publics.DSARegion', related_name='+', null=True, blank=True,
        verbose_name=_('DSA Region'),
        on_delete=models.CASCADE,
    )
    overnight_travel = models.BooleanField(default=False, verbose_name=_('Overnight Travel'))
    mode_of_travel = models.CharField(max_length=5, choices=ModeOfTravel.CHOICES, default='', blank=True,
                                      verbose_name=_('Mode of Travel'))
    airlines = models.ManyToManyField('publics.AirlineCompany', related_name='+', verbose_name=_('Airlines'))

    class Meta:
        # https://docs.djangoproject.com/en/1.9/ref/models/options/#order-with-respect-to
        # see also
        # https://groups.google.com/d/msg/django-users/NQO8OjCHhnA/r9qKklm5y0EJ
        order_with_respect_to = 'travel'

    def __str__(self):
        return '{} {} - {}'.format(self.travel.reference_number, self.origin, self.destination)


class Expense(models.Model):
    travel = models.ForeignKey(
        'Travel', related_name='expenses', verbose_name=_('Travel'),
        on_delete=models.CASCADE,
    )
    type = models.ForeignKey(
        'publics.TravelExpenseType', related_name='+', null=True, blank=True,
        verbose_name=_('Type'),
        on_delete=models.CASCADE,
    )
    currency = models.ForeignKey(
        'publics.Currency', related_name='+', null=True, blank=True,
        verbose_name=_('Currency'),
        on_delete=models.CASCADE,
    )
    amount = models.DecimalField(max_digits=10, decimal_places=4, null=True, blank=True, verbose_name=_('Amount'))

    @property
    def usd_amount(self):
        if self.currency is None or self.amount is None:
            return None
        xchange_rate = self.currency.exchange_rates.last()
        return self.amount * xchange_rate.x_rate


class Deduction(models.Model):
    travel = models.ForeignKey(
        'Travel', related_name='deductions', verbose_name=_('Deduction'),
        on_delete=models.CASCADE,
    )
    date = models.DateField(verbose_name=_('Date'))
    breakfast = models.BooleanField(default=False, verbose_name=_('Breakfast'))
    lunch = models.BooleanField(default=False, verbose_name=_('Lunch'))
    dinner = models.BooleanField(default=False, verbose_name=_('Dinner'))
    accomodation = models.BooleanField(default=False, verbose_name=_('Accomodation'))
    no_dsa = models.BooleanField(default=False, verbose_name=_('No DSA'))

    @property
    def day_of_the_week(self):
        return self.date.strftime('%a')

    @property
    def multiplier(self):
        multiplier = Decimal(0)

        if self.no_dsa:
            multiplier += Decimal(1)
        if self.breakfast:
            multiplier += Decimal('0.05')
        if self.lunch:
            multiplier += Decimal('0.1')
        if self.dinner:
            multiplier += Decimal('0.15')
        if self.accomodation:
            multiplier += Decimal('0.5')

        # Handle if it goes above 1
        return min(multiplier, Decimal(1))


class CostAssignment(models.Model):
    travel = models.ForeignKey(
        'Travel', related_name='cost_assignments', verbose_name=_('Travel'),
        on_delete=models.CASCADE,
    )
    share = models.PositiveIntegerField(verbose_name=_('Share'))
    delegate = models.BooleanField(default=False, verbose_name=_('Delegate'))
    business_area = models.ForeignKey(
        'publics.BusinessArea', related_name='+', null=True, blank=True,
        verbose_name=_('Business Area'),
        on_delete=models.CASCADE,
    )
    wbs = models.ForeignKey('publics.WBS', related_name='+', null=True, blank=True, on_delete=models.DO_NOTHING,
                            verbose_name=_('WBS'))
    grant = models.ForeignKey('publics.Grant', related_name='+', null=True, blank=True, on_delete=models.DO_NOTHING,
                              verbose_name=_('Grant'))
    fund = models.ForeignKey('publics.Fund', related_name='+', null=True, blank=True, on_delete=models.DO_NOTHING,
                             verbose_name=_('Fund'))


class Clearances(models.Model):
    REQUESTED = 'requested'
    NOT_REQUESTED = 'not_requested'
    NOT_APPLICABLE = 'not_applicable'
    CHOICES = (
        (REQUESTED, 'requested'),
        (NOT_REQUESTED, 'not_requested'),
        (NOT_APPLICABLE, 'not_applicable'),
    )

    travel = models.OneToOneField('Travel', related_name='clearances', verbose_name=_('Travel'),
                                  on_delete=models.CASCADE)
    medical_clearance = models.CharField(max_length=14, choices=CHOICES, default=NOT_APPLICABLE,
                                         verbose_name=_('Medical Clearance'))
    security_clearance = models.CharField(max_length=14, choices=CHOICES, default=NOT_APPLICABLE,
                                          verbose_name=_('Security Clearance'))
    security_course = models.CharField(max_length=14, choices=CHOICES, default=NOT_APPLICABLE,
                                       verbose_name=_('Security Course'))

    class Meta:
        verbose_name_plural = _('Clearances')


def determine_file_upload_path(instance, filename):
    # TODO: add business area in there
    country_name = connection.schema_name or 'Uncategorized'
    return 'travels/{}/{}/{}'.format(country_name, instance.travel.id, filename)


class TravelAttachment(models.Model):
    travel = models.ForeignKey(
        'Travel', related_name='attachments', verbose_name=_('Travel'),
        on_delete=models.CASCADE,
    )
    type = models.CharField(max_length=64, verbose_name=_('Type'))

    name = models.CharField(max_length=255, verbose_name=_('Name'))
    file = models.FileField(upload_to=determine_file_upload_path, max_length=255, verbose_name=_('File'))


def make_action_point_number():
    year = timezone_now().year
    action_points_qs = ActionPoint.objects.select_for_update().filter(created_at__year=year)

    # This will lock the matching rows and prevent concurency issue
    action_points_qs.values_list('id')

    last_action_point = action_points_qs.order_by('action_point_number').last()
    if last_action_point:
        action_point_number = last_action_point.action_point_number
        action_point_number = int(action_point_number.split('/')[1])
        action_point_number += 1
    else:
        action_point_number = 1
    return '{}/{:06d}'.format(year, action_point_number)


class ActionPoint(models.Model):
    """
    Represents an action point for the trip

    Relates to :model:`Travel`
    Relates to :model:`AUTH_USER_MODEL`
    """

    OPEN = 'open'
    ONGOING = 'ongoing'
    CANCELLED = 'cancelled'
    COMPLETED = 'completed'

    STATUS = (
        (OPEN, 'Open'),
        (ONGOING, 'Ongoing'),
        (COMPLETED, 'Completed'),
        (CANCELLED, 'Cancelled'),
    )

    travel = models.ForeignKey(
        'Travel', related_name='action_points', verbose_name=_('Travel'),
        on_delete=models.CASCADE,
    )
    action_point_number = models.CharField(max_length=11, default=make_action_point_number, unique=True,
                                           verbose_name=_('Action Point Number'))
    description = models.CharField(max_length=254, verbose_name=_('Description'))
    due_date = models.DateTimeField(verbose_name=_('Due Date'))
    person_responsible = models.ForeignKey(
        settings.AUTH_USER_MODEL, related_name='+',
        verbose_name=_('Responsible Person'),
        on_delete=models.CASCADE,
    )
    status = models.CharField(choices=STATUS, max_length=254, default='', blank=True, verbose_name='Status')
    completed_at = models.DateTimeField(blank=True, null=True, verbose_name=_('Completed At'))
    actions_taken = models.TextField(blank=True, default='', verbose_name=_('Actions Taken'))
    follow_up = models.BooleanField(default=False, verbose_name=_('Follow up'))
    comments = models.TextField(blank=True, default='', verbose_name=_('Comments'))
    created_at = models.DateTimeField(auto_now_add=True, verbose_name=_('Created At'))
    assigned_by = models.ForeignKey(
        settings.AUTH_USER_MODEL, related_name='+', verbose_name=_('Assigned By'),
        on_delete=models.CASCADE,
    )

    def save(self, *args, **kwargs):
        created = self.pk is None

        if self.status == ActionPoint.OPEN and self.actions_taken:
            self.status = ActionPoint.ONGOING

        if self.status in [ActionPoint.OPEN, ActionPoint.ONGOING] and self.actions_taken and self.completed_at:
            self.status = ActionPoint.COMPLETED

        super(ActionPoint, self).save(*args, **kwargs)

        if created:
            self.send_notification_email()

    def send_notification_email(self):
        # TODO this could be async to avoid too long api calls in case of mail server issue
        serializer = ActionPointMailSerializer(self, context={})

        recipient = self.person_responsible.email
        cc = self.assigned_by.email
        subject = '[eTools] ACTION POINT ASSIGNED to {}'.format(self.person_responsible)
        url = 'https://{host}/t2f/action-point/{action_point_id}/'.format(host=settings.HOST,
                                                                          action_point_id=self.id)
        trip_url = 'https://{host}/t2f/edit-travel/{travel_id}'.format(host=settings.HOST, travel_id=self.travel.id)

        context = {'action_point': serializer.data, 'url': url, 'trip_url': trip_url}
        template_name = 'emails/action_point_assigned.html'

        send_notification(
            recipients=[recipient],
            cc=[cc],
            from_address=settings.DEFAULT_FROM_EMAIL,  # TODO what should sender be?
            subject=subject,
            html_content_filename=template_name,
            content='',
            context=context,
        )


class Invoice(models.Model):
    PENDING = 'pending'
    PROCESSING = 'processing'
    SUCCESS = 'success'
    ERROR = 'error'

    STATUS = (
        (PENDING, 'Pending'),
        (PROCESSING, 'Processing'),
        (SUCCESS, 'Success'),
        (ERROR, 'Error'),
    )

    travel = models.ForeignKey(
        'Travel', related_name='invoices', verbose_name=_('Travel'),
        on_delete=models.CASCADE,
    )
    reference_number = models.CharField(max_length=32, unique=True, verbose_name=_('Reference Number'))
    business_area = models.CharField(max_length=32, verbose_name=_('Business Area'))
    vendor_number = models.CharField(max_length=32, verbose_name=_('Vendor Number'))
    currency = models.ForeignKey(
        'publics.Currency', related_name='+', verbose_name=_('Currency'),
        on_delete=models.CASCADE,
    )
    amount = models.DecimalField(max_digits=20, decimal_places=4, verbose_name=_('Amount'))
    status = models.CharField(max_length=16, choices=STATUS, verbose_name=_('Status'))
    messages = ArrayField(models.TextField(default='', blank=True), default=[], verbose_name=_('Messages'))
    vision_fi_id = models.CharField(max_length=16, default='', blank=True, verbose_name=_('Vision FI ID'))

    def save(self, **kwargs):
        if self.pk is None:
            # This will lock the travel row and prevent concurrency issues
            travel = Travel.objects.select_for_update().get(id=self.travel_id)
            invoice_counter = travel.invoices.all().count() + 1
            self.reference_number = '{}/{}/{:02d}'.format(self.business_area,
                                                          self.travel.reference_number,
                                                          invoice_counter)
        super(Invoice, self).save(**kwargs)

    @property
    def posting_key(self):
        return 'credit' if self.amount >= 0 else 'debit'

    @property
    def normalized_amount(self):
        return abs(self.amount.normalize())

    @property
    def message(self):
        return '\n'.join(self.messages)

    def __str__(self):
        return self.reference_number

    class Meta:
        ordering = ["pk", ]


class InvoiceItem(models.Model):
    invoice = models.ForeignKey(
        'Invoice', related_name='items', verbose_name=_('Invoice'),
        on_delete=models.CASCADE,
    )
    wbs = models.ForeignKey('publics.WBS', related_name='+', null=True, blank=True, on_delete=models.DO_NOTHING,
                            verbose_name=_(''))
    grant = models.ForeignKey('publics.Grant', related_name='+', null=True, blank=True, on_delete=models.DO_NOTHING,
                              verbose_name=_('Grant'))
    fund = models.ForeignKey('publics.Fund', related_name='+', null=True, blank=True, on_delete=models.DO_NOTHING,
                             verbose_name=_('Fund'))
    amount = models.DecimalField(max_digits=20, decimal_places=10)

    @property
    def posting_key(self):
        return 'credit' if self.amount >= 0 else 'debit'

    @property
    def normalized_amount(self):
        return abs(self.amount.normalize())<|MERGE_RESOLUTION|>--- conflicted
+++ resolved
@@ -443,24 +443,12 @@
         # TODO this could be async to avoid too long api calls in case of mail server issue
         serializer = TravelMailSerializer(self, context={})
 
-<<<<<<< HEAD
-        send_notification_using_templates(
-            recipients=[recipient],
-            from_address=settings.DEFAULT_FROM_EMAIL,  # TODO what should sender be?
-            subject_template_content=subject,
-            html_template_filename=template_name,
-            context={'travel': serializer.data, 'url': self.get_object_url()}
-=======
-        url = 'https://{host}/t2f/edit-travel/{travel_id}/'.format(host=settings.HOST,
-                                                                   travel_id=self.id)
-
         send_notification(
             recipients=[recipient],
             from_address=settings.DEFAULT_FROM_EMAIL,  # TODO what should sender be?
             subject=subject,
             html_content_filename=template_name,
-            context={'travel': serializer.data, 'url': url}
->>>>>>> 0d7654a3
+            context={'travel': serializer.data, 'url': self.get_object_url()}
         )
 
     def generate_invoices(self):
