--- conflicted
+++ resolved
@@ -4,12 +4,8 @@
 
 from django.conf import settings
 from django.contrib.postgres.fields.array import ArrayField
-<<<<<<< HEAD
 from django.db import connection, models, transaction
-=======
-from django.db import connection, models
 from django.db.models import Q
->>>>>>> a78c82b4
 from django.db.models.signals import post_save
 from django.dispatch import receiver
 from django.utils.timezone import now as timezone_now
