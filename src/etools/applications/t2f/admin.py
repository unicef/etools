
from django.contrib import admin

from etools.applications.action_points.admin import ActionPointAdmin
from etools.applications.publics.admin import AdminListMixin
from etools.applications.t2f import models
from etools.applications.t2f.models import T2FActionPoint


@admin.register(models.Travel)
class TravelAdmin(admin.ModelAdmin):
    list_filter = (
        'status',
        'traveler',
        'section'
    )
    search_fields = (
        'reference_number',
    )
    list_display = (
        'reference_number',
        'traveler',
        'status',
        'start_date',
        'end_date',
        'section'
    )
    readonly_fields = (
        'status',
    )
    raw_id_fields = (
        'traveler',
        'supervisor'
    )


@admin.register(models.TravelActivity)
class TravelActivityAdmin(admin.ModelAdmin):
    list_filter = (
        'travel_type',
        'partner',
        'date',
        'travels'
    )
    search_fields = (
        'primary_traveler__first_name',
        'primary_traveler__last_name',
    )
    list_display = (
        'primary_traveler',
        'travel_type',
        'date'
    )
    raw_id_fields = (
        'primary_traveler',
    )


@admin.register(models.ItineraryItem)
class ItineraryItemAdmin(admin.ModelAdmin):
    list_filter = (
        'travel',
        'departure_date',
        'arrival_date',
        'origin',
        'destination'
    )
    search_fields = (
        'travel__reference_number',
    )
    list_display = (
        'travel',
        'departure_date',
        'arrival_date',
        'origin',
        'destination'
    )


@admin.register(models.Expense)
class ExpenseAdmin(AdminListMixin, admin.ModelAdmin):
    raw_id_fields = (
        'travel',
    )


@admin.register(models.Deduction)
class DeductionAdmin(AdminListMixin, admin.ModelAdmin):
    raw_id_fields = (
        'travel',
    )


@admin.register(models.CostAssignment)
class CostAssignmentAdmin(AdminListMixin, admin.ModelAdmin):
    raw_id_fields = (
        'travel',
    )


@admin.register(models.Clearances)
class ClearancesAdmin(AdminListMixin, admin.ModelAdmin):
    pass


@admin.register(models.TravelAttachment)
class TravelAttachmentAdmin(AdminListMixin, admin.ModelAdmin):
    pass


<<<<<<< HEAD
=======
@admin.register(models.Invoice)
>>>>>>> 4a04bd4c
class InvoiceAdmin(AdminListMixin, admin.ModelAdmin):
    pass


@admin.register(models.InvoiceItem)
class InvoiceItemAdmin(AdminListMixin, admin.ModelAdmin):
    pass


@admin.register(T2FActionPoint)
class T2FActionPointAdmin(ActionPointAdmin):
    pass<|MERGE_RESOLUTION|>--- conflicted
+++ resolved
@@ -108,10 +108,7 @@
     pass
 
 
-<<<<<<< HEAD
-=======
 @admin.register(models.Invoice)
->>>>>>> 4a04bd4c
 class InvoiceAdmin(AdminListMixin, admin.ModelAdmin):
     pass
 
