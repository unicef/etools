from django.contrib import admin

from etools.applications.action_points.admin import ActionPointAdmin
from etools.applications.t2f import models
from etools.applications.t2f.forms import T2FActionPointAdminForm
from etools.applications.t2f.models import T2FActionPoint
from etools.libraries.djangolib.admin import AdminListMixin


@admin.register(models.Travel)
class TravelAdmin(admin.ModelAdmin):
    list_filter = (
        'status',
        'section'
    )
    search_fields = (
        'reference_number',
    )
    list_display = (
        'reference_number',
        'traveler',
        'status',
        'start_date',
        'end_date',
        'section'
    )
    readonly_fields = (
        'status',
    )
    raw_id_fields = (
        'traveler',
        'supervisor'
    )


@admin.register(models.TravelActivity)
class TravelActivityAdmin(admin.ModelAdmin):
    list_filter = (
        'travel_type',
        'travels'
    )
    search_fields = (
        'primary_traveler__first_name',
        'primary_traveler__last_name',
<<<<<<< HEAD
        'partner__organization__name'
=======
        'partner__name',
        'travels__reference_number'
>>>>>>> b5bf538d
    )
    list_display = (
        'primary_traveler',
        'travel_type',
        'date'
    )
    raw_id_fields = (
        'primary_traveler',
        'partnership',
        'result',
        'travels',
        'locations',
        'partner'
    )
    filter_horizontal = (
        'locations',
        'travels',
    )


@admin.register(models.ItineraryItem)
class ItineraryItemAdmin(admin.ModelAdmin):
    list_filter = (
        'travel',
        'departure_date',
        'arrival_date',
        'origin',
        'destination'
    )
    search_fields = (
        'travel__reference_number',
    )
    list_display = (
        'travel',
        'departure_date',
        'arrival_date',
        'origin',
        'destination'
    )
    filter_horizontal = (
        'airlines',
    )


@admin.register(models.TravelAttachment)
class TravelAttachmentAdmin(AdminListMixin, admin.ModelAdmin):
    pass


@admin.register(T2FActionPoint)
class T2FActionPointAdmin(ActionPointAdmin):
    form = T2FActionPointAdminForm
    list_display = ('travel_activity', ) + ActionPointAdmin.list_display
    readonly_fields = ('status',)<|MERGE_RESOLUTION|>--- conflicted
+++ resolved
@@ -42,12 +42,9 @@
     search_fields = (
         'primary_traveler__first_name',
         'primary_traveler__last_name',
-<<<<<<< HEAD
-        'partner__organization__name'
-=======
         'partner__name',
         'travels__reference_number'
->>>>>>> b5bf538d
+        'partner__organization__name'
     )
     list_display = (
         'primary_traveler',
