--- conflicted
+++ resolved
@@ -26,11 +26,8 @@
         name_col = self.cleaned_data['name_col']
         pcode_col = self.cleaned_data['pcode_col']
         parent_code_col = self.cleaned_data['parent_code_col']
-<<<<<<< HEAD
         remap_table_name = self.cleaned_data['remap_table_name']
-=======
         auth_client = EtoolsCartoNoAuthClient(base_url="https://{}.carto.com/".format(str(domain)))
->>>>>>> 6d1aae16
 
         sql_client = SQLClient(auth_client)
         try:
