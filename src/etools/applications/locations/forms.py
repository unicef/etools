--- conflicted
+++ resolved
@@ -26,11 +26,7 @@
         pcode_col = self.cleaned_data['pcode_col']
         parent_code_col = self.cleaned_data['parent_code_col']
         auth_client = EtoolsCartoNoAuthClient(base_url="https://{}.carto.com/".format(str(domain)))
-
-<<<<<<< HEAD
-        auth_client = EtoolsCartoNoAuthClient(base_url="https://{}.carto.com/".format(str(domain)))
-=======
->>>>>>> e4765498
+        
         sql_client = SQLClient(auth_client)
         try:
             sites = sql_client.send('select * from {} limit 1'.format(table_name))
