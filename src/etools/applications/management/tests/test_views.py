from django.core.urlresolvers import reverse

from mock import patch
from rest_framework import status
from tenant_schemas.test.client import TenantClient

from etools.applications.EquiTrack.tests.cases import BaseTenantTestCase
from etools.applications.locations.tests.factories import LocationFactory
from etools.applications.partners.models import Intervention
from etools.applications.partners.tests.factories import InterventionFactory
from etools.applications.t2f.models import Travel, TravelType
from etools.applications.t2f.tests.factories import TravelActivityFactory, TravelFactory
from etools.applications.users.tests.factories import CountryFactory, GroupFactory, UserFactory


class InvalidateCacheTest(BaseTenantTestCase):

    def setUp(self):
        self.staff_user = UserFactory(is_staff=True)
        self.superuser = UserFactory(is_superuser=True)
        self.url = reverse('management:invalidate_cache')

    def test_not_superuser(self):
        """
        Only superusers are allowed to use this view.
        """
        response = self.forced_auth_req('get', self.url, user=self.staff_user)
        self.assertEqual(response.status_code, status.HTTP_403_FORBIDDEN)

    def test_no_key(self):
        """
        If key is not provided, return an error message.
        """
        response = self.forced_auth_req('get', self.url, user=self.superuser)
        self.assertEqual(response.status_code, status.HTTP_400_BAD_REQUEST)
        self.assertEqual(response.data['error'], 'You must pass "key" as a query param')

    @patch('etools.applications.management.views.general.cache')
    def test_valid_key(self, mock_cache):
        """
        If key is provided, return 200 success message and call cache API to delete key.
        """
        cache_key_to_delete = 'delete-me'
        request_data = {
            'key': cache_key_to_delete,
        }
        response = self.forced_auth_req('get', self.url, user=self.superuser, data=request_data)
        self.assertEqual(response.status_code, status.HTTP_200_OK)
        self.assertEqual(response.data['success'], 'key removed if it was present')
        # assert that cache.delete() was called properly
        mock_cache.delete.assert_called_with(cache_key_to_delete)


class LoadResultStructureTest(BaseTenantTestCase):

    def setUp(self):
        self.staff_user = UserFactory(is_staff=True)
        self.superuser = UserFactory(is_superuser=True)
        self.url = reverse('management:load_result_structure')

    def test_not_superuser(self):
        """
        Only superusers are allowed to use this view.
        """
        response = self.forced_auth_req('get', self.url, user=self.staff_user)
        self.assertEqual(response.status_code, status.HTTP_403_FORBIDDEN)

    def test_no_country(self):
        """
        Return 400 if no country supplied.
        """
        response = self.forced_auth_req('get', self.url, user=self.superuser)
        self.assertEqual(response.status_code, status.HTTP_400_BAD_REQUEST)
        self.assertEqual(response.data['error'], 'Country not found')

    def test_bad_country(self):
        """
        Return 400 if country not found in our database.
        """
        request_data = {
            'country': 'Bad Country',
        }
        response = self.forced_auth_req('get', self.url, user=self.superuser, data=request_data)
        self.assertEqual(response.status_code, status.HTTP_400_BAD_REQUEST)
        self.assertEqual(response.data['error'], 'Country not found')

    @patch('etools.applications.management.views.reports.ProgrammeSynchronizer')
    def test_good_country(self, mock_synchronizer):
        """
        Sync country and return success response.
        """
        country = CountryFactory()
        request_data = {
            'country': country.name,
        }
        response = self.forced_auth_req('get', self.url, user=self.superuser, data=request_data)
        self.assertEqual(response.status_code, status.HTTP_200_OK)
        self.assertEqual(response.data['success'], 'Country = {}'.format(country.name))
        # assert that sync was called
        mock_synchronizer.return_value.sync.assert_called()

    @patch('etools.applications.management.views.reports.ProgrammeSynchronizer')
    def test_good_country_sync_error(self, mock_synchronizer):
        """
        If Synchronizer throws an error, then return 500.
        """
        country = CountryFactory()
        request_data = {
            'country': country.name,
        }
        mock_synchronizer.return_value.sync.side_effect = Exception
        response = self.forced_auth_req('get', self.url, user=self.superuser, data=request_data)
        self.assertEqual(response.status_code, status.HTTP_500_INTERNAL_SERVER_ERROR)


class TestActiveUserSection(BaseTenantTestCase):
    def setUp(self):
        super(TestActiveUserSection, self).setUp()
        self.unicef_staff = UserFactory(is_staff=True)

    def test_get(self):
        response = self.forced_auth_req(
            "get",
            reverse("management:stats_user_counts"),
            user=self.unicef_staff
        )
        self.assertEqual(response.status_code, status.HTTP_200_OK)
        self.assertEqual(response.data, [{
            "countryName": "",
            "records": {"total": 1, "sections": [{'count': 1, 'name': self.unicef_staff.profile.section.name}]}
        }])


class TestAgreementsStatisticsView(BaseTenantTestCase):
    def setUp(self):
        super(TestAgreementsStatisticsView, self).setUp()
        self.unicef_staff = UserFactory(is_staff=True)

    def test_get(self):
        response = self.forced_auth_req(
            "get",
            reverse("management:stats_agreements"),
            user=self.unicef_staff
        )
        self.assertEqual(response.status_code, status.HTTP_200_OK)
        self.assertEqual(response.data, [{
            "countryName": "",
            "totalAgreements": 0
        }])


class TestPortalDashView(BaseTenantTestCase):
    def test_get(self):
        self.client = TenantClient(self.tenant)
        response = self.client.get(reverse("management:dashboard"))
        self.assertEqual(response.status_code, status.HTTP_200_OK)


class TestGisLocationViews(BaseTenantTestCase):
    @classmethod
    def setUp(self):
        self.unicef_staff = UserFactory(is_superuser=True)
        group = GroupFactory()
        self.unicef_staff.groups.add(group)
        # The tested endpoints require the country id in the query string
        self.country = CountryFactory()
        self.unicef_staff.profile.country = self.country
        self.unicef_staff.save()

        self.location_no_geom = LocationFactory(name="Test no geom")
        self.location_with_geom = LocationFactory(
            name="Test with geom",
            geom="MultiPolygon(((10 10, 10 20, 20 20, 20 15, 10 10)), ((10 10, 10 20, 20 20, 20 15, 10 10)))"
        )

    def test_non_auth(self):
        response = self.client.get(reverse("locations-gis-in-use"))
        self.assertEqual(response.status_code, status.HTTP_403_FORBIDDEN)

    def test_invalid_geoformat(self):
        self.client.force_login(self.unicef_staff)
        url = reverse("locations-gis-geom-list")

        response = self.client.get(
            # geo_format should be either geojson or wkt
            "{}?country_id={}&geo_format={}".format(url, self.country.id, 'asdf'),
            user=self.unicef_staff
        )
        self.assertEqual(response.status_code, status.HTTP_400_BAD_REQUEST)

        url = reverse("locations-gis-get-by-pcode", kwargs={"pcode": self.location_with_geom.p_code})
        response = self.client.get(url)
        self.assertEqual(response.status_code, status.HTTP_400_BAD_REQUEST)

        url = reverse("locations-gis-get-by-id", kwargs={"id": self.location_with_geom.id})
        response = self.client.get(url)
        self.assertEqual(response.status_code, status.HTTP_400_BAD_REQUEST)

    def test_intervention_locations_in_use(self):
        self.client.force_login(self.unicef_staff)
        url = reverse("locations-gis-in-use")

        # test with missing country, expect error
        response = self.client.get(url)
        self.assertEqual(response.status_code, status.HTTP_400_BAD_REQUEST)

        response = self.client.get(
            "{}?country_id={}".format(reverse("locations-gis-in-use"), self.country.id),
            user=self.unicef_staff
        )

        self.assertEqual(response.status_code, status.HTTP_200_OK)
        # see if no location are in use yet
        self.assertEqual(len(response.json()), 0)

        # add intervention locations and test the response
        intervention = InterventionFactory(status=Intervention.SIGNED)
        intervention.flat_locations.add(self.location_no_geom, self.location_with_geom)
        intervention.save()

        response = self.client.get(
            "{}?country_id={}".format(reverse("locations-gis-in-use"), self.country.id),
            user=self.unicef_staff
        )

        self.assertEqual(response.status_code, status.HTTP_200_OK)
        self.assertEqual(sorted(response.data[0].keys()), ["gateway_id", "id", "level", "name", "p_code", "parent_id"])

    def test_travel_locations_in_use(self):
        self.client.force_login(self.unicef_staff)

        # test with missing country, expect error
        url = reverse("locations-gis-in-use")
        response = self.client.get(url)
        self.assertEqual(response.status_code, status.HTTP_400_BAD_REQUEST)

        response = self.client.get(
            "{}?country_id={}".format(url, self.country.id),
            user=self.unicef_staff
        )

        # see if no location are in use yet
        self.assertEqual(len(response.json()), 0)

        # add travel locations to the DB
        self.addTravelLocations()

        response = self.client.get(
            "{}?country_id={}".format(reverse("locations-gis-in-use"), self.country.id),
            user=self.unicef_staff
        )

        self.assertEqual(response.status_code, status.HTTP_200_OK)
        self.assertEqual(sorted(response.data[0].keys()), ["gateway_id", "id", "level", "name", "p_code", "parent_id"])

    def test_intervention_locations_geom(self):
        self.client.force_login(self.unicef_staff)

        # test with missing country, expect error
        url = reverse("locations-gis-geom-list")
        response = self.client.get(url)
        self.assertEqual(response.status_code, status.HTTP_400_BAD_REQUEST)

        # test with no format filter, we should expect GeoJson in the response
        response = self.client.get(
            "{}?country_id={}".format(url, self.country.id),
            user=self.unicef_staff
        )
        self.assertEqual(response.status_code, status.HTTP_200_OK)

        # see if the response is a valid GeoJson
        self.assertEqual(len(response.json()), 2)
        self.assertEqual(sorted(response.data.keys()), ["features", "type"])
        self.assertEqual(response.data["type"], "FeatureCollection")
        for feature in response.data['features']:
            self.assertKeysIn(['id', 'type', 'geometry', 'properties'], feature)

    def test_intervention_locations_geom_wkt(self):
        self.client.force_login(self.unicef_staff)

        # test with missing country, expect error
        url = reverse("locations-gis-geom-list")
        response = self.client.get(url)
        self.assertEqual(response.status_code, status.HTTP_400_BAD_REQUEST)

        # test with WKT format
        response = self.client.get(
            "{}?country_id={}&geo_format={}&geom_type=polygon".format(url, self.country.id, 'wkt'),
            user=self.unicef_staff
        )

        self.assertEqual(response.status_code, status.HTTP_200_OK)

        # only one of the test locations has GEOM
        self.assertEqual(len(response.json()), 1)
        self.assertEqual(
            sorted(response.data[0].keys()),
<<<<<<< HEAD
            ["gateway_id", "geom", "id", "level", "name", "p_code", "point"]
=======
            ["gateway_id", "geom", "id", "level", "name", "p_code", "parent_id", "point"]
>>>>>>> 6d1aae16
        )
        self.assertEqual(response.data[0]["geom"], self.location_with_geom.geom.wkt)

    def test_intervention_locations_geom_geojson(self):
        self.client.force_login(self.unicef_staff)

        # test with missing country, expect error
        url = reverse("locations-gis-geom-list")
        response = self.client.get(url)
        self.assertEqual(response.status_code, status.HTTP_400_BAD_REQUEST)

        # test with GEOJSON format
        response = self.client.get(
            "{}?country_id={}&geo_format={}&geom_type=polygon".format(url, self.country.id, 'geojson'),
            user=self.unicef_staff
        )

        self.assertEqual(response.status_code, status.HTTP_200_OK)

        # see if the response is a valid FeatureList/GeoJson
        self.assertEqual(len(response.json()), 2)
        self.assertEqual(sorted(response.data.keys()), ["features", "type"])
        self.assertEqual(response.data["type"], "FeatureCollection")
        for feature in response.data['features']:
            self.assertKeysIn(['id', 'type', 'geometry', 'properties'], feature)

    def test_intervention_locations_geom_by_pcode(self):
        self.client.force_login(self.unicef_staff)
        url = reverse("locations-gis-get-by-pcode", kwargs={"pcode": self.location_with_geom.p_code})

        # test with missing country, expect error
        response = self.client.get(url)
        self.assertEqual(response.status_code, status.HTTP_400_BAD_REQUEST)

        # request the result in WKT
        response = self.client.get(
            "{}?country_id={}&geo_format={}".format(url, self.country.id, 'wkt'),
            user=self.unicef_staff,
        )

        self.assertEqual(response.status_code, status.HTTP_200_OK)
        self.assertEqual(
            sorted(response.data.keys()),
<<<<<<< HEAD
            ["gateway_id", "geom", "id", "level", "name", "p_code", "point"]
=======
            ["gateway_id", "geom", "id", "level", "name", "p_code", "parent_id", "point"]
>>>>>>> 6d1aae16
        )
        self.assertEqual(response.data["id"], str(self.location_with_geom.id))
        self.assertEqual(response.data["geom"], self.location_with_geom.geom.wkt)

        # request the result in GeoJson
        response = self.client.get(
            "{}?country_id={}&geo_format={}".format(url, self.country.id, 'geojson'),
            user=self.unicef_staff,
        )
        # see if the response is a valid Feature
        self.assertKeysIn(['id', 'type', 'geometry', 'properties'], response.data)
        self.assertEqual(response.data["type"], "Feature")
        self.assertEqual(response.data["geometry"]['type'], 'MultiPolygon')
        # TODO: check returned coordinates, and add 1 more test with POINT() returned
        self.assertIsNotNone(response.data["geometry"]['coordinates'])

    def test_intervention_locations_geom_by_id(self):
        self.client.force_login(self.unicef_staff)
        url = reverse("locations-gis-get-by-id", kwargs={"id": self.location_with_geom.id})

        # test with missing country, expect error
        response = self.client.get(url)
        self.assertEqual(response.status_code, status.HTTP_400_BAD_REQUEST)

        # request the result in WKT
        response = self.client.get(
            "{}?country_id={}&geo_format={}".format(url, self.country.id, 'wkt'),
            user=self.unicef_staff,
        )

        self.assertEqual(response.status_code, status.HTTP_200_OK)
        self.assertEqual(
            sorted(response.data.keys()),
<<<<<<< HEAD
            ["gateway_id", "geom", "id", "level", "name", "p_code", "point"]
=======
            ["gateway_id", "geom", "id", "level", "name", "p_code", "parent_id", "point"]
>>>>>>> 6d1aae16
        )
        self.assertEqual(response.data["id"], str(self.location_with_geom.id))
        self.assertEqual(response.data["geom"], self.location_with_geom.geom.wkt)

        # request the result in GeoJson
        response = self.client.get(
            "{}?country_id={}&geo_format={}".format(url, self.country.id, 'geojson'),
            user=self.unicef_staff,
        )
        # see if the response is a valid Feature
        self.assertKeysIn(['id', 'type', 'geometry', 'properties'], response.data)
        self.assertEqual(response.data["type"], "Feature")
        self.assertEqual(response.data["geometry"]['type'], 'MultiPolygon')
        # TODO: check returned coordinates, and add 1 more test with POINT() returned
        self.assertIsNotNone(response.data["geometry"]['coordinates'])

    def addTravelLocations(self):
        # add travel locations and test the response
        traveller = UserFactory()
        travel = TravelFactory(
            traveler=traveller,
            status=Travel.COMPLETED,
        )
        travel_activity = TravelActivityFactory(
            travels=[travel],
            primary_traveler=self.unicef_staff,
            travel_type=TravelType.SPOT_CHECK,
        )
        travel_activity.locations.add(self.location_no_geom.id, self.location_with_geom.id)
        travel_activity.save()<|MERGE_RESOLUTION|>--- conflicted
+++ resolved
@@ -295,11 +295,7 @@
         self.assertEqual(len(response.json()), 1)
         self.assertEqual(
             sorted(response.data[0].keys()),
-<<<<<<< HEAD
-            ["gateway_id", "geom", "id", "level", "name", "p_code", "point"]
-=======
             ["gateway_id", "geom", "id", "level", "name", "p_code", "parent_id", "point"]
->>>>>>> 6d1aae16
         )
         self.assertEqual(response.data[0]["geom"], self.location_with_geom.geom.wkt)
 
@@ -343,11 +339,7 @@
         self.assertEqual(response.status_code, status.HTTP_200_OK)
         self.assertEqual(
             sorted(response.data.keys()),
-<<<<<<< HEAD
-            ["gateway_id", "geom", "id", "level", "name", "p_code", "point"]
-=======
             ["gateway_id", "geom", "id", "level", "name", "p_code", "parent_id", "point"]
->>>>>>> 6d1aae16
         )
         self.assertEqual(response.data["id"], str(self.location_with_geom.id))
         self.assertEqual(response.data["geom"], self.location_with_geom.geom.wkt)
@@ -381,11 +373,7 @@
         self.assertEqual(response.status_code, status.HTTP_200_OK)
         self.assertEqual(
             sorted(response.data.keys()),
-<<<<<<< HEAD
-            ["gateway_id", "geom", "id", "level", "name", "p_code", "point"]
-=======
             ["gateway_id", "geom", "id", "level", "name", "p_code", "parent_id", "point"]
->>>>>>> 6d1aae16
         )
         self.assertEqual(response.data["id"], str(self.location_with_geom.id))
         self.assertEqual(response.data["geom"], self.location_with_geom.geom.wkt)
