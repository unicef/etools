from django.core.urlresolvers import reverse

from mock import patch
from rest_framework import status
from tenant_schemas.test.client import TenantClient

from etools.applications.EquiTrack.tests.cases import BaseTenantTestCase
from etools.applications.locations.tests.factories import LocationFactory
from etools.applications.partners.models import Intervention
from etools.applications.partners.tests.factories import InterventionFactory
from etools.applications.t2f.models import Travel, TravelType
from etools.applications.t2f.tests.factories import TravelActivityFactory, TravelFactory
from etools.applications.users.tests.factories import CountryFactory, GroupFactory, UserFactory


class InvalidateCacheTest(BaseTenantTestCase):

    def setUp(self):
        self.staff_user = UserFactory(is_staff=True)
        self.superuser = UserFactory(is_superuser=True)
        self.url = reverse('management:invalidate_cache')

    def test_not_superuser(self):
        """
        Only superusers are allowed to use this view.
        """
        response = self.forced_auth_req('get', self.url, user=self.staff_user)
        self.assertEqual(response.status_code, status.HTTP_403_FORBIDDEN)

    def test_no_key(self):
        """
        If key is not provided, return an error message.
        """
        response = self.forced_auth_req('get', self.url, user=self.superuser)
        self.assertEqual(response.status_code, status.HTTP_400_BAD_REQUEST)
        self.assertEqual(response.data['error'], 'You must pass "key" as a query param')

    @patch('etools.applications.management.views.general.cache')
    def test_valid_key(self, mock_cache):
        """
        If key is provided, return 200 success message and call cache API to delete key.
        """
        cache_key_to_delete = 'delete-me'
        request_data = {
            'key': cache_key_to_delete,
        }
        response = self.forced_auth_req('get', self.url, user=self.superuser, data=request_data)
        self.assertEqual(response.status_code, status.HTTP_200_OK)
        self.assertEqual(response.data['success'], 'key removed if it was present')
        # assert that cache.delete() was called properly
        mock_cache.delete.assert_called_with(cache_key_to_delete)


class LoadResultStructureTest(BaseTenantTestCase):

    def setUp(self):
        self.staff_user = UserFactory(is_staff=True)
        self.superuser = UserFactory(is_superuser=True)
        self.url = reverse('management:load_result_structure')

    def test_not_superuser(self):
        """
        Only superusers are allowed to use this view.
        """
        response = self.forced_auth_req('get', self.url, user=self.staff_user)
        self.assertEqual(response.status_code, status.HTTP_403_FORBIDDEN)

    def test_no_country(self):
        """
        Return 400 if no country supplied.
        """
        response = self.forced_auth_req('get', self.url, user=self.superuser)
        self.assertEqual(response.status_code, status.HTTP_400_BAD_REQUEST)
        self.assertEqual(response.data['error'], 'Country not found')

    def test_bad_country(self):
        """
        Return 400 if country not found in our database.
        """
        request_data = {
            'country': 'Bad Country',
        }
        response = self.forced_auth_req('get', self.url, user=self.superuser, data=request_data)
        self.assertEqual(response.status_code, status.HTTP_400_BAD_REQUEST)
        self.assertEqual(response.data['error'], 'Country not found')

    @patch('etools.applications.management.views.reports.ProgrammeSynchronizer')
    def test_good_country(self, mock_synchronizer):
        """
        Sync country and return success response.
        """
        country = CountryFactory()
        request_data = {
            'country': country.name,
        }
        response = self.forced_auth_req('get', self.url, user=self.superuser, data=request_data)
        self.assertEqual(response.status_code, status.HTTP_200_OK)
        self.assertEqual(response.data['success'], 'Country = {}'.format(country.name))
        # assert that sync was called
        mock_synchronizer.return_value.sync.assert_called()

    @patch('etools.applications.management.views.reports.ProgrammeSynchronizer')
    def test_good_country_sync_error(self, mock_synchronizer):
        """
        If Synchronizer throws an error, then return 500.
        """
        country = CountryFactory()
        request_data = {
            'country': country.name,
        }
        mock_synchronizer.return_value.sync.side_effect = Exception
        response = self.forced_auth_req('get', self.url, user=self.superuser, data=request_data)
        self.assertEqual(response.status_code, status.HTTP_500_INTERNAL_SERVER_ERROR)


class TestActiveUserSection(BaseTenantTestCase):
    def setUp(self):
        super(TestActiveUserSection, self).setUp()
        self.unicef_staff = UserFactory(is_staff=True)

    def test_get(self):
        response = self.forced_auth_req(
            "get",
            reverse("management:stats_user_counts"),
            user=self.unicef_staff
        )
        self.assertEqual(response.status_code, status.HTTP_200_OK)
        self.assertEqual(response.data, [{
            "countryName": "",
            "records": {"total": 1, "sections": []}
        }])


class TestAgreementsStatisticsView(BaseTenantTestCase):
    def setUp(self):
        super(TestAgreementsStatisticsView, self).setUp()
        self.unicef_staff = UserFactory(is_staff=True)

    def test_get(self):
        response = self.forced_auth_req(
            "get",
            reverse("management:stats_agreements"),
            user=self.unicef_staff
        )
        self.assertEqual(response.status_code, status.HTTP_200_OK)
        self.assertEqual(response.data, [{
            "countryName": "",
            "totalAgreements": 0
        }])


class TestPortalDashView(BaseTenantTestCase):
    def test_get(self):
        self.client = TenantClient(self.tenant)
        response = self.client.get(reverse("management:dashboard"))
        self.assertEqual(response.status_code, status.HTTP_200_OK)


class TestGisLocationViews(BaseTenantTestCase):
    @classmethod
    def setUp(self):
        self.unicef_staff = UserFactory(is_superuser=True)
        group = GroupFactory()
        self.unicef_staff.groups.add(group)
        # The tested endpoints require the country id in the query string
        self.country = CountryFactory()
        self.unicef_staff.profile.country = self.country
        self.unicef_staff.save()

        self.location_no_geom = LocationFactory(name="Test no geom")
        self.location_with_geom = LocationFactory(
            name="Test with geom",
            geom="MultiPolygon(((10 10, 10 20, 20 20, 20 15, 10 10)), ((10 10, 10 20, 20 20, 20 15, 10 10)))"
        )

    def test_non_auth(self):
        response = self.client.get(reverse("locations-gis-in-use"))
        self.assertEqual(response.status_code, status.HTTP_403_FORBIDDEN)

    def test_invalid_geoformat(self):
        self.client.force_login(self.unicef_staff)
        url = reverse("locations-gis-geom-list")

        response = self.client.get(
            # geo_format should be either geojson or wkt
            "%s?country_id=%s&geo_format=%s" % (url, self.country.id, 'asdf'),
            user=self.unicef_staff
        )
        self.assertEqual(response.status_code, status.HTTP_400_BAD_REQUEST)

        url = reverse("locations-gis-get-by-pcode", kwargs={"pcode": self.location_with_geom.p_code})
        response = self.client.get(url)
        self.assertEqual(response.status_code, status.HTTP_400_BAD_REQUEST)

        url = reverse("locations-gis-get-by-id", kwargs={"id": self.location_with_geom.id})
        response = self.client.get(url)
        self.assertEqual(response.status_code, status.HTTP_400_BAD_REQUEST)

    def test_intervention_locations_in_use(self):
        self.client.force_login(self.unicef_staff)
        url = reverse("locations-gis-in-use")

        # test with missing country, expect error
        response = self.client.get(url)
        self.assertEqual(response.status_code, status.HTTP_400_BAD_REQUEST)

        response = self.client.get(
            "%s?country_id=%s" % (reverse("locations-gis-in-use"), self.country.id),
            user=self.unicef_staff
        )

        self.assertEqual(response.status_code, status.HTTP_200_OK)
        # see if no location are in use yet
        self.assertEqual(len(response.json()), 0)

        # add intervention locations and test the response
        intervention = InterventionFactory(status=Intervention.SIGNED)
        intervention.flat_locations.add(self.location_no_geom, self.location_with_geom)
        intervention.save()

        response = self.client.get(
            "%s?country_id=%s" % (reverse("locations-gis-in-use"), self.country.id),
            user=self.unicef_staff
        )

        self.assertEqual(response.status_code, status.HTTP_200_OK)
        self.assertEqual(sorted(response.data[0].keys()), ["gateway_id", "id", "level", "name", "p_code"])

    def test_travel_locations_in_use(self):
        self.client.force_login(self.unicef_staff)

        # test with missing country, expect error
        url = reverse("locations-gis-in-use")
        response = self.client.get(url)
        self.assertEqual(response.status_code, status.HTTP_400_BAD_REQUEST)

        response = self.client.get(
            "%s?country_id=%s" % (url, self.country.id),
            user=self.unicef_staff
        )

        # see if no location are in use yet
        self.assertEqual(len(response.json()), 0)

        # add travel locations to the DB
        self.addTravelLocations()

        response = self.client.get(
            "%s?country_id=%s" % (reverse("locations-gis-in-use"), self.country.id),
            user=self.unicef_staff
        )

        self.assertEqual(response.status_code, status.HTTP_200_OK)
        self.assertEqual(sorted(response.data[0].keys()), ["gateway_id", "id", "level", "name", "p_code"])

    def test_intervention_locations_geom(self):
        self.client.force_login(self.unicef_staff)

        # test with missing country, expect error
        url = reverse("locations-gis-geom-list")
        response = self.client.get(url)
        self.assertEqual(response.status_code, status.HTTP_400_BAD_REQUEST)

        # test with WKT format
        response = self.client.get(
            "%s?country_id=%s&geo_format=%s" % (url, self.country.id, 'wkt'),
            user=self.unicef_staff
        )

        self.assertEqual(response.status_code, status.HTTP_200_OK)
        # only one of the test locations has GEOM
        self.assertEqual(len(response.json()), 1)
        self.assertEqual(sorted(response.data[0].keys()), ["gateway_id", "geom", "id", "level", "name", "p_code"])
        self.assertEqual(response.data[0]["geom"], self.location_with_geom.geom.wkt)

        # test with GEOJSON format
        response = self.client.get(
            "%s?country_id=%s&geo_format=%s" % (url, self.country.id, 'geojson'),
            user=self.unicef_staff
        )

        self.assertEqual(response.status_code, status.HTTP_200_OK)
        # only one of the test locations has GEOM
        self.assertEqual(len(response.json()), 1)
        self.assertEqual(sorted(response.data[0].keys()), ["gateway_id", "geom", "id", "level", "name", "p_code"])
<<<<<<< HEAD
        self.assertIn(response.data[0]["geom"], str(self.location_with_geom.geom))
=======
        self.assertEqual(response.data[0]["geom"], self.location_with_geom.geom.json)

        # if no geo_format is specified, GEOJSON is expected
        response = self.client.get("%s?country_id=%s" % (url, self.country.id), user=self.unicef_staff)
        self.assertEqual(response.data[0]["geom"], self.location_with_geom.geom.json)
>>>>>>> e33d72f2

    def test_intervention_locations_geom_by_pcode(self):
        self.client.force_login(self.unicef_staff)
        url = reverse("locations-gis-get-by-pcode", kwargs={"pcode": self.location_with_geom.p_code})

        # test with missing country, expect error
        response = self.client.get(url)
        self.assertEqual(response.status_code, status.HTTP_400_BAD_REQUEST)

        response = self.client.get(
            "%s?country_id=%s&geo_format=%s" % (url, self.country.id, 'wkt'),
            user=self.unicef_staff,
        )

        self.assertEqual(response.status_code, status.HTTP_200_OK)
        self.assertEqual(sorted(response.data.keys()), ["gateway_id", "geom", "id", "level", "name", "p_code"])
        self.assertEqual(response.data["id"], str(self.location_with_geom.id))
        self.assertEqual(response.data["geom"], self.location_with_geom.geom.wkt)

        response = self.client.get(
            "%s?country_id=%s&geo_format=%s" % (url, self.country.id, 'geojson'),
            user=self.unicef_staff,
        )

        self.assertEqual(response.status_code, status.HTTP_200_OK)
        self.assertEqual(sorted(response.data.keys()), ["gateway_id", "geom", "id", "level", "name", "p_code"])
        self.assertEqual(response.data["id"], str(self.location_with_geom.id))
<<<<<<< HEAD
        self.assertIn(response.data["geom"], str(self.location_with_geom.geom))
=======
        self.assertEqual(response.data["geom"], self.location_with_geom.geom.json)

        # if no geo_format is specified, GEOJSON is expected
        response = self.client.get("%s?country_id=%s" % (url, self.country.id), user=self.unicef_staff)
        self.assertEqual(response.data["geom"], self.location_with_geom.geom.json)
>>>>>>> e33d72f2

    def test_intervention_locations_geom_by_id(self):
        self.client.force_login(self.unicef_staff)
        url = reverse("locations-gis-get-by-id", kwargs={"id": self.location_with_geom.id})

        # test with missing country, expect error
        response = self.client.get(url)
        self.assertEqual(response.status_code, status.HTTP_400_BAD_REQUEST)

        response = self.client.get(
            "%s?country_id=%s&geo_format=%s" % (url, self.country.id, 'wkt'),
            user=self.unicef_staff,
        )

        self.assertEqual(response.status_code, status.HTTP_200_OK)
        self.assertEqual(sorted(response.data.keys()), ["gateway_id", "geom", "id", "level", "name", "p_code"])
        self.assertEqual(response.data["id"], str(self.location_with_geom.id))
<<<<<<< HEAD
        self.assertIn(response.data["geom"], str(self.location_with_geom.geom))
=======
        self.assertEqual(response.data["geom"], self.location_with_geom.geom.wkt)

        response = self.client.get(
            "%s?country_id=%s&geo_format=%s" % (url, self.country.id, 'geojson'),
            user=self.unicef_staff,
        )

        self.assertEqual(response.status_code, status.HTTP_200_OK)
        self.assertEqual(sorted(response.data.keys()), ["gateway_id", "geom", "id", "level", "name", "p_code"])
        self.assertEqual(response.data["id"], str(self.location_with_geom.id))
        self.assertEqual(response.data["geom"], self.location_with_geom.geom.json)

        # if no geo_format is specified, GEOJSON is expected
        response = self.client.get("%s?country_id=%s" % (url, self.country.id), user=self.unicef_staff)
        self.assertEqual(response.data["geom"], self.location_with_geom.geom.json)

    def addTravelLocations(self):
        # add travel locations and test the response
        traveller = UserFactory()
        travel = TravelFactory(
            traveler=traveller,
            status=Travel.COMPLETED,
        )
        travel_activity = TravelActivityFactory(
            travels=[travel],
            primary_traveler=self.unicef_staff,
            travel_type=TravelType.SPOT_CHECK,
        )
        travel_activity.locations.add(self.location_no_geom.id, self.location_with_geom.id)
        travel_activity.save()
>>>>>>> e33d72f2
<|MERGE_RESOLUTION|>--- conflicted
+++ resolved
@@ -283,15 +283,11 @@
         # only one of the test locations has GEOM
         self.assertEqual(len(response.json()), 1)
         self.assertEqual(sorted(response.data[0].keys()), ["gateway_id", "geom", "id", "level", "name", "p_code"])
-<<<<<<< HEAD
         self.assertIn(response.data[0]["geom"], str(self.location_with_geom.geom))
-=======
-        self.assertEqual(response.data[0]["geom"], self.location_with_geom.geom.json)
 
         # if no geo_format is specified, GEOJSON is expected
         response = self.client.get("%s?country_id=%s" % (url, self.country.id), user=self.unicef_staff)
         self.assertEqual(response.data[0]["geom"], self.location_with_geom.geom.json)
->>>>>>> e33d72f2
 
     def test_intervention_locations_geom_by_pcode(self):
         self.client.force_login(self.unicef_staff)
@@ -319,15 +315,11 @@
         self.assertEqual(response.status_code, status.HTTP_200_OK)
         self.assertEqual(sorted(response.data.keys()), ["gateway_id", "geom", "id", "level", "name", "p_code"])
         self.assertEqual(response.data["id"], str(self.location_with_geom.id))
-<<<<<<< HEAD
         self.assertIn(response.data["geom"], str(self.location_with_geom.geom))
-=======
-        self.assertEqual(response.data["geom"], self.location_with_geom.geom.json)
 
         # if no geo_format is specified, GEOJSON is expected
         response = self.client.get("%s?country_id=%s" % (url, self.country.id), user=self.unicef_staff)
         self.assertEqual(response.data["geom"], self.location_with_geom.geom.json)
->>>>>>> e33d72f2
 
     def test_intervention_locations_geom_by_id(self):
         self.client.force_login(self.unicef_staff)
@@ -345,9 +337,6 @@
         self.assertEqual(response.status_code, status.HTTP_200_OK)
         self.assertEqual(sorted(response.data.keys()), ["gateway_id", "geom", "id", "level", "name", "p_code"])
         self.assertEqual(response.data["id"], str(self.location_with_geom.id))
-<<<<<<< HEAD
-        self.assertIn(response.data["geom"], str(self.location_with_geom.geom))
-=======
         self.assertEqual(response.data["geom"], self.location_with_geom.geom.wkt)
 
         response = self.client.get(
@@ -358,7 +347,7 @@
         self.assertEqual(response.status_code, status.HTTP_200_OK)
         self.assertEqual(sorted(response.data.keys()), ["gateway_id", "geom", "id", "level", "name", "p_code"])
         self.assertEqual(response.data["id"], str(self.location_with_geom.id))
-        self.assertEqual(response.data["geom"], self.location_with_geom.geom.json)
+        self.assertIn(response.data["geom"], str(self.location_with_geom.geom))
 
         # if no geo_format is specified, GEOJSON is expected
         response = self.client.get("%s?country_id=%s" % (url, self.country.id), user=self.unicef_staff)
@@ -377,5 +366,4 @@
             travel_type=TravelType.SPOT_CHECK,
         )
         travel_activity.locations.add(self.location_no_geom.id, self.location_with_geom.id)
-        travel_activity.save()
->>>>>>> e33d72f2
+        travel_activity.save()