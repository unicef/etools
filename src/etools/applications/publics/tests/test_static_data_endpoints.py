--- conflicted
+++ resolved
@@ -44,11 +44,7 @@
     def test_endpoint(self):
         # This line is duplicated on purpose. Currency will have always 1+N number of queries
         # because of the exchange rate
-<<<<<<< HEAD
-        for _ in range(4):
-=======
         for __ in range(4):
->>>>>>> acb45859
             PublicsCurrencyFactory()
 
         # Create one of each model to check if all serializers are working fine
@@ -120,11 +116,7 @@
     def test_currencies_view(self):
 
         self.assertEqual(Currency.objects.count(), 1)
-<<<<<<< HEAD
-        for _ in range(3):
-=======
-        for __ in range(3):
->>>>>>> acb45859
+        for __ in range(3):
             PublicsCurrencyFactory()
 
         with self.assertNumQueries(5):
@@ -168,11 +160,7 @@
         self.assertKeysIn(expected_keys, response_json[0], exact=True)
 
     def test_business_areas_view(self):
-<<<<<<< HEAD
-        for _ in range(3):
-=======
-        for __ in range(3):
->>>>>>> acb45859
+        for __ in range(3):
             PublicsBusinessAreaFactory()
 
         with self.assertNumQueries(1):
@@ -187,11 +175,7 @@
         self.assertKeysIn(expected_keys, response_json[0], exact=True)
 
     def test_expense_types_view(self):
-<<<<<<< HEAD
-        for _ in range(3):
-=======
-        for __ in range(3):
->>>>>>> acb45859
+        for __ in range(3):
             PublicsTravelExpenseTypeFactory()
 
         with self.assertNumQueries(1):
@@ -206,11 +190,7 @@
         self.assertKeysIn(expected_keys, response_json[0], exact=True)
 
     def test_airlines_view(self):
-<<<<<<< HEAD
-        for _ in range(3):
-=======
-        for __ in range(3):
->>>>>>> acb45859
+        for __ in range(3):
             PublicsAirlineCompanyFactory()
 
         with self.assertNumQueries(1):
