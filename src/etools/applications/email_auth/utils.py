<<<<<<< HEAD
=======
from urllib.parse import urlparse, parse_qsl, urlencode, urlunparse, urljoin

>>>>>>> 8b7b26e5
from django.conf import settings
from django.urls import reverse

from drfpasswordless.utils import create_callback_token_for_user

from etools.applications.EquiTrack.urlresolvers import site_url


def update_url_with_kwargs(url, **kwargs):
    if not url:
        return

    url_parts = list(urlparse(url))
    query = dict(parse_qsl(url_parts[4]))
    query.update(kwargs)
    url_parts[4] = urlencode(query)

    return urlunparse(url_parts)


def update_url_with_auth_token(url, user):
    token = create_callback_token_for_user(user, 'email')
    return update_url_with_kwargs(url, **{settings.EMAIL_AUTH_TOKEN_NAME: token})


def get_token_auth_link(user):
    return update_url_with_auth_token(urljoin(site_url(), reverse('email_auth:login')), user)<|MERGE_RESOLUTION|>--- conflicted
+++ resolved
@@ -1,8 +1,5 @@
-<<<<<<< HEAD
-=======
 from urllib.parse import urlparse, parse_qsl, urlencode, urlunparse, urljoin
 
->>>>>>> 8b7b26e5
 from django.conf import settings
 from django.urls import reverse
 
