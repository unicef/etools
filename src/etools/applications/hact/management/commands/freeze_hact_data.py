from datetime import datetime

from django.core.management import BaseCommand
from django.db import transaction

from etools.applications.core.util_scripts import set_country
from etools.applications.hact.models import HactHistory
from etools.applications.partners.models import hact_default, PartnerOrganization, PlannedEngagement
from etools.applications.users.models import Country


class Command(BaseCommand):
    help = 'Freeze Hact Data for Current Year'

    def add_arguments(self, parser):
        parser.add_argument('--schema', dest='schema')
        parser.add_argument('--year', dest='year', help='History year', type=int, default=datetime.now().year)

    def get_or_empty(self, hact_json, keys):
        value = hact_json
        try:
            for key in keys:
                value = value[key]
        except KeyError:
            print('----------------')
            return None
        return value

    def freeze_data(self, hact_history):
        # partner values list needs to be in the desired order for export results
        partner = hact_history.partner
        partner_hact = hact_history.partner.hact_values
        planned_engagement = getattr(partner, 'planned_engagement', {})
        partner_values = [
            ('Implementing Partner', partner.name),
            ('Vendor Number', partner.vendor_number),
            ('Partner Type', partner.partner_type),
            ('Shared IP', partner.shared_with),
            ('Assessment Type', partner.type_of_assessment),
            ('Cash Transfer 1 OCT - 30 SEP', partner.net_ct_cy),
            ('Liquidations 1 OCT - 30 SEP', partner.reported_cy),
            ('Cash Transfers Jan - Dec', partner.total_ct_ytd),
            ('Risk Rating', partner.rating),
            ('Expiring Threshold', partner.flags['expiring_assessment_flag']),
            ('Approach Threshold', partner.flags['approaching_threshold_flag']),
            ('Last PSEA Assess. Date', partner.psea_assessment_date),
            ('PSEA Risk Rating', partner.sea_risk_rating_name),
            ('Highest Risk Rating Type', partner.highest_risk_rating_type),
            ('Highest Risk Rating Name', partner.highest_risk_rating_name),
            ('Programmatic Visits Planned Q1',
             self.get_or_empty(partner_hact, ['programmatic_visits', 'planned', 'q1'])),
            ('Programmatic Visits Planned Q2',
             self.get_or_empty(partner_hact, ['programmatic_visits', 'planned', 'q2'])),
            ('Programmatic Visits Planned Q3',
             self.get_or_empty(partner_hact, ['programmatic_visits', 'planned', 'q3'])),
            ('Programmatic Visits Planned Q4',
             self.get_or_empty(partner_hact, ['programmatic_visits', 'planned', 'q4'])),
            ('Programmatic Visits M.R', partner.hact_min_requirements.get('programmatic_visits')),
            ('Programmatic Visits Completed Q1',
             self.get_or_empty(partner_hact, ['programmatic_visits', 'completed', 'q1'])),
            ('Programmatic Visits Completed Q2',
             self.get_or_empty(partner_hact, ['programmatic_visits', 'completed', 'q2'])),
            ('Programmatic Visits Completed Q3',
             self.get_or_empty(partner_hact, ['programmatic_visits', 'completed', 'q3'])),
            ('Programmatic Visits Completed Q4',
             self.get_or_empty(partner_hact, ['programmatic_visits', 'completed', 'q4'])),
            ('Spot Checks Planned Q1', getattr(planned_engagement, 'spot_check_planned_q1', None)),
            ('Spot Checks Planned Q2', getattr(planned_engagement, 'spot_check_planned_q2', None)),
            ('Spot Checks Planned Q3', getattr(planned_engagement, 'spot_check_planned_q3', None)),
            ('Spot Checks Planned Q4', getattr(planned_engagement, 'spot_check_planned_q4', None)),
            ('Spot Checks M.R', partner.hact_min_requirements.get('spot_checks')),
            ('Follow Up', getattr(planned_engagement, 'spot_check_follow_up', None)),
            ('Spot Checks Completed Q1', self.get_or_empty(partner_hact, ['spot_checks', 'completed', 'q1'])),
            ('Spot Checks Completed Q2', self.get_or_empty(partner_hact, ['spot_checks', 'completed', 'q2'])),
            ('Spot Checks Completed Q3', self.get_or_empty(partner_hact, ['spot_checks', 'completed', 'q3'])),
            ('Spot Checks Completed Q4', self.get_or_empty(partner_hact, ['spot_checks', 'completed', 'q4'])),
            ('Audits M.R', partner.hact_min_requirements.get('audits')),
            ('Audit Completed', self.get_or_empty(partner_hact, ['audits', 'completed'])),
            ('Audit Outstanding Findings', self.get_or_empty(partner_hact, ['outstanding_findings', ])),
        ]
        hact_history.partner_values = partner_values
        hact_history.save()

    @transaction.atomic
    def handle(self, *args, **options):

<<<<<<< HEAD
        countries = Country.objects.exclude(name__in=['Global', 'MENARO'])
=======
        countries = Country.objects.filter(name__in=['Global', 'MENARO'])
>>>>>>> f7230590
        if options['schema']:
            countries = countries.filter(schema_name=options['schema'])

        year = options.get('year')
        self.stdout.write('Freeze HACT data for {}'.format(year))

        for country in countries:
            set_country(country.name)
            self.stdout.write('Freezing data for {}'.format(country.name))
            for partner in PartnerOrganization.objects.all():
                if (partner.reported_cy and partner.reported_cy > 0) or (
                        partner.total_ct_cy and partner.total_ct_cy > 0):
                    hact_history, _ = HactHistory.objects.get_or_create(partner=partner, year=year)
                    self.freeze_data(hact_history)
                partner.hact_values = hact_default()
                partner.save()

                plan, _ = PlannedEngagement.objects.get_or_create(partner=partner)
                plan.reset()<|MERGE_RESOLUTION|>--- conflicted
+++ resolved
@@ -84,11 +84,8 @@
     @transaction.atomic
     def handle(self, *args, **options):
 
-<<<<<<< HEAD
         countries = Country.objects.exclude(name__in=['Global', 'MENARO'])
-=======
-        countries = Country.objects.filter(name__in=['Global', 'MENARO'])
->>>>>>> f7230590
+
         if options['schema']:
             countries = countries.filter(schema_name=options['schema'])
 
