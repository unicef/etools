--- conflicted
+++ resolved
@@ -1,8 +1,5 @@
-<<<<<<< HEAD
 from datetime import date, datetime
-=======
 from mock import Mock, patch
->>>>>>> 08650b03
 
 from django.utils import timezone
 
@@ -43,7 +40,6 @@
         self.assertEqual(AggregateHact.objects.count(), 1)
 
 
-<<<<<<< HEAD
 class TestPartnerHactSynchronizer(BaseTenantTestCase):
     def setUp(self):
         super(TestPartnerHactSynchronizer, self).setUp()
@@ -330,7 +326,8 @@
         self.assertEqual(partner.hact_values['spot_checks']['completed']['q4'], 0)
 
         self.assertEqual(partner.hact_values['audits']['completed'], 2)
-=======
+
+        
 class TestHactForCountry(BaseTenantTestCase):
 
     def test_task_create(self):
@@ -352,5 +349,4 @@
         mock_send = Mock()
         with patch("etools.applications.hact.tasks.update_hact_for_country.delay", mock_send):
             update_hact_values()
-        self.assertEqual(mock_send.call_count, 1)
->>>>>>> 08650b03
+        self.assertEqual(mock_send.call_count, 1)