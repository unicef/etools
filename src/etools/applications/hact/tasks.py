
import json
from datetime import datetime, date

<<<<<<< HEAD
from django.db import connection
from django.db.models import Q, Sum, F
=======
from django.db import connection, transaction
>>>>>>> 6be43f79

from celery.utils.log import get_task_logger
from django.utils import timezone

from etools.applications.audit.models import Audit, Engagement, SpotCheck, SpecialAudit
from etools.applications.hact.models import AggregateHact, HactEncoder
from etools.applications.partners.models import PartnerOrganization, InterventionPlannedVisits, Intervention
from etools.applications.t2f.models import TravelActivity, TravelType, Travel
from etools.applications.tpm.models import TPMVisit
from etools.applications.users.models import Country
from etools.config.celery import app

logger = get_task_logger(__name__)


class PartnerHactSynchronizer(object):

    def __init__(self, partner) -> None:
        self.partner = partner
        super().__init__()

    def planned_visits(self):
        """Updates the hact json field for planned visits values:
        For current year sum all programmatic values of planned visits
        If partner type is Government, then default to 0 planned visits
        """
        year = date.today().year
        if self.partner.partner_type == 'Government':
            pvq1 = pvq2 = pvq3 = pvq4 = 0
        else:
            pv = InterventionPlannedVisits.objects.filter(
                intervention__agreement__partner=self.partner, year=year,
                intervention__status__in=[Intervention.ACTIVE, Intervention.CLOSED, Intervention.ENDED]
            ).aggregate(Sum('programmatic_q1'), Sum('programmatic_q2'), Sum('programmatic_q3'), Sum('programmatic_q4'))
            pvq1 = pv['programmatic_q1__sum'] or 0
            pvq2 = pv['programmatic_q2__sum'] or 0
            pvq3 = pv['programmatic_q3__sum'] or 0
            pvq4 = pv['programmatic_q4__sum'] or 0

        hact = json.loads(self.partner.hact_values) if isinstance(
            self.partner.hact_values, str) else self.partner.hact_values
        hact['programmatic_visits']['planned']['q1'] = pvq1
        hact['programmatic_visits']['planned']['q2'] = pvq2
        hact['programmatic_visits']['planned']['q3'] = pvq3
        hact['programmatic_visits']['planned']['q4'] = pvq4
        hact['programmatic_visits']['planned']['total'] = pvq1 + pvq2 + pvq3 + pvq4
        self.partner.hact_values = hact
        self.partner.save()

    def programmatic_visits(self):
        """Updates the hact json fieldfor all completed programmatic visits"""

        pv_year = TravelActivity.objects.filter(
            travel_type=TravelType.PROGRAMME_MONITORING,
            travels__traveler=F('primary_traveler'),
            travels__status__in=[Travel.COMPLETED],
            travels__end_date__year=timezone.now().year,
            partner=self.partner,
        )

        pv = pv_year.count()
        pvq1 = pv_year.filter(travels__end_date__month__in=[1, 2, 3]).count()
        pvq2 = pv_year.filter(travels__end_date__month__in=[4, 5, 6]).count()
        pvq3 = pv_year.filter(travels__end_date__month__in=[7, 8, 9]).count()
        pvq4 = pv_year.filter(travels__end_date__month__in=[10, 11, 12]).count()

        # TPM visit are counted one per month maximum
        tpmv = TPMVisit.objects.filter(
            tpm_activities__partner=self.partner, status=TPMVisit.UNICEF_APPROVED,
            date_of_unicef_approved__year=datetime.now().year
        ).distinct()

        tpmv1 = sum([
            tpmv.filter(date_of_unicef_approved__month=1).exists(),
            tpmv.filter(date_of_unicef_approved__month=2).exists(),
            tpmv.filter(date_of_unicef_approved__month=3).exists()
        ])
        tpmv2 = sum([
            tpmv.filter(date_of_unicef_approved__month=4).exists(),
            tpmv.filter(date_of_unicef_approved__month=5).exists(),
            tpmv.filter(date_of_unicef_approved__month=6).exists()
        ])
        tpmv3 = sum([
            tpmv.filter(date_of_unicef_approved__month=7).exists(),
            tpmv.filter(date_of_unicef_approved__month=8).exists(),
            tpmv.filter(date_of_unicef_approved__month=9).exists()
        ])
        tpmv4 = sum([
            tpmv.filter(date_of_unicef_approved__month=10).exists(),
            tpmv.filter(date_of_unicef_approved__month=11).exists(),
            tpmv.filter(date_of_unicef_approved__month=12).exists()
        ])

        tpm_total = tpmv1 + tpmv2 + tpmv3 + tpmv4

        self.partner.hact_values['programmatic_visits']['completed']['q1'] = pvq1 + tpmv1
        self.partner.hact_values['programmatic_visits']['completed']['q2'] = pvq2 + tpmv2
        self.partner.hact_values['programmatic_visits']['completed']['q3'] = pvq3 + tpmv3
        self.partner.hact_values['programmatic_visits']['completed']['q4'] = pvq4 + tpmv4
        self.partner.hact_values['programmatic_visits']['completed']['total'] = pv + tpm_total

        self.partner.save()

    def spot_checks(self):
        """Updates the hact json field for all completed spot checks"""

        trip = TravelActivity.objects.filter(
            travel_type=TravelType.SPOT_CHECK,
            travels__traveler=F('primary_traveler'),
            travels__status__in=[Travel.COMPLETED],
            travels__completed_at__year=datetime.now().year,
            partner=self.partner,
        )

        trq1 = trip.filter(travels__completed_at__month__in=[1, 2, 3]).count()
        trq2 = trip.filter(travels__completed_at__month__in=[4, 5, 6]).count()
        trq3 = trip.filter(travels__completed_at__month__in=[7, 8, 9]).count()
        trq4 = trip.filter(travels__completed_at__month__in=[10, 11, 12]).count()

        audit_spot_check = SpotCheck.objects.filter(
            partner=self.partner, status=Engagement.FINAL,
            date_of_draft_report_to_unicef__year=datetime.now().year
        )

        asc1 = audit_spot_check.filter(date_of_draft_report_to_unicef__month__in=[1, 2, 3]).count()
        asc2 = audit_spot_check.filter(date_of_draft_report_to_unicef__month__in=[4, 5, 6]).count()
        asc3 = audit_spot_check.filter(date_of_draft_report_to_unicef__month__in=[7, 8, 9]).count()
        asc4 = audit_spot_check.filter(date_of_draft_report_to_unicef__month__in=[10, 11, 12]).count()

        self.partner.hact_values['spot_checks']['completed']['q1'] = trq1 + asc1
        self.partner.hact_values['spot_checks']['completed']['q2'] = trq2 + asc2
        self.partner.hact_values['spot_checks']['completed']['q3'] = trq3 + asc3
        self.partner.hact_values['spot_checks']['completed']['q4'] = trq4 + asc4

        sc = trip.count() + audit_spot_check.count()  # TODO 1.1.9c add spot checks from field monitoring
        self.partner.hact_values['spot_checks']['completed']['total'] = sc
        self.partner.save()

    def audits_completed(self):
        """Updates the hact json field for all completed audit (including special audit)"""

        audits = Audit.objects.filter(
            partner=self.partner,
            status=Engagement.FINAL,
            date_of_draft_report_to_unicef__year=datetime.now().year).count()
        s_audits = SpecialAudit.objects.filter(
            partner=self.partner,
            status=Engagement.FINAL,
            date_of_draft_report_to_unicef__year=datetime.now().year).count()
        completed_audit = audits + s_audits
        self.partner.hact_values['audits']['completed'] = completed_audit
        self.partner.save()

    def outstanding_findings(self):

        hact = json.loads(self.partner.hact_values) if isinstance(
            self.partner.hact_values, (str, bytes)) else self.partner.hact_values
        audits = Audit.objects.filter(partner=self.partner, status=Engagement.FINAL,
                                      date_of_draft_report_to_unicef__year=datetime.now().year)
        hact['outstanding_findings'] = sum([
            audit.pending_unsupported_amount for audit in audits if audit.pending_unsupported_amount])
        self.partner.hact_values = json.dumps(hact, cls=HactEncoder)


@app.task
def update_hact_for_country(country_name):
    country = Country.objects.get(name=country_name)
    connection.set_tenant(country)
    logger.info('Set country {}'.format(country_name))
    for partner in PartnerOrganization.objects.active():
        logger.debug('Updating Partner {}'.format(partner.name))
        hact = json.loads(partner.hact_values) if isinstance(partner.hact_values, str) else partner.hact_values
        audits = Audit.objects.filter(partner=partner, status=Engagement.FINAL,
                                      date_of_draft_report_to_unicef__year=datetime.now().year)
        hact['outstanding_findings'] = sum([
            audit.pending_unsupported_amount for audit in audits if audit.pending_unsupported_amount])
        hact['assurance_coverage'] = partner.assurance_coverage

        PartnerOrganization.programmatic_visits(partner)
        partner.hact_values = json.dumps(hact, cls=HactEncoder)
        partner.save()


@app.task
def update_hact_values(*args, **kwargs):

    schema_names = kwargs.get('schema_names', [None])[0]
    logger.info('Hact Freeze Task process started')
    countries = Country.objects.exclude(schema_name='public')
    if schema_names:
        countries = countries.filter(schema_name__in=schema_names.split(','))
    for country in countries:
        update_hact_for_country.delay(country.name)
    logger.info('Hact Freeze Task generated all tasks')


@app.task
def update_aggregate_hact_values(*args, **kwargs):
    logger.info('Hact Aggregator Task process started')

    schema_names = kwargs.get('schema_names', [None])[0]
    countries = Country.objects.exclude(schema_name='public')
    if schema_names:
        countries = countries.filter(schema_name__in=schema_names.split(','))
    for country in countries:
        connection.set_tenant(country)
        with transaction.atomic():
            aggregate_hact, _ = AggregateHact.objects.get_or_create(year=datetime.today().year)
            try:
                aggregate_hact.update()
            except BaseException:
                logger.exception(country)

    logger.info('Hact Aggregator Task process finished')<|MERGE_RESOLUTION|>--- conflicted
+++ resolved
@@ -2,12 +2,8 @@
 import json
 from datetime import datetime, date
 
-<<<<<<< HEAD
-from django.db import connection
 from django.db.models import Q, Sum, F
-=======
 from django.db import connection, transaction
->>>>>>> 6be43f79
 
 from celery.utils.log import get_task_logger
 from django.utils import timezone
