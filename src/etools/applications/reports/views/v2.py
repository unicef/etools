--- conflicted
+++ resolved
@@ -31,17 +31,10 @@
 from etools.applications.partners.filters import PartnerScopeFilter
 from etools.applications.partners.models import Intervention, InterventionResultLink
 from etools.applications.partners.permissions import (
-<<<<<<< HEAD
-    PartnershipManagerPermission,
-    PartnershipManagerRepPermission,
-    SENIOR_MANAGEMENT_GROUP,
-)
-=======
     intervention_field_is_editable_permission,
     PartnershipManagerPermission,
 )
 from etools.applications.partners.views.intervention_snapshot import FullInterventionSnapshotDeleteMixin
->>>>>>> 19c71b96
 from etools.applications.reports.models import (
     AppliedIndicator,
     CountryProgramme,
@@ -218,31 +211,6 @@
         return q
 
 
-<<<<<<< HEAD
-class LowerResultsDeleteView(DestroyAPIView):
-    # todo: permission_classes are ignored here. see comments in InterventionAmendmentDeleteView.delete
-    permission_classes = (PartnershipManagerRepPermission,)
-
-    def delete(self, request, *args, **kwargs):
-        try:
-            lower_result = LowerResult.objects.get(id=int(kwargs['pk']))
-        except LowerResult.DoesNotExist:
-            return Response(status=status.HTTP_404_NOT_FOUND)
-        if lower_result.result_link.intervention.status in [Intervention.DRAFT] or \
-            request.user in lower_result.result_link.intervention.unicef_focal_points.all() or \
-            request.user.groups.filter(name__in=['Partnership Manager',
-                                                 SENIOR_MANAGEMENT_GROUP]).exists():
-
-            # do cleanup if pd output is still not associated to cp output
-            result_link = lower_result.result_link
-            lower_result.delete()
-            if result_link.cp_output is None and not result_link.ll_results.exists():
-                result_link.delete()
-
-            return Response(status=status.HTTP_204_NO_CONTENT)
-        else:
-            raise ValidationError("You do not have permissions to delete a lower result")
-=======
 class LowerResultsDeleteView(FullInterventionSnapshotDeleteMixin, DestroyAPIView):
     queryset = LowerResult.objects.all().select_related('result_link__intervention')
     permission_classes = [
@@ -265,7 +233,6 @@
             result_link.delete()
 
         return Response(status=status.HTTP_204_NO_CONTENT)
->>>>>>> 19c71b96
 
 
 class DisaggregationListCreateView(ListCreateAPIView):
