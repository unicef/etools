--- conflicted
+++ resolved
@@ -36,13 +36,6 @@
                 raise ValidationError("ID values must be integers")
             else:
                 qs = qs.filter(pk__in=ids)
-<<<<<<< HEAD
-
-        # if partner, limit to offices that they are associated with via PD
-        if self.is_partner_staff():
-            qs = qs.filter(office_interventions__in=self.pds()).distinct()
-=======
->>>>>>> acb45859
         return qs
 
 
@@ -64,15 +57,7 @@
     )
 
     def get_queryset(self, format=None):
-<<<<<<< HEAD
-        qs = super().get_queryset()
-        # if partner, limit to sections that they are associated with via PD
-        if self.is_partner_staff():
-            qs = qs.filter(interventions__in=self.pds()).distinct()
-        return qs
-=======
         return super().get_queryset(module="pmp")
->>>>>>> acb45859
 
 
 class PMPSpecialReportingRequirementListCreateView(
