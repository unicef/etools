import datetime

from django.test import override_settings
from django.urls import reverse

from rest_framework import status

from etools.applications.core.tests.cases import BaseTenantTestCase
<<<<<<< HEAD
from etools.applications.partners.tests.factories import (
    InterventionFactory,
    InterventionResultLinkFactory,
    PartnerFactory,
    PartnerStaffFactory,
)
from etools.applications.reports.models import Office, Section
from etools.applications.reports.tests.factories import (
    AppliedIndicatorFactory,
    IndicatorBlueprintFactory,
    LowerResultFactory,
    OfficeFactory,
    SectionFactory,
)
from etools.applications.reports.tests.test_views import SpecialReportingRequirementListCreateMixin
from etools.applications.users.tests.factories import UserFactory
=======
from etools.applications.partners.models import Intervention
from etools.applications.partners.tests.factories import InterventionFactory, PartnerFactory, PartnerStaffFactory
from etools.applications.reports.models import Office, Section, SpecialReportingRequirement
from etools.applications.reports.tests.factories import (
    OfficeFactory,
    SectionFactory,
    SpecialReportingRequirementFactory,
)
from etools.applications.users.tests.factories import GroupFactory, UserFactory
>>>>>>> 0c352293


class BasePMPTestCase(BaseTenantTestCase):
    @classmethod
    def setUpTestData(cls):
        cls.user = UserFactory(is_staff=True)
        cls.partner = PartnerFactory()
        cls.partner_staff = cls.partner.staff_members.all().first()
        cls.partner_user = cls.partner_staff.user


class TestPMPOfficeViews(BasePMPTestCase):
    def setUp(self):
        super().setUp()
        for __ in range(10):
            OfficeFactory()
        self.office = OfficeFactory()
        for i in range(2):
            # check partner will get not receive duplicates
            pd = InterventionFactory()
            pd.offices.add(self.office)
            pd.partner_focal_points.add(self.partner_staff)

        self.url = reverse('offices-pmp-list')
        self.office_qs = Office.objects
        self.assertTrue(self.office_qs.count() > 10)

    @override_settings(UNICEF_USER_EMAIL="@example.com")
    def test_list(self):
        # unicef staff
        self.assertTrue(self.user.is_unicef_user())
        response = self.forced_auth_req('get', self.url)
        self.assertEqual(response.status_code, status.HTTP_200_OK)
        self.assertEqual(len(response.data), self.office_qs.count())

    def test_list_partner(self):
        # partner
        response = self.forced_auth_req(
            'get',
            self.url,
            user=self.partner_user,
        )
        self.assertEqual(response.status_code, status.HTTP_200_OK)
        self.assertEqual(len(response.data), 1)
        self.assertEqual(str(response.data[0]["id"]), str(self.office.pk))

        # partner no interventions
        user = UserFactory(is_staff=False)
        response = self.forced_auth_req('get', self.url, user=user)
        self.assertEqual(response.status_code, status.HTTP_200_OK)
        self.assertEqual(response.data, [])

    @override_settings(UNICEF_USER_EMAIL="@example.com")
    def test_detail(self):
        office = OfficeFactory()

        # unicef staff
        response = self.forced_auth_req(
            'get',
            reverse('offices-pmp-detail', args=[office.pk]),
        )
        self.assertEqual(response.status_code, status.HTTP_200_OK)

    def test_detail_partner(self):
        office = OfficeFactory()
        url = reverse('offices-pmp-detail', args=[office.pk])

        # partner not associated
        response = self.forced_auth_req('get', url, user=self.partner_user)
        self.assertEqual(response.status_code, status.HTTP_404_NOT_FOUND)

        # partner
        pd = InterventionFactory()
        pd.offices.add(office)
        pd.partner_focal_points.add(self.partner_staff)
        response = self.forced_auth_req('get', url, user=self.partner_user)
        self.assertEqual(response.status_code, status.HTTP_200_OK)


class TestPMPSectionViews(BasePMPTestCase):
    def setUp(self):
        super().setUp()
        for __ in range(10):
            SectionFactory()
        self.section = SectionFactory()
        for i in range(2):
            # check partner will get not receive duplicates
            pd = InterventionFactory()
            pd.sections.add(self.section)
            pd.partner_focal_points.add(self.partner_staff)

        self.url = reverse('sections-pmp-list')
        self.section_qs = Section.objects
        self.assertTrue(self.section_qs.count() > 10)

    @override_settings(UNICEF_USER_EMAIL="@example.com")
    def test_list(self):
        # unicef staff
        response = self.forced_auth_req('get', self.url)
        self.assertEqual(response.status_code, status.HTTP_200_OK)
        self.assertEqual(len(response.data), self.section_qs.count())

    def test_list_partner(self):
        # partner
        response = self.forced_auth_req(
            'get',
            self.url,
            user=self.partner_user,
        )
        self.assertEqual(response.status_code, status.HTTP_200_OK)
        self.assertEqual(len(response.data), 1)
        self.assertEqual(str(response.data[0]["id"]), str(self.section.pk))

        # partner no relationship
        user = UserFactory(is_staff=False)
        response = self.forced_auth_req('get', self.url, user=user)
        self.assertEqual(response.status_code, status.HTTP_200_OK)
        self.assertEqual(response.data, [])

    @override_settings(UNICEF_USER_EMAIL="@example.com")
    def test_detail(self):
        section = SectionFactory()

        # unicef staff
        response = self.forced_auth_req(
            'get',
            reverse('sections-pmp-detail', args=[section.pk]),
        )
        self.assertEqual(response.status_code, status.HTTP_200_OK)

    def test_detail_partner(self):
        section = SectionFactory()
        url = reverse('sections-pmp-detail', args=[section.pk])

        # partner not associated
        response = self.forced_auth_req('get', url, user=self.partner_user)
        self.assertEqual(response.status_code, status.HTTP_404_NOT_FOUND)

        # partner
        pd = InterventionFactory()
        pd.sections.add(section)
        pd.partner_focal_points.add(self.partner_staff)
        response = self.forced_auth_req('get', url, user=self.partner_user)
        self.assertEqual(response.status_code, status.HTTP_200_OK)


class TestPMPSpecialReportingRequirementListCreateView(BaseTenantTestCase):
    @classmethod
    def setUpTestData(cls):
        super().setUpTestData()
        cls.unicef_staff = UserFactory(is_staff=True)
        group = GroupFactory(name='Partnership Manager')
        cls.unicef_staff.groups.add(group)
        cls.intervention = InterventionFactory(
            start=datetime.date(2001, 1, 1),
            status=Intervention.DRAFT,
            in_amendment=True,
        )

        cls.url = reverse(
            "reports_v3:interventions-special-reporting-requirements",
            kwargs={'intervention_pk': cls.intervention.pk}
        )

<<<<<<< HEAD

class TestResultFrameworkView(BaseTenantTestCase):
    @classmethod
    def setUpTestData(cls):
        cls.unicef_staff = UserFactory(is_staff=True)
=======
    def test_get(self):
        requirement = SpecialReportingRequirementFactory(
            intervention=self.intervention,
            due_date=datetime.date(2001, 4, 15),
            description="Current",
        )
        response = self.forced_auth_req(
            "get",
            self.url,
            user=self.unicef_staff,
        )
        self.assertEqual(response.status_code, status.HTTP_200_OK)
        self.assertEqual(len(response.data), 1)
        data = response.data[0]
        self.assertEqual(data["id"], requirement.pk)
        self.assertEqual(data["intervention"], self.intervention.pk)
        self.assertEqual(data["due_date"], str(requirement.due_date))
        self.assertEqual(data["description"], "Current")

    def test_post(self):
        requirement_qs = SpecialReportingRequirement.objects.filter(
            intervention=self.intervention,
        )
        init_count = requirement_qs.count()
        response = self.forced_auth_req(
            "post",
            self.url,
            user=self.unicef_staff,
            data={
                "due_date": datetime.date(2001, 4, 15),
                "description": "Randomness"
            }
        )
        self.assertEqual(response.status_code, status.HTTP_201_CREATED)
        self.assertEqual(requirement_qs.count(), init_count + 1)
        self.assertEqual(response.data["intervention"]['id'], self.intervention.pk)
        self.assertEqual(response.data["description"], "Randomness")

    def test_post_invalid_due_dates(self):
        due_date = datetime.date(2001, 4, 15)
        SpecialReportingRequirementFactory(
            intervention=self.intervention,
            due_date=due_date,
        )
        requirement_qs = SpecialReportingRequirement.objects.filter(
            intervention=self.intervention,
        )
        init_count = requirement_qs.count()
        response = self.forced_auth_req(
            "post",
            self.url,
            user=self.unicef_staff,
            data={
                "due_date": due_date,
                "description": "Randomness"
            }
        )
        self.assertEqual(response.status_code, status.HTTP_400_BAD_REQUEST)
        self.assertEqual(requirement_qs.count(), init_count)
        self.assertEqual(response.data, {
            "due_date": [
                "There is already a special report with this due date.",
            ]
        })

        due_date += datetime.timedelta(days=2)
        response = self.forced_auth_req(
            "post",
            self.url,
            user=self.unicef_staff,
            data={
                "due_date": due_date,
                "description": "Randomness"
            }
        )
        self.assertEqual(response.status_code, status.HTTP_201_CREATED)
        self.assertEqual(requirement_qs.count(), init_count + 1)


class TestSpecialReportingRequirementRetrieveUpdateDestroyView(BaseTenantTestCase):
    @classmethod
    def setUpTestData(cls):
        cls.unicef_staff = UserFactory(is_staff=True)
        group = GroupFactory(name='Partnership Manager')
        cls.unicef_staff.groups.add(group)
>>>>>>> 0c352293

        cls.partner = PartnerFactory()
        cls.partner_focal_point = PartnerStaffFactory(partner=cls.partner).user

        cls.intervention = InterventionFactory(
<<<<<<< HEAD
=======
            start=datetime.date(2001, 1, 1),
            status=Intervention.DRAFT,
            in_amendment=True,
>>>>>>> 0c352293
            agreement__partner=cls.partner,
            date_sent_to_partner=datetime.date.today()
        )
        cls.intervention.partner_focal_points.add(cls.partner_focal_point.get_partner_staff_member())

<<<<<<< HEAD
        cls.result_link = InterventionResultLinkFactory(
            intervention=cls.intervention,
        )
        cls.lower_result = LowerResultFactory(
            result_link=cls.result_link
        )
        cls.indicator = IndicatorBlueprintFactory()
        cls.applied = AppliedIndicatorFactory(
            indicator=cls.indicator,
            lower_result=cls.lower_result
        )
        cls.applied_another = AppliedIndicatorFactory(
            indicator=IndicatorBlueprintFactory(),
            lower_result=cls.lower_result
        )

    def test_get(self):
        response = self.forced_auth_req(
            "get",
            reverse(
                "reports_v3:interventions-results-framework",
                args=[self.intervention.pk],
            ),
            user=self.unicef_staff,
        )
        self.assertEqual(response.status_code, status.HTTP_200_OK)

    def test_get_docx_table(self):
        response = self.forced_auth_req(
            "get",
            reverse(
                "reports_v3:interventions-results-framework",
                args=[self.intervention.pk],
            ),
            user=self.unicef_staff,
            data={"format": "docx_table"},
        )
        self.assertEqual(response.status_code, status.HTTP_200_OK)
        self.assertEqual(
            response["content-disposition"],
            "attachment; filename={}_results.docx".format(
                self.intervention.reference_number
            )
        )

    def test_get_docx_table_as_partner_staff(self):
        response = self.forced_auth_req(
            "get",
            reverse(
                "reports_v3:interventions-results-framework",
                args=[self.intervention.pk],
            ),
            user=self.partner_focal_point,
            data={"format": "docx_table"},
        )
        self.assertEqual(response.status_code, status.HTTP_200_OK)
        self.assertEqual(
            response["content-disposition"],
            "attachment; filename={}_results.docx".format(
                self.intervention.reference_number
            )
        )
=======
    def _get_url(self, requirement):
        return reverse(
            "reports_v3:interventions-special-reporting-requirements-update",
            args=[requirement.intervention.pk, requirement.pk]
        )

    def test_get(self):
        requirement = SpecialReportingRequirementFactory(
            intervention=self.intervention,
            due_date=datetime.date(2001, 4, 15),
            description="Current",
        )
        response = self.forced_auth_req(
            "get",
            self._get_url(requirement),
            user=self.unicef_staff,
        )
        self.assertEqual(response.status_code, status.HTTP_200_OK)
        self.assertEqual(response.data["id"], requirement.pk)
        self.assertEqual(response.data["intervention"], self.intervention.pk)
        self.assertEqual(response.data["due_date"], str(requirement.due_date))
        self.assertEqual(response.data["description"], "Current")

    def test_patch(self):
        requirement = SpecialReportingRequirementFactory(
            intervention=self.intervention,
            due_date=datetime.date(2001, 4, 15),
            description="Old",
        )
        response = self.forced_auth_req(
            "patch",
            self._get_url(requirement),
            user=self.unicef_staff,
            data={
                "due_date": datetime.date(2001, 4, 15),
                "description": "New"
            }
        )
        self.assertEqual(response.status_code, status.HTTP_200_OK)
        self.assertEqual(response.data["description"], "New")
        requirement_update = SpecialReportingRequirement.objects.get(
            pk=requirement.pk
        )
        self.assertEqual(requirement_update.description, "New")

    def test_patch_as_partner_staff(self):
        self.intervention.unicef_court = False
        self.intervention.save()
        requirement = SpecialReportingRequirementFactory(intervention=self.intervention)
        response = self.forced_auth_req(
            "patch",
            self._get_url(requirement),
            user=self.partner_focal_point,
            data={
                "due_date": datetime.date(2001, 4, 15),
                "description": "New",
            }
        )
        self.assertEqual(response.status_code, status.HTTP_200_OK)

    def test_delete_invalid_old(self):
        """Cannot delete special reporting requirements in the past"""
        requirement = SpecialReportingRequirementFactory(
            intervention=self.intervention,
            due_date=datetime.date(2001, 4, 15),
            description="Old",
        )
        response = self.forced_auth_req(
            "delete",
            self._get_url(requirement),
            user=self.unicef_staff,
        )
        self.assertEqual(response.status_code, status.HTTP_400_BAD_REQUEST)
        self.assertEqual(
            response.data,
            ["Cannot delete special reporting requirements in the past."]
        )
        self.assertTrue(SpecialReportingRequirement.objects.filter(
            pk=requirement.pk
        ).exists())

    def test_delete(self):
        date = datetime.date.today() + datetime.timedelta(days=10)
        requirement = SpecialReportingRequirementFactory(
            intervention=self.intervention,
            due_date=date,
            description="Old",
        )
        response = self.forced_auth_req(
            "delete",
            self._get_url(requirement),
            user=self.unicef_staff,
        )
        self.assertEqual(response.status_code, status.HTTP_204_NO_CONTENT)
        self.assertFalse(SpecialReportingRequirement.objects.filter(
            pk=requirement.pk
        ).exists())
>>>>>>> 0c352293
<|MERGE_RESOLUTION|>--- conflicted
+++ resolved
@@ -6,7 +6,6 @@
 from rest_framework import status
 
 from etools.applications.core.tests.cases import BaseTenantTestCase
-<<<<<<< HEAD
 from etools.applications.partners.tests.factories import (
     InterventionFactory,
     InterventionResultLinkFactory,
@@ -23,7 +22,6 @@
 )
 from etools.applications.reports.tests.test_views import SpecialReportingRequirementListCreateMixin
 from etools.applications.users.tests.factories import UserFactory
-=======
 from etools.applications.partners.models import Intervention
 from etools.applications.partners.tests.factories import InterventionFactory, PartnerFactory, PartnerStaffFactory
 from etools.applications.reports.models import Office, Section, SpecialReportingRequirement
@@ -33,7 +31,6 @@
     SpecialReportingRequirementFactory,
 )
 from etools.applications.users.tests.factories import GroupFactory, UserFactory
->>>>>>> 0c352293
 
 
 class BasePMPTestCase(BaseTenantTestCase):
@@ -198,13 +195,6 @@
             kwargs={'intervention_pk': cls.intervention.pk}
         )
 
-<<<<<<< HEAD
-
-class TestResultFrameworkView(BaseTenantTestCase):
-    @classmethod
-    def setUpTestData(cls):
-        cls.unicef_staff = UserFactory(is_staff=True)
-=======
     def test_get(self):
         requirement = SpecialReportingRequirementFactory(
             intervention=self.intervention,
@@ -290,24 +280,132 @@
         cls.unicef_staff = UserFactory(is_staff=True)
         group = GroupFactory(name='Partnership Manager')
         cls.unicef_staff.groups.add(group)
->>>>>>> 0c352293
 
         cls.partner = PartnerFactory()
         cls.partner_focal_point = PartnerStaffFactory(partner=cls.partner).user
 
         cls.intervention = InterventionFactory(
-<<<<<<< HEAD
-=======
             start=datetime.date(2001, 1, 1),
             status=Intervention.DRAFT,
             in_amendment=True,
->>>>>>> 0c352293
             agreement__partner=cls.partner,
             date_sent_to_partner=datetime.date.today()
         )
         cls.intervention.partner_focal_points.add(cls.partner_focal_point.get_partner_staff_member())
 
-<<<<<<< HEAD
+    def _get_url(self, requirement):
+        return reverse(
+            "reports_v3:interventions-special-reporting-requirements-update",
+            args=[requirement.intervention.pk, requirement.pk]
+        )
+
+    def test_get(self):
+        requirement = SpecialReportingRequirementFactory(
+            intervention=self.intervention,
+            due_date=datetime.date(2001, 4, 15),
+            description="Current",
+        )
+        response = self.forced_auth_req(
+            "get",
+            self._get_url(requirement),
+            user=self.unicef_staff,
+        )
+        self.assertEqual(response.status_code, status.HTTP_200_OK)
+        self.assertEqual(response.data["id"], requirement.pk)
+        self.assertEqual(response.data["intervention"], self.intervention.pk)
+        self.assertEqual(response.data["due_date"], str(requirement.due_date))
+        self.assertEqual(response.data["description"], "Current")
+
+    def test_patch(self):
+        requirement = SpecialReportingRequirementFactory(
+            intervention=self.intervention,
+            due_date=datetime.date(2001, 4, 15),
+            description="Old",
+        )
+        response = self.forced_auth_req(
+            "patch",
+            self._get_url(requirement),
+            user=self.unicef_staff,
+            data={
+                "due_date": datetime.date(2001, 4, 15),
+                "description": "New"
+            }
+        )
+        self.assertEqual(response.status_code, status.HTTP_200_OK)
+        self.assertEqual(response.data["description"], "New")
+        requirement_update = SpecialReportingRequirement.objects.get(
+            pk=requirement.pk
+        )
+        self.assertEqual(requirement_update.description, "New")
+
+    def test_patch_as_partner_staff(self):
+        self.intervention.unicef_court = False
+        self.intervention.save()
+        requirement = SpecialReportingRequirementFactory(intervention=self.intervention)
+        response = self.forced_auth_req(
+            "patch",
+            self._get_url(requirement),
+            user=self.partner_focal_point,
+            data={
+                "due_date": datetime.date(2001, 4, 15),
+                "description": "New",
+            }
+        )
+        self.assertEqual(response.status_code, status.HTTP_200_OK)
+
+    def test_delete_invalid_old(self):
+        """Cannot delete special reporting requirements in the past"""
+        requirement = SpecialReportingRequirementFactory(
+            intervention=self.intervention,
+            due_date=datetime.date(2001, 4, 15),
+            description="Old",
+        )
+        response = self.forced_auth_req(
+            "delete",
+            self._get_url(requirement),
+            user=self.unicef_staff,
+        )
+        self.assertEqual(response.status_code, status.HTTP_400_BAD_REQUEST)
+        self.assertEqual(
+            response.data,
+            ["Cannot delete special reporting requirements in the past."]
+        )
+        self.assertTrue(SpecialReportingRequirement.objects.filter(
+            pk=requirement.pk
+        ).exists())
+
+    def test_delete(self):
+        date = datetime.date.today() + datetime.timedelta(days=10)
+        requirement = SpecialReportingRequirementFactory(
+            intervention=self.intervention,
+            due_date=date,
+            description="Old",
+        )
+        response = self.forced_auth_req(
+            "delete",
+            self._get_url(requirement),
+            user=self.unicef_staff,
+        )
+        self.assertEqual(response.status_code, status.HTTP_204_NO_CONTENT)
+        self.assertFalse(SpecialReportingRequirement.objects.filter(
+            pk=requirement.pk
+        ).exists())
+
+
+class TestResultFrameworkView(BaseTenantTestCase):
+    @classmethod
+    def setUpTestData(cls):
+        cls.unicef_staff = UserFactory(is_staff=True)
+
+        cls.partner = PartnerFactory()
+        cls.partner_focal_point = PartnerStaffFactory(partner=cls.partner).user
+
+        cls.intervention = InterventionFactory(
+            agreement__partner=cls.partner,
+            date_sent_to_partner=datetime.date.today()
+        )
+        cls.intervention.partner_focal_points.add(cls.partner_focal_point.get_partner_staff_member())
+
         cls.result_link = InterventionResultLinkFactory(
             intervention=cls.intervention,
         )
@@ -369,103 +467,4 @@
             "attachment; filename={}_results.docx".format(
                 self.intervention.reference_number
             )
-        )
-=======
-    def _get_url(self, requirement):
-        return reverse(
-            "reports_v3:interventions-special-reporting-requirements-update",
-            args=[requirement.intervention.pk, requirement.pk]
-        )
-
-    def test_get(self):
-        requirement = SpecialReportingRequirementFactory(
-            intervention=self.intervention,
-            due_date=datetime.date(2001, 4, 15),
-            description="Current",
-        )
-        response = self.forced_auth_req(
-            "get",
-            self._get_url(requirement),
-            user=self.unicef_staff,
-        )
-        self.assertEqual(response.status_code, status.HTTP_200_OK)
-        self.assertEqual(response.data["id"], requirement.pk)
-        self.assertEqual(response.data["intervention"], self.intervention.pk)
-        self.assertEqual(response.data["due_date"], str(requirement.due_date))
-        self.assertEqual(response.data["description"], "Current")
-
-    def test_patch(self):
-        requirement = SpecialReportingRequirementFactory(
-            intervention=self.intervention,
-            due_date=datetime.date(2001, 4, 15),
-            description="Old",
-        )
-        response = self.forced_auth_req(
-            "patch",
-            self._get_url(requirement),
-            user=self.unicef_staff,
-            data={
-                "due_date": datetime.date(2001, 4, 15),
-                "description": "New"
-            }
-        )
-        self.assertEqual(response.status_code, status.HTTP_200_OK)
-        self.assertEqual(response.data["description"], "New")
-        requirement_update = SpecialReportingRequirement.objects.get(
-            pk=requirement.pk
-        )
-        self.assertEqual(requirement_update.description, "New")
-
-    def test_patch_as_partner_staff(self):
-        self.intervention.unicef_court = False
-        self.intervention.save()
-        requirement = SpecialReportingRequirementFactory(intervention=self.intervention)
-        response = self.forced_auth_req(
-            "patch",
-            self._get_url(requirement),
-            user=self.partner_focal_point,
-            data={
-                "due_date": datetime.date(2001, 4, 15),
-                "description": "New",
-            }
-        )
-        self.assertEqual(response.status_code, status.HTTP_200_OK)
-
-    def test_delete_invalid_old(self):
-        """Cannot delete special reporting requirements in the past"""
-        requirement = SpecialReportingRequirementFactory(
-            intervention=self.intervention,
-            due_date=datetime.date(2001, 4, 15),
-            description="Old",
-        )
-        response = self.forced_auth_req(
-            "delete",
-            self._get_url(requirement),
-            user=self.unicef_staff,
-        )
-        self.assertEqual(response.status_code, status.HTTP_400_BAD_REQUEST)
-        self.assertEqual(
-            response.data,
-            ["Cannot delete special reporting requirements in the past."]
-        )
-        self.assertTrue(SpecialReportingRequirement.objects.filter(
-            pk=requirement.pk
-        ).exists())
-
-    def test_delete(self):
-        date = datetime.date.today() + datetime.timedelta(days=10)
-        requirement = SpecialReportingRequirementFactory(
-            intervention=self.intervention,
-            due_date=date,
-            description="Old",
-        )
-        response = self.forced_auth_req(
-            "delete",
-            self._get_url(requirement),
-            user=self.unicef_staff,
-        )
-        self.assertEqual(response.status_code, status.HTTP_204_NO_CONTENT)
-        self.assertFalse(SpecialReportingRequirement.objects.filter(
-            pk=requirement.pk
-        ).exists())
->>>>>>> 0c352293
+        )