--- conflicted
+++ resolved
@@ -25,19 +25,12 @@
         super().setUp()
         for __ in range(10):
             OfficeFactory()
-<<<<<<< HEAD
-        office = OfficeFactory()
+        self.office = OfficeFactory()
         for i in range(2):
             # check partner will get not receive duplicates
             pd = InterventionFactory()
-            pd.offices.add(office)
+            pd.offices.add(self.office)
             pd.partner_focal_points.add(self.partner_staff)
-=======
-        self.office = OfficeFactory()
-        pd = InterventionFactory()
-        pd.offices.add(self.office)
-        pd.partner_focal_points.add(self.partner_staff)
->>>>>>> acb45859
 
         self.url = reverse('offices-pmp-list')
         self.office_qs = Office.objects
@@ -100,19 +93,12 @@
         super().setUp()
         for __ in range(10):
             SectionFactory()
-<<<<<<< HEAD
-        section = SectionFactory()
+        self.section = SectionFactory()
         for i in range(2):
             # check partner will get not receive duplicates
             pd = InterventionFactory()
-            pd.sections.add(section)
+            pd.sections.add(self.section)
             pd.partner_focal_points.add(self.partner_staff)
-=======
-        self.section = SectionFactory()
-        pd = InterventionFactory()
-        pd.sections.add(self.section)
-        pd.partner_focal_points.add(self.partner_staff)
->>>>>>> acb45859
 
         self.url = reverse('sections-pmp-list')
         self.section_qs = Section.objects
