--- conflicted
+++ resolved
@@ -1,9 +1,6 @@
-<<<<<<< HEAD
 import datetime
 
-=======
 from django.test import override_settings
->>>>>>> acb45859
 from django.urls import reverse
 
 from rest_framework import status
