--- conflicted
+++ resolved
@@ -1,13 +1,10 @@
 from django.urls import path
 
-<<<<<<< HEAD
-from etools.applications.reports.views.v3 import PMPResultFrameworkView, PMPSpecialReportingRequirementListCreateView
-=======
 from etools.applications.reports.views.v3 import (
+    PMPResultFrameworkView,
     PMPSpecialReportingRequirementListCreateView,
     PMPSpecialReportingRequirementRetrieveUpdateDestroyView,
 )
->>>>>>> 0c352293
 
 app_name = 'reports'
 urlpatterns = [
@@ -17,15 +14,13 @@
         name="interventions-special-reporting-requirements",
     ),
     path(
-<<<<<<< HEAD
+        'interventions/<int:intervention_pk>/special-reporting-requirements/<int:pk>/',
+        view=PMPSpecialReportingRequirementRetrieveUpdateDestroyView.as_view(),
+        name="interventions-special-reporting-requirements-update",
+    ),
+    path(
         'interventions/results/<int:pk>/',
         view=PMPResultFrameworkView.as_view(),
         name="interventions-results-framework"
     )
-=======
-        'interventions/<int:intervention_pk>/special-reporting-requirements/<int:pk>/',
-        view=PMPSpecialReportingRequirementRetrieveUpdateDestroyView.as_view(),
-        name="interventions-special-reporting-requirements-update",
-    ),
->>>>>>> 0c352293
 ]