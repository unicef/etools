--- conflicted
+++ resolved
@@ -529,21 +529,10 @@
     def validate(self, attrs):
         attrs = super().validate(attrs)
 
-<<<<<<< HEAD
-        instance = None
-        if 'id' in attrs:
-            instance = self.Meta.model.objects.filter(id=attrs['id']).first()
-
-        unit_price = attrs.get('unit_price', instance.unit_price if instance else None)
-        no_units = attrs.get('no_units', instance.no_units if instance else None)
-        unicef_cash = attrs.get('unicef_cash', instance.unicef_cash if instance else None)
-        cso_cash = attrs.get('cso_cash', instance.cso_cash if instance else None)
-=======
         unit_price = attrs.get('unit_price', self.instance.unit_price if self.instance else None)
         no_units = attrs.get('no_units', self.instance.no_units if self.instance else None)
         unicef_cash = attrs.get('unicef_cash', self.instance.unicef_cash if self.instance else None)
         cso_cash = attrs.get('cso_cash', self.instance.cso_cash if self.instance else None)
->>>>>>> 19c71b96
 
         # unit_price * no_units can contain more decimal places than we're able to save
         if abs((unit_price * no_units) - (unicef_cash + cso_cash)) > 0.01:
@@ -552,8 +541,6 @@
         return attrs
 
 
-<<<<<<< HEAD
-=======
 class InterventionActivityItemBulkUpdateListSerializer(serializers.ListSerializer):
     """
     The purpose of this serializer is to wrap items update logic for activity
@@ -635,7 +622,6 @@
         return super().validate(attrs)
 
 
->>>>>>> 19c71b96
 class InterventionTimeFrameSerializer(serializers.ModelSerializer):
     name = serializers.SerializerMethodField()
     start = serializers.DateField(source='start_date')
@@ -650,11 +636,7 @@
 
 
 class InterventionActivityDetailSerializer(FullInterventionSnapshotSerializerMixin, serializers.ModelSerializer):
-<<<<<<< HEAD
-    items = InterventionActivityItemSerializer(many=True, required=False)
-=======
     items = InterventionActivityItemBulkUpdateSerializer(many=True, required=False)
->>>>>>> 19c71b96
     partner_percentage = serializers.DecimalField(max_digits=5, decimal_places=2, read_only=True)
 
     class Meta:
@@ -690,50 +672,15 @@
     def create(self, validated_data):
         options = validated_data.pop('items', None)
         time_frames = validated_data.pop('time_frames', None)
-<<<<<<< HEAD
-        instance = super().create(validated_data)
-        self.set_items(instance, options)
-        self.set_time_frames(instance, time_frames)
-        return instance
-=======
         self.instance = super().create(validated_data)
         self.set_items(self.instance, options)
         self.set_time_frames(self.instance, time_frames)
         return self.instance
->>>>>>> 19c71b96
 
     @transaction.atomic
     def update(self, instance, validated_data):
         options = validated_data.pop('items', None)
         time_frames = validated_data.pop('time_frames', None)
-<<<<<<< HEAD
-        instance = super().update(instance, validated_data)
-        self.set_items(instance, options)
-        self.set_time_frames(instance, time_frames)
-        return instance
-
-    def set_items(self, instance, items):
-        if items is None:
-            return
-
-        updated_pks = []
-        for i, item in enumerate(items):
-            item_instance = InterventionActivityItem.objects.filter(pk=item.get('id')).first()
-            if item_instance:
-                serializer = InterventionActivityItemSerializer(data=item, instance=item_instance, partial=self.partial)
-            else:
-                serializer = InterventionActivityItemSerializer(data=item)
-            if not serializer.is_valid():
-                raise ValidationError({'items': {i: serializer.errors}})
-
-            updated_pks.append(serializer.save(activity=instance).pk)
-
-        # cleanup, remove unused options
-        removed_items = instance.items.exclude(pk__in=updated_pks).delete()
-        if removed_items:
-            # if items are removed, cash also should be recalculated
-            instance.update_cash()
-=======
         self.instance = super().update(instance, validated_data)
         self.set_items(self.instance, options)
         self.set_time_frames(self.instance, time_frames)
@@ -743,7 +690,6 @@
         if not items:
             return
         self.fields['items'].save(items, activity=instance)
->>>>>>> 19c71b96
 
     def set_time_frames(self, instance, time_frames):
         if time_frames is None:
