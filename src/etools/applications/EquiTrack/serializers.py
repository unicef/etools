--- conflicted
+++ resolved
@@ -1,11 +1,7 @@
 import json
 
-<<<<<<< HEAD
-=======
 from django.db.models import Aggregate, CharField, Value
-from django.utils import six
 
->>>>>>> fa9d5760
 from rest_framework import serializers
 
 from etools.applications.snapshot.utils import create_dict_with_relations, create_snapshot
