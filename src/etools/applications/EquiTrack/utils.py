--- conflicted
+++ resolved
@@ -37,7 +37,6 @@
     return Site.objects.get_current()
 
 
-<<<<<<< HEAD
 class EveryCountry:
     """
     Loop through every available available tenant/country, then revert back to whatever was set before.
@@ -67,9 +66,6 @@
             function(**kwargs)
 
 
-def set_country(user, request):
-    request.tenant = user.profile.country or user.profile.country_override
-=======
 def set_country(user, request):
     from etools.applications.users.models import Country
 
@@ -89,7 +85,6 @@
             country = None
 
     request.tenant = country or user.profile.country or user.profile.country_override
->>>>>>> 8b7b26e5
     connection.set_tenant(request.tenant)
 
 
@@ -200,8 +195,7 @@
     """
     return {
         k: model_instance_to_dictionary(v) if isinstance(v, models.Model) else v
-<<<<<<< HEAD
-        for k, v in six.iteritems(data)
+        for k, v in data.items()
     }
 
 
@@ -211,8 +205,4 @@
     to be an empty string instead (or whatever new_value is)
     """
     for name in field_names:
-        model._default_manager.filter(**{name: None}).update(**{name: new_value})
-=======
-        for k, v in data.items()
-    }
->>>>>>> 8b7b26e5
+        model._default_manager.filter(**{name: None}).update(**{name: new_value})