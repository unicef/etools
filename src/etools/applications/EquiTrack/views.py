<<<<<<< HEAD
from django.contrib.auth import logout
from django.http import HttpResponseRedirect
from django.shortcuts import redirect
from django.urls import reverse
from django.views.generic import TemplateView
=======
from django.conf import settings
from django.shortcuts import redirect
from django.views.generic import RedirectView, TemplateView
>>>>>>> 15aa0689

from rest_framework.response import Response
from rest_framework.views import APIView
from rest_framework_jwt.serializers import jwt_encode_handler, jwt_payload_handler
from rest_framework_jwt.views import jwt_response_payload_handler


class MainView(RedirectView):
    url = settings.LOGIN_URL

    def get(self, request, *args, **kwargs):
        if request.user.is_authenticated:
            return redirect(request.GET.get('next', 'dashboard'))

        return super().get(request, *args, **kwargs)


class OutdatedBrowserView(TemplateView):
    template_name = 'outdated_browser.html'


class IssueJWTRedirectView(APIView):
    permission_classes = ()

    def get(self, request):
        user = self.request.user
        payload = jwt_payload_handler(user)
        token = jwt_encode_handler(payload)
        response_data = jwt_response_payload_handler(token, user, request)

        return Response(data=response_data)


def logout_view(request):
    logout(request)
    return HttpResponseRedirect(reverse("main"))<|MERGE_RESOLUTION|>--- conflicted
+++ resolved
@@ -1,14 +1,9 @@
-<<<<<<< HEAD
+from django.conf import settings
 from django.contrib.auth import logout
 from django.http import HttpResponseRedirect
 from django.shortcuts import redirect
 from django.urls import reverse
-from django.views.generic import TemplateView
-=======
-from django.conf import settings
-from django.shortcuts import redirect
 from django.views.generic import RedirectView, TemplateView
->>>>>>> 15aa0689
 
 from rest_framework.response import Response
 from rest_framework.views import APIView
