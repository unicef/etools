--- conflicted
+++ resolved
@@ -72,12 +72,9 @@
     permission_file_map = {
         'Intervention': settings.PACKAGE_ROOT + '/applications/partners/permission_matrix/intervention_permissions.csv',
         'Agreement': settings.PACKAGE_ROOT + '/applications/partners/permission_matrix/agreement_permissions.csv',
-<<<<<<< HEAD
+        'Assessment': settings.PACKAGE_ROOT + '/applications/psea/permission_matrix/assessment_permissions.csv',
         'MonitoringActivity': settings.PACKAGE_ROOT + '/applications/field_monitoring/planning/'
-                                                      'activity_validation/permissions_matrix.csv'
-=======
-        'Assessment': settings.PACKAGE_ROOT + '/applications/psea/permission_matrix/assessment_permissions.csv',
->>>>>>> fa8a711a
+                                                      'activity_validation/permissions_matrix.csv',
     }
 
     def process_file():
