--- conflicted
+++ resolved
@@ -77,11 +77,8 @@
         'Assessment': settings.PACKAGE_ROOT + '/applications/psea/permission_matrix/assessment_permissions.csv',
         'MonitoringActivity': settings.PACKAGE_ROOT + '/applications/field_monitoring/planning/'
                                                       'activity_validation/permissions_matrix.csv',
-<<<<<<< HEAD
-        'EFaceForm': settings.PACKAGE_ROOT + '/applications/eface/validation/permissions_matrix.csv',
-=======
+        'EFaceForm': settings.PACKAGE_ROOT + '/applications/eface/validation/permissions_matrix.csv
         'Trip': settings.PACKAGE_ROOT + '/applications/travel/permission_matrix/trip_permissions.csv',
->>>>>>> 7c7e8bc5
     }
 
     def process_file():
