[
    {
        "model": "unicef_attachments.filetype",
        "pk": 1,
        "fields": {
            "order": 0,
            "label": "FACE",
            "name": "programme_document",
            "code": "tpm"
        }
    },
    {
        "model": "unicef_attachments.filetype",
        "pk": 2,
        "fields": {
            "order": 1,
            "label": "Progress report",
            "name": "supply_manual_list",
            "code": "tpm"
        }
    },
    {
        "model": "unicef_attachments.filetype",
        "pk": 3,
        "fields": {
            "order": 2,
            "label": "Partnership review",
            "name": "unicef_trip_report_action_point_report",
            "code": "tpm"
        }
    },
    {
        "model": "unicef_attachments.filetype",
        "pk": 4,
        "fields": {
            "order": 3,
            "label": "Final Partnership Review",
            "name": "partner_report",
            "code": "tpm"
        }
    },
    {
        "model": "unicef_attachments.filetype",
        "pk": 5,
        "fields": {
            "order": 4,
            "label": "Correspondence",
            "name": "previous_trip_reports",
            "code": "tpm"
        }
    },
    {
        "model": "unicef_attachments.filetype",
        "pk": 6,
        "fields": {
            "order": 5,
            "label": "Supply/Distribution Plan",
            "name": "training_materials",
            "code": "tpm"
        }
    },
    {
        "model": "unicef_attachments.filetype",
        "pk": 7,
        "fields": {
            "order": 6,
            "label": "Workplan",
            "name": "tors",
            "code": "tpm"
        }
    },
    {
        "model": "unicef_attachments.filetype",
        "pk": 8,
        "fields": {
            "order": 4,
            "label": "ICE",
            "name": "ice_form",
            "code": "audit_engagement"
        }
    },
    {
        "model": "unicef_attachments.filetype",
        "pk": 9,
        "fields": {
            "order": 3,
            "label": "FACE form",
            "name": "face_form",
            "code": "audit_engagement"
        }
    },
    {
        "model": "unicef_attachments.filetype",
        "pk": 10,
        "fields": {
            "order": 5,
            "label": "Other",
            "name": "other",
            "code": "audit_engagement"
        }
    },
    {
        "model": "unicef_attachments.filetype",
        "pk": 11,
        "fields": {
            "order": 0,
            "label": "Report",
            "name": "report",
            "code": "audit_report"
        }
    },
    {
        "model": "unicef_attachments.filetype",
        "pk": 14,
        "fields": {
            "order": 1,
            "label": "Other",
            "name": "other",
            "code": "audit_report"
        }
    },
    {
        "model": "unicef_attachments.filetype",
        "pk": 17,
        "fields": {
            "order": 2,
            "label": "Workplan",
            "name": "workplan",
            "code": "audit_engagement"
        }
    },
    {
        "model": "unicef_attachments.filetype",
        "pk": 18,
        "fields": {
            "order": 7,
            "label": "Other",
            "name": "other",
            "code": "tpm"
        }
    },
    {
        "model": "unicef_attachments.filetype",
        "pk": 19,
        "fields": {
            "order": 0,
            "label": "Report",
            "name": "report",
            "code": "tpm_report"
        }
    },
    {
        "model": "unicef_attachments.filetype",
        "pk": 22,
        "fields": {
            "order": 9,
            "label": "Signed PD/SSFA",
            "name": "signed_pd/ssfa",
            "code": "tpm"
        }
    },
    {
        "model": "unicef_attachments.filetype",
        "pk": 23,
        "fields": {
            "order": 10,
            "label": "PRC Submission",
            "name": "prc_submission",
            "code": "tpm"
        }
    },
    {
        "model": "unicef_attachments.filetype",
        "pk": 24,
        "fields": {
            "order": 11,
            "label": "Other",
            "name": "other",
            "code": "tpm_report"
        }
    },
    {
        "model": "unicef_attachments.filetype",
        "pk": 25,
        "fields": {
            "order": 12,
            "label": "Terms of Reference",
            "name": "terms_of_reference",
            "code": "tpm_partner"
        }
    },
    {
        "model": "unicef_attachments.filetype",
        "pk": 26,
        "fields": {
            "order": 13,
            "label": "Training Material",
            "name": "training_material",
            "code": "tpm_partner"
        }
    },
    {
        "model": "unicef_attachments.filetype",
        "pk": 27,
        "fields": {
            "order": 14,
            "label": "Contract",
            "name": "contract",
            "code": "tpm_partner"
        }
    },
    {
        "model": "unicef_attachments.filetype",
        "pk": 28,
        "fields": {
            "order": 15,
            "label": "Questionnaires",
            "name": "questionnaires",
            "code": "tpm_partner"
        }
    },
    {
        "model": "unicef_attachments.filetype",
        "pk": 29,
        "fields": {
            "order": 16,
            "label": "Other",
            "name": "other",
            "code": "tpm_partner"
        }
    },
    {
        "model": "unicef_attachments.filetype",
        "pk": 30,
        "fields": {
            "order": 1,
            "label": "Picture Dataset",
            "name": "picture_dataset",
            "code": "tpm_report_attachments"
        }
    },
    {
        "model": "unicef_attachments.filetype",
        "pk": 31,
        "fields": {
            "order": 2,
            "label": "Questionnaire",
            "name": "questionnaire",
            "code": "tpm_report_attachments"
        }
    },
    {
        "model": "unicef_attachments.filetype",
        "pk": 32,
        "fields": {
            "order": 3,
            "label": "Other",
            "name": "other",
            "code": "tpm_report_attachments"
        }
    },
    {
        "model": "unicef_attachments.filetype",
        "pk": 33,
        "fields": {
            "order": 0,
            "label": "Overall Report",
            "name": "overall_report",
            "code": "tpm_report_attachments"
        }
    },
    {
        "model": "unicef_attachments.filetype",
        "pk": 34,
        "fields": {
            "order": 0,
            "label": "Code of Conduct",
            "name": "code_of_conduct",
            "code": "psea_answer"
        }
    },
    {
        "model": "unicef_attachments.filetype",
        "pk": 35,
        "fields": {
            "order": 0,
            "label": "PSEA Policy",
            "name": "psea_policy",
            "code": "psea_answer"
        }
    },
    {
        "model": "unicef_attachments.filetype",
        "pk": 36,
        "fields": {
            "order": 0,
            "label": "Relevant human resources policies",
            "name": "relevant_human_resources_policies",
            "code": "psea_answer"
        }
    },
    {
        "model": "unicef_attachments.filetype",
        "pk": 37,
        "fields": {
            "order": 0,
            "label": "Recruitment procedure",
            "name": "recruitment_procedure",
            "code": "psea_answer"
        }
    },
    {
        "model": "unicef_attachments.filetype",
        "pk": 38,
        "fields": {
            "order": 0,
            "label": "ToR",
            "name": "tor",
            "code": "psea_answer"
        }
    },
    {
        "model": "unicef_attachments.filetype",
        "pk": 39,
        "fields": {
            "order": 0,
            "label": "Contracts/partnership agreements",
            "name": "contracts_partnership_agreements",
            "code": "psea_answer"
        }
    },
    {
        "model": "unicef_attachments.filetype",
        "pk": 40,
        "fields": {
            "order": 0,
            "label": "Training Agenda",
            "name": "training_agenda",
            "code": "psea_answer"
        }
    },
    {
        "model": "unicef_attachments.filetype",
        "pk": 41,
        "fields": {
            "order": 0,
            "label": "Attendance sheets",
            "name": "attendance_sheets",
            "code": "psea_answer"
        }
    },
    {
        "model": "unicef_attachments.filetype",
        "pk": 42,
        "fields": {
            "order": 0,
            "label": "Communication materials",
            "name": "communication_materials",
            "code": "psea_answer"
        }
    },
    {
        "model": "unicef_attachments.filetype",
        "pk": 43,
        "fields": {
            "order": 0,
            "label": "Needs assessments",
            "name": "needs_assessments",
            "code": "psea_answer"
        }
    },
    {
        "model": "unicef_attachments.filetype",
        "pk": 44,
        "fields": {
            "order": 0,
            "label": "Risk assessments",
            "name": "risk_assessments",
            "code": "psea_answer"
        }
    },
    {
        "model": "unicef_attachments.filetype",
        "pk": 45,
        "fields": {
            "order": 0,
            "label": "M&E framework",
            "name": "m_e_framework",
            "code": "psea_answer"
        }
    },
    {
        "model": "unicef_attachments.filetype",
        "pk": 46,
        "fields": {
            "order": 0,
            "label": "Description of reportings mechanism(s)",
            "name": "description_of_reporting_mechanisms",
            "code": "psea_answer"
        }
    },
    {
        "model": "unicef_attachments.filetype",
        "pk": 47,
        "fields": {
            "order": 0,
            "label": "Whistleblower policy",
            "name": "whistleblower_policy",
            "code": "psea_answer"
        }
    },
    {
        "model": "unicef_attachments.filetype",
        "pk": 48,
        "fields": {
            "order": 0,
            "label": "List of service providers",
            "name": "list_of_service_providers",
            "code": "psea_answer"
        }
    },
    {
        "model": "unicef_attachments.filetype",
        "pk": 49,
        "fields": {
            "order": 0,
            "label": "Referral form for survivors of GBV/SEA",
            "name": "referral_form_for_survivors_of_gbv_sea",
            "code": "psea_answer"
        }
    },
    {
        "model": "unicef_attachments.filetype",
        "pk": 50,
        "fields": {
            "order": 0,
            "label": "Name(s) of possible investigator(s)",
            "name": "names_of_possible_investigators",
            "code": "psea_answer"
        }
    },
    {
        "model": "unicef_attachments.filetype",
        "pk": 51,
        "fields": {
            "order": 0,
            "label": "Dedicated resources for investigation(s)",
            "name": "dedicated_resources_for_investigations",
            "code": "psea_answer"
        }
    },
    {
        "model": "unicef_attachments.filetype",
        "pk": 52,
        "fields": {
            "order": 0,
            "label": "PSEA investigation policy/procedure",
            "name": "psea_investigation_policy_procedure",
            "code": "psea_answer"
        }
    },
    {
        "model": "unicef_attachments.filetype",
        "pk": 53,
        "fields": {
            "order": 0,
            "label": "Other",
            "name": "other",
            "code": "psea_answer"
        }
<<<<<<< HEAD
=======
    },
    {
        "model": "unicef_attachments.filetype",
        "pk": 54,
        "fields": {
            "order": 0,
            "label": "Documentation of standard procedure",
            "name": "documentation_of_standard_procedure",
            "code": "psea_answer"
        }
>>>>>>> 3118d50f
    }
]<|MERGE_RESOLUTION|>--- conflicted
+++ resolved
@@ -468,8 +468,6 @@
             "name": "other",
             "code": "psea_answer"
         }
-<<<<<<< HEAD
-=======
     },
     {
         "model": "unicef_attachments.filetype",
@@ -480,6 +478,5 @@
             "name": "documentation_of_standard_procedure",
             "code": "psea_answer"
         }
->>>>>>> 3118d50f
     }
 ]