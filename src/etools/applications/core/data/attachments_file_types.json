--- conflicted
+++ resolved
@@ -509,8 +509,6 @@
             "name": "other",
             "code": "fm_common"
         }
-<<<<<<< HEAD
-=======
     },
     {
         "model": "unicef_attachments.filetype",
@@ -522,6 +520,5 @@
             "code": "psea_answer",
             "group": ["psea_answer"]
         }
->>>>>>> 0a7baa7b
     }
 ]