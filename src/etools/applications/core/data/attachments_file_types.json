--- conflicted
+++ resolved
@@ -523,7 +523,6 @@
     },
     {
         "model": "unicef_attachments.filetype",
-<<<<<<< HEAD
         "pk": 61,
         "fields": {
             "order": 0,
@@ -531,7 +530,10 @@
             "name": "generic_trip_attachment",
             "code": "travel_docs",
             "group": ["travel"]
-=======
+        }
+    },
+    {
+        "model": "unicef_attachments.filetype",
         "pk": 62,
         "fields": {
             "order": 0,
@@ -539,7 +541,6 @@
             "name": "psea_nfr_attachment",
             "code": "psea_nfr_attachment",
             "group": ["psea"]
->>>>>>> 38e9dd0b
         }
     }
 ]