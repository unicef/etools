--- conflicted
+++ resolved
@@ -12,10 +12,7 @@
 
 from etools.applications.attachments.tests.factories import AttachmentFactory, AttachmentFileTypeFactory
 from etools.applications.core.tests.cases import BaseTenantTestCase
-<<<<<<< HEAD
 from etools.applications.field_monitoring.planning.tests.factories import MonitoringActivityFactory
-=======
->>>>>>> 1d39257a
 from etools.applications.partners.tests.factories import PartnerFactory
 from etools.applications.reports.tests.factories import OfficeFactory, SectionFactory
 from etools.applications.travel.models import Activity, ItineraryItem, Report, Trip, TripStatusHistory
@@ -66,38 +63,6 @@
         self.assertEqual(data["status"], "draft")
         self.assertEqual(data["available_actions"],
                          ['submit-request-approval', 'submit-no-approval', 'cancel'])
-
-    @override_settings(UNICEF_USER_EMAIL="@example.com")
-    def test_filter_show_hidden(self):
-        for _ in range(5):
-            TripFactory()
-        TripFactory(status=Trip.STATUS_CANCELLED)
-
-        response = self.forced_auth_req(
-            "get",
-            reverse('travel:trip-list'),
-            data={"show_hidden": 'true'},
-            user=self.user,
-        )
-        self.assertEqual(response.status_code, status.HTTP_200_OK)
-        data = response.data["results"]
-        self.assertEqual(
-            len(data),
-            Trip.objects.all().count()
-        )
-
-        response = self.forced_auth_req(
-            "get",
-            reverse('travel:trip-list'),
-            data={"show_hidden": 'false'},
-            user=self.user,
-        )
-        self.assertEqual(response.status_code, status.HTTP_200_OK)
-        data = response.data["results"]
-        self.assertEqual(
-            len(data),
-            Trip.objects.exclude(status=Trip.STATUS_CANCELLED).count()
-        )
 
     @override_settings(UNICEF_USER_EMAIL="@example.com")
     def test_filter_show_hidden(self):
