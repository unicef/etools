from django.contrib.contenttypes.models import ContentType
from django.db import transaction
from django.shortcuts import get_object_or_404
from django.utils import timezone
from django.utils.translation import ugettext_lazy as _

from django_filters.rest_framework import DjangoFilterBackend
from etools_validator.mixins import ValidatorViewMixin
from rest_framework import mixins, status, viewsets
from rest_framework.decorators import action
from rest_framework.exceptions import ValidationError
from rest_framework.filters import OrderingFilter, SearchFilter
from rest_framework.permissions import IsAuthenticated
from rest_framework.response import Response
from rest_framework.views import APIView
from unicef_attachments.models import Attachment
from unicef_rest_export.renderers import ExportCSVRenderer, ExportOpenXMLRenderer
from unicef_rest_export.views import ExportMixin
from unicef_restlib.pagination import DynamicPageNumberPagination
from unicef_restlib.views import NestedViewSetMixin, QueryStringFilterMixin, SafeTenantViewSetMixin

from etools.applications.core.mixins import GetSerializerClassMixin
from etools.applications.field_monitoring.permissions import IsEditAction, IsReadAction
from etools.applications.field_monitoring.planning.models import MonitoringActivity
from etools.applications.partners.views.v2 import choices_to_json_ready
from etools.applications.permissions2.views import PermissionContextMixin, PermittedSerializerMixin
from etools.applications.travel.filters import ShowHiddenFilter
from etools.applications.travel.models import Activity, ItineraryItem, Report, Trip
from etools.applications.travel.permissions import trip_field_is_editable_permission, UserIsStaffPermission
from etools.applications.travel.serializers import (
    ActivityCreateUpdateSerializer,
    ActivityDetailSerializer,
    ItineraryItemSerializer,
    ItineraryItemUpdateSerializer,
    ReportAttachmentSerializer,
    ReportSerializer,
    TripAttachmentSerializer,
    TripCreateUpdateSerializer,
    TripCreateUpdateStatusSerializer,
    TripExportSerializer,
    TripSerializer,
    TripStatusHistorySerializer,
)
from etools.applications.travel.validation import TripValid


class TripViewSet(
        SafeTenantViewSetMixin,
        ValidatorViewMixin,
        QueryStringFilterMixin,
        ExportMixin,
        mixins.CreateModelMixin,
        mixins.ListModelMixin,
        mixins.UpdateModelMixin,
        mixins.RetrieveModelMixin,
        mixins.DestroyModelMixin,
        PermittedSerializerMixin,
        viewsets.GenericViewSet,
):
    pagination_class = DynamicPageNumberPagination
    permission_classes = [IsAuthenticated, UserIsStaffPermission]

    queryset = Trip.objects.all()
    serializer_class = TripSerializer

    filter_backends = (SearchFilter, DjangoFilterBackend, OrderingFilter, ShowHiddenFilter)
    search_terms = [
        'reference_number__icontains',
        'title__icontains',
        'description__icontains',
        'supervisor__first_name__icontains',
        'supervisor__last_name__icontains',
        'traveller__first_name__icontains',
        'traveller__last_name__icontains',
        'section__name__icontains',
        'office__name__icontains']

    filters = (
        ('status', 'status__in'),
        ('traveller', 'traveller__in'),
        ('supervisor', 'supervisor__in'),
        ('office', 'office__in'),
        ('section', 'section__in'),
        ('partner', 'activities__partner__pk__in'),
        ('month', ['start_date__month',
                   'end_date__month']),
        ('year', ['start_date__year',
                  'end_date__year']),
        ('start_date', 'start_date'),
        ('end_date', 'end_date'),
        ('not_as_planned', 'not_as_planned')
    )
    export_filename = 'Trip'

    SERIALIZER_MAP = {
        "status_history": TripStatusHistorySerializer,
        "report": ReportSerializer
    }

    def parse_sort_params(self):
        SORT_BY = [
            "reference_number", "traveller",
            "office", "section", "start_date",
            "end_date", "status"
        ]
        sort_param = self.request.GET.get("sort")
        ordering = []
        if sort_param:
            sort_options = sort_param.split("|")
            for sort in sort_options:
                field, asc_desc = sort.split(".", 2)
                if asc_desc in ['asc', 'desc'] and field in SORT_BY:
                    ordering.append(f'{"-" if asc_desc == "desc" else ""}{field}')
        return ordering

    def get_queryset(self):
        qs = super().get_queryset()
        if "sort" in self.request.GET:
            qs = qs.order_by(*self.parse_sort_params())
        return qs

    @transaction.atomic
    def create(self, request, *args, **kwargs):
        self.serializer_class = TripCreateUpdateSerializer
        related_fields = []
        nested_related_names = []
        serializer = self.my_create(
            request,
            related_fields,
            nested_related_names=nested_related_names,
            **kwargs,
        )

        instance = serializer.instance

        validator = TripValid(instance, user=request.user)
        if not validator.is_valid:
            raise ValidationError(validator.errors)

        headers = self.get_success_headers(serializer.data)
        if getattr(instance, '_prefetched_objects_cache', None):
            # If 'prefetch_related' has been applied to a queryset, we need to
            # refresh the instance from the database.
            instance = self.get_object()
        return Response(
            TripSerializer(
                instance,
                context=self.get_serializer_context(),
            ).data,
            status=status.HTTP_201_CREATED,
            headers=headers
        )

    @transaction.atomic
    def update(self, request, *args, **kwargs):
        if not kwargs.get("custom_serializer_class"):
            self.serializer_class = TripCreateUpdateSerializer
        related_fields = ["status_history", "report"]
        nested_related_names = ["attachments"]

        instance, old_instance, __ = self.my_update(
            request,
            related_fields,
            nested_related_names=nested_related_names,
            **kwargs
        )

        validator = TripValid(
            instance,
            old=old_instance,
            user=request.user,
        )
        if not validator.is_valid:
            raise ValidationError(validator.errors)

        if getattr(instance, '_prefetched_objects_cache', None):
            # If 'prefetch_related' has been applied to a queryset, we need to
            # refresh the instance from the database.
            instance = self.get_object()

        return Response(
            TripSerializer(
                instance,
                context=self.get_serializer_context(),
            ).data
        )

    def perform_destroy(self, instance):
        if instance.status != Trip.STATUS_DRAFT:
            raise ValidationError(_("Only Draft Trips are allowed to be deleted."))
        super().perform_destroy(instance)

    def _set_status(self, request, trip_status):
        self.serializer_class = TripCreateUpdateStatusSerializer
        update_data = {
            "status": trip_status,
        }
        comment = request.data.get("comment")
        if comment:
            update_data["comment"] = comment
            if trip_status == Trip.STATUS_COMPLETED:
                update_data['not_as_planned'] = True

        request.data.clear()
        request.data.update(**update_data)
        request.data.update(
            {"status_history": [update_data]},
        )
        return self.update(request, partial=True, custom_serializer_class=True)

    @action(detail=True, methods=["patch"], permission_classes=[IsAuthenticated,
                                                                UserIsStaffPermission,
                                                                trip_field_is_editable_permission("user_info_text")])
    def dismiss_infotext(self, request, pk=None):
        trip = self.get_object()
        try:
            trip.user_info_text.pop(request.data.get('code'))
        except KeyError:
            raise ValidationError("Message could not be found!")

        trip.save()
        return Response(
            TripSerializer(
                trip,
                context=self.get_serializer_context(),
            ).data
        )

    @action(detail=True, methods=["patch"])
    def revise(self, request, pk=None):
        return self._set_status(request, Trip.STATUS_DRAFT)

    @action(detail=True, methods=["patch"])
    def subreview(self, request, pk=None):
        return self._set_status(request, Trip.STATUS_SUBMISSION_REVIEW)

    @action(detail=True, methods=["patch"], url_name='submit-request-approval')
    def submit_request_approval(self, request, pk=None):
        return self._set_status(request, Trip.STATUS_SUBMITTED)

    @action(detail=True, methods=["patch"], url_name='submit-no-approval')
    def submit_no_approval(self, request, pk=None):
        return self._set_status(request, Trip.STATUS_APPROVED)

    @action(detail=True, methods=["patch"])
    def approve(self, request, pk=None):
        return self._set_status(request, Trip.STATUS_APPROVED)

    # @action(detail=True, methods=["patch"])
    # def review(self, request, pk=None):
    #     return self._set_status(request, Trip.STATUS_REVIEW)

    @action(detail=True, methods=["patch"])
    def complete(self, request, pk=None):
        return self._set_status(request, Trip.STATUS_COMPLETED)

    @action(detail=True, methods=["patch"])
    def cancel(self, request, pk=None):
        return self._set_status(request, Trip.STATUS_CANCELLED)

    @action(detail=True, methods=["patch"])
    def reject(self, request, pk=None):
        return self._set_status(request, Trip.STATUS_REJECTED)

    @action(
        detail=False,
        methods=['get'],
        url_path='export/xlsx',
        renderer_classes=(ExportOpenXMLRenderer,),
    )
    def list_export_xlsx(self, request, *args, **kwargs):
        self.serializer_class = TripExportSerializer
        itineraries = self.filter_queryset(self.get_queryset())
        serializer = self.get_serializer(itineraries, many=True)
        return Response(serializer.data, headers={
            'Content-Disposition': 'attachment;filename=itineraries_{}.xlsx'.format(
                timezone.now().date(),
            )
        })

    @action(
        detail=True,
        methods=['get'],
        url_path='export/xlsx',
        renderer_classes=(ExportOpenXMLRenderer,),
    )
    def single_export_xlsx(self, request, *args, **kwargs):
        self.serializer_class = TripExportSerializer
        serializer = self.get_serializer([self.get_object()], many=True)
        return Response(serializer.data, headers={
            'Content-Disposition': 'attachment;filename={}_{}.xlsx'.format(
                self.get_object().reference_number, timezone.now().date()
            )
        })

    @action(
        detail=False,
        methods=['get'],
        url_path='export/csv',
        renderer_classes=(ExportCSVRenderer,),
    )
    def list_export_csv(self, request, *args, **kwargs):
        self.serializer_class = TripExportSerializer
        itineraries = self.filter_queryset(self.get_queryset())
        serializer = self.get_serializer(itineraries, many=True)
        return Response(serializer.data, headers={
            'Content-Disposition': 'attachment;filename=itineraries_{}.csv'.format(
                timezone.now().date(),
            )
        })

    @action(
        detail=True,
        methods=['get'],
        url_path='export/csv',
        renderer_classes=(ExportCSVRenderer,),
    )
    def single_export_csv(self, request, *args, **kwargs):
        self.serializer_class = TripExportSerializer
        serializer = self.get_serializer([self.get_object()], many=True)
        return Response(serializer.data, headers={
            'Content-Disposition': 'attachment;filename={}_{}.csv'.format(
                self.get_object().reference_number, timezone.now().date()
            )
        })


class ItineraryItemViewSet(
        GetSerializerClassMixin,
        SafeTenantViewSetMixin,
        mixins.ListModelMixin,
        mixins.CreateModelMixin,
        mixins.RetrieveModelMixin,
        mixins.UpdateModelMixin,
        mixins.DestroyModelMixin,
        viewsets.GenericViewSet,
):
    permission_classes = [IsAuthenticated,
                          IsReadAction | (IsEditAction & trip_field_is_editable_permission('itinerary_items'))]
    queryset = ItineraryItem.objects.all()
    serializer_class = ItineraryItemSerializer

    serializer_action_map = {
        "partial_update": ItineraryItemUpdateSerializer,
        "create": ItineraryItemUpdateSerializer
    }

    def perform_destroy(self, instance):
        if instance.monitoring_activity:
            raise ValidationError(_("Not allowed to delete an itinerary item generated by "
                                    "the addition of a monitoring activity, "
                                    "please remove the monitoring activity to automatically delete this item"))
        super().perform_destroy(instance)

    def get_queryset(self):
        qs = super().get_queryset()
        return qs.filter(trip__pk=self.kwargs.get("nested_1_pk"))

    def get_root_object(self):
        """ returns parent object: method needed for the trip_field_is_editable_permission permissions class """
        return Trip.objects.get(pk=self.kwargs.get("nested_1_pk"))

    def get_parent_filter(self):
        parent = self.get_parent_object()
        if not parent:
            return {}

        return {
            'trip': parent
        }


class TripAttachmentsViewSet(
        SafeTenantViewSetMixin,
        mixins.DestroyModelMixin,
        NestedViewSetMixin,
        viewsets.GenericViewSet,
):
    serializer_class = TripAttachmentSerializer
    queryset = Attachment.objects.all()
    permission_classes = [IsAuthenticated,
                          UserIsStaffPermission,
                          trip_field_is_editable_permission('attachments')]

    def get_view_name(self):
        return _('Related Documents')

    def get_root_object(self):
        return get_object_or_404(
            Trip,
            pk=self.kwargs.get("nested_1_pk"),
        )

    def get_parent_object(self):
        return get_object_or_404(
            Trip,
            pk=self.kwargs.get("nested_1_pk"),
        )

    def get_parent_filter(self):
        parent = self.get_parent_object()
        if not parent:
            return {'code': 'travel_docs'}

        return {
            'content_type_id': ContentType.objects.get_for_model(Trip).pk,
            'object_id': parent.pk,
        }

    def get_object(self, pk=None):
        if pk:
            return self.queryset.get(pk=pk)
        return super().get_object()


class ActivityViewSet(
        GetSerializerClassMixin,
        SafeTenantViewSetMixin,
        mixins.ListModelMixin,
        mixins.CreateModelMixin,
        mixins.RetrieveModelMixin,
        mixins.UpdateModelMixin,
        mixins.DestroyModelMixin,
        PermissionContextMixin,
        viewsets.GenericViewSet,
):
    permission_classes = [IsAuthenticated,
                          IsReadAction | (IsEditAction & trip_field_is_editable_permission('itinerary_items'))]
    queryset = Activity.objects.all()
    serializer_class = ActivityDetailSerializer
    serializer_action_map = {
        "partial_update": ActivityCreateUpdateSerializer,
        "create": ActivityCreateUpdateSerializer
    }

    def update_ma_date(self, serializer):
        try:
            ma = MonitoringActivity.objects.get(id=serializer.initial_data['monitoring_activity'])
        except MonitoringActivity.DoesNotExist():
            raise ValidationError(_("Monitoring Activity not found"))
        serializer.initial_data['activity_date'] = ma.start_date

    @staticmethod
    def activity_type_fields_cleanup(serializer):
        _NULLABLE_FIELDS_MAP = {
            Activity.TYPE_PROGRAMME_MONITORING: ['partner', 'section', 'location'],
            Activity.TYPE_STAFF_DEVELOPMENT: ['partner', 'section', 'monitoring_activity'],
            Activity.TYPE_STAFF_ENTITLEMENT: ['partner', 'section', 'monitoring_activity'],
            Activity.TYPE_TECHNICAL_SUPPORT: ['partner', 'section', 'monitoring_activity'],
            Activity.TYPE_MEETING: ['monitoring_activity']
        }
        fields = _NULLABLE_FIELDS_MAP.get(serializer.initial_data['activity_type'])
        for field in fields:
            serializer.initial_data[field] = None

    def create(self, request, *args, **kwargs):
        serializer = self.get_serializer(data=request.data)
        if 'activity_type' in serializer.initial_data and \
                serializer.initial_data['activity_type'] == Activity.TYPE_PROGRAMME_MONITORING:
            self.update_ma_date(serializer)
        serializer.is_valid(raise_exception=True)
        self.perform_create(serializer)
        headers = self.get_success_headers(serializer.data)
        return Response(serializer.data, status=status.HTTP_201_CREATED, headers=headers)

    def update(self, request, *args, **kwargs):
        partial = kwargs.pop('partial', False)
        instance = self.get_object()
        serializer = self.get_serializer(instance, data=request.data, partial=partial)

        if serializer.initial_data['activity_type'] == Activity.TYPE_PROGRAMME_MONITORING:
            self.update_ma_date(serializer)
<<<<<<< HEAD
        elif instance.monitoring_activity and \
                instance.activity_type == Activity.TYPE_PROGRAMME_MONITORING:
            serializer.initial_data['monitoring_activity'] = None
=======

        self.activity_type_fields_cleanup(serializer)
>>>>>>> beace79f

        serializer.is_valid(raise_exception=True)
        self.perform_update(serializer)
        if getattr(instance, '_prefetched_objects_cache', None):
            # If 'prefetch_related' has been applied to a queryset, we need to
            # forcibly invalidate the prefetch cache on the instance.
            instance._prefetched_objects_cache = {}
        return Response(serializer.data)

    def get_queryset(self):
        qs = super().get_queryset()
        return qs.filter(trip__pk=self.kwargs.get("nested_1_pk"))

    def get_root_object(self):
        """ returns parent object: method needed for the trip_field_is_editable_permission permissions class """
        return Trip.objects.get(pk=self.kwargs.get("nested_1_pk"))

    def get_parent_filter(self):
        parent = self.get_parent_object()
        if not parent:
            return {}

        return {
            'trip': parent
        }


class ReportViewSet(
        SafeTenantViewSetMixin,
        mixins.ListModelMixin,
        mixins.CreateModelMixin,
        mixins.RetrieveModelMixin,
        mixins.UpdateModelMixin,
        mixins.DestroyModelMixin,
        viewsets.GenericViewSet,
):
    permission_classes = [IsAuthenticated, ]
    queryset = Report.objects.all()
    serializer_class = ReportSerializer


class ReportAttachmentsViewSet(
        SafeTenantViewSetMixin,
        mixins.DestroyModelMixin,
        NestedViewSetMixin,
        viewsets.GenericViewSet,
):
    serializer_class = ReportAttachmentSerializer
    queryset = Attachment.objects.all()
    permission_classes = [IsAuthenticated,
                          UserIsStaffPermission,
                          trip_field_is_editable_permission('report')]

    def get_view_name(self):
        return _('Related Documents')

    def get_parent_object(self):
        return get_object_or_404(
            Report,
            trip__pk=self.kwargs.get("nested_1_pk"),
        )

    def get_root_object(self):
        return get_object_or_404(
            Trip,
            pk=self.kwargs.get("nested_1_pk"),
        )

    def get_parent_filter(self):
        parent = self.get_parent_object()
        if not parent:
            return {'code': 'travel_report_docs'}

        return {
            'content_type_id': ContentType.objects.get_for_model(Report).pk,
            'object_id': parent.pk,
        }

    def get_object(self, pk=None):
        if pk:
            return self.queryset.get(pk=pk)
        return super().get_object()

    def perform_create(self, serializer):
        serializer.instance = self.get_object(
            pk=serializer.initial_data.get("id")
        )
        serializer.save(content_object=self.get_parent_object())

    def perform_update(self, serializer):
        serializer.save(content_object=self.get_parent_object())


class TravelStaticDropdownsListAPIView(APIView):
    permission_classes = (IsAuthenticated,)

    def get(self, request):
        """
        Return All Static values used for dropdowns in the frontend
        """

        activity_types = choices_to_json_ready(Activity.TYPE_CHOICES)
        travel_methods = choices_to_json_ready(ItineraryItem.METHOD_CHOICES)

        return Response(
            {
                'activity_types': activity_types,
                'travel_methods': travel_methods
            },
            status=status.HTTP_200_OK
        )<|MERGE_RESOLUTION|>--- conflicted
+++ resolved
@@ -470,14 +470,8 @@
 
         if serializer.initial_data['activity_type'] == Activity.TYPE_PROGRAMME_MONITORING:
             self.update_ma_date(serializer)
-<<<<<<< HEAD
-        elif instance.monitoring_activity and \
-                instance.activity_type == Activity.TYPE_PROGRAMME_MONITORING:
-            serializer.initial_data['monitoring_activity'] = None
-=======
 
         self.activity_type_fields_cleanup(serializer)
->>>>>>> beace79f
 
         serializer.is_valid(raise_exception=True)
         self.perform_update(serializer)
