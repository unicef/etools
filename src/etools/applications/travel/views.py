from django.contrib.contenttypes.models import ContentType
from django.db import transaction
from django.shortcuts import get_object_or_404
from django.utils import timezone
from django.utils.translation import ugettext_lazy as _

from django_filters.rest_framework import DjangoFilterBackend
from etools_validator.mixins import ValidatorViewMixin
from rest_framework import mixins, status, viewsets
from rest_framework.decorators import action
from rest_framework.exceptions import ValidationError
from rest_framework.filters import OrderingFilter, SearchFilter
from rest_framework.permissions import IsAuthenticated
from rest_framework.response import Response
from rest_framework.views import APIView
from unicef_attachments.models import Attachment
from unicef_rest_export.renderers import ExportCSVRenderer, ExportOpenXMLRenderer
from unicef_rest_export.views import ExportMixin
from unicef_restlib.pagination import DynamicPageNumberPagination
from unicef_restlib.views import NestedViewSetMixin, QueryStringFilterMixin, SafeTenantViewSetMixin

from etools.applications.core.mixins import GetSerializerClassMixin
from etools.applications.field_monitoring.permissions import IsEditAction, IsReadAction
from etools.applications.field_monitoring.planning.models import MonitoringActivity
from etools.applications.partners.views.v2 import choices_to_json_ready
from etools.applications.permissions2.views import PermissionContextMixin, PermittedSerializerMixin
from etools.applications.travel.models import Activity, ItineraryItem, Report, Trip
from etools.applications.travel.permissions import trip_field_is_editable_permission, UserIsStaffPermission
from etools.applications.travel.serializers import (
    ActivityCreateUpdateSerializer,
    ActivityDetailSerializer,
    ItineraryItemSerializer,
    ItineraryItemUpdateSerializer,
    ReportAttachmentSerializer,
    ReportSerializer,
    TripAttachmentSerializer,
    TripCreateUpdateSerializer,
    TripCreateUpdateStatusSerializer,
    TripExportSerializer,
    TripSerializer,
    TripStatusHistorySerializer,
)
from etools.applications.travel.validation import TripValid


class TripViewSet(
        SafeTenantViewSetMixin,
        ValidatorViewMixin,
        QueryStringFilterMixin,
        ExportMixin,
        mixins.CreateModelMixin,
        mixins.ListModelMixin,
        mixins.UpdateModelMixin,
        mixins.RetrieveModelMixin,
        PermittedSerializerMixin,
        viewsets.GenericViewSet,
):
    pagination_class = DynamicPageNumberPagination
    permission_classes = [IsAuthenticated, UserIsStaffPermission]

    queryset = Trip.objects.all()
    serializer_class = TripSerializer

    filter_backends = (SearchFilter, DjangoFilterBackend, OrderingFilter)
    filters = (
        ('search', [
            'reference_number__icontains',
            'supervisor__first_name__icontains',
            'supervisor__last_name__icontains',
            'traveller__first_name__icontains',
            'traveller__last_name__icontains',
            'section__name',
            'office__name',
        ]),
        ('status', 'status__in'),
<<<<<<< HEAD
        ('traveller', 'traveller'),
        ('supervisor', 'supervisor'),
        ('office', 'office'),
        ('section', 'section'),
        ('partner', 'activities__partner__pk'),
        ('month', ['start_date__month',
                   'end_date__month'
                   ]),
        ('year', ['start_date__year',
                  'end_date__year'])
=======
        ('start_date', 'start_date'),
        ('end_date', 'end_date'),
        ('not_as_planned', 'not_as_planned')
>>>>>>> e94e5b31
    )
    export_filename = 'Trip'

    SERIALIZER_MAP = {
        "status_history": TripStatusHistorySerializer,
        "report": ReportSerializer
    }

    def parse_sort_params(self):
        SORT_BY = [
            "reference_number", "traveller",
            "office", "section", "start_date",
            "end_date", "status"
        ]
        sort_param = self.request.GET.get("sort")
        ordering = []
        if sort_param:
            sort_options = sort_param.split("|")
            for sort in sort_options:
                field, asc_desc = sort.split(".", 2)
                if asc_desc in ['asc', 'desc'] and field in SORT_BY:
                    ordering.append(f'{"-" if asc_desc == "desc" else ""}{field}')
        return ordering

    def get_queryset(self):
        qs = super().get_queryset()
        if "sort" in self.request.GET:
            qs = qs.order_by(*self.parse_sort_params())
        return qs

    @transaction.atomic
    def create(self, request, *args, **kwargs):
        self.serializer_class = TripCreateUpdateSerializer
        related_fields = []
        nested_related_names = []
        serializer = self.my_create(
            request,
            related_fields,
            nested_related_names=nested_related_names,
            **kwargs,
        )

        instance = serializer.instance

        validator = TripValid(instance, user=request.user)
        if not validator.is_valid:
            raise ValidationError(validator.errors)

        headers = self.get_success_headers(serializer.data)
        if getattr(instance, '_prefetched_objects_cache', None):
            # If 'prefetch_related' has been applied to a queryset, we need to
            # refresh the instance from the database.
            instance = self.get_object()
        return Response(
            TripSerializer(
                instance,
                context=self.get_serializer_context(),
            ).data,
            status=status.HTTP_201_CREATED,
            headers=headers
        )

    @transaction.atomic
    def update(self, request, *args, **kwargs):
        if not kwargs.get("custom_serializer_class"):
            self.serializer_class = TripCreateUpdateSerializer
        related_fields = ["status_history", "report"]
        nested_related_names = ["attachments"]

        instance, old_instance, __ = self.my_update(
            request,
            related_fields,
            nested_related_names=nested_related_names,
            **kwargs
        )

        validator = TripValid(
            instance,
            old=old_instance,
            user=request.user,
        )
        if not validator.is_valid:
            raise ValidationError(validator.errors)

        if getattr(instance, '_prefetched_objects_cache', None):
            # If 'prefetch_related' has been applied to a queryset, we need to
            # refresh the instance from the database.
            instance = self.get_object()

        return Response(
            TripSerializer(
                instance,
                context=self.get_serializer_context(),
            ).data
        )

    def _set_status(self, request, trip_status):
        self.serializer_class = TripCreateUpdateStatusSerializer
        update_data = {
            "status": trip_status,
        }
        comment = request.data.get("comment")
        if comment:
            update_data["comment"] = comment
            if trip_status == Trip.STATUS_COMPLETED:
                update_data['not_as_planned'] = True

        request.data.clear()
        request.data.update(**update_data)
        request.data.update(
            {"status_history": [update_data]},
        )
        return self.update(request, partial=True, custom_serializer_class=True)

    @action(detail=True, methods=["patch"], permission_classes=[IsAuthenticated,
                                                                UserIsStaffPermission,
                                                                trip_field_is_editable_permission("user_info_text")])
    def dismiss_infotext(self, request, pk=None):
        trip = self.get_object()
        try:
            trip.user_info_text.pop(request.data.get('code'))
        except KeyError:
            raise ValidationError("Message could not be found!")

        trip.save()
        return Response(
            TripSerializer(
                trip,
                context=self.get_serializer_context(),
            ).data
        )

    @action(detail=True, methods=["patch"])
    def revise(self, request, pk=None):
        return self._set_status(request, Trip.STATUS_DRAFT)

    @action(detail=True, methods=["patch"])
    def subreview(self, request, pk=None):
        return self._set_status(request, Trip.STATUS_SUBMISSION_REVIEW)

    @action(detail=True, methods=["patch"])
    def submit(self, request, pk=None):
        return self._set_status(request, Trip.STATUS_SUBMITTED)

    @action(detail=True, methods=["patch"])
    def approve(self, request, pk=None):
        return self._set_status(request, Trip.STATUS_APPROVED)

    # @action(detail=True, methods=["patch"])
    # def review(self, request, pk=None):
    #     return self._set_status(request, Trip.STATUS_REVIEW)

    @action(detail=True, methods=["patch"])
    def complete(self, request, pk=None):
        return self._set_status(request, Trip.STATUS_COMPLETED)

    @action(detail=True, methods=["patch"])
    def cancel(self, request, pk=None):
        return self._set_status(request, Trip.STATUS_CANCELLED)

    @action(detail=True, methods=["patch"])
    def reject(self, request, pk=None):
        return self._set_status(request, Trip.STATUS_REJECTED)

    @action(
        detail=False,
        methods=['get'],
        url_path='export/xlsx',
        renderer_classes=(ExportOpenXMLRenderer,),
    )
    def list_export_xlsx(self, request, *args, **kwargs):
        self.serializer_class = TripExportSerializer
        itineraries = self.filter_queryset(self.get_queryset())
        serializer = self.get_serializer(itineraries, many=True)
        return Response(serializer.data, headers={
            'Content-Disposition': 'attachment;filename=itineraries_{}.xlsx'.format(
                timezone.now().date(),
            )
        })

    @action(
        detail=True,
        methods=['get'],
        url_path='export/xlsx',
        renderer_classes=(ExportOpenXMLRenderer,),
    )
    def single_export_xlsx(self, request, *args, **kwargs):
        self.serializer_class = TripExportSerializer
        serializer = self.get_serializer([self.get_object()], many=True)
        return Response(serializer.data, headers={
            'Content-Disposition': 'attachment;filename={}_{}.xlsx'.format(
                self.get_object().reference_number, timezone.now().date()
            )
        })

    @action(
        detail=False,
        methods=['get'],
        url_path='export/csv',
        renderer_classes=(ExportCSVRenderer,),
    )
    def list_export_csv(self, request, *args, **kwargs):
        self.serializer_class = TripExportSerializer
        itineraries = self.filter_queryset(self.get_queryset())
        serializer = self.get_serializer(itineraries, many=True)
        return Response(serializer.data, headers={
            'Content-Disposition': 'attachment;filename=itineraries_{}.csv'.format(
                timezone.now().date(),
            )
        })

    @action(
        detail=True,
        methods=['get'],
        url_path='export/csv',
        renderer_classes=(ExportCSVRenderer,),
    )
    def single_export_csv(self, request, *args, **kwargs):
        self.serializer_class = TripExportSerializer
        serializer = self.get_serializer([self.get_object()], many=True)
        return Response(serializer.data, headers={
            'Content-Disposition': 'attachment;filename={}_{}.csv'.format(
                self.get_object().reference_number, timezone.now().date()
            )
        })


class ItineraryItemViewSet(
        GetSerializerClassMixin,
        SafeTenantViewSetMixin,
        mixins.ListModelMixin,
        mixins.CreateModelMixin,
        mixins.RetrieveModelMixin,
        mixins.UpdateModelMixin,
        mixins.DestroyModelMixin,
        viewsets.GenericViewSet,
):
    permission_classes = [IsAuthenticated,
                          IsReadAction | (IsEditAction & trip_field_is_editable_permission('itinerary_items'))]
    queryset = ItineraryItem.objects.all()
    serializer_class = ItineraryItemSerializer

    serializer_action_map = {
        "partial_update": ItineraryItemUpdateSerializer,
        "create": ItineraryItemUpdateSerializer
    }

    def perform_destroy(self, instance):
        if instance.monitoring_activity:
            raise ValidationError(_("Not allowed to delete an itinerary item generated by "
                                    "the addition of a monitoring activity, "
                                    "please remove the monitoring activity to automatically delete this item"))
        super().perform_destroy(instance)

    def get_queryset(self):
        qs = super().get_queryset()
        return qs.filter(trip__pk=self.kwargs.get("nested_1_pk"))

    def get_root_object(self):
        """ returns parent object: method needed for the trip_field_is_editable_permission permissions class """
        return Trip.objects.get(pk=self.kwargs.get("nested_1_pk"))

    def get_parent_filter(self):
        parent = self.get_parent_object()
        if not parent:
            return {}

        return {
            'trip': parent
        }


class TripAttachmentsViewSet(
        SafeTenantViewSetMixin,
        mixins.DestroyModelMixin,
        NestedViewSetMixin,
        viewsets.GenericViewSet,
):
    serializer_class = TripAttachmentSerializer
    queryset = Attachment.objects.all()
    permission_classes = [IsAuthenticated,
                          UserIsStaffPermission,
                          trip_field_is_editable_permission('attachments')]

    def get_view_name(self):
        return _('Related Documents')

    def get_root_object(self):
        return get_object_or_404(
            Trip,
            pk=self.kwargs.get("nested_1_pk"),
        )

    def get_parent_object(self):
        return get_object_or_404(
            Trip,
            pk=self.kwargs.get("nested_1_pk"),
        )

    def get_parent_filter(self):
        parent = self.get_parent_object()
        if not parent:
            return {'code': 'travel_docs'}

        return {
            'content_type_id': ContentType.objects.get_for_model(Trip).pk,
            'object_id': parent.pk,
        }

    def get_object(self, pk=None):
        if pk:
            return self.queryset.get(pk=pk)
        return super().get_object()


class ActivityViewSet(
        GetSerializerClassMixin,
        SafeTenantViewSetMixin,
        mixins.ListModelMixin,
        mixins.CreateModelMixin,
        mixins.RetrieveModelMixin,
        mixins.UpdateModelMixin,
        mixins.DestroyModelMixin,
        PermissionContextMixin,
        viewsets.GenericViewSet,
):
    permission_classes = [IsAuthenticated,
                          IsReadAction | (IsEditAction & trip_field_is_editable_permission('itinerary_items'))]
    queryset = Activity.objects.all()
    serializer_class = ActivityDetailSerializer
    serializer_action_map = {
        "partial_update": ActivityCreateUpdateSerializer,
        "create": ActivityCreateUpdateSerializer
    }

    def update_ma_date(self, serializer):
        try:
            ma = MonitoringActivity.objects.get(id=serializer.initial_data['monitoring_activity'])
        except MonitoringActivity.DoesNotExist():
            raise ValidationError(_("Monitoring Activity not found"))
        serializer.initial_data['activity_date'] = ma.start_date

    def create(self, request, *args, **kwargs):
        serializer = self.get_serializer(data=request.data)
        if 'activity_type' in serializer.initial_data and \
                serializer.initial_data['activity_type'] == Activity.TYPE_PROGRAMME_MONITORING:
            self.update_ma_date(serializer)
        serializer.is_valid(raise_exception=True)
        self.perform_create(serializer)
        headers = self.get_success_headers(serializer.data)
        return Response(serializer.data, status=status.HTTP_201_CREATED, headers=headers)

    def update(self, request, *args, **kwargs):
        partial = kwargs.pop('partial', False)
        instance = self.get_object()
        serializer = self.get_serializer(instance, data=request.data, partial=partial)
        if serializer.initial_data['activity_type'] == Activity.TYPE_PROGRAMME_MONITORING:
            self.update_ma_date(serializer)
        serializer.is_valid(raise_exception=True)
        self.perform_update(serializer)
        if getattr(instance, '_prefetched_objects_cache', None):
            # If 'prefetch_related' has been applied to a queryset, we need to
            # forcibly invalidate the prefetch cache on the instance.
            instance._prefetched_objects_cache = {}
        return Response(serializer.data)

    def get_queryset(self):
        qs = super().get_queryset()
        return qs.filter(trip__pk=self.kwargs.get("nested_1_pk"))

    def get_root_object(self):
        """ returns parent object: method needed for the trip_field_is_editable_permission permissions class """
        return Trip.objects.get(pk=self.kwargs.get("nested_1_pk"))

    def get_parent_filter(self):
        parent = self.get_parent_object()
        if not parent:
            return {}

        return {
            'trip': parent
        }


class ReportViewSet(
        SafeTenantViewSetMixin,
        mixins.ListModelMixin,
        mixins.CreateModelMixin,
        mixins.RetrieveModelMixin,
        mixins.UpdateModelMixin,
        mixins.DestroyModelMixin,
        viewsets.GenericViewSet,
):
    permission_classes = [IsAuthenticated, ]
    queryset = Report.objects.all()
    serializer_class = ReportSerializer


class ReportAttachmentsViewSet(
        SafeTenantViewSetMixin,
        mixins.DestroyModelMixin,
        NestedViewSetMixin,
        viewsets.GenericViewSet,
):
    serializer_class = ReportAttachmentSerializer
    queryset = Attachment.objects.all()
    permission_classes = [IsAuthenticated,
                          UserIsStaffPermission,
                          trip_field_is_editable_permission('report')]

    def get_view_name(self):
        return _('Related Documents')

    def get_parent_object(self):
        return get_object_or_404(
            Report,
            trip__pk=self.kwargs.get("nested_1_pk"),
        )

    def get_root_object(self):
        return get_object_or_404(
            Trip,
            pk=self.kwargs.get("nested_1_pk"),
        )

    def get_parent_filter(self):
        parent = self.get_parent_object()
        if not parent:
            return {'code': 'travel_report_docs'}

        return {
            'content_type_id': ContentType.objects.get_for_model(Report).pk,
            'object_id': parent.pk,
        }

    def get_object(self, pk=None):
        if pk:
            return self.queryset.get(pk=pk)
        return super().get_object()

    def perform_create(self, serializer):
        serializer.instance = self.get_object(
            pk=serializer.initial_data.get("id")
        )
        serializer.save(content_object=self.get_parent_object())

    def perform_update(self, serializer):
        serializer.save(content_object=self.get_parent_object())


class TravelStaticDropdownsListAPIView(APIView):
    permission_classes = (IsAuthenticated,)

    def get(self, request):
        """
        Return All Static values used for dropdowns in the frontend
        """

        activity_types = choices_to_json_ready(Activity.TYPE_CHOICES)
        travel_methods = choices_to_json_ready(ItineraryItem.METHOD_CHOICES)

        return Response(
            {
                'activity_types': activity_types,
                'travel_methods': travel_methods
            },
            status=status.HTTP_200_OK
        )<|MERGE_RESOLUTION|>--- conflicted
+++ resolved
@@ -73,7 +73,6 @@
             'office__name',
         ]),
         ('status', 'status__in'),
-<<<<<<< HEAD
         ('traveller', 'traveller'),
         ('supervisor', 'supervisor'),
         ('office', 'office'),
@@ -83,12 +82,10 @@
                    'end_date__month'
                    ]),
         ('year', ['start_date__year',
-                  'end_date__year'])
-=======
+                  'end_date__year']),
         ('start_date', 'start_date'),
         ('end_date', 'end_date'),
         ('not_as_planned', 'not_as_planned')
->>>>>>> e94e5b31
     )
     export_filename = 'Trip'
 
