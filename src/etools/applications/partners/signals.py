--- conflicted
+++ resolved
@@ -2,16 +2,13 @@
 from django.db.models.signals import m2m_changed, post_delete, post_save
 from django.dispatch import receiver
 
-<<<<<<< HEAD
-from etools.applications.partners.models import Intervention, InterventionBudget, InterventionSupplyItem
-=======
 from etools.applications.partners.models import (
     Intervention,
+    InterventionBudget,
     InterventionReview,
     InterventionSupplyItem,
     PRCOfficerInterventionReview,
 )
->>>>>>> 8b67dc90
 from etools.applications.partners.tasks import sync_partner_to_prp
 
 
@@ -28,13 +25,10 @@
     except Intervention.DoesNotExist:
         pass
     else:
-<<<<<<< HEAD
         try:
             intervention.planned_budget.calc_totals()
         except InterventionBudget.DoesNotExist:
             pass
-=======
-        intervention.planned_budget.calc_totals()
 
 
 @receiver(m2m_changed, sender=InterventionReview.prc_officers.through)
@@ -43,5 +37,4 @@
         for pk in pk_set:
             PRCOfficerInterventionReview.objects.get_or_create(user_id=pk, overall_review=instance)
     elif action == 'post_remove':
-        PRCOfficerInterventionReview.objects.filter(user_id__in=pk_set, overall_review=instance).delete()
->>>>>>> 8b67dc90
+        PRCOfficerInterventionReview.objects.filter(user_id__in=pk_set, overall_review=instance).delete()