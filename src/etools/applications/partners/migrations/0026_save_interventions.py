--- conflicted
+++ resolved
@@ -19,11 +19,7 @@
     ]
 
     operations = [
-<<<<<<< HEAD
         # Migration is commented out due to changes in model and subsequent
         # migrations needed to have run
-        # migrations.RunPython(fix_interventions, migrations.RunPython.noop)
-=======
-        migrations.RunPython(migrations.RunPython.noop, migrations.RunPython.noop)
->>>>>>> c057a1c0
+        # migrations.RunPython(migrations.RunPython.noop, migrations.RunPython.noop)
     ]