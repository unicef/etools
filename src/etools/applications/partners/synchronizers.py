import json
import logging
from datetime import datetime
from decimal import Decimal

from django.core.exceptions import ValidationError
from django.db import connection, transaction

from unicef_vision.loaders import VISION_NO_DATA_MESSAGE
from unicef_vision.synchronizers import FileDataSynchronizer
from unicef_vision.utils import comp_decimals

from etools.applications.partners.models import PartnerOrganization, PlannedEngagement
from etools.applications.partners.tasks import notify_partner_hidden
from etools.applications.vision.synchronizers import VisionDataTenantSynchronizer

logger = logging.getLogger(__name__)


class PartnerSynchronizer(VisionDataTenantSynchronizer):

    ENDPOINT = 'GetPartnerDetailsInfo_json'
    REQUIRED_KEYS = (
        'PARTNER_TYPE_DESC',
        'VENDOR_NAME',
        'VENDOR_CODE',
        'COUNTRY',
        'TOTAL_CASH_TRANSFERRED_CP',
        'TOTAL_CASH_TRANSFERRED_CY',
        'NET_CASH_TRANSFERRED_CY',
        'REPORTED_CY',
        'TOTAL_CASH_TRANSFERRED_YTD'
    )
    OTHER_KEYS = (
        'DATE_OF_ASSESSMENT',
        'CORE_VALUE_ASSESSMENT_DT',
        'CSO_TYPE',
        'RISK_RATING',
        'TYPE_OF_ASSESSMENT',
        'STREET',
        'CITY',
        'PHONE_NUMBER',
        'POSTAL_CODE',
        'EMAIL',
        'MARKED_FOR_DELETION',
        'POSTING_BLOCK',
        'PARTNER_TYPE_DESC',
        'PSEA_ASSESSMENT_DATE',
        'SEA_RISK_RATING_NAME',
        'HIGEST_RISK_RATING_TYPE',
        'HIGEST_RISK_RATING',
        'SHORT_NAME',
    )

    DATE_FIELDS = (
        'DATE_OF_ASSESSMENT',
        'CORE_VALUE_ASSESSMENT_DT',
        'PSEA_ASSESSMENT_DATE',
    )

    MAPPING = {
        'vendor_number': 'VENDOR_CODE',
        'name': 'VENDOR_NAME',
        'cso_type': 'CSO_TYPE',
        'rating': 'RISK_RATING',
        'type_of_assessment': 'TYPE_OF_ASSESSMENT',
        'address': 'STREET',
        'city': 'CITY',
        'country': 'COUNTRY',
        'phone_number': 'PHONE_NUMBER',
        'postal_code': 'POSTAL_CODE',
        'email': 'EMAIL',
        'deleted_flag': 'MARKED_FOR_DELETION',
        'blocked': 'POSTING_BLOCK',
        'last_assessment_date': 'DATE_OF_ASSESSMENT',
        'core_values_assessment_date': 'CORE_VALUE_ASSESSMENT_DT',
        'partner_type': 'PARTNER_TYPE_DESC',
        'total_ct_cp': "TOTAL_CASH_TRANSFERRED_CP",
        'total_ct_cy': "TOTAL_CASH_TRANSFERRED_CY",
        'net_ct_cy': 'NET_CASH_TRANSFERRED_CY',
        'reported_cy': 'REPORTED_CY',
        'total_ct_ytd': 'TOTAL_CASH_TRANSFERRED_YTD',
        'psea_assessment_date': 'PSEA_ASSESSMENT_DATE',
        'sea_risk_rating_name': 'SEA_RISK_RATING_NAME',
        'highest_risk_rating_type': 'HIGEST_RISK_RATING_TYPE',
        'highest_risk_rating_name': 'HIGEST_RISK_RATING',
        'short_name': 'SHORT_NAME',
    }

    def _convert_records(self, records):
        return json.loads(records)['ROWSET']['ROW']

    def _filter_records(self, records):
        records = super()._filter_records(records)

        def bad_record(record):
            if not record['VENDOR_NAME']:
                return False
            return True

        return [rec for rec in records if bad_record(rec)]

    @staticmethod
    def _get_json(data):
        return [] if data == VISION_NO_DATA_MESSAGE else data

    def _changed_fields(self, local_obj, api_obj):
        fields = [
            'address',
            'city',
            'core_values_assessment_date',
            'country',
            'cso_type',
            'deleted_flag',
            'email',
            'last_assessment_date',
            'name',
            'phone_number',
            'postal_code',
            'rating',
            'type_of_assessment',
            'blocked',
        ]
        for field in fields:
            mapped_key = self.MAPPING[field]
            apiobj_field = api_obj.get(mapped_key, None)

            if mapped_key in self.DATE_FIELDS:
                apiobj_field = None
                if mapped_key in api_obj:
                    datetime.strptime(api_obj[mapped_key], '%d-%b-%y')

            if field == 'partner_type':
                apiobj_field = self.get_partner_type(api_obj)

            if field == 'deleted_flag':
                apiobj_field = mapped_key in api_obj

            if field == 'blocked':
                apiobj_field = mapped_key in api_obj

            if getattr(local_obj, field) != apiobj_field:
                logger.debug('field changed', field)
                return True
        return False

    def _partner_save(self, partner, full_sync=True):
        processed = 0
        saving = False
        notify_block = False

        try:
            partner_org, new = PartnerOrganization.objects.get_or_create(vendor_number=partner['VENDOR_CODE'])

            if not self.get_partner_type(partner):
                logger.info('Partner {} skipped, because PartnerType is {}'.format(
                    partner['VENDOR_NAME'], partner['PARTNER_TYPE_DESC']
                ))
                if partner_org.id:
                    partner_org.deleted_flag = True if partner.get('MARKED_FOR_DELETION', None) else False
                    partner_org.blocked = True if partner.get('POSTING_BLOCK', None) else False
                    partner_org.hidden = True
                    partner_org.save()
                return processed

            if new or self._changed_fields(partner_org, partner):
                partner_org.name = partner['VENDOR_NAME']
                partner_org.cso_type = self.get_cso_type(partner)
                partner_org.rating = self.get_partner_rating(partner)
                partner_org.type_of_assessment = self.get_type_of_assessment(partner)
                partner_org.address = partner.get('STREET', '')
                partner_org.city = partner.get('CITY', '')
                partner_org.postal_code = partner.get('POSTAL_CODE', '')
                partner_org.country = partner['COUNTRY']
                partner_org.phone_number = partner.get('PHONE_NUMBER', '')
                partner_org.email = partner.get('EMAIL', '')
                partner_org.core_values_assessment_date = datetime.strptime(
                    partner['CORE_VALUE_ASSESSMENT_DT'],
                    '%d-%b-%y') if 'CORE_VALUE_ASSESSMENT_DT' in partner else None
                partner_org.last_assessment_date = datetime.strptime(
                    partner['DATE_OF_ASSESSMENT'], '%d-%b-%y') if 'DATE_OF_ASSESSMENT' in partner else None
                partner_org.partner_type = self.get_partner_type(partner)
                partner_org.deleted_flag = True if 'MARKED_FOR_DELETION' in partner else False
                posting_block = True if 'POSTING_BLOCK' in partner else False

                if posting_block and not partner_org.blocked:  # i'm blocking the partner now
                    notify_block = True
                partner_org.blocked = posting_block

                partner_org.hidden = partner_org.deleted_flag or partner_org.blocked or partner_org.manually_blocked
                partner_org.vision_synced = True
<<<<<<< HEAD
                partner_org.short_name = partner.get('SHORT_NAME', '')
=======
                partner_org.highest_risk_rating_name = partner.get("HIGEST_RISK_RATING", "")
                partner_org.highest_risk_rating_type = partner.get("HIGEST_RISK_RATING_TYPE", "")
                partner_org.psea_assessment_date = datetime.strptime(
                    partner["PSEA_ASSESSMENT_DATE"],
                    '%d-%b-%y',
                ) if 'PSEA_ASSESSMENT_DATE' in partner else None
                partner_org.sea_risk_rating_name = partner.get("SEA_RISK_RATING_NAME", "")
>>>>>>> ed1916a3
                saving = True

            if full_sync and (
                    partner_org.total_ct_cp is None or
                    partner_org.total_ct_cy is None or
                    partner_org.net_ct_cy is None or
                    partner_org.total_ct_ytd is None or
                    partner_org.reported_cy is None or
                    not comp_decimals(partner_org.total_ct_cp, Decimal(partner['TOTAL_CASH_TRANSFERRED_CP'])) or
                    not comp_decimals(partner_org.total_ct_cy, Decimal(partner['TOTAL_CASH_TRANSFERRED_CY'])) or
                    not comp_decimals(partner_org.net_ct_cy, Decimal(partner['NET_CASH_TRANSFERRED_CY'])) or
                    not comp_decimals(partner_org.total_ct_ytd, Decimal(partner['TOTAL_CASH_TRANSFERRED_YTD'])) or
                    not comp_decimals(partner_org.reported_cy, Decimal(partner['REPORTED_CY']))):

                partner_org.total_ct_cy = partner['TOTAL_CASH_TRANSFERRED_CY']
                partner_org.total_ct_cp = partner['TOTAL_CASH_TRANSFERRED_CP']
                partner_org.net_ct_cy = partner['NET_CASH_TRANSFERRED_CY']
                partner_org.total_ct_ytd = partner['TOTAL_CASH_TRANSFERRED_YTD']
                partner_org.reported_cy = partner['REPORTED_CY']

                saving = True
                logger.debug('sums changed', partner_org)

            if saving:
                logger.debug('Updating Partner', partner_org)

                # clear basis_for_risk_rating in certain cases
                if partner_org.basis_for_risk_rating and (
                        partner_org.type_of_assessment.upper() in [PartnerOrganization.HIGH_RISK_ASSUMED,
                                                                   PartnerOrganization.LOW_RISK_ASSUMED] or (
                        partner_org.rating == PartnerOrganization.RATING_NOT_REQUIRED and
                        partner_org.type_of_assessment == PartnerOrganization.MICRO_ASSESSMENT)
                ):
                    partner_org.basis_for_risk_rating = ''
                partner_org.save()

                if notify_block:
                    notify_partner_hidden.delay(partner_org.pk, connection.schema_name)

            if new:
                PlannedEngagement.objects.get_or_create(partner=partner_org)
            # if date has changed, archive old and create a new one not archived
            core_value_date = partner_org.core_values_assessment_date
            if not partner_org.core_values_assessments.filter(date=core_value_date).exists():
                partner_org.core_values_assessments.update(archived=True)
                partner_org.core_values_assessments.create(date=core_value_date, archived=False)

            processed = 1

        except Exception:
            logger.exception('Exception occurred during Partner Sync')

        return processed

    def _save_records(self, records):
        processed = 0
        filtered_records = self._filter_records(records)

        for partner in filtered_records:
            processed += self._partner_save(partner)

        return processed

    @staticmethod
    def get_cso_type(partner):
        cso_type_mapping = {
            'INTERNATIONAL NGO': 'International',
            'NATIONAL NGO': 'National',
            'COMMUNITY BASED ORGANIZATION': 'Community Based Organization',
            'ACADEMIC INSTITUTION': 'Academic Institution'
        }
        if 'CSO_TYPE' in partner and partner['CSO_TYPE'].upper() in cso_type_mapping:
            return cso_type_mapping[partner['CSO_TYPE'].upper()]

    @staticmethod
    def get_partner_type(partner):
        type_mapping = {
            'BILATERAL / MULTILATERAL': 'Bilateral / Multilateral',
            'CIVIL SOCIETY ORGANIZATION': 'Civil Society Organization',
            'GOVERNMENT': 'Government',
            'UN AGENCY': 'UN Agency',
        }
        return type_mapping.get(partner['PARTNER_TYPE_DESC'].upper(), None)

    @staticmethod
    def get_partner_rating(partner):
        allowed_risk_rating = dict([(x[1], x[0]) for x in PartnerOrganization.RISK_RATINGS])
        return allowed_risk_rating.get(partner.get('RISK_RATING', ''), '')

    @staticmethod
    def get_type_of_assessment(partner):
        type_of_assessments = dict(PartnerOrganization.TYPE_OF_ASSESSMENT)
        if 'TYPE_OF_ASSESSMENT' in partner:
            return type_of_assessments.get(partner['TYPE_OF_ASSESSMENT'].upper(), partner['TYPE_OF_ASSESSMENT'])
        return ''


class FilePartnerSynchronizer(FileDataSynchronizer, PartnerSynchronizer):
    """
    >>> from etools.applications.partners.synchronizers import FilePartnerSynchronizer
    >>> from etools.applications.users.models import Country
    >>> country = Country.objects.get(name='Indonesia')
    >>> filename = '/home/user/Downloads/partners.json'
    >>> FilePartnerSynchronizer(country.business_area_code, filename).sync()
    """


class DirectCashTransferSynchronizer(VisionDataTenantSynchronizer):

    model = PartnerOrganization

    ENDPOINT = 'GetDCTInfo_json'
    UNIQUE_KEY = 'VENDOR_CODE'

    REQUIRED_KEYS = (
        'VENDOR_NAME',
        'VENDOR_CODE',
    )
    AGGREGATE_KEYS = (
        'DCT_AMT_USD',
        'LIQUIDATION_AMT_USD',
        'OUTSTANDING_BALANCE_USD',
        'AMT_LESS3_MONTHS_USD',
        'AMT_3TO6_MONTHS_USD',
        'AMT_6TO9_MONTHS_USD',
        'AMT_MORE9_MONTHS_USD',
    )
    OTHER_KEYS = (
        'WBS_ELEMENT_EX',
        'GRANT_REF',
        'DONOR_NAME',
        'EXPIRY_DATE',
        'COMMITMENT_REF',
        'DCT_AMT_USD',
        'LIQUIDATION_AMT_USD',
        'OUTSTANDING_BALANCE_USD',
        'AMT_LESS3_MONTHS_USD',
        'AMT_3TO6_MONTHS_USD',
        'AMT_6TO9_MONTHS_USD',
        'AMT_MORE9_MONTHS_USD',
    )

    MAPPING = {
        'outstanding_dct_amount_6_to_9_months_usd': 'AMT_6TO9_MONTHS_USD',
        'outstanding_dct_amount_more_than_9_months_usd': 'AMT_MORE9_MONTHS_USD',
    }

    def create_dict(self, records):
        dcts = {}
        for record in records:
            vendor_code = record[self.UNIQUE_KEY]
            if vendor_code not in dcts:
                dcts[vendor_code] = {key: 0 for key, value in self.MAPPING.items()}
            for key, value in self.MAPPING.items():
                dcts[vendor_code][key] += record[value]
        return dcts

    @transaction.atomic
    def _save(self, dcts):
        processed = 0
        for key, dct_dict in dcts.items():
            try:
                partner = self.model.objects.get(vendor_number=key)
                for field, value in dct_dict.items():
                    setattr(partner, field, value)
                partner.save()
                processed += 1
            except self.model.DoesNotExist:
                logger.info('No object found')
            except ValidationError:
                logger.info('Validation error')

        return processed

    def _convert_records(self, records):
        return json.loads(records)

    def _save_records(self, records):
        filtered_records = self._filter_records(records)
        dcts = self.create_dict(filtered_records)
        processed = self._save(dcts)
        return processed<|MERGE_RESOLUTION|>--- conflicted
+++ resolved
@@ -189,9 +189,7 @@
 
                 partner_org.hidden = partner_org.deleted_flag or partner_org.blocked or partner_org.manually_blocked
                 partner_org.vision_synced = True
-<<<<<<< HEAD
                 partner_org.short_name = partner.get('SHORT_NAME', '')
-=======
                 partner_org.highest_risk_rating_name = partner.get("HIGEST_RISK_RATING", "")
                 partner_org.highest_risk_rating_type = partner.get("HIGEST_RISK_RATING_TYPE", "")
                 partner_org.psea_assessment_date = datetime.strptime(
@@ -199,7 +197,6 @@
                     '%d-%b-%y',
                 ) if 'PSEA_ASSESSMENT_DATE' in partner else None
                 partner_org.sea_risk_rating_name = partner.get("SEA_RISK_RATING_NAME", "")
->>>>>>> ed1916a3
                 saving = True
 
             if full_sync and (
