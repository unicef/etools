from django.contrib.auth import get_user_model

from rest_framework import serializers
from unicef_attachments.fields import AttachmentSingleFileField

from etools.applications.partners.models import Intervention, InterventionManagementBudget
from etools.applications.partners.permissions import InterventionPermissions
from etools.applications.partners.serializers.interventions_v2 import (
    FRsSerializer,
    InterventionAmendmentCUSerializer,
    InterventionAttachmentSerializer,
    InterventionBudgetCUSerializer,
    InterventionResultNestedSerializer,
    PlannedVisitsNestedSerializer,
)
from etools.applications.partners.utils import get_quarters_range


class InterventionDetailSerializer(serializers.ModelSerializer):
    activation_letter_attachment = AttachmentSingleFileField(read_only=True)
    activation_letter_file = serializers.FileField(source='activation_letter', read_only=True)
    amendments = InterventionAmendmentCUSerializer(many=True, read_only=True, required=False)
    attachments = InterventionAttachmentSerializer(many=True, read_only=True, required=False)
    available_actions = serializers.SerializerMethodField()
    cluster_names = serializers.SerializerMethodField()
    days_from_review_to_signed = serializers.CharField(read_only=True)
    days_from_submission_to_signed = serializers.CharField(read_only=True)
    donor_codes = serializers.SerializerMethodField()
    donors = serializers.SerializerMethodField()
    flagged_sections = serializers.SerializerMethodField(read_only=True)
    frs_details = FRsSerializer(source='frs', read_only=True)
    grants = serializers.SerializerMethodField()
    location_names = serializers.SerializerMethodField()
    location_p_codes = serializers.SerializerMethodField()
    locations = serializers.SerializerMethodField()
    partner = serializers.CharField(source='agreement.partner.name')
    partner_id = serializers.CharField(source='agreement.partner.id', read_only=True)
    partner_vendor = serializers.CharField(source='agreement.partner.vendor_number')
    permissions = serializers.SerializerMethodField(read_only=True)
    planned_budget = InterventionBudgetCUSerializer(read_only=True)
    planned_visits = PlannedVisitsNestedSerializer(many=True, read_only=True, required=False)
    prc_review_attachment = AttachmentSingleFileField(read_only=True)
    prc_review_document_file = serializers.FileField(source='prc_review_document', read_only=True)
    result_links = InterventionResultNestedSerializer(many=True, read_only=True, required=False)
    section_names = serializers.SerializerMethodField(read_only=True)
    signed_pd_attachment = AttachmentSingleFileField(read_only=True)
    signed_pd_document_file = serializers.FileField(source='signed_pd_document', read_only=True)
    submitted_to_prc = serializers.ReadOnlyField()
    termination_doc_attachment = AttachmentSingleFileField(read_only=True)
    termination_doc_file = serializers.FileField(source='termination_doc', read_only=True)
    quarters = serializers.SerializerMethodField()

    def get_location_p_codes(self, obj):
        return [location.p_code for location in obj.flat_locations.all()]

    def get_donors(self, obj):
        donors = set()
        for fr_item_qs in obj.frs.all():
            for fr_li in fr_item_qs.fr_items.all():
                donors.add(fr_li.donor)
        return donors

    def get_donor_codes(self, obj):
        donor_codes = set()
        for fr_item_qs in obj.frs.all():
            for fr_li in fr_item_qs.fr_items.all():
                donor_codes.add(fr_li.donor_code)
        return donor_codes

    def get_grants(self, obj):
        grants = set()
        for fr_item_qs in obj.frs.all():
            for fr_li in fr_item_qs.fr_items.all():
                grants.add(fr_li.grant_number)
        return grants

    def get_permissions(self, obj):
        user = self.context['request'].user
        ps = Intervention.permission_structure()
        permissions = InterventionPermissions(
            user=user,
            instance=self.instance,
            permission_structure=ps,
        )
        return permissions.get_permissions()

    def get_locations(self, obj):
        return [loc.id for loc in obj.flat_locations.all()]

    def get_location_names(self, obj):
        return [
            '{} [{} - {}]'.format(
                loc.name,
                loc.gateway.name,
                loc.p_code
            ) for loc in obj.flat_locations.all()
        ]

    def get_section_names(self, obj):
        return [loc.name for loc in obj.sections.all()]

    def get_flagged_sections(self, obj):
        return [loc.id for loc in obj.sections.all()]

    def get_cluster_names(self, obj):
        return [c for c in obj.intervention_clusters()]

    def _is_management(self):
        return get_user_model().objects.filter(
            groups__name__in=['Senior Management Team'],
            profile__country=self.context['request'].user.profile.country
        ).exists()

    def _is_partner_user(self, obj, user):
        return user.email in [o.email for o in obj.partner_focal_points.all()]

    def get_available_actions(self, obj):
        available_actions = [
            "download_comments",
            "export",
            "generate_pdf",
        ]
        user = self.context['request'].user

        # available actions only provided in Development status
        if obj.status != obj.DEVELOPMENT:
            return available_actions

        # PD is assigned to UNICEF
        if obj.unicef_court:
            # UNICEF User with Senior Management Team
            if self._is_management():
                available_actions.append("cancel")

            # budget owner
            if obj.budget_owner == user:
                available_actions.append("accept")
                available_actions.append("review")
                available_actions.append("signature")

            # any unicef focal point user
            if user in obj.unicef_focal_points.all():
                available_actions.append("accept")
                available_actions.append("cancel")
                available_actions.append("send_to_partner")
                available_actions.append("signature")
                if obj.partner_accepted:
                    available_actions.append("unlock")
                    # TODO confirm that this is focal point
                    # and not just any UNICEF user
                    available_actions.append("accept_and_review")

        # PD is assigned to Partner
        else:
            # any partner focal point user
            if self._is_partner_user(obj, user):
                if not obj.partner_accepted:
                    available_actions.append("accept")
                if obj.unicef_accepted:
                    available_actions.append("unlock")

        return list(set(available_actions))

    def get_quarters(self, obj: Intervention):
        return [
            {
                'name': 'Q{}'.format(i + 1),
                'start': quarter[0].strftime('%Y-%m-%d'),
                'end': quarter[1].strftime('%Y-%m-%d')
            }
            for i, quarter in enumerate(get_quarters_range(obj.start, obj.end))
        ]

    class Meta:
        model = Intervention
        fields = (
            "activation_letter_attachment",
            "activation_letter_file",
            "agreement",
            "amendments",
            "attachments",
            "available_actions",
            "budget_owner",
            "capacity_development",
            "cfei_number",
            "cluster_names",
            "context",
            "contingency_pd",
            "country_programme",
            "created",
            "days_from_review_to_signed",
            "days_from_submission_to_signed",
            "document_type",
            "donor_codes",
            "donors",
            "end",
            "equity_narrative",
            "equity_rating",
            "flagged_sections",
            "flat_locations",
            "frs",
            "frs_details",
            "gender_narrative",
            "gender_rating",
            "grants",
            "humanitarian_flag",
            "id",
            "implementation_strategy",
            "in_amendment",
            "ip_program_contribution",
            "location_names",
            "location_p_codes",
            "locations",
            "metadata",
            "modified",
            "number",
            "offices",
            "other_info",
            "other_partners_involved",
            "partner",
            "partner_authorized_officer_signatory",
            "partner_focal_points",
            "partner_id",
            "partner_vendor",
            "permissions",
            "planned_budget",
            "planned_visits",
            "population_focus",
            "prc_review_attachment",
            "prc_review_document",
            "prc_review_document_file",
            "quarters",
            "reference_number_year",
            "result_links",
            "review_date_prc",
            "section_names",
            "sections",
            "signed_by_partner_date",
            "signed_by_unicef_date",
            "signed_pd_attachment",
            "signed_pd_document",
            "signed_pd_document_file",
            "start",
            "status",
            "submission_date",
            "submission_date_prc",
            "submitted_to_prc",
            "sustainability_narrative",
            "sustainability_rating",
            "technical_guidance",
            "termination_doc_attachment",
            "termination_doc_file",
            "title",
            "unicef_focal_points",
            "unicef_signatory",
        )


<<<<<<< HEAD
class InterventionDummySerializer(serializers.ModelSerializer):
    class Meta:
        model = Intervention
        fields = ()
=======
class InterventionManagementBudgetSerializer(serializers.ModelSerializer):
    class Meta:
        model = InterventionManagementBudget
        fields = (
            "act1_unicef",
            "act1_partner",
            "act2_unicef",
            "act2_partner",
            "act3_unicef",
            "act3_partner",
        )
>>>>>>> 6b76c1a7
<|MERGE_RESOLUTION|>--- conflicted
+++ resolved
@@ -256,12 +256,6 @@
         )
 
 
-<<<<<<< HEAD
-class InterventionDummySerializer(serializers.ModelSerializer):
-    class Meta:
-        model = Intervention
-        fields = ()
-=======
 class InterventionManagementBudgetSerializer(serializers.ModelSerializer):
     class Meta:
         model = InterventionManagementBudget
@@ -273,4 +267,9 @@
             "act3_unicef",
             "act3_partner",
         )
->>>>>>> 6b76c1a7
+
+
+class InterventionDummySerializer(serializers.ModelSerializer):
+    class Meta:
+        model = Intervention
+        fields = ()