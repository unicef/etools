--- conflicted
+++ resolved
@@ -187,7 +187,6 @@
 
         return list(set(available_actions))
 
-<<<<<<< HEAD
     def get_status_list(self, obj):
         # TODO uncomment status when PR 2770 merged
         if obj.status == obj.SUSPENDED:
@@ -228,9 +227,6 @@
             }
             for i, quarter in enumerate(get_quarters_range(obj.start, obj.end))
         ]
-
-=======
->>>>>>> 2965304a
     class Meta:
         model = Intervention
         fields = (
