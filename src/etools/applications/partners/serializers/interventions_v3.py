from django.contrib.auth import get_user_model

from rest_framework import serializers
from unicef_attachments.fields import AttachmentSingleFileField

from etools.applications.partners.models import (
    FileType,
    Intervention,
    InterventionManagementBudget,
    InterventionRisk,
    InterventionSupplyItem,
)
from etools.applications.partners.permissions import (
    InterventionPermissions,
    PARTNERSHIP_MANAGER_GROUP,
    SENIOR_MANAGEMENT_GROUP,
)
from etools.applications.partners.serializers.interventions_v2 import (
    FRsSerializer,
    InterventionAmendmentCUSerializer,
    InterventionAttachmentSerializer,
    InterventionBudgetCUSerializer,
    InterventionResultNestedSerializer,
    PlannedVisitsNestedSerializer,
    SingleInterventionAttachmentField,
)
from etools.applications.partners.utils import get_quarters_range
from etools.applications.reports.serializers.v2 import InterventionTimeFrameSerializer


class InterventionRiskSerializer(serializers.ModelSerializer):
    class Meta:
        model = InterventionRisk
        fields = ('id', 'risk_type', 'mitigation_measures', 'intervention')
        kwargs = {'intervention': {'write_only': True}}


class InterventionSupplyItemSerializer(serializers.ModelSerializer):
    class Meta:
        model = InterventionSupplyItem
        fields = (
            "id",
            "title",
            "unit_number",
            "unit_price",
            "result",
            "total_price",
            "other_mentions",
        )

    def create(self, validated_data):
        validated_data["intervention"] = self.initial_data.get("intervention")
        return super().create(validated_data)


class InterventionManagementBudgetSerializer(serializers.ModelSerializer):
    act1_total = serializers.SerializerMethodField()
    act2_total = serializers.SerializerMethodField()
    act3_total = serializers.SerializerMethodField()
    partner_total = serializers.DecimalField(max_digits=20, decimal_places=2, read_only=True)
    unicef_total = serializers.DecimalField(max_digits=20, decimal_places=2, read_only=True)
    total = serializers.DecimalField(max_digits=20, decimal_places=2, read_only=True)

    class Meta:
        model = InterventionManagementBudget
        fields = (
            "act1_unicef",
            "act1_partner",
            "act1_total",
            "act2_unicef",
            "act2_partner",
            "act2_total",
            "act3_unicef",
            "act3_partner",
            "act3_total",
            "partner_total",
            "unicef_total",
            "total",
        )

    def get_act1_total(self, obj):
        return str(obj.act1_unicef + obj.act1_partner)

    def get_act2_total(self, obj):
        return str(obj.act2_unicef + obj.act2_partner)

    def get_act3_total(self, obj):
        return str(obj.act3_unicef + obj.act3_partner)


class InterventionDetailSerializer(serializers.ModelSerializer):
    activation_letter_attachment = AttachmentSingleFileField(read_only=True)
    activation_letter_file = serializers.FileField(source='activation_letter', read_only=True)
    amendments = InterventionAmendmentCUSerializer(many=True, read_only=True, required=False)
    attachments = InterventionAttachmentSerializer(many=True, read_only=True, required=False)
    available_actions = serializers.SerializerMethodField()
    status_list = serializers.SerializerMethodField()
    cluster_names = serializers.SerializerMethodField()
    days_from_review_to_signed = serializers.CharField(read_only=True)
    days_from_submission_to_signed = serializers.CharField(read_only=True)
    donor_codes = serializers.SerializerMethodField()
    donors = serializers.SerializerMethodField()
    flagged_sections = serializers.SerializerMethodField(read_only=True)
    frs_details = FRsSerializer(source='frs', read_only=True)
    grants = serializers.SerializerMethodField()
    location_names = serializers.SerializerMethodField()
    location_p_codes = serializers.SerializerMethodField()
    locations = serializers.SerializerMethodField()
    partner = serializers.CharField(source='agreement.partner.name')
    partner_id = serializers.CharField(source='agreement.partner.id', read_only=True)
    partner_vendor = serializers.CharField(source='agreement.partner.vendor_number')
    permissions = serializers.SerializerMethodField(read_only=True)
    planned_budget = InterventionBudgetCUSerializer(read_only=True)
    planned_visits = PlannedVisitsNestedSerializer(many=True, read_only=True, required=False)
    prc_review_attachment = AttachmentSingleFileField(required=False)
    prc_review_document_file = serializers.FileField(source='prc_review_document', read_only=True)
    result_links = InterventionResultNestedSerializer(many=True, read_only=True, required=False)
    section_names = serializers.SerializerMethodField(read_only=True)
    signed_pd_attachment = AttachmentSingleFileField(read_only=True)
    signed_pd_document_file = serializers.FileField(source='signed_pd_document', read_only=True)
    submitted_to_prc = serializers.ReadOnlyField()
    termination_doc_attachment = AttachmentSingleFileField(read_only=True)
    termination_doc_file = serializers.FileField(source='termination_doc', read_only=True)
    final_partnership_review = SingleInterventionAttachmentField(
        type_name=FileType.FINAL_PARTNERSHIP_REVIEW,
        read_field=InterventionAttachmentSerializer()
    )
    risks = InterventionRiskSerializer(many=True, read_only=True)
    quarters = InterventionTimeFrameSerializer(many=True, read_only=True)
    supply_items = InterventionSupplyItemSerializer(many=True, read_only=True)
    management_budgets = InterventionManagementBudgetSerializer(read_only=True)

    def get_location_p_codes(self, obj):
        return [location.p_code for location in obj.flat_locations.all()]

    def get_donors(self, obj):
        donors = set()
        for fr_item_qs in obj.frs.all():
            for fr_li in fr_item_qs.fr_items.all():
                donors.add(fr_li.donor)
        return donors

    def get_donor_codes(self, obj):
        donor_codes = set()
        for fr_item_qs in obj.frs.all():
            for fr_li in fr_item_qs.fr_items.all():
                donor_codes.add(fr_li.donor_code)
        return donor_codes

    def get_grants(self, obj):
        grants = set()
        for fr_item_qs in obj.frs.all():
            for fr_li in fr_item_qs.fr_items.all():
                grants.add(fr_li.grant_number)
        return grants

    def get_permissions(self, obj):
        user = self.context['request'].user
        ps = Intervention.permission_structure()
        permissions = InterventionPermissions(
            user=user,
            instance=self.instance,
            permission_structure=ps,
        )
        return permissions.get_permissions()

    def get_locations(self, obj):
        return [loc.id for loc in obj.flat_locations.all()]

    def get_location_names(self, obj):
        return [
            '{} [{} - {}]'.format(
                loc.name,
                loc.gateway.name,
                loc.p_code
            ) for loc in obj.flat_locations.all()
        ]

    def get_section_names(self, obj):
        return [loc.name for loc in obj.sections.all()]

    def get_flagged_sections(self, obj):
        return [loc.id for loc in obj.sections.all()]

    def get_cluster_names(self, obj):
        return [c for c in obj.intervention_clusters()]

    def _is_management(self):
        return get_user_model().objects.filter(
            pk=self.context['request'].user.pk,
            groups__name__in=[SENIOR_MANAGEMENT_GROUP],
            profile__country=self.context['request'].user.profile.country
        ).exists()

    def _is_partnership_manager(self):
        return get_user_model().objects.filter(
            pk=self.context['request'].user.pk,
            groups__name__in=[PARTNERSHIP_MANAGER_GROUP],
            profile__country=self.context['request'].user.profile.country
        ).exists()

    def _is_partner_user(self, obj, user):
        return user.email in [o.email for o in obj.partner_focal_points.all()]

    def get_available_actions(self, obj):
        available_actions = [
            "download_comments",
            "export",
            "generate_pdf",
        ]
        user = self.context['request'].user

        # Partnership Manager
        if self._is_partnership_manager():
            if obj.status in [obj.DRAFT, obj.REVIEW, obj.SIGNATURE]:
                available_actions.append("cancel")
            else:
                available_actions.append("terminate")

        # if NOT in Development status then we're done
        if obj.status != obj.DRAFT:
            return available_actions

        # PD is assigned to UNICEF
        if obj.unicef_court:
            # budget owner
            if obj.budget_owner == user:
                if not obj.unicef_accepted:
                    available_actions.append("accept")
                available_actions.append("review")
                available_actions.append("signature")

            # any unicef focal point user
            if user in obj.unicef_focal_points.all():
                available_actions.append("cancel")
                if obj.unicef_court:
                    available_actions.append("send_to_partner")
                available_actions.append("signature")
                if obj.partner_accepted:
                    available_actions.append("unlock")
                else:
                    available_actions.append("accept")
                    # TODO confirm that this is focal point
                    # and not just any UNICEF user
                    available_actions.append("accept_review")

        # PD is assigned to Partner
        else:
            # any partner focal point user
            if self._is_partner_user(obj, user):
                if not obj.unicef_court:
                    available_actions.append("send_to_unicef")
                if obj.partner_accepted:
                    available_actions.append("unlock")
                else:
                    available_actions.append("accept")

        return list(set(available_actions))

    def get_status_list(self, obj):
        if obj.status == obj.SUSPENDED:
            status_list = [
                obj.DRAFT,
                obj.REVIEW,
                obj.SIGNATURE,
                obj.SIGNED,
                obj.SUSPENDED,
                obj.ACTIVE,
                obj.ENDED,
            ]
        elif obj.status == obj.TERMINATED:
            status_list = [
                obj.DRAFT,
                obj.REVIEW,
                obj.SIGNATURE,
                obj.SIGNED,
                obj.TERMINATED,
            ]
        else:
            status_list = [
                obj.DRAFT,
                obj.REVIEW,
                obj.SIGNATURE,
                obj.SIGNED,
                obj.ACTIVE,
                obj.ENDED,
            ]
        return [s for s in obj.INTERVENTION_STATUS if s[0] in status_list]

    def get_quarters(self, obj: Intervention):
        return [
            {
                'name': 'Q{}'.format(i + 1),
                'start': quarter[0].strftime('%Y-%m-%d'),
                'end': quarter[1].strftime('%Y-%m-%d')
            }
            for i, quarter in enumerate(get_quarters_range(obj.start, obj.end))
        ]

    class Meta:
        model = Intervention
        fields = (
            "activation_letter_attachment",
            "activation_letter_file",
            # "actual_amount",
            "agreement",
            "amendments",
            "attachments",
            "available_actions",
            # "budget_currency",
            "budget_owner",
            "capacity_development",
            "cash_transfer_modalities",
            "cfei_number",
            "cluster_names",
            "context",
            "contingency_pd",
            "country_programme",
            # "cp_outputs",
            "created",
<<<<<<< HEAD
            "date_draft_by_partner",
=======
            # "cso_contribution",
            "date_sent_to_partner",
>>>>>>> c071be21
            "days_from_review_to_signed",
            "days_from_submission_to_signed",
            "document_type",
            "donor_codes",
            "donors",
            "end",
            "equity_narrative",
            "equity_rating",
            "final_partnership_review",
            "flagged_sections",
            "flat_locations",
            "frs",
            "frs_details",
            # "frs_earliest_start_date",
            # "frs_latest_end_date",
            # "frs_total_frs_amt",
            # "frs_total_intervention_amt",
            # "frs_total_outstanding_amt",
            "gender_narrative",
            "gender_rating",
            "grants",
            "hq_support_cost",
            "humanitarian_flag",
            "id",
            "implementation_strategy",
            "in_amendment",
            "ip_program_contribution",
            "location_names",
            "location_p_codes",
            "locations",
            "management_budgets",
            "metadata",
            "modified",
            "number",
            "offices",
            # "offices_names",
            "other_info",
            "other_partners_involved",
            "partner",
            "partner_accepted",
            "partner_authorized_officer_signatory",
            "partner_focal_points",
            "partner_id",
            # "partner_name",
            "partner_vendor",
            "permissions",
            "planned_budget",
            "planned_visits",
            "population_focus",
            "prc_review_attachment",
            "prc_review_document_file",
            "quarters",
            "reference_number_year",
            "result_links",
            "review_date_prc",
            "risks",
            "section_names",
            "sections",
            "signed_by_partner_date",
            "signed_by_unicef_date",
            "signed_pd_attachment",
            "signed_pd_document_file",
            "start",
            "status",
            "status_list",
            "submission_date",
            "submission_date_prc",
            "submitted_to_prc",
            "supply_items",
            "sustainability_narrative",
            "sustainability_rating",
            "technical_guidance",
            "termination_doc_attachment",
            "termination_doc_file",
            "title",
            "total_budget",
            "total_unicef_budget",
            "unicef_accepted",
            # "unicef_cash",
            "unicef_court",
            "unicef_focal_points",
            "unicef_signatory",
        )


class InterventionDummySerializer(serializers.ModelSerializer):
    class Meta:
        model = Intervention
        fields = ()


class PMPInterventionAttachmentSerializer(InterventionAttachmentSerializer):
    class Meta(InterventionAttachmentSerializer.Meta):
        extra_kwargs = {
            'intervention': {'read_only': True},
        }<|MERGE_RESOLUTION|>--- conflicted
+++ resolved
@@ -318,12 +318,9 @@
             "country_programme",
             # "cp_outputs",
             "created",
-<<<<<<< HEAD
             "date_draft_by_partner",
-=======
             # "cso_contribution",
             "date_sent_to_partner",
->>>>>>> c071be21
             "days_from_review_to_signed",
             "days_from_submission_to_signed",
             "document_type",
