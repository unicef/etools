import codecs
import csv
import decimal

from django.contrib.auth import get_user_model

from rest_framework import serializers
from rest_framework.exceptions import ValidationError
from unicef_attachments.fields import AttachmentSingleFileField

from etools.applications.partners.models import (
    FileType,
    Intervention,
    InterventionManagementBudget,
    InterventionReview,
    InterventionRisk,
    InterventionSupplyItem,
)
from etools.applications.partners.permissions import (
    InterventionPermissions,
    PARTNERSHIP_MANAGER_GROUP,
    SENIOR_MANAGEMENT_GROUP,
)
from etools.applications.partners.serializers.interventions_v2 import (
    FRsSerializer,
    InterventionAmendmentCUSerializer,
    InterventionAttachmentSerializer,
    InterventionBudgetCUSerializer,
    InterventionListSerializer as InterventionV2ListSerializer,
    InterventionResultNestedSerializer,
    PlannedVisitsNestedSerializer,
    SingleInterventionAttachmentField,
)
from etools.applications.partners.serializers.partner_organization_v2 import PartnerStaffMemberUserSerializer
from etools.applications.partners.utils import get_quarters_range
from etools.applications.reports.serializers.v2 import InterventionTimeFrameSerializer
from etools.applications.users.serializers_v3 import MinimalUserSerializer


class InterventionRiskSerializer(serializers.ModelSerializer):
    class Meta:
        model = InterventionRisk
        fields = ('id', 'risk_type', 'mitigation_measures', 'intervention')
        kwargs = {'intervention': {'write_only': True}}


class InterventionSupplyItemSerializer(serializers.ModelSerializer):
    class Meta:
        model = InterventionSupplyItem
        fields = (
            "id",
            "title",
            "unit_number",
            "unit_price",
            "result",
            "total_price",
            "other_mentions",
            "unicef_product_number",
        )

    def create(self, validated_data):
        validated_data["intervention"] = self.initial_data.get("intervention")
        return super().create(validated_data)


class InterventionSupplyItemUploadSerializer(serializers.Serializer):
    required_columns = ["Product Number", "Product Title", "Quantity", "Indicative Price"]

    supply_items_file = serializers.FileField()

    def valid_row(self, row, index):
        # cleanup values before work
        for column in self.required_columns:
            if row.get(column):
                row[column] = row[column].strip()

        if row.get("Product Number", "").startswith("\"Disclaimer"):
            return False

        # skip if row is empty
        if not any(row.get(c) for c in self.required_columns):
            return False

        for required_column in self.required_columns:
            if not row.get(required_column):
                raise ValidationError(f"Unable to process row {index}, missing value for `{required_column}`")

        return True

    def extract_file_data(self):
        data = []
        reader = csv.DictReader(
            codecs.iterdecode(
                self.validated_data.get("supply_items_file"),
                "utf-8",
            ),
            delimiter=",",
        )
        for i, row in enumerate(reader):
            index = i + 2  # enumeration starts from zero plus one for header
            if self.valid_row(row, index):
                try:
                    quantity = decimal.Decimal(row["Quantity"])
                except decimal.InvalidOperation:
                    raise ValidationError(f"Unable to process row {index}, bad number provided for `Quantity`")

                try:
                    price = decimal.Decimal(row["Indicative Price"])
                except decimal.InvalidOperation:
                    raise ValidationError(f"Unable to process row {index}, bad number provided for `Indicative Price`")

                data.append((
                    row["Product Title"],
                    quantity,
                    price,
                    row["Product Number"],
                ))
        return data


class InterventionManagementBudgetSerializer(serializers.ModelSerializer):
    act1_total = serializers.SerializerMethodField()
    act2_total = serializers.SerializerMethodField()
    act3_total = serializers.SerializerMethodField()
    partner_total = serializers.DecimalField(max_digits=20, decimal_places=2, read_only=True)
    unicef_total = serializers.DecimalField(max_digits=20, decimal_places=2, read_only=True)
    total = serializers.DecimalField(max_digits=20, decimal_places=2, read_only=True)

    class Meta:
        model = InterventionManagementBudget
        fields = (
            "act1_unicef",
            "act1_partner",
            "act1_total",
            "act2_unicef",
            "act2_partner",
            "act2_total",
            "act3_unicef",
            "act3_partner",
            "act3_total",
            "partner_total",
            "unicef_total",
            "total",
        )

    def get_act1_total(self, obj):
        return str(obj.act1_unicef + obj.act1_partner)

    def get_act2_total(self, obj):
        return str(obj.act2_unicef + obj.act2_partner)

    def get_act3_total(self, obj):
        return str(obj.act3_unicef + obj.act3_partner)


class InterventionDetailSerializer(serializers.ModelSerializer):
    activation_letter_attachment = AttachmentSingleFileField(read_only=True)
    activation_letter_file = serializers.FileField(source='activation_letter', read_only=True)
    amendments = InterventionAmendmentCUSerializer(many=True, read_only=True, required=False)
    attachments = InterventionAttachmentSerializer(many=True, read_only=True, required=False)
    available_actions = serializers.SerializerMethodField()
    budget_owner = MinimalUserSerializer()
    status_list = serializers.SerializerMethodField()
    cluster_names = serializers.SerializerMethodField()
    days_from_review_to_signed = serializers.CharField(read_only=True)
    days_from_submission_to_signed = serializers.CharField(read_only=True)
    donor_codes = serializers.SerializerMethodField()
    donors = serializers.SerializerMethodField()
    flagged_sections = serializers.SerializerMethodField(read_only=True)
    frs_details = FRsSerializer(source='frs', read_only=True)
    grants = serializers.SerializerMethodField()
    location_names = serializers.SerializerMethodField()
    location_p_codes = serializers.SerializerMethodField()
    locations = serializers.SerializerMethodField()
    partner = serializers.CharField(source='agreement.partner.name')
    partner_id = serializers.CharField(source='agreement.partner.id', read_only=True)
    partner_vendor = serializers.CharField(source='agreement.partner.vendor_number')
    permissions = serializers.SerializerMethodField(read_only=True)
    planned_budget = InterventionBudgetCUSerializer(read_only=True)
    planned_visits = PlannedVisitsNestedSerializer(many=True, read_only=True, required=False)
    prc_review_attachment = AttachmentSingleFileField(required=False)
    prc_review_document_file = serializers.FileField(source='prc_review_document', read_only=True)
    result_links = InterventionResultNestedSerializer(many=True, read_only=True, required=False)
    section_names = serializers.SerializerMethodField(read_only=True)
    signed_pd_attachment = AttachmentSingleFileField(read_only=True)
    signed_pd_document_file = serializers.FileField(source='signed_pd_document', read_only=True)
    submitted_to_prc = serializers.ReadOnlyField()
    termination_doc_attachment = AttachmentSingleFileField(read_only=True)
    termination_doc_file = serializers.FileField(source='termination_doc', read_only=True)
    final_partnership_review = SingleInterventionAttachmentField(
        type_name=FileType.FINAL_PARTNERSHIP_REVIEW,
        read_field=InterventionAttachmentSerializer()
    )
    risks = InterventionRiskSerializer(many=True, read_only=True)
    quarters = InterventionTimeFrameSerializer(many=True, read_only=True)
    supply_items = InterventionSupplyItemSerializer(many=True, read_only=True)
    management_budgets = InterventionManagementBudgetSerializer(read_only=True)
    unicef_signatory = MinimalUserSerializer()
    unicef_focal_points = MinimalUserSerializer(many=True)
    partner_focal_points = PartnerStaffMemberUserSerializer(many=True)
    partner_authorized_officer_signatory = PartnerStaffMemberUserSerializer()

    def get_location_p_codes(self, obj):
        return [location.p_code for location in obj.flat_locations.all()]

    def get_donors(self, obj):
        donors = set()
        for fr_item_qs in obj.frs.all():
            for fr_li in fr_item_qs.fr_items.all():
                donors.add(fr_li.donor)
        return donors

    def get_donor_codes(self, obj):
        donor_codes = set()
        for fr_item_qs in obj.frs.all():
            for fr_li in fr_item_qs.fr_items.all():
                donor_codes.add(fr_li.donor_code)
        return donor_codes

    def get_grants(self, obj):
        grants = set()
        for fr_item_qs in obj.frs.all():
            for fr_li in fr_item_qs.fr_items.all():
                grants.add(fr_li.grant_number)
        return grants

    def get_permissions(self, obj):
        user = self.context['request'].user
        ps = Intervention.permission_structure()
        permissions = InterventionPermissions(
            user=user,
            instance=self.instance,
            permission_structure=ps,
        )
        return permissions.get_permissions()

    def get_locations(self, obj):
        return [loc.id for loc in obj.flat_locations.all()]

    def get_location_names(self, obj):
        return [
            '{} [{} - {}]'.format(
                loc.name,
                loc.gateway.name,
                loc.p_code
            ) for loc in obj.flat_locations.all()
        ]

    def get_section_names(self, obj):
        return [loc.name for loc in obj.sections.all()]

    def get_flagged_sections(self, obj):
        return [loc.id for loc in obj.sections.all()]

    def get_cluster_names(self, obj):
        return [c for c in obj.intervention_clusters()]

    def _is_management(self):
        return get_user_model().objects.filter(
            pk=self.context['request'].user.pk,
            groups__name__in=[SENIOR_MANAGEMENT_GROUP],
            profile__country=self.context['request'].user.profile.country
        ).exists()

    def _is_partnership_manager(self):
        return get_user_model().objects.filter(
            pk=self.context['request'].user.pk,
            groups__name__in=[PARTNERSHIP_MANAGER_GROUP],
            profile__country=self.context['request'].user.profile.country
        ).exists()

    def _is_partner_user(self, obj, user):
        return user.email in [o.email for o in obj.partner_focal_points.all()]

    def get_available_actions(self, obj):
        default_ordering = ["send_to_unicef", "send_to_partner",
                            "accept", "review", "unlock", "cancel",
                            "terminate", "download_comments", "export", "generate_pdf"]
        available_actions = [
            "download_comments",
            "export",
            "generate_pdf",
        ]
        user = self.context['request'].user

        # Partnership Manager
        if self._is_partnership_manager():
            if obj.status in [obj.DRAFT, obj.REVIEW, obj.SIGNATURE]:
                available_actions.append("cancel")
            elif obj.status not in [obj.ENDED, obj.CLOSED, obj.TERMINATED]:
                available_actions.append("terminate")

        # if NOT in Development status then we're done
        if obj.status != obj.DRAFT:
            return [action for action in default_ordering if action in available_actions]

        # PD is assigned to UNICEF
        if obj.unicef_court:
            # budget owner
            if obj.budget_owner == user:
                if not obj.unicef_accepted:
                    available_actions.append("accept")
                if obj.unicef_accepted and obj.partner_accepted:
                    available_actions.append("review")

            # any unicef focal point user
            if user in obj.unicef_focal_points.all():
                available_actions.append("send_to_partner")
                available_actions.append("cancel")
                if obj.partner_accepted:
                    available_actions.append("unlock")

        # PD is assigned to Partner
        else:
            # any partner focal point user
            if self._is_partner_user(obj, user):
                if not obj.unicef_court:
                    available_actions.append("send_to_unicef")
                if obj.partner_accepted or obj.unicef_accepted:
                    available_actions.append("unlock")
                if not obj.partner_accepted:
                    available_actions.append("accept")

        return [action for action in default_ordering if action in available_actions]

    def get_status_list(self, obj):
        if obj.status == obj.SUSPENDED:
            status_list = [
                obj.DRAFT,
                obj.REVIEW,
                obj.SIGNATURE,
                obj.SIGNED,
                obj.SUSPENDED,
                obj.ACTIVE,
                obj.ENDED,
                obj.CLOSED,
            ]
        elif obj.status == obj.TERMINATED:
            status_list = [
                obj.DRAFT,
                obj.REVIEW,
                obj.SIGNATURE,
                obj.SIGNED,
                obj.TERMINATED,
            ]
        elif obj.status == obj.CANCELLED:
            status_list = [
                obj.CANCELLED,
            ]
        else:
            status_list = [
                obj.DRAFT,
                obj.REVIEW,
                obj.SIGNATURE,
                obj.SIGNED,
                obj.ACTIVE,
                obj.ENDED,
                obj.CLOSED,
            ]
        return [s for s in obj.INTERVENTION_STATUS if s[0] in status_list]

    def get_quarters(self, obj: Intervention):
        return [
            {
                'name': 'Q{}'.format(i + 1),
                'start': quarter[0].strftime('%Y-%m-%d'),
                'end': quarter[1].strftime('%Y-%m-%d')
            }
            for i, quarter in enumerate(get_quarters_range(obj.start, obj.end))
        ]

    class Meta:
        model = Intervention
        fields = (
            "activation_letter_attachment",
            "activation_letter_file",
            # "actual_amount",
            "agreement",
            "amendments",
            "attachments",
            "available_actions",
            # "budget_currency",
            "budget_owner",
            "cancel_justification",
            "capacity_development",
            "cash_transfer_modalities",
            "cfei_number",
            "cluster_names",
            "context",
            "contingency_pd",
            "country_programmes",
            # "cp_outputs",
            "created",
            # "cso_contribution",
            "date_partnership_review_performed",
            "date_sent_to_partner",
            "days_from_review_to_signed",
            "days_from_submission_to_signed",
            "document_type",
            "donor_codes",
            "donors",
            "end",
            "equity_narrative",
            "equity_rating",
            "final_partnership_review",
            "flagged_sections",
            "flat_locations",
            "frs",
            "frs_details",
            # "frs_earliest_start_date",
            # "frs_latest_end_date",
            # "frs_total_frs_amt",
            # "frs_total_intervention_amt",
            # "frs_total_outstanding_amt",
            "gender_narrative",
            "gender_rating",
            "grants",
            "hq_support_cost",
            "humanitarian_flag",
            "id",
            "implementation_strategy",
            "in_amendment",
            "ip_program_contribution",
            "location_names",
            "location_p_codes",
            "locations",
            "management_budgets",
            "metadata",
            "modified",
            "number",
            "offices",
            # "offices_names",
            "other_info",
            "other_partners_involved",
            "partner",
            "partner_accepted",
            "partner_authorized_officer_signatory",
            "partner_focal_points",
            "partner_id",
            # "partner_name",
            "partner_vendor",
            "permissions",
            "planned_budget",
            "planned_visits",
            "population_focus",
            "prc_review_attachment",
            "prc_review_document_file",
            "quarters",
            "reference_number_year",
            "result_links",
            "review_date_prc",
            "risks",
            "section_names",
            "sections",
            "signed_by_partner_date",
            "signed_by_unicef_date",
            "signed_pd_attachment",
            "signed_pd_document_file",
            "start",
            "status",
            "status_list",
            "submission_date",
            "submission_date_prc",
            "submitted_to_prc",
            "supply_items",
            "sustainability_narrative",
            "sustainability_rating",
            "technical_guidance",
            "termination_doc_attachment",
            "termination_doc_file",
            "title",
            "total_budget",
            "total_unicef_budget",
            "unicef_accepted",
            # "unicef_cash",
            "unicef_court",
            "unicef_focal_points",
            "unicef_signatory",
        )


class PMPInterventionAttachmentSerializer(InterventionAttachmentSerializer):
    class Meta(InterventionAttachmentSerializer.Meta):
        extra_kwargs = {
            'intervention': {'read_only': True},
        }


<<<<<<< HEAD
class InterventionReviewSerializer(serializers.ModelSerializer):
    class Meta:
        model = InterventionReview
        fields = (
            'intervention',
            'q1_answer',
            'q2_answer',
            'q3_answer',
            'review_passed',
        )
=======
class InterventionListSerializer(InterventionV2ListSerializer):
    class Meta(InterventionV2ListSerializer.Meta):
        fields = InterventionV2ListSerializer.Meta.fields + (
            'country_programmes',
        )
        # remove old legacy field to avoid inconvenience
        fields = tuple(f for f in fields if f != 'country_programme')
>>>>>>> 600dbef2
<|MERGE_RESOLUTION|>--- conflicted
+++ resolved
@@ -486,7 +486,15 @@
         }
 
 
-<<<<<<< HEAD
+class InterventionListSerializer(InterventionV2ListSerializer):
+    class Meta(InterventionV2ListSerializer.Meta):
+        fields = InterventionV2ListSerializer.Meta.fields + (
+            'country_programmes',
+        )
+        # remove old legacy field to avoid inconvenience
+        fields = tuple(f for f in fields if f != 'country_programme')
+
+
 class InterventionReviewSerializer(serializers.ModelSerializer):
     class Meta:
         model = InterventionReview
@@ -496,13 +504,4 @@
             'q2_answer',
             'q3_answer',
             'review_passed',
-        )
-=======
-class InterventionListSerializer(InterventionV2ListSerializer):
-    class Meta(InterventionV2ListSerializer.Meta):
-        fields = InterventionV2ListSerializer.Meta.fields + (
-            'country_programmes',
-        )
-        # remove old legacy field to avoid inconvenience
-        fields = tuple(f for f in fields if f != 'country_programme')
->>>>>>> 600dbef2
+        )