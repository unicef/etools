from django.contrib.auth import get_user_model

from rest_framework import serializers
from unicef_attachments.fields import AttachmentSingleFileField

from etools.applications.partners.models import Intervention, InterventionManagementBudget, InterventionSupplyItem
from etools.applications.partners.permissions import InterventionPermissions
from etools.applications.partners.serializers.interventions_v2 import (
    FRsSerializer,
    InterventionAmendmentCUSerializer,
    InterventionAttachmentSerializer,
    InterventionBudgetCUSerializer,
    InterventionResultNestedSerializer,
    PlannedVisitsNestedSerializer,
)
from etools.applications.partners.utils import get_quarters_range


class InterventionDetailSerializer(serializers.ModelSerializer):
    activation_letter_attachment = AttachmentSingleFileField(read_only=True)
    activation_letter_file = serializers.FileField(source='activation_letter', read_only=True)
    amendments = InterventionAmendmentCUSerializer(many=True, read_only=True, required=False)
    attachments = InterventionAttachmentSerializer(many=True, read_only=True, required=False)
    available_actions = serializers.SerializerMethodField()
    cluster_names = serializers.SerializerMethodField()
    days_from_review_to_signed = serializers.CharField(read_only=True)
    days_from_submission_to_signed = serializers.CharField(read_only=True)
    donor_codes = serializers.SerializerMethodField()
    donors = serializers.SerializerMethodField()
    flagged_sections = serializers.SerializerMethodField(read_only=True)
    frs_details = FRsSerializer(source='frs', read_only=True)
    grants = serializers.SerializerMethodField()
    location_names = serializers.SerializerMethodField()
    location_p_codes = serializers.SerializerMethodField()
    locations = serializers.SerializerMethodField()
    partner = serializers.CharField(source='agreement.partner.name')
    partner_id = serializers.CharField(source='agreement.partner.id', read_only=True)
    partner_vendor = serializers.CharField(source='agreement.partner.vendor_number')
    permissions = serializers.SerializerMethodField(read_only=True)
    planned_budget = InterventionBudgetCUSerializer(read_only=True)
    planned_visits = PlannedVisitsNestedSerializer(many=True, read_only=True, required=False)
    prc_review_attachment = AttachmentSingleFileField(read_only=True)
    prc_review_document_file = serializers.FileField(source='prc_review_document', read_only=True)
    result_links = InterventionResultNestedSerializer(many=True, read_only=True, required=False)
    section_names = serializers.SerializerMethodField(read_only=True)
    signed_pd_attachment = AttachmentSingleFileField(read_only=True)
    signed_pd_document_file = serializers.FileField(source='signed_pd_document', read_only=True)
    submitted_to_prc = serializers.ReadOnlyField()
    termination_doc_attachment = AttachmentSingleFileField(read_only=True)
    termination_doc_file = serializers.FileField(source='termination_doc', read_only=True)
    quarters = serializers.SerializerMethodField()

    def get_location_p_codes(self, obj):
        return [location.p_code for location in obj.flat_locations.all()]

    def get_donors(self, obj):
        donors = set()
        for fr_item_qs in obj.frs.all():
            for fr_li in fr_item_qs.fr_items.all():
                donors.add(fr_li.donor)
        return donors

    def get_donor_codes(self, obj):
        donor_codes = set()
        for fr_item_qs in obj.frs.all():
            for fr_li in fr_item_qs.fr_items.all():
                donor_codes.add(fr_li.donor_code)
        return donor_codes

    def get_grants(self, obj):
        grants = set()
        for fr_item_qs in obj.frs.all():
            for fr_li in fr_item_qs.fr_items.all():
                grants.add(fr_li.grant_number)
        return grants

    def get_permissions(self, obj):
        user = self.context['request'].user
        ps = Intervention.permission_structure()
        permissions = InterventionPermissions(
            user=user,
            instance=self.instance,
            permission_structure=ps,
        )
        return permissions.get_permissions()

    def get_locations(self, obj):
        return [loc.id for loc in obj.flat_locations.all()]

    def get_location_names(self, obj):
        return [
            '{} [{} - {}]'.format(
                loc.name,
                loc.gateway.name,
                loc.p_code
            ) for loc in obj.flat_locations.all()
        ]

    def get_section_names(self, obj):
        return [loc.name for loc in obj.sections.all()]

    def get_flagged_sections(self, obj):
        return [loc.id for loc in obj.sections.all()]

    def get_cluster_names(self, obj):
        return [c for c in obj.intervention_clusters()]

    def _is_management(self):
        return get_user_model().objects.filter(
            groups__name__in=['Senior Management Team'],
            profile__country=self.context['request'].user.profile.country
        ).exists()

    def _is_partner_user(self, obj, user):
        return user.email in [o.email for o in obj.partner_focal_points.all()]

    def get_available_actions(self, obj):
        available_actions = [
            "download_comments",
            "export",
            "generate_pdf",
        ]
        user = self.context['request'].user

        # available actions only provided in Development status
        if obj.status != obj.DRAFT:
            return available_actions

        # PD is assigned to UNICEF
        if obj.unicef_court:
            # UNICEF User with Senior Management Team
            if self._is_management():
                available_actions.append("cancel")

            # budget owner
            if obj.budget_owner == user:
                if not obj.unicef_accepted:
                    available_actions.append("accept")
                available_actions.append("review")
                available_actions.append("signature")

            # any unicef focal point user
            if user in obj.unicef_focal_points.all():
                available_actions.append("cancel")
                if obj.unicef_court:
                    available_actions.append("send_to_partner")
                available_actions.append("signature")
                if obj.partner_accepted:
                    available_actions.append("unlock")
                else:
                    available_actions.append("accept")
                    # TODO confirm that this is focal point
                    # and not just any UNICEF user
                    available_actions.append("accept_and_review")

        # PD is assigned to Partner
        else:
            # any partner focal point user
            if self._is_partner_user(obj, user):
<<<<<<< HEAD
                if obj.partner_accepted:
=======
                if not obj.unicef_court:
                    available_actions.append("send_to_unicef")
                if not obj.partner_accepted:
                    available_actions.append("accept")
                if obj.unicef_accepted:
>>>>>>> 176c3174
                    available_actions.append("unlock")
                else:
                    available_actions.append("accept")

        return list(set(available_actions))

    def get_quarters(self, obj: Intervention):
        return [
            {
                'name': 'Q{}'.format(i + 1),
                'start': quarter[0].strftime('%Y-%m-%d'),
                'end': quarter[1].strftime('%Y-%m-%d')
            }
            for i, quarter in enumerate(get_quarters_range(obj.start, obj.end))
        ]

    class Meta:
        model = Intervention
        fields = (
            "activation_letter_attachment",
            "activation_letter_file",
            "agreement",
            "amendments",
            "attachments",
            "available_actions",
            "budget_owner",
            "capacity_development",
            "cfei_number",
            "cluster_names",
            "context",
            "contingency_pd",
            "country_programme",
            "created",
            "days_from_review_to_signed",
            "days_from_submission_to_signed",
            "document_type",
            "donor_codes",
            "donors",
            "end",
            "equity_narrative",
            "equity_rating",
            "flagged_sections",
            "flat_locations",
            "frs",
            "frs_details",
            "gender_narrative",
            "gender_rating",
            "grants",
            "humanitarian_flag",
            "id",
            "implementation_strategy",
            "in_amendment",
            "ip_program_contribution",
            "location_names",
            "location_p_codes",
            "locations",
            "metadata",
            "modified",
            "number",
            "offices",
            "other_info",
            "other_partners_involved",
            "partner",
            "partner_authorized_officer_signatory",
            "partner_focal_points",
            "partner_id",
            "partner_vendor",
            "permissions",
            "planned_budget",
            "planned_visits",
            "population_focus",
            "prc_review_attachment",
            "prc_review_document",
            "prc_review_document_file",
            "quarters",
            "reference_number_year",
            "result_links",
            "review_date_prc",
            "section_names",
            "sections",
            "signed_by_partner_date",
            "signed_by_unicef_date",
            "signed_pd_attachment",
            "signed_pd_document",
            "signed_pd_document_file",
            "start",
            "status",
            "submission_date",
            "submission_date_prc",
            "submitted_to_prc",
            "sustainability_narrative",
            "sustainability_rating",
            "technical_guidance",
            "termination_doc_attachment",
            "termination_doc_file",
            "title",
            "unicef_focal_points",
            "unicef_signatory",
        )


class InterventionManagementBudgetSerializer(serializers.ModelSerializer):
    class Meta:
        model = InterventionManagementBudget
        fields = (
            "act1_unicef",
            "act1_partner",
            "act2_unicef",
            "act2_partner",
            "act3_unicef",
            "act3_partner",
        )


class InterventionDummySerializer(serializers.ModelSerializer):
    class Meta:
        model = Intervention
        fields = ()


class InterventionSupplyItemSerializer(serializers.ModelSerializer):
    class Meta:
        model = InterventionSupplyItem
        fields = (
            "title",
            "unit_number",
            "unit_price",
            "result",
            "total_price",
            "other_mentions",
        )

    def create(self, validated_data):
        validated_data["intervention"] = self.initial_data.get("intervention")
        return super().create(validated_data)<|MERGE_RESOLUTION|>--- conflicted
+++ resolved
@@ -157,15 +157,9 @@
         else:
             # any partner focal point user
             if self._is_partner_user(obj, user):
-<<<<<<< HEAD
-                if obj.partner_accepted:
-=======
                 if not obj.unicef_court:
                     available_actions.append("send_to_unicef")
-                if not obj.partner_accepted:
-                    available_actions.append("accept")
-                if obj.unicef_accepted:
->>>>>>> 176c3174
+                if obj.partner_accepted:
                     available_actions.append("unlock")
                 else:
                     available_actions.append("accept")
