--- conflicted
+++ resolved
@@ -79,17 +79,13 @@
     submitted_to_prc = serializers.ReadOnlyField()
     termination_doc_attachment = AttachmentSingleFileField(read_only=True)
     termination_doc_file = serializers.FileField(source='termination_doc', read_only=True)
-<<<<<<< HEAD
-    quarters = serializers.SerializerMethodField()
-    supply_items = InterventionSupplyItemSerializer(many=True, read_only=True)
-=======
     final_partnership_review = SingleInterventionAttachmentField(
         type_name=FileType.FINAL_PARTNERSHIP_REVIEW,
         read_field=InterventionAttachmentSerializer()
     )
     risks = InterventionRiskSerializer(many=True, read_only=True)
     quarters = InterventionTimeFrameSerializer(many=True, read_only=True)
->>>>>>> 08a2f972
+    supply_items = InterventionSupplyItemSerializer(many=True, read_only=True)
 
     def get_location_p_codes(self, obj):
         return [location.p_code for location in obj.flat_locations.all()]
