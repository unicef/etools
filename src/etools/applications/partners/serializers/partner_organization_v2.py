import datetime
import json

from django.contrib.auth import get_user_model
from django.db import connection
from django.db.models import Q
from django.utils import timezone

from rest_framework import serializers
from rest_framework.exceptions import ValidationError
from unicef_attachments.fields import AttachmentSingleFileField
from unicef_attachments.serializers import AttachmentSerializerMixin
from unicef_snapshot.serializers import SnapshotModelSerializer

from etools.applications.partners.models import (
    Agreement,
    Assessment,
    CoreValuesAssessment,
    Intervention,
    PartnerOrganization,
    PartnerPlannedVisits,
    PartnerStaffMember,
    PartnerType,
    PlannedEngagement,
)
from etools.applications.partners.serializers.interventions_v2 import (
    InterventionListSerializer,
    InterventionMonitorSerializer,
)


class CoreValuesAssessmentSerializer(AttachmentSerializerMixin, serializers.ModelSerializer):
    attachment = AttachmentSingleFileField()
    # assessment = serializers.FileField(required=True)
    assessment_file = serializers.FileField(source='assessment', read_only=True)

    class Meta:
        model = CoreValuesAssessment
        fields = "__all__"


class PartnerStaffMemberCreateSerializer(serializers.ModelSerializer):
    # legacy serializer; not actually being used for creating

    class Meta:
        model = PartnerStaffMember
        fields = "__all__"

    def validate(self, data):
        data = super().validate(data)
        email = data.get('email', "")
        active = data.get('active', "")
        User = get_user_model()
        existing_user = None

        # user should be active first time it's created
        if not active:
            raise ValidationError({'active': 'New Staff Member needs to be active at the moment of creation'})
        try:
            existing_user = User.objects.filter(Q(username=email) | Q(email=email)).get()
            if existing_user.get_partner_staff_member():
                raise ValidationError("The email {} for the partner contact is used by another partner contact. "
                                      "Email has to be unique to proceed.".format(email))
        except User.DoesNotExist:
            pass

        return data


class SimpleStaffMemberSerializer(PartnerStaffMemberCreateSerializer):
    """
    A serializer to be used for nested staff member handling. The 'partner' field
    is removed in this case to avoid validation errors for e.g. when creating
    the partner and the member at the same time.
    """
    class Meta:
        model = PartnerStaffMember
        fields = (
            "id",
            "title",
            "first_name",
            "last_name"
        )


class PartnerStaffMemberNestedSerializer(PartnerStaffMemberCreateSerializer):
    """
    A serializer to be used for nested staff member handling. The 'partner' field
    is removed in this case to avoid validation errors for e.g. when creating
    the partner and the member at the same time.
    """
    class Meta:
        model = PartnerStaffMember
        fields = (
            "id",
            "title",
            "first_name",
            "last_name",
            "email",
            "phone",
            "active",
        )


class PartnerStaffMemberCreateUpdateSerializer(serializers.ModelSerializer):
    email = serializers.EmailField(required=True)

    class Meta:
        model = PartnerStaffMember
        fields = "__all__"
        read_only_fields = ['user', ]

    def validate(self, data):
        data = super().validate(data)
        email = data.get('email', "")
        active = data.get('active')
        User = get_user_model()

        if not self.instance:
<<<<<<< HEAD
            user = User.objects.filter(email__iexact=email).first()

            if user:
=======
            try:
                user = User.objects.get(email=email)
            except User.DoesNotExist:
                pass

            else:
>>>>>>> f027ad0e
                if user.is_unicef_user():
                    raise ValidationError('Unable to associate staff member to UNICEF user')

                if user.get_partner_staff_member():
                    raise ValidationError(
                        {
                            'active': 'The email for the partner contact is used by another partner contact. '
                                      'Email has to be unique to proceed {}'.format(email)
                        }
                    )

                data['user'] = user
        else:
            # make sure email addresses are not editable after creation.. user must be removed and re-added
            if email != self.instance.email:
                raise ValidationError(
                    "User emails cannot be changed, please remove the user and add another one: {}".format(email))

            # when adding the active tag to a previously untagged user
            if active and not self.instance.active:
                # make sure this user has not already been associated with another partnership.
<<<<<<< HEAD
                user = User.objects.filter(email__iexact=email).first()
=======
                try:
                    user = User.objects.get(email=email)
                except User.DoesNotExist:
                    pass

>>>>>>> f027ad0e
                country, active_staff_member = user.get_active_partner_staff_member()
                if active_staff_member and country != connection.tenant:
                    raise ValidationError({
                        'active': 'The Partner Staff member you are trying to activate is associated '
<<<<<<< HEAD
                                  'with a different partnership'
=======
                                  'with a different Partner Organization'
>>>>>>> f027ad0e
                    })

            # disabled is unavailable if user already synced to PRP to avoid data inconsistencies
            if self.instance.active and not active:
                if Intervention.objects.filter(
<<<<<<< HEAD
                    Q(date_sent_to_partner__isnull=False, agreement__partner__staff_members=self.instance) |
=======
                    # todo epd: Q(date_sent_to_partner__isnull=False, agreement__partner__staff_members=self.instance) |
>>>>>>> f027ad0e
                    Q(
                        ~Q(status=Intervention.DRAFT),
                        Q(partner_focal_points=self.instance) | Q(partner_authorized_officer_signatory=self.instance),
                    ),
                ).exists():
<<<<<<< HEAD
                    raise ValidationError({'active': 'User already synced to PRP and cannot be disabled.'})
=======
                    raise ValidationError({'active': 'User already synced to PRP and cannot be disabled. '
                                                     'Please instruct the partner to disable from PRP'})
>>>>>>> f027ad0e

        return data

    def create(self, validated_data):
        User = get_user_model()
        if 'user' not in validated_data:
            validated_data['user'] = User.objects.create(
                first_name=validated_data.get('first_name'),
                last_name=validated_data.get('first_name'),
                username=validated_data['email'],
                email=validated_data['email'],
                is_staff=False,
                is_active=True,
            )

        return super().create(validated_data)

    def update(self, instance, validated_data):
        instance = super().update(instance, validated_data)

        # if inactive, remove from DRAFT Agreements and PDs
        if not instance.active:
            agreement_qs = instance.agreement_authorizations.filter(
                status=Agreement.DRAFT,
            )
            for agreement in agreement_qs.all():
                agreement.authorized_officers.remove(instance)
            pd_qs = Intervention.objects.filter(
                status=Intervention.DRAFT,
                partner_focal_points=instance,
            )
            for pd in pd_qs.all():
                pd.partner_focal_points.remove(instance)

        return instance


class PartnerStaffMemberDetailSerializer(serializers.ModelSerializer):
    class Meta:
        model = PartnerStaffMember
        fields = "__all__"


class AssessmentDetailSerializer(AttachmentSerializerMixin, serializers.ModelSerializer):
    report_attachment = AttachmentSingleFileField()
    report_file = serializers.FileField(source='report', read_only=True)
    report = serializers.FileField(required=False)
    completed_date = serializers.DateField(required=True)

    class Meta:
        model = Assessment
        fields = "__all__"

    def validate_completed_date(self, completed_date):
        today = timezone.now().date()
        if completed_date > today:
            raise serializers.ValidationError('The Date of Report cannot be in the future')
        return completed_date


class PartnerOrganizationListSerializer(serializers.ModelSerializer):
    rating = serializers.CharField(source='get_rating_display')

    class Meta:
        model = PartnerOrganization
        fields = (
            "street_address",
            "last_assessment_date",
            "address",
            "city",
            "postal_code",
            "country",
            "id",
            "vendor_number",
            "deleted_flag",
            "blocked",
            "name",
            "short_name",
            "partner_type",
            "cso_type",
            "rating",
            "shared_with",
            "email",
            "phone_number",
            "total_ct_cp",
            "total_ct_cy",
            "net_ct_cy",
            "reported_cy",
            "total_ct_ytd",
            "hidden",
            "basis_for_risk_rating",
            "psea_assessment_date",
            "sea_risk_rating_name",
        )


class PartnerOrgPSEADetailsSerializer(serializers.ModelSerializer):
    staff_members = serializers.SerializerMethodField()

    def get_staff_members(self, obj):
        return [s.get_full_name() for s in obj.staff_members.all()]

    class Meta:
        model = PartnerOrganization
        fields = (
            "street_address",
            "last_assessment_date",
            "address",
            "city",
            "postal_code",
            "country",
            "id",
            "vendor_number",
            "name",
            "short_name",
            "partner_type",
            "cso_type",
            "staff_members"
        )


class MinimalPartnerOrganizationListSerializer(serializers.ModelSerializer):

    class Meta:
        model = PartnerOrganization
        fields = (
            "id",
            "name",
        )


class PartnerOrganizationMonitoringListSerializer(serializers.ModelSerializer):
    prog_visit_mr = serializers.CharField(source='min_req_programme_visits')
    interventions = serializers.SerializerMethodField(read_only=True)

    def get_interventions(self, obj):
        related_interventions = Intervention.objects.filter(agreement__partner=obj).exclude(status='draft')
        return InterventionMonitorSerializer(related_interventions, many=True).data

    class Meta:
        model = PartnerOrganization
        fields = (
            "id",
            "name",
            "prog_visit_mr",
            "interventions",
        )


class PlannedEngagementSerializer(serializers.ModelSerializer):

    class Meta:
        model = PlannedEngagement
        fields = (
            "id",
            "spot_check_follow_up",
            "spot_check_planned_q1",
            "spot_check_planned_q2",
            "spot_check_planned_q3",
            "spot_check_planned_q4",
            "spot_check_required",
            "scheduled_audit",
            "special_audit",
            "total_spot_check_planned",
            "required_audit"
        )


class PlannedEngagementNestedSerializer(serializers.ModelSerializer):
    """
    A serializer to be used for nested planned engagement handling. The 'partner' field
    is removed in this case to avoid validation errors for e.g. when creating
    the partner and the engagement at the same time.
    """

    class Meta:
        model = PlannedEngagement
        fields = '__all__'


class PartnerPlannedVisitsSerializer(serializers.ModelSerializer):
    class Meta:
        model = PartnerPlannedVisits
        fields = "__all__"

    def is_valid(self, **kwargs):
        """If no year provided, default to current year

        Do not expect id to be provided, so check if object exists already
        for partner and year provided and if so,
        set instance to this object
        """
        if not self.initial_data.get("year"):
            self.initial_data["year"] = datetime.date.today().year
        try:
            self.instance = self.Meta.model.objects.get(
                partner=self.initial_data.get("partner"),
                year=self.initial_data.get("year"),
            )
            if self.instance.partner.partner_type != PartnerType.GOVERNMENT:
                raise ValidationError({'partner': 'Planned Visit can be set only for Government partners'})

        except self.Meta.model.DoesNotExist:
            self.instance = None

        return super().is_valid(**kwargs)


class PartnerOrganizationDetailSerializer(serializers.ModelSerializer):

    staff_members = PartnerStaffMemberDetailSerializer(many=True, read_only=True)
    assessments = AssessmentDetailSerializer(many=True, read_only=True)
    planned_engagement = PlannedEngagementSerializer(read_only=True)
    hact_values = serializers.SerializerMethodField(read_only=True)
    interventions = serializers.SerializerMethodField(read_only=True)
    hact_min_requirements = serializers.JSONField(read_only=True)
    hidden = serializers.BooleanField(read_only=True)
    planned_visits = PartnerPlannedVisitsSerializer(many=True, read_only=True, required=False)
    core_values_assessments = CoreValuesAssessmentSerializer(many=True, read_only=True, required=False)
    partner_type_slug = serializers.ReadOnlyField()
    flags = serializers.ReadOnlyField()
    sea_risk_rating_name = serializers.CharField(label="psea_risk_rating")
    highest_risk_rating_type = serializers.CharField(label="highest_risk_type")
    highest_risk_rating_name = serializers.CharField(label="highest_risk_rating")

    def get_hact_values(self, obj):
        return json.loads(obj.hact_values) if isinstance(obj.hact_values, str) else obj.hact_values

    def get_interventions(self, obj):
        interventions = InterventionListSerializer(self.get_related_interventions(obj), many=True)
        return interventions.data

    def get_related_interventions(self, partner):
        qs = Intervention.objects.frs_qs()\
            .filter(agreement__partner=partner)\
            .exclude(status='draft')
        return qs

    class Meta:
        model = PartnerOrganization
        fields = "__all__"


class PartnerOrganizationDashboardSerializer(serializers.ModelSerializer):
    sections = serializers.ReadOnlyField(read_only=True)
    locations = serializers.ReadOnlyField(read_only=True)
    action_points = serializers.ReadOnlyField(read_only=True)
    total_ct_cp = serializers.FloatField(read_only=True)
    total_ct_ytd = serializers.FloatField(read_only=True)
    outstanding_dct_amount_6_to_9_months_usd = serializers.FloatField(read_only=True)
    outstanding_dct_amount_more_than_9_months_usd = serializers.FloatField(read_only=True)
    core_value_assessment_expiring = serializers.DurationField(read_only=True)

    class Meta:
        model = PartnerOrganization
        fields = (
            'id',
            'name',
            'sections',
            'locations',
            'action_points',
            'total_ct_cp',
            'total_ct_ytd',
            'outstanding_dct_amount_6_to_9_months_usd',
            'outstanding_dct_amount_more_than_9_months_usd',
            'vendor_number',
            'partner_type',
            'core_value_assessment_expiring',
        )


class PartnerOrganizationCreateUpdateSerializer(SnapshotModelSerializer):

    staff_members = PartnerStaffMemberNestedSerializer(many=True, read_only=True)
    planned_engagement = PlannedEngagementNestedSerializer(read_only=True)
    hact_values = serializers.SerializerMethodField(read_only=True)
    hidden = serializers.BooleanField(read_only=True)
    planned_visits = PartnerPlannedVisitsSerializer(many=True, read_only=True, required=False)
    core_values_assessments = CoreValuesAssessmentSerializer(many=True, read_only=True, required=False)

    def get_hact_values(self, obj):
        return json.loads(obj.hact_values) if isinstance(obj.hact_values, str) else obj.hact_values

    def validate(self, data):
        data = super().validate(data)

        type_of_assessment = data.get('type_of_assessment', self.instance.type_of_assessment)
        rating = data.get('rating', self.instance.rating)
        basis_for_risk_rating = data.get('basis_for_risk_rating', self.instance.basis_for_risk_rating)

        if basis_for_risk_rating and \
                type_of_assessment in [PartnerOrganization.HIGH_RISK_ASSUMED, PartnerOrganization.LOW_RISK_ASSUMED]:
            raise ValidationError(
                {'basis_for_risk_rating': 'The basis for risk rating has to be blank if Type is Low or High'})

        if basis_for_risk_rating and \
                rating == PartnerOrganization.RATING_NOT_REQUIRED and \
                type_of_assessment == PartnerOrganization.MICRO_ASSESSMENT:
            raise ValidationError({
                'basis_for_risk_rating':
                    'The basis for risk rating has to be blank if rating is Not Required and type is Micro Assessment'
            })

        return data

    class Meta:
        model = PartnerOrganization
        fields = "__all__"
        extra_kwargs = {
            "partner_type": {
                "error_messages": {
                    "null": 'Vendor number must belong to PRG2 account group'
                }
            }
        }


class PartnerOrganizationHactSerializer(serializers.ModelSerializer):

    planned_engagement = PlannedEngagementSerializer(read_only=True)
    hact_values = serializers.SerializerMethodField(read_only=True)
    hact_min_requirements = serializers.JSONField()
    rating = serializers.CharField(source='get_rating_display')

    def get_hact_values(self, obj):
        return json.loads(obj.hact_values) if isinstance(obj.hact_values, str) else obj.hact_values

    class Meta:
        model = PartnerOrganization
        fields = (
            "id",
            "name",
            "vendor_number",
            "short_name",
            "type_of_assessment",
            "partner_type",
            "partner_type_slug",
            "cso_type",
            "rating",
            "shared_with",
            "total_ct_cp",
            "total_ct_cy",
            "net_ct_cy",
            "reported_cy",
            "total_ct_ytd",
            "hact_values",
            "hact_min_requirements",
            "flags",
            "planned_engagement"
        )<|MERGE_RESOLUTION|>--- conflicted
+++ resolved
@@ -117,18 +117,14 @@
         User = get_user_model()
 
         if not self.instance:
-<<<<<<< HEAD
             user = User.objects.filter(email__iexact=email).first()
-
-            if user:
-=======
+        if not self.instance:
             try:
                 user = User.objects.get(email=email)
             except User.DoesNotExist:
                 pass
 
             else:
->>>>>>> f027ad0e
                 if user.is_unicef_user():
                     raise ValidationError('Unable to associate staff member to UNICEF user')
 
@@ -150,45 +146,29 @@
             # when adding the active tag to a previously untagged user
             if active and not self.instance.active:
                 # make sure this user has not already been associated with another partnership.
-<<<<<<< HEAD
-                user = User.objects.filter(email__iexact=email).first()
-=======
                 try:
                     user = User.objects.get(email=email)
                 except User.DoesNotExist:
                     pass
 
->>>>>>> f027ad0e
                 country, active_staff_member = user.get_active_partner_staff_member()
                 if active_staff_member and country != connection.tenant:
                     raise ValidationError({
                         'active': 'The Partner Staff member you are trying to activate is associated '
-<<<<<<< HEAD
-                                  'with a different partnership'
-=======
                                   'with a different Partner Organization'
->>>>>>> f027ad0e
                     })
 
             # disabled is unavailable if user already synced to PRP to avoid data inconsistencies
             if self.instance.active and not active:
                 if Intervention.objects.filter(
-<<<<<<< HEAD
                     Q(date_sent_to_partner__isnull=False, agreement__partner__staff_members=self.instance) |
-=======
-                    # todo epd: Q(date_sent_to_partner__isnull=False, agreement__partner__staff_members=self.instance) |
->>>>>>> f027ad0e
                     Q(
                         ~Q(status=Intervention.DRAFT),
                         Q(partner_focal_points=self.instance) | Q(partner_authorized_officer_signatory=self.instance),
                     ),
                 ).exists():
-<<<<<<< HEAD
-                    raise ValidationError({'active': 'User already synced to PRP and cannot be disabled.'})
-=======
                     raise ValidationError({'active': 'User already synced to PRP and cannot be disabled. '
                                                      'Please instruct the partner to disable from PRP'})
->>>>>>> f027ad0e
 
         return data
 
