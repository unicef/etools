from datetime import date, datetime, timedelta
from operator import itemgetter

from django.db import transaction
from django.db.models import Q, QuerySet
from django.utils.functional import cached_property
from django.utils.translation import gettext as _

from rest_framework import serializers
from rest_framework.serializers import ValidationError
from rest_framework.validators import UniqueTogetherValidator
from unicef_attachments.fields import AttachmentSingleFileField
from unicef_attachments.models import Attachment
from unicef_attachments.serializers import AttachmentSerializerMixin
from unicef_locations.serializers import LocationSerializer
from unicef_snapshot.serializers import SnapshotModelSerializer

from etools.applications.funds.models import FundsCommitmentItem, FundsReservationHeader
from etools.applications.funds.serializers import FRHeaderSerializer, FRsSerializer
from etools.applications.partners.models import (
    FileType,
    Intervention,
    InterventionAmendment,
    InterventionAttachment,
    InterventionBudget,
    InterventionPlannedVisits,
    InterventionReportingPeriod,
    InterventionResultLink,
    PartnerStaffMember,
    PartnerType,
)
from etools.applications.partners.permissions import InterventionPermissions
from etools.applications.partners.serializers.intervention_snapshot import FullInterventionSnapshotSerializerMixin
from etools.applications.partners.utils import get_quarters_range
from etools.applications.reports.models import AppliedIndicator, LowerResult, ReportingRequirement
from etools.applications.reports.serializers.v2 import (
    AppliedIndicatorBasicSerializer,
    IndicatorSerializer,
    LowerResultCUSerializer,
    LowerResultSerializer,
    LowerResultWithActivitiesSerializer,
    LowerResultWithActivityItemsSerializer,
    RAMIndicatorSerializer,
    ReportingRequirementSerializer,
)
from etools.applications.users.serializers import MinimalUserSerializer
from etools.libraries.pythonlib.hash import h11


class InterventionBudgetCUSerializer(FullInterventionSnapshotSerializerMixin, serializers.ModelSerializer):
    partner_contribution_local = serializers.DecimalField(max_digits=20, decimal_places=2)
    unicef_cash_local = serializers.DecimalField(max_digits=20, decimal_places=2)
    in_kind_amount_local = serializers.DecimalField(max_digits=20, decimal_places=2)
    total_unicef_contribution_local = serializers.DecimalField(max_digits=20, decimal_places=2)
    total_cash_local = serializers.DecimalField(max_digits=20, decimal_places=2)
    total_local = serializers.DecimalField(max_digits=20, decimal_places=2)
<<<<<<< HEAD
=======
    total_supply = serializers.DecimalField(max_digits=20, decimal_places=2)
>>>>>>> 19c71b96

    class Meta:
        model = InterventionBudget
        fields = (
            "id",
            "intervention",
            "partner_contribution_local",
            "unicef_cash_local",
            "in_kind_amount_local",
            "partner_supply_local",
            "currency",
            "programme_effectiveness",
            "total_partner_contribution_local",
            "total_local",
            "partner_contribution_percent",
            "total_unicef_contribution_local",
            "total_cash_local",
            "total_unicef_cash_local_wo_hq",
            "total_hq_cash_local",
<<<<<<< HEAD
=======
            "total_supply"
>>>>>>> 19c71b96
        )
        read_only_fields = (
            "total_local",
            "total_cash_local",
            "programme_effectiveness",
            "total_unicef_cash_local_wo_hq",
            "partner_supply_local",
            "total_partner_contribution_local",
<<<<<<< HEAD
=======
            "total_supply"
>>>>>>> 19c71b96
        )

    def get_intervention(self):
        return self.validated_data['intervention']


class PartnerStaffMemberUserSerializer(serializers.ModelSerializer):
    user = MinimalUserSerializer()

    class Meta:
        model = PartnerStaffMember
        fields = "__all__"


class InterventionAmendmentCUSerializer(AttachmentSerializerMixin, serializers.ModelSerializer):
    amendment_number = serializers.CharField(read_only=True)
    signed_amendment_attachment = AttachmentSingleFileField(read_only=True)
    internal_prc_review = AttachmentSingleFileField(required=False)
    unicef_signatory = MinimalUserSerializer(read_only=True)
    partner_authorized_officer_signatory = PartnerStaffMemberUserSerializer(read_only=True)

    class Meta:
        model = InterventionAmendment
        fields = (
            'id',
            'amendment_number',
            'internal_prc_review',
            'created',
            'modified',
            'kind',
            'types',
            'other_description',
            'signed_date',
            'intervention',
            'amended_intervention',
            'is_active',
            # signatures
            'signed_by_unicef_date',
            'signed_by_partner_date',
            'unicef_signatory',
            'partner_authorized_officer_signatory',
            'signed_amendment_attachment',
            'difference',
            'created',
        )
        validators = [
            UniqueTogetherValidator(
                queryset=InterventionAmendment.objects.filter(is_active=True),
                fields=["intervention", "kind"],
                message=_("Cannot add a new amendment while another amendment of same kind is in progress."),
            )
        ]
        extra_kwargs = {
            'is_active': {'read_only': True},
            'difference': {'read_only': True},
        }

    def validate_signed_by_unicef_date(self, value):
        if value and value > date.today():
            raise ValidationError("Date cannot be in the future!")
        return value

    def validate_signed_by_partner_date(self, value):
        if value and value > date.today():
            raise ValidationError("Date cannot be in the future!")
        return value

    def validate(self, data):
        data = super().validate(data)

        if 'intervention' in data:
            if data['intervention'].agreement.partner.blocked is True:
                raise ValidationError("Cannot add a new amendment while the partner is blocked in Vision.")

        if InterventionAmendment.OTHER in data["types"]:
            if "other_description" not in data or not data["other_description"]:
                raise ValidationError("Other description required, if type 'Other' selected.")

        return data


class PlannedVisitsCUSerializer(serializers.ModelSerializer):

    class Meta:
        model = InterventionPlannedVisits
        fields = "__all__"

    def is_valid(self, raise_exception=True):
        try:
            self.instance = self.Meta.model.objects.get(
                intervention=self.initial_data.get("intervention"),
                pk=self.initial_data.get("id"),
            )
            if self.instance.intervention.agreement.partner.partner_type == PartnerType.GOVERNMENT:
                raise ValidationError("Planned Visit to be set only at Partner level")
            if self.instance.intervention.status == Intervention.TERMINATED:
                raise ValidationError("Planned Visit cannot be set for Terminated interventions")

        except self.Meta.model.DoesNotExist:
            self.instance = None
        return super().is_valid(raise_exception=True)


class PlannedVisitsNestedSerializer(serializers.ModelSerializer):

    class Meta:
        model = InterventionPlannedVisits
        fields = (
            "id",
            "year",
            "programmatic_q1",
            "programmatic_q2",
            "programmatic_q3",
            "programmatic_q4",
        )


class BaseInterventionListSerializer(serializers.ModelSerializer):
    partner_name = serializers.CharField(source='agreement.partner.name')
    unicef_cash = serializers.DecimalField(source='total_unicef_cash', read_only=True, max_digits=20, decimal_places=2)
    cso_contribution = serializers.DecimalField(source='total_partner_contribution', read_only=True, max_digits=20,
                                                decimal_places=2)
    total_unicef_budget = serializers.DecimalField(read_only=True, max_digits=20, decimal_places=2)
    total_budget = serializers.DecimalField(read_only=True, max_digits=20, decimal_places=2)
    budget_currency = serializers.CharField(source='planned_budget.currency', read_only=True)

    section_names = serializers.SerializerMethodField()
    flagged_sections = serializers.SerializerMethodField()
    cp_outputs = serializers.SerializerMethodField()
    offices_names = serializers.SerializerMethodField()
    frs_earliest_start_date = serializers.DateField(source='frs__start_date__min', read_only=True)
    frs_latest_end_date = serializers.DateField(source='frs__end_date__max', read_only=True)
    frs_total_frs_amt = serializers.DecimalField(
        source='frs__total_amt_local__sum',
        read_only=True,
        max_digits=20,
        decimal_places=2
    )
    frs_total_intervention_amt = serializers.DecimalField(
        source='frs__intervention_amt__sum',
        read_only=True,
        max_digits=20,
        decimal_places=2
    )
    frs_total_outstanding_amt = serializers.DecimalField(
        source='frs__outstanding_amt_local__sum',
        read_only=True,
        max_digits=20,
        decimal_places=2
    )
    actual_amount = serializers.DecimalField(
        source='frs__actual_amt_local__sum',
        read_only=True,
        max_digits=20,
        decimal_places=2
    )

    def get_offices_names(self, obj):
        return [o.name for o in obj.offices.all()]

    def get_cp_outputs(self, obj):
        return [rl.cp_output.id for rl in obj.result_links.all() if rl.cp_output]

    def get_section_names(self, obj):
        return [section.name for section in obj.sections.all()]

    def get_flagged_sections(self, obj):
        return [section.pk for section in obj.sections.all()]

    class Meta:
        model = Intervention
        fields = (
            'actual_amount',
            'budget_currency',
            'contingency_pd',
            'country_programme',
            'cp_outputs',
            'cso_contribution',
            'document_type',
            'end',
            'flagged_sections',
            'frs_earliest_start_date',
            'frs_latest_end_date',
            'frs_total_frs_amt',
            'frs_total_intervention_amt',
            'frs_total_outstanding_amt',
            'id',
            'metadata',
            'number',
            'offices',
            'offices_names',
            'partner_name',
            'section_names',
            'sections',
            'start',
            'status',
            'title',
            'total_budget',
            'total_unicef_budget',
            'unicef_cash',
            'unicef_focal_points',
        )


class InterventionListSerializer(BaseInterventionListSerializer):
    fr_currencies_are_consistent = serializers.SerializerMethodField()
    all_currencies_are_consistent = serializers.SerializerMethodField()
    fr_currency = serializers.SerializerMethodField()
    multi_curr_flag = serializers.BooleanField()

    donors = serializers.SerializerMethodField()
    donor_codes = serializers.SerializerMethodField()
    grants = serializers.SerializerMethodField()

    location_p_codes = serializers.SerializerMethodField()

    def get_location_p_codes(self, obj):
        return obj.location_p_codes.split('|') if obj.location_p_codes else []

    def get_donors(self, obj):
        return obj.donors.split('|') if obj.donors else []

    def get_donor_codes(self, obj):
        return obj.donor_codes.split('|') if obj.donor_codes else []

    def get_grants(self, obj):
        return obj.grants.split('|') if obj.grants else []

    def fr_currencies_ok(self, obj):
        return obj.frs__currency__count == 1 if obj.frs__currency__count else None

    def get_fr_currencies_are_consistent(self, obj):
        return self.fr_currencies_ok(obj)

    def get_all_currencies_are_consistent(self, obj):
        if not hasattr(obj, 'planned_budget'):
            return False
        return self.fr_currencies_ok(obj) and obj.max_fr_currency == obj.planned_budget.currency

    def get_fr_currency(self, obj):
        return obj.max_fr_currency if self.fr_currencies_ok(obj) else ''

    class Meta(BaseInterventionListSerializer.Meta):
        fields = BaseInterventionListSerializer.Meta.fields + (
            'all_currencies_are_consistent',
            'donor_codes',
            'donors',
            'fr_currencies_are_consistent',
            'fr_currency',
            'grants',
            'location_p_codes',
            'multi_curr_flag',
            'humanitarian_flag',
            'unicef_court',
            'date_sent_to_partner',
            'unicef_accepted',
            'partner_accepted',
            'submission_date',
            'cfei_number',
            'context',
            'implementation_strategy',
            'gender_rating',
            'gender_narrative',
            'equity_rating',
            'equity_narrative',
            'sustainability_rating',
            'sustainability_narrative',
            'ip_program_contribution',
            'budget_owner',
            'hq_support_cost',
            'cash_transfer_modalities',
            'unicef_review_type',
            'cfei_number',
        )


class MinimalInterventionListSerializer(serializers.ModelSerializer):

    class Meta:
        model = Intervention
        fields = (
            'id',
            'title',
            'number',
        )


class InterventionToIndicatorsListSerializer(serializers.ModelSerializer):
    partner_name = serializers.CharField(source='agreement.partner.name')
    indicators = serializers.SerializerMethodField()

    def get_indicators(self, obj):
        qs = [ai for rl in obj.result_links.all() for ll in rl.ll_results.all() for ai in ll.applied_indicators.all()]
        return AppliedIndicatorBasicSerializer(qs, many=True).data

    class Meta:
        model = Intervention
        fields = (
            'id',
            'title',
            'number',
            'partner_name',
            'status',
            'indicators',
            'sections'
        )


class InterventionAttachmentSerializer(AttachmentSerializerMixin, serializers.ModelSerializer):
    attachment_file = serializers.FileField(source="attachment", read_only=True)
    attachment_document = AttachmentSingleFileField(
        source="attachment_file",
        override="attachment",
    )

    def update(self, instance, validated_data):
        intervention = validated_data.get('intervention', instance.intervention)
        if intervention and intervention.status in [Intervention.ENDED, Intervention.CLOSED, Intervention.TERMINATED]:
            raise ValidationError('An attachment cannot be changed in statuses "Ended, Closed or Terminated"')
        return super().update(instance, validated_data)

    class Meta:
        model = InterventionAttachment
        fields = (
            'id',
            'intervention',
            'created',
            'type',
            'active',
            'attachment',
            'attachment_file',
            'attachment_document',
        )


class SingleInterventionAttachmentField(serializers.Field):
    def __init__(self, *args, type_name: str = None, read_field: serializers.ModelSerializer = None, **kwargs):
        self.type_name = type_name
        self.read_field = read_field
        super().__init__(*args, **kwargs)

    def get_file_type(self) -> FileType:
        return FileType.objects.get(name=self.type_name)

    def get_intervention_attachment(self, intervention: Intervention) -> InterventionAttachment:
        return intervention.attachments.filter(type=self.get_file_type()).first()

    def to_internal_value(self, data: int) -> Attachment:
        return Attachment.objects.filter(pk=data).first()

    def to_representation(self, value: QuerySet) -> [dict]:
        value = value.first()
        if not value:
            return None

        return self.read_field.to_representation(instance=value)

    def set_attachment(self, intervention: Intervention, attachment: Attachment) -> InterventionAttachment:
        existing_attachment = self.get_intervention_attachment(intervention)
        if existing_attachment:
            existing_attachment.delete()

        intervention_attachment = InterventionAttachment.objects.create(
            intervention=intervention,
            type=self.get_file_type(),
            attachment=attachment.file,
        )

        attachment.code = 'partners_intervention_attachment'
        attachment.content_object = intervention_attachment
        attachment.save()

        return intervention_attachment


class BaseInterventionResultNestedSerializer(serializers.ModelSerializer):
    cp_output_name = serializers.CharField(source="cp_output.output_name", read_only=True)
    ram_indicator_names = serializers.SerializerMethodField(read_only=True)

    def get_ram_indicator_names(self, obj):
        return [i.light_repr for i in obj.ram_indicators.all()]

    class Meta:
        model = InterventionResultLink
        fields = [
            'id',
            'code',
            'intervention',
            'cp_output',
            'cp_output_name',
            'ram_indicators',
            'ram_indicator_names',
            'total',
        ]
        read_only_fields = ['code']


class InterventionResultNestedSerializer(BaseInterventionResultNestedSerializer):
    ll_results = LowerResultWithActivitiesSerializer(many=True, read_only=True)

    class Meta(BaseInterventionResultNestedSerializer.Meta):
        fields = BaseInterventionResultNestedSerializer.Meta.fields + ['ll_results']


class InterventionResultsStructureSerializer(BaseInterventionResultNestedSerializer):
    ll_results = LowerResultWithActivityItemsSerializer(many=True, read_only=True)

    class Meta(BaseInterventionResultNestedSerializer.Meta):
        fields = BaseInterventionResultNestedSerializer.Meta.fields + ['ll_results']


class InterventionResultLinkSimpleCUSerializer(FullInterventionSnapshotSerializerMixin, serializers.ModelSerializer):
    cp_output_name = serializers.CharField(source="cp_output.name", read_only=True)
    ram_indicator_names = serializers.SerializerMethodField(read_only=True)

    def get_ram_indicator_names(self, obj):
        return [i.name for i in obj.ram_indicators.all()]

    def update(self, instance, validated_data):
        intervention = validated_data.get('intervention', instance.intervention)
        if intervention and intervention.agreement.partner.blocked is True:
            raise ValidationError("An Output cannot be updated for a partner that is blocked in Vision")

        return super().update(instance, validated_data)

    def create(self, validated_data):
        intervention = validated_data.get('intervention')
        if intervention and intervention.agreement.partner.blocked is True:
            raise ValidationError("An Output cannot be updated for a partner that is blocked in Vision")
        return super().create(validated_data)

    class Meta:
        model = InterventionResultLink
        fields = "__all__"
        read_only_fields = ['code']
        validators = [
            UniqueTogetherValidator(
                queryset=InterventionResultLink.objects.all(),
                fields=["intervention", "cp_output"],
                message=_("Invalid CP Output provided.")
            )
        ]

    def get_intervention(self):
        return self.validated_data.get('intervention', getattr(self.instance, 'intervention', None))


class InterventionResultCUSerializer(serializers.ModelSerializer):

    lower_results = LowerResultSerializer(many=True, read_only=True)

    class Meta:
        model = InterventionResultLink
        fields = "__all__"

    def update_ll_results(self, instance, ll_results):
        ll_results = ll_results if ll_results else []

        for result in ll_results:
            result['result_link'] = instance.pk
            applied_indicators = {'applied_indicators': result.pop('applied_indicators', [])}
            instance_id = result.get('id', None)
            if instance_id:
                try:
                    ll_result_instance = LowerResult.objects.get(pk=instance_id)
                except LowerResult.DoesNotExist:
                    raise ValidationError('lower_result has an id but cannot be found in the db')

                ll_result_serializer = LowerResultCUSerializer(
                    instance=ll_result_instance,
                    data=result,
                    context=applied_indicators,
                    partial=True
                )

            else:
                ll_result_serializer = LowerResultCUSerializer(data=result, context=applied_indicators)

            if ll_result_serializer.is_valid(raise_exception=True):
                ll_result_serializer.save()

    @transaction.atomic
    def create(self, validated_data):
        ll_results = self.context.pop('ll_results', [])
        instance = super().create(validated_data)
        self.update_ll_results(instance, ll_results)
        return instance

    @transaction.atomic
    def update(self, instance, validated_data):
        ll_results = self.context.pop('ll_results', [])
        self.update_ll_results(instance, ll_results)
        return super().update(instance, validated_data)


class InterventionReportingPeriodSerializer(serializers.ModelSerializer):
    class Meta:
        model = InterventionReportingPeriod
        fields = ('id', 'intervention', 'start_date', 'end_date', 'due_date')

    def validate_intervention(self, value):
        """
        Changing the intervention is not allowed. Users should delete this
        reporting period and create a new one associated with the desired
        intervention.
        """
        if self.instance and value != self.instance.intervention:
            raise ValidationError(
                'Cannot change the intervention that this reporting period is associated with.')
        return value

    def check_date_order(self, start_date, end_date, due_date):
        """
        Validate that start_date <= end_date <= due_date.
        """
        if start_date > end_date:
            raise ValidationError('end_date must be on or after start_date')
        if end_date > due_date:
            raise ValidationError('due_date must be on or after end_date')

    def check_for_overlapping_periods(self, intervention_pk, start_date, end_date):
        """
        Validate that new instance doesn't overlap existing periods for this intervention.
        """
        periods = InterventionReportingPeriod.objects.filter(intervention=intervention_pk)
        if self.instance:
            # exclude ourself
            periods = periods.exclude(pk=self.instance.pk)
        # How to identify overlapping periods: https://stackoverflow.com/a/325939/347942
        if periods.filter(start_date__lt=end_date).filter(end_date__gt=start_date).exists():
            raise ValidationError('This period overlaps an existing reporting period.')

    def validate(self, data):
        """
        Validate that start_date <= end_date <= due_date.
        Validate that new instance doesn't overlap existing periods.
        """
        # If we're creating, we'll have all these values in ``data``. If we're
        # patching, we might not, so get missing values from the existing DB instance
        start_date = data.get('start_date') or self.instance.start_date
        end_date = data.get('end_date') or self.instance.end_date
        due_date = data.get('due_date') or self.instance.due_date
        intervention_pk = data.get('intervention') or self.instance.intervention.pk

        self.check_date_order(start_date, end_date, due_date)
        self.check_for_overlapping_periods(intervention_pk, start_date, end_date)
        return data


class InterventionResultSerializer(serializers.ModelSerializer):
    humanitarian_tag = serializers.SerializerMethodField()
    hidden = serializers.SerializerMethodField()
    ram = serializers.SerializerMethodField()
    ram_indicators = IndicatorSerializer(many=True, read_only=True)

    class Meta:
        model = InterventionResultLink
        fields = "__all__"

    def get_humanitarian_tag(self, obj):
        return "Yes" if obj.cp_output.humanitarian_tag else "No"

    def get_hidden(self, obj):
        return "Yes" if obj.cp_output.hidden else "No"

    def get_ram(self, obj):
        return "Yes" if obj.cp_output.ram else "No"


class InterventionIndicatorSerializer(serializers.ModelSerializer):
    ram_indicators = IndicatorSerializer(many=True, read_only=True)

    class Meta:
        model = InterventionResultLink
        fields = (
            "intervention",
            "ram_indicators",
        )


class FundingCommitmentNestedSerializer(serializers.ModelSerializer):
    fc_type = serializers.CharField(source='fund_commitment.fc_type')

    class Meta:
        model = FundsCommitmentItem
        fields = (
            "grant_number",
            "wbs",
            "fc_type",
            "fc_ref_number",
            "commitment_amount",
            "commitment_amount_dc",
        )


class InterventionCreateUpdateSerializer(AttachmentSerializerMixin, SnapshotModelSerializer):

    planned_budget = InterventionBudgetCUSerializer(read_only=True)
    partner = serializers.CharField(source='agreement.partner.name', read_only=True)
    prc_review_document_file = serializers.FileField(source='prc_review_document', read_only=True)
    prc_review_attachment = AttachmentSingleFileField(required=False)
    signed_pd_document_file = serializers.FileField(source='signed_pd_document', read_only=True)
    signed_pd_attachment = AttachmentSingleFileField(required=False)
    activation_letter_file = serializers.FileField(source='activation_letter', read_only=True)
    activation_letter_attachment = AttachmentSingleFileField(required=False)
    termination_doc_file = serializers.FileField(source='termination_doc', read_only=True)
    termination_doc_attachment = AttachmentSingleFileField()
    planned_visits = PlannedVisitsNestedSerializer(many=True, read_only=True, required=False)
    attachments = InterventionAttachmentSerializer(many=True, read_only=True, required=False)
    result_links = InterventionResultCUSerializer(many=True, read_only=True, required=False)
    frs = serializers.PrimaryKeyRelatedField(
        many=True,
        queryset=FundsReservationHeader.objects.prefetch_related('intervention').all(),
        required=False,
    )
    final_partnership_review = SingleInterventionAttachmentField(
        type_name=FileType.FINAL_PARTNERSHIP_REVIEW,
        read_field=InterventionAttachmentSerializer(),
        required=False,
    )

    class Meta:
        model = Intervention
        fields = "__all__"

    def to_internal_value(self, data):
        if 'frs' in data:
            if data['frs'] is None:
                data['frs'] = []
        return super().to_internal_value(data)

    def validate_frs(self, frs):
        for fr in frs:
            if fr.intervention:
                if (self.instance is None) or (not self.instance.id) or (fr.intervention.id != self.instance.id):
                    raise ValidationError(['One or more of the FRs selected is related to a different PD/SPD,'
                                           ' {}'.format(fr.fr_number)])
            else:
                pass
                # unicef/etools-issues:779
                # TODO: add this validation back after all legacy data has been handled.
                # make sure it's not expired
                # if fr.expired:
                #     raise ValidationError({'error': 'One or more selected FRs is expired,'
                #                                     ' {}'.format(fr.fr_number)})
        return frs

    def _validate_character_limitation(self, value, limit=5000):
        if value and len(value) > limit:
            raise serializers.ValidationError(
                "This field is limited to {} or less characters.".format(
                    limit,
                ),
            )
        return value

    def validate_context(self, value):
        return self._validate_character_limitation(value, limit=7000)

    def validate_implementation_strategy(self, value):
        return self._validate_character_limitation(value)

    def validate_ip_program_contribution(self, value):
        return self._validate_character_limitation(value)

<<<<<<< HEAD
=======
    def validate_capacity_development(self, value):
        return self._validate_character_limitation(value)

>>>>>>> 19c71b96
    def validate(self, attrs):
        validated_data = super().validate(attrs)
        if self.instance and ('start' in validated_data or 'end' in validated_data):
            new_status = validated_data.get('status', None)
            old_status = self.instance.status
            if new_status is not None and new_status == self.instance.TERMINATED and new_status != old_status:
                # no checks required for terminated status
                return validated_data

            start = validated_data.get('start', self.instance.start)
            end = validated_data.get('end', self.instance.end)
            old_quarters = get_quarters_range(self.instance.start, self.instance.end)
            new_quarters = get_quarters_range(start, end)

            if old_quarters and len(old_quarters) > len(new_quarters):
                if new_quarters:
                    last_quarter = new_quarters[-1].quarter
                else:
                    last_quarter = 0

                if self.instance.quarters.filter(
                    quarter__gt=last_quarter,
                    activities__isnull=False,
                ).exists():
                    names_to_be_removed = ', '.join([
                        'Q{}'.format(q.quarter)
                        for q in old_quarters[len(new_quarters):]
                    ])
                    error_text = _('Please adjust activities to not use the quarters to be removed ({}).').format(
                        names_to_be_removed
                    )
                    bad_keys = set(validated_data.keys()).intersection({'start', 'end'})
                    raise ValidationError({key: [error_text] for key in bad_keys})

        return validated_data

    @transaction.atomic
    def update(self, instance, validated_data):
        final_partnership_review = validated_data.pop('final_partnership_review', None)

        updated = super().update(instance, validated_data)

        if final_partnership_review:
            self.get_fields()['final_partnership_review'].set_attachment(instance, final_partnership_review)

        return updated


class InterventionStandardSerializer(serializers.ModelSerializer):

    class Meta:
        model = Intervention
        fields = ('pk', 'number', 'title', 'status')


class InterventionMonitorSerializer(InterventionStandardSerializer):

    pd_output_names = serializers.SerializerMethodField()

    @staticmethod
    def get_pd_output_names(obj):
        return [ll.name for rl in obj.result_links.all() for ll in rl.ll_results.all()]

    class Meta:
        model = Intervention
        fields = ('pk', 'number', 'title', 'status', 'pd_output_names', 'days_from_last_pv')


class InterventionDetailSerializer(serializers.ModelSerializer):
    planned_budget = InterventionBudgetCUSerializer(read_only=True)
    partner = serializers.CharField(source='agreement.partner.name')
    partner_vendor = serializers.CharField(source='agreement.partner.vendor_number')
    partner_id = serializers.CharField(source='agreement.partner.id', read_only=True)
    prc_review_document_file = serializers.FileField(source='prc_review_document', read_only=True)
    prc_review_attachment = AttachmentSingleFileField(read_only=True)
    signed_pd_document_file = serializers.FileField(source='signed_pd_document', read_only=True)
    signed_pd_attachment = AttachmentSingleFileField(read_only=True)
    activation_letter_file = serializers.FileField(source='activation_letter', read_only=True)
    activation_letter_attachment = AttachmentSingleFileField(read_only=True)
    termination_doc_file = serializers.FileField(source='termination_doc', read_only=True)
    termination_doc_attachment = AttachmentSingleFileField(read_only=True)
    amendments = InterventionAmendmentCUSerializer(many=True, read_only=True, required=False)
    attachments = InterventionAttachmentSerializer(many=True, read_only=True, required=False)
    planned_visits = PlannedVisitsNestedSerializer(many=True, read_only=True, required=False)
    result_links = InterventionResultNestedSerializer(many=True, read_only=True, required=False)
    submitted_to_prc = serializers.ReadOnlyField()
    frs_details = FRsSerializer(source='frs', read_only=True)
    permissions = serializers.SerializerMethodField(read_only=True)
    flagged_sections = serializers.SerializerMethodField(read_only=True)
    section_names = serializers.SerializerMethodField(read_only=True)
    days_from_submission_to_signed = serializers.CharField(read_only=True)
    days_from_review_to_signed = serializers.CharField(read_only=True)
    locations = serializers.SerializerMethodField()
    location_names = serializers.SerializerMethodField()
    cluster_names = serializers.SerializerMethodField()

    donors = serializers.SerializerMethodField()
    donor_codes = serializers.SerializerMethodField()
    grants = serializers.SerializerMethodField()

    location_p_codes = serializers.SerializerMethodField()

    def get_location_p_codes(self, obj):
        return [location.p_code for location in obj.flat_locations.all()]

    def get_donors(self, obj):
        donors = set()
        for fr_item_qs in obj.frs.all():
            for fr_li in fr_item_qs.fr_items.all():
                donors.add(fr_li.donor)
        return donors

    def get_donor_codes(self, obj):
        donor_codes = set()
        for fr_item_qs in obj.frs.all():
            for fr_li in fr_item_qs.fr_items.all():
                donor_codes.add(fr_li.donor_code)
        return donor_codes

    def get_grants(self, obj):
        grants = set()
        for fr_item_qs in obj.frs.all():
            for fr_li in fr_item_qs.fr_items.all():
                grants.add(fr_li.grant_number)
        return grants

    def get_permissions(self, obj):
        user = self.context['request'].user
        ps = Intervention.permission_structure()
        permissions = InterventionPermissions(user=user, instance=self.instance, permission_structure=ps)
        return permissions.get_permissions()

    def get_locations(self, obj):
        return [loc.id for loc in obj.flat_locations.all()]

    def get_location_names(self, obj):
        return ['{} [{} - {}]'.format(
            loc.name,
            loc.admin_level_name,
            loc.p_code
        ) for loc in obj.flat_locations.all()]

    def get_section_names(self, obj):
        return [loc.name for loc in obj.sections.all()]

    def get_flagged_sections(self, obj):
        return [loc.id for loc in obj.sections.all()]

    def get_cluster_names(self, obj):
        return [c for c in obj.intervention_clusters()]

    class Meta:
        model = Intervention
        fields = (
            "activation_letter_attachment",
            "activation_letter_file",
            "agreement",
            "amendments",
            "attachments",
            "cluster_names",
            "created",
            "days_from_review_to_signed",
            "days_from_submission_to_signed",
            "document_type",
            "donor_codes",
            "donors",
            "end",
            "flagged_sections",
            "flat_locations",
            "frs_details",
            "grants",
            "id",
            "in_amendment",
            "location_names",
            "cfei_number",
            "location_p_codes",
            "locations",
            "modified",
            "number",
            "offices",
            "partner",
            "partner_authorized_officer_signatory",
            "partner_focal_points",
            "partner_vendor",
            "planned_budget",
            "planned_visits",
            "population_focus",
            "prc_review_attachment",
            "prc_review_document",
            "prc_review_document_file",
            "reference_number_year",
            "result_links",
            "review_date_prc",
            "section_names",
            "sections",
            "signed_by_partner_date",
            "signed_by_unicef_date",
            "signed_pd_attachment",
            "signed_pd_document",
            "signed_pd_document_file",
            "start",
            "status",
            "submission_date",
            "submission_date_prc",
            "submitted_to_prc",
            "termination_doc_attachment",
            "termination_doc_file",
            "title",
            "unicef_focal_points",
            "unicef_signatory",
            'budget_owner',
            'cfei_number',
            'contingency_pd',
            'country_programme',
            'frs',
            'humanitarian_flag',
            'metadata',
            'partner_id',
            'permissions',
        )


class InterventionListMapSerializer(serializers.ModelSerializer):
    partner_name = serializers.CharField(source='agreement.partner.name')
    partner_id = serializers.CharField(source='agreement.partner.id')
    locations = LocationSerializer(source="flat_locations", many=True)
    offices = serializers.StringRelatedField(many=True)
    sections = serializers.StringRelatedField(many=True)
    unicef_focal_points = serializers.StringRelatedField(many=True)
    donors = serializers.ReadOnlyField(read_only=True)
    donor_codes = serializers.ReadOnlyField(read_only=True)
    grants = serializers.ReadOnlyField(read_only=True)
    results = serializers.ReadOnlyField(source='cp_output_names', read_only=True)
    clusters = serializers.ReadOnlyField(read_only=True)
    frs = FRHeaderSerializer(many=True, read_only=True)

    class Meta:
        model = Intervention
        fields = (
            "id",
            "partner_id",
            "partner_name",
            "agreement",
            "document_type",
            "number",
            "title",
            "status",
            "start",
            "end",
            "offices",
            "sections",
            "locations",
            "unicef_focal_points",
            "donors",
            "donor_codes",
            "grants",
            "results",
            "clusters",
            "frs",
        )


class InterventionReportingRequirementListSerializer(serializers.ModelSerializer):
    reporting_requirements = ReportingRequirementSerializer(
        many=True,
        read_only=True
    )

    class Meta:
        model = Intervention
        fields = ("reporting_requirements", )


class InterventionRAMIndicatorsListSerializer(serializers.ModelSerializer):

    ram_indicators = RAMIndicatorSerializer(
        many=True,
        read_only=True
    )
    cp_output_name = serializers.CharField(source="cp_output.output_name")

    class Meta:
        model = InterventionResultLink
        fields = ("ram_indicators", "cp_output_name")


class InterventionReportingRequirementCreateSerializer(
    FullInterventionSnapshotSerializerMixin,
    serializers.ModelSerializer,
):
    report_type = serializers.ChoiceField(
        choices=ReportingRequirement.TYPE_CHOICES
    )
    reporting_requirements = ReportingRequirementSerializer(many=True)

    class Meta:
        model = Intervention
        fields = ("reporting_requirements", "report_type", )

    def _validate_qpr(self, requirements):
        self._validate_start_date(requirements)
        self._validate_end_date(requirements)
        self._validate_date_intervals(requirements)

    def _validate_hr(self, requirements):
        # Ensure intervention has high frequency or cluster indicators
        indicator_qs = AppliedIndicator.objects.filter(
            lower_result__result_link__intervention=self.intervention
        ).filter(
            Q(is_high_frequency=True) |
            Q(cluster_indicator_id__isnull=False)
        )
        if not indicator_qs.count():
            raise serializers.ValidationError(
                _("Indicator needs to be either cluster or high frequency.")
            )

        self._validate_start_date(requirements)
        self._validate_end_date(requirements)
        self._validate_date_intervals(requirements)

    def _validate_start_date(self, requirements):
        # Ensure that the first reporting requirement start date
        # is on or after PD start date
        if requirements[0]["start_date"] < self.intervention.start:
            raise serializers.ValidationError({
                "reporting_requirements": {
                    "start_date": _(
                        "Start date needs to be on or after PD start date."
                    )
                }
            })

    def _validate_end_date(self, requirements):
        # Ensure that the last reporting requirement start date
        # is on or before PD end date
        if requirements[-1]["end_date"] > self.intervention.end:
            raise serializers.ValidationError({
                "reporting_requirements": {
                    "end_date": _(
                        "End date needs to be on or before PD end date."
                    )
                }
            })

    def _validate_date_intervals(self, requirements):
        # Ensure start date is after previous end date
        for i in range(0, len(requirements)):
            if requirements[i]["start_date"] > requirements[i]["end_date"]:
                raise serializers.ValidationError({
                    "reporting_requirements": {
                        "start_date": _(
                            "End date needs to be after the start date."
                        )
                    }
                })

            if i > 0:
                if requirements[i]["start_date"] != requirements[i - 1]["end_date"] + timedelta(days=1):
                    raise serializers.ValidationError({
                        "reporting_requirements": {
                            "start_date": _(
                                "Next start date needs to be one day after previous end date."
                            )
                        }
                    })

    def _order_data(self, data):
        data["reporting_requirements"] = sorted(
            data["reporting_requirements"],
            key=itemgetter("start_date")
        )
        return data

    def _get_hash_key_string(self, record):
        k = str(record["start_date"]) + str(record["end_date"]) + str(record["due_date"])
        return k.encode('utf-8')

    def _tweak_data(self, validated_data):

        current_reqs = ReportingRequirement.objects.values(
            "id",
            "start_date",
            "end_date",
            "due_date",
        ).filter(
            intervention=self.intervention,
            report_type=validated_data["report_type"],
        )

        current_reqs_dict = {}
        for c_r in current_reqs:
            current_reqs_dict[h11(self._get_hash_key_string(c_r))] = c_r

        current_ids_that_need_to_be_kept = []

        # if records don't have id but match a record with an id, assigned the id accordingly
        report_type = validated_data["report_type"]
        for r in validated_data["reporting_requirements"]:
            if not r.get('id'):
                # try to map see if the record already exists in the existing records
                hash_key = h11(self._get_hash_key_string(r))
                if current_reqs_dict.get(hash_key):
                    r['id'] = current_reqs_dict[hash_key]['id']
                    # remove record so we can track which ones are left to be deleted later on.
                    current_ids_that_need_to_be_kept.append(r['id'])
                else:
                    r["intervention"] = self.intervention
            else:
                current_ids_that_need_to_be_kept.append(r['id'])

            r["report_type"] = report_type

        return validated_data, current_ids_that_need_to_be_kept, current_reqs_dict

    def run_validation(self, initial_data):
        serializer = self.fields["reporting_requirements"].child
        serializer.fields["start_date"].required = True
        serializer.fields["end_date"].required = True
        serializer.fields["due_date"].required = True

        return super().run_validation(initial_data)

    def validate(self, data):
        """The first reporting requirement's start date needs to be
        on or after the PD start date.
        Subsequent reporting requirements start date needs to be after the
        previous reporting requirement end date.
        """
        self.intervention = self.context["intervention"]

        if self.intervention.status != Intervention.DRAFT:
            if self.intervention.status == Intervention.TERMINATED:
                ended = self.intervention.end < datetime.now().date() if self.intervention.end else True
                if ended:
                    raise serializers.ValidationError(
                        _("Changes not allowed when PD is terminated.")
                    )
            elif self.intervention.contingency_pd and self.intervention.status == Intervention.SIGNED:
                pass
            else:
                if not self.intervention.in_amendment and not self.intervention.termination_doc_attachment.exists():
                    raise serializers.ValidationError(
                        _("Changes not allowed when PD not in amendment state.")
                    )

        if not self.intervention.start:
            raise serializers.ValidationError(
                _("PD needs to have a start date.")
            )

        # Validate reporting requirements first
        if not len(data["reporting_requirements"]):
            raise serializers.ValidationError({
                "reporting_requirements": _("This field cannot be empty.")
            })

        self._order_data(data)
        # Make sure that all reporting requirements that have ids are actually related to current intervention
        for rr in data["reporting_requirements"]:
            try:
                rr_id = rr['id']
                req = ReportingRequirement.objects.get(pk=rr_id)
                assert req.intervention.id == self.intervention.id
            except ReportingRequirement.DoesNotExist:
                raise serializers.ValidationError("Requirement ID passed in does not exist")
            except AssertionError:
                raise serializers.ValidationError("Requirement ID passed in belongs to a different intervention")
            except KeyError:
                pass

        if data["report_type"] == ReportingRequirement.TYPE_QPR:
            self._validate_qpr(data["reporting_requirements"])
        elif data["report_type"] == ReportingRequirement.TYPE_HR:
            self._validate_hr(data["reporting_requirements"])

        return data

    @cached_property
    def _past_records_editable(self):
        if self.intervention.status == Intervention.DRAFT or \
                (self.intervention.status == Intervention.SIGNED and self.intervention.contingency_pd):
            return True
        return False

    @transaction.atomic()
    def create(self, validated_data):
        today = date.today()
        validated_data, current_ids_that_need_to_be_kept, current_reqs_dict = self._tweak_data(validated_data)
        deletable_records = ReportingRequirement.objects.exclude(pk__in=current_ids_that_need_to_be_kept). \
            filter(intervention=self.intervention, report_type=validated_data['report_type'])

        if not self._past_records_editable:
            if deletable_records.filter(start_date__lte=today).exists():
                raise ValidationError("You're trying to delete a record that has a start date in the past")

        deletable_records.delete()

        for r in validated_data["reporting_requirements"]:
            if r.get("id"):
                pk = r.pop("id")

                # if this is a record that starts in the past and it's not editable and has changes (hash is different)
                if r['start_date'] <= today and not self._past_records_editable and\
                        not current_reqs_dict.get(h11(self._get_hash_key_string(r))):
                    raise ValidationError("A record that starts in the passed cannot"
                                          " be modified on a non-draft PD/SPD")
                ReportingRequirement.objects.filter(pk=pk).update(**r)
            else:
                ReportingRequirement.objects.create(**r)

        return self.intervention

    def delete(self, validated_data):
        for r in validated_data["reporting_requirements"]:
            if r.get("id"):
                ReportingRequirement.objects.filter(pk=r.get("id")).delete()
        return self.intervention

    def get_intervention(self):
        return self.context['intervention']


class InterventionLocationExportSerializer(serializers.Serializer):
    partner = serializers.CharField(source="intervention.agreement.partner.name")
    partner_vendor_number = serializers.CharField(source="intervention.agreement.partner.vendor_number")
    pd_ref_number = serializers.CharField(source="intervention.number")
    partnership = serializers.CharField(source="intervention.agreement.agreement_number")
    status = serializers.CharField(source="intervention.status")
    location = serializers.CharField(source="selected_location.name", read_only=True)
    section = serializers.CharField(source="section.name", read_only=True)
    cp_output = serializers.CharField(source="intervention.cp_output_names")
    start = serializers.CharField(source="intervention.start")
    end = serializers.CharField(source="intervention.end")
    focal_point = serializers.CharField(source="intervention.focal_point_names")
    hyperlink = serializers.SerializerMethodField()

    def get_hyperlink(self, obj):
        return 'https://{}/pmp/interventions/{}/details/'.format(self.context['request'].get_host(), obj.intervention.id)<|MERGE_RESOLUTION|>--- conflicted
+++ resolved
@@ -54,10 +54,7 @@
     total_unicef_contribution_local = serializers.DecimalField(max_digits=20, decimal_places=2)
     total_cash_local = serializers.DecimalField(max_digits=20, decimal_places=2)
     total_local = serializers.DecimalField(max_digits=20, decimal_places=2)
-<<<<<<< HEAD
-=======
     total_supply = serializers.DecimalField(max_digits=20, decimal_places=2)
->>>>>>> 19c71b96
 
     class Meta:
         model = InterventionBudget
@@ -77,10 +74,7 @@
             "total_cash_local",
             "total_unicef_cash_local_wo_hq",
             "total_hq_cash_local",
-<<<<<<< HEAD
-=======
             "total_supply"
->>>>>>> 19c71b96
         )
         read_only_fields = (
             "total_local",
@@ -89,10 +83,7 @@
             "total_unicef_cash_local_wo_hq",
             "partner_supply_local",
             "total_partner_contribution_local",
-<<<<<<< HEAD
-=======
             "total_supply"
->>>>>>> 19c71b96
         )
 
     def get_intervention(self):
@@ -758,12 +749,9 @@
     def validate_ip_program_contribution(self, value):
         return self._validate_character_limitation(value)
 
-<<<<<<< HEAD
-=======
     def validate_capacity_development(self, value):
         return self._validate_character_limitation(value)
 
->>>>>>> 19c71b96
     def validate(self, attrs):
         validated_data = super().validate(attrs)
         if self.instance and ('start' in validated_data or 'end' in validated_data):
