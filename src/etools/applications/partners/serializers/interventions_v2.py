from datetime import date
from operator import itemgetter

from django.db import transaction
from django.db.models import Q
from django.utils.translation import ugettext as _

from rest_framework import serializers
from rest_framework.serializers import ValidationError
from unicef_snapshot.serializers import SnapshotModelSerializer

from etools.applications.attachments.serializers import AttachmentSerializerMixin
from etools.applications.attachments.serializers_fields import AttachmentSingleFileField
from etools.applications.funds.models import FundsCommitmentItem, FundsReservationHeader
from etools.applications.funds.serializers import FRsSerializer
from etools.applications.locations.serializers import LocationLightSerializer, LocationSerializer
from etools.applications.partners.models import (
    Intervention,
    InterventionAmendment,
    InterventionAttachment,
    InterventionBudget,
    InterventionPlannedVisits,
    InterventionReportingPeriod,
    InterventionResultLink,
    InterventionSectorLocationLink,
<<<<<<< HEAD
)
from etools.applications.partners.permissions import InterventionPermissions
from etools.applications.reports.models import (
    AppliedIndicator,
    LowerResult,
    ReportingRequirement,
=======
>>>>>>> 976f6bd9
)
from etools.applications.partners.permissions import InterventionPermissions
from etools.applications.reports.models import AppliedIndicator, LowerResult, ReportingRequirement
from etools.applications.reports.serializers.v1 import SectorSerializer
from etools.applications.reports.serializers.v2 import (
    IndicatorSerializer,
    LowerResultCUSerializer,
    LowerResultSerializer,
    ReportingRequirementSerializer,
)


class InterventionBudgetCUSerializer(serializers.ModelSerializer):
    partner_contribution_local = serializers.DecimalField(max_digits=20, decimal_places=2)
    unicef_cash_local = serializers.DecimalField(max_digits=20, decimal_places=2)
    in_kind_amount_local = serializers.DecimalField(max_digits=20, decimal_places=2)

    class Meta:
        model = InterventionBudget
        fields = (
            "id",
            "intervention",
            "partner_contribution_local",
            "unicef_cash_local",
            "in_kind_amount_local",
            'currency'
        )


class InterventionAmendmentCUSerializer(AttachmentSerializerMixin, serializers.ModelSerializer):
    amendment_number = serializers.CharField(read_only=True)
    signed_amendment_file = serializers.FileField(source="signed_amendment", read_only=True)
    signed_amendment_attachment = AttachmentSingleFileField(
        override="signed_amendment"
    )

    class Meta:
        model = InterventionAmendment
        fields = "__all__"

    def validate(self, data):
        data = super(InterventionAmendmentCUSerializer, self).validate(data)

        if 'signed_date' in data and data['signed_date'] > date.today():
            raise ValidationError("Date cannot be in the future!")

        if 'intervention' in data:
            if data['intervention'].in_amendment is True:
                raise ValidationError("Cannot add a new amendment while another amendment is in progress.")
            if data['intervention'].agreement.partner.blocked is True:
                raise ValidationError("Cannot add a new amendment while the partner is blocked in Vision.")
        return data


class PlannedVisitsCUSerializer(serializers.ModelSerializer):

    class Meta:
        model = InterventionPlannedVisits
        fields = "__all__"


class PlannedVisitsNestedSerializer(serializers.ModelSerializer):

    class Meta:
        model = InterventionPlannedVisits
        fields = (
            "id",
            "year",
            "programmatic_q1",
            "programmatic_q2",
            "programmatic_q3",
            "programmatic_q4",
        )


class BaseInterventionListSerializer(serializers.ModelSerializer):
    partner_name = serializers.CharField(source='agreement.partner.name')
    unicef_cash = serializers.DecimalField(source='total_unicef_cash', read_only=True, max_digits=20, decimal_places=2)
    cso_contribution = serializers.DecimalField(source='total_partner_contribution', read_only=True, max_digits=20,
                                                decimal_places=2)
    total_unicef_budget = serializers.DecimalField(read_only=True, max_digits=20, decimal_places=2)
    total_budget = serializers.DecimalField(read_only=True, max_digits=20, decimal_places=2)
    budget_currency = serializers.CharField(source='planned_budget.currency', read_only=True)

    section_names = serializers.SerializerMethodField()
    flagged_sections = serializers.SerializerMethodField()
    cp_outputs = serializers.SerializerMethodField()
    offices_names = serializers.SerializerMethodField()
    frs_earliest_start_date = serializers.DateField(source='frs__start_date__min', read_only=True)
    frs_latest_end_date = serializers.DateField(source='frs__end_date__max', read_only=True)
    frs_total_frs_amt = serializers.DecimalField(
        source='frs__total_amt_local__sum',
        read_only=True,
        max_digits=20,
        decimal_places=2
    )
    frs_total_intervention_amt = serializers.DecimalField(
        source='frs__intervention_amt__sum',
        read_only=True,
        max_digits=20,
        decimal_places=2
    )
    frs_total_outstanding_amt = serializers.DecimalField(
        source='frs__outstanding_amt_local__sum',
        read_only=True,
        max_digits=20,
        decimal_places=2
    )
    actual_amount = serializers.DecimalField(
        source='frs__actual_amt_local__sum',
        read_only=True,
        max_digits=20,
        decimal_places=2
    )

    def get_offices_names(self, obj):
        return [o.name for o in obj.offices.all()]

    def get_cp_outputs(self, obj):
        return [rl.cp_output.id for rl in obj.result_links.all()]

    def get_section_names(self, obj):
        return [l.name for l in obj.sections.all()]

    def get_flagged_sections(self, obj):
        return [l.pk for l in obj.sections.all()]

    class Meta:
        model = Intervention
        fields = (
            'id',
            'number',
            'document_type',
            'partner_name',
            'status',
            'title',
            'start',
            'end',
            'frs_total_frs_amt',
            'unicef_cash',
            'cso_contribution',
            'country_programme',
            'frs_earliest_start_date',
            'frs_latest_end_date',
            'sections',
            'section_names',
            'cp_outputs',
            'unicef_focal_points',
            'frs_total_intervention_amt',
            'frs_total_outstanding_amt',
            'offices',
            'actual_amount',
            'offices_names',
            'total_unicef_budget',
            'total_budget',
            'metadata',
            'flagged_sections',
            'budget_currency'
        )


class InterventionListSerializer(BaseInterventionListSerializer):
    fr_currencies_are_consistent = serializers.SerializerMethodField()
    all_currencies_are_consistent = serializers.SerializerMethodField()
    fr_currency = serializers.SerializerMethodField()
    multi_curr_flag = serializers.BooleanField()

    donors = serializers.SerializerMethodField()
    donor_codes = serializers.SerializerMethodField()
    grants = serializers.SerializerMethodField()

    location_p_codes = serializers.SerializerMethodField()

    def get_location_p_codes(self, obj):
        return obj.location_p_codes.split('|') if obj.location_p_codes else []

    def get_donors(self, obj):
        return obj.donors.split('|') if obj.donors else []

    def get_donor_codes(self, obj):
        return obj.donor_codes.split('|') if obj.donor_codes else []

    def get_grants(self, obj):
        return obj.grants.split('|') if obj.grants else []

    def fr_currencies_ok(self, obj):
        return obj.frs__currency__count == 1 if obj.frs__currency__count else None

    def get_fr_currencies_are_consistent(self, obj):
        return self.fr_currencies_ok(obj)

    def get_all_currencies_are_consistent(self, obj):
        if not hasattr(obj, 'planned_budget'):
            return False
        return self.fr_currencies_ok(obj) and obj.max_fr_currency == obj.planned_budget.currency

    def get_fr_currency(self, obj):
        return obj.max_fr_currency if self.fr_currencies_ok(obj) else ''

    class Meta(BaseInterventionListSerializer.Meta):
        fields = BaseInterventionListSerializer.Meta.fields + (
            'fr_currencies_are_consistent', 'all_currencies_are_consistent', 'fr_currency', 'multi_curr_flag',
            'location_p_codes',
            'donors',
            'donor_codes',
            'grants',
        )


class MinimalInterventionListSerializer(serializers.ModelSerializer):

    class Meta:
        model = Intervention
        fields = (
            'id',
            'title',
        )


# TODO intervention sector locations cleanup
class InterventionLocationSectorNestedSerializer(serializers.ModelSerializer):
    locations = LocationLightSerializer(many=True)
    sector = SectorSerializer()

    class Meta:
        model = InterventionSectorLocationLink
        fields = (
            'id', 'sector', 'locations'
        )


# TODO intervention sector locations cleanup
class InterventionSectorLocationCUSerializer(serializers.ModelSerializer):
    class Meta:
        model = InterventionSectorLocationLink
        fields = (
            'id', 'intervention', 'sector', 'locations'
        )


class InterventionAttachmentSerializer(AttachmentSerializerMixin, serializers.ModelSerializer):
    attachment_file = serializers.FileField(source="attachment", read_only=True)
    attachment_document = AttachmentSingleFileField(
        source="attachment_file",
        override="attachment",
    )

    class Meta:
        model = InterventionAttachment
        fields = (
            'id',
            'intervention',
            'created',
            'type',
            'attachment',
            'attachment_file',
            'attachment_document',
        )


class InterventionResultNestedSerializer(serializers.ModelSerializer):
    cp_output_name = serializers.CharField(source="cp_output.output_name", read_only=True)
    ram_indicator_names = serializers.SerializerMethodField(read_only=True)
    ll_results = LowerResultSerializer(many=True, read_only=True)

    def get_ram_indicator_names(self, obj):
        return [i.name for i in obj.ram_indicators.all()]

    class Meta:
        model = InterventionResultLink
        fields = (
            'id', 'intervention',
            'cp_output', 'cp_output_name',
            'ram_indicators', 'ram_indicator_names',
            'll_results'
        )


class InterventionResultLinkSimpleCUSerializer(serializers.ModelSerializer):
    cp_output_name = serializers.CharField(source="cp_output.name", read_only=True)
    ram_indicator_names = serializers.SerializerMethodField(read_only=True)

    def get_ram_indicator_names(self, obj):
        return [i.name for i in obj.ram_indicators.all()]

    def update(self, instance, validated_data):
        intervention = validated_data.get('intervention', instance.intervention)
        if intervention and intervention.agreement.partner.blocked is True:
            raise ValidationError("An Output cannot be updated for a partner that is blocked in Vision")

        return super(InterventionResultLinkSimpleCUSerializer, self).update(instance, validated_data)

    def create(self, validated_data):
        intervention = validated_data.get('intervention')
        if intervention and intervention.agreement.partner.blocked is True:
            raise ValidationError("An Output cannot be updated for a partner that is blocked in Vision")
        return super(InterventionResultLinkSimpleCUSerializer, self).create(validated_data)

    class Meta:
        model = InterventionResultLink
        fields = "__all__"


class InterventionResultCUSerializer(serializers.ModelSerializer):

    lower_results = LowerResultSerializer(many=True, read_only=True)

    class Meta:
        model = InterventionResultLink
        fields = "__all__"

    def update_ll_results(self, instance, ll_results):
        ll_results = ll_results if ll_results else []

        for result in ll_results:
            result['result_link'] = instance.pk
            applied_indicators = {'applied_indicators': result.pop('applied_indicators', [])}
            instance_id = result.get('id', None)
            if instance_id:
                try:
                    ll_result_instance = LowerResult.objects.get(pk=instance_id)
                except LowerResult.DoesNotExist:
                    raise ValidationError('lower_result has an id but cannot be found in the db')

                ll_result_serializer = LowerResultCUSerializer(
                    instance=ll_result_instance,
                    data=result,
                    context=applied_indicators,
                    partial=True
                )

            else:
                ll_result_serializer = LowerResultCUSerializer(data=result, context=applied_indicators)

            if ll_result_serializer.is_valid(raise_exception=True):
                ll_result_serializer.save()

    @transaction.atomic
    def create(self, validated_data):
        ll_results = self.context.pop('ll_results', [])
        instance = super(InterventionResultCUSerializer, self).create(validated_data)
        self.update_ll_results(instance, ll_results)
        return instance

    @transaction.atomic
    def update(self, instance, validated_data):
        ll_results = self.context.pop('ll_results', [])
        self.update_ll_results(instance, ll_results)
        return super(InterventionResultCUSerializer, self).update(instance, validated_data)


class InterventionReportingPeriodSerializer(serializers.ModelSerializer):
    class Meta:
        model = InterventionReportingPeriod
        fields = ('id', 'intervention', 'start_date', 'end_date', 'due_date')

    def validate_intervention(self, value):
        """
        Changing the intervention is not allowed. Users should delete this
        reporting period and create a new one associated with the desired
        intervention.
        """
        if self.instance and value != self.instance.intervention:
            raise ValidationError(
                'Cannot change the intervention that this reporting period is associated with.')
        return value

    def check_date_order(self, start_date, end_date, due_date):
        """
        Validate that start_date <= end_date <= due_date.
        """
        if start_date > end_date:
            raise ValidationError('end_date must be on or after start_date')
        if end_date > due_date:
            raise ValidationError('due_date must be on or after end_date')

    def check_for_overlapping_periods(self, intervention_pk, start_date, end_date):
        """
        Validate that new instance doesn't overlap existing periods for this intervention.
        """
        periods = InterventionReportingPeriod.objects.filter(intervention=intervention_pk)
        if self.instance:
            # exclude ourself
            periods = periods.exclude(pk=self.instance.pk)
        # How to identify overlapping periods: https://stackoverflow.com/a/325939/347942
        if periods.filter(start_date__lt=end_date).filter(end_date__gt=start_date).exists():
            raise ValidationError('This period overlaps an existing reporting period.')

    def validate(self, data):
        """
        Validate that start_date <= end_date <= due_date.
        Validate that new instance doesn't overlap existing periods.
        """
        # If we're creating, we'll have all these values in ``data``. If we're
        # patching, we might not, so get missing values from the existing DB instance
        start_date = data.get('start_date') or self.instance.start_date
        end_date = data.get('end_date') or self.instance.end_date
        due_date = data.get('due_date') or self.instance.due_date
        intervention_pk = data.get('intervention') or self.instance.intervention.pk

        self.check_date_order(start_date, end_date, due_date)
        self.check_for_overlapping_periods(intervention_pk, start_date, end_date)
        return data


class InterventionResultSerializer(serializers.ModelSerializer):
    humanitarian_tag = serializers.SerializerMethodField()
    hidden = serializers.SerializerMethodField()
    ram = serializers.SerializerMethodField()
    ram_indicators = IndicatorSerializer(many=True, read_only=True)

    class Meta:
        model = InterventionResultLink
        fields = "__all__"

    def get_humanitarian_tag(self, obj):
        return "Yes" if obj.cp_output.humanitarian_tag else "No"

    def get_hidden(self, obj):
        return "Yes" if obj.cp_output.hidden else "No"

    def get_ram(self, obj):
        return "Yes" if obj.cp_output.ram else "No"


class InterventionIndicatorSerializer(serializers.ModelSerializer):
    ram_indicators = IndicatorSerializer(many=True, read_only=True)

    class Meta:
        model = InterventionResultLink
        fields = (
            "intervention",
            "ram_indicators",
        )


class FundingCommitmentNestedSerializer(serializers.ModelSerializer):
    fc_type = serializers.CharField(source='fund_commitment.fc_type')

    class Meta:
        model = FundsCommitmentItem
        fields = (
            "grant_number",
            "wbs",
            "fc_type",
            "fc_ref_number",
            "commitment_amount",
            "commitment_amount_dc",
        )


class InterventionCreateUpdateSerializer(AttachmentSerializerMixin, SnapshotModelSerializer):

    planned_budget = InterventionBudgetCUSerializer(read_only=True)
    partner = serializers.CharField(source='agreement.partner.name', read_only=True)
    prc_review_document_file = serializers.FileField(source='prc_review_document', read_only=True)
    prc_review_attachment = AttachmentSingleFileField()
    signed_pd_document_file = serializers.FileField(source='signed_pd_document', read_only=True)
    signed_pd_attachment = AttachmentSingleFileField()
    planned_visits = PlannedVisitsNestedSerializer(many=True, read_only=True, required=False)
    attachments = InterventionAttachmentSerializer(many=True, read_only=True, required=False)
    result_links = InterventionResultCUSerializer(many=True, read_only=True, required=False)
    frs = serializers.PrimaryKeyRelatedField(many=True,
                                             queryset=FundsReservationHeader.objects.prefetch_related('intervention')
                                             .all(),
                                             required=False)

    class Meta:
        model = Intervention
        fields = "__all__"

    def to_internal_value(self, data):
        if 'frs' in data:
            if data['frs'] is None:
                data['frs'] = []
        return super(InterventionCreateUpdateSerializer, self).to_internal_value(data)

    def validate_frs(self, frs):
        for fr in frs:
            if fr.intervention:
                if (self.instance is None) or (not self.instance.id) or (fr.intervention.id != self.instance.id):
                    raise ValidationError(['One or more of the FRs selected is related to a different PD/SSFA,'
                                           ' {}'.format(fr.fr_number)])
            else:
                pass
                # unicef/etools-issues:779
                # TODO: add this validation back after all legacy data has been handled.
                # make sure it's not expired
                # if fr.expired:
                #     raise ValidationError({'error': 'One or more selected FRs is expired,'
                #                                     ' {}'.format(fr.fr_number)})
        return frs

    @transaction.atomic
    def update(self, instance, validated_data):
        updated = super(InterventionCreateUpdateSerializer, self).update(instance, validated_data)
        return updated


class InterventionDetailSerializer(serializers.ModelSerializer):
    planned_budget = InterventionBudgetCUSerializer(read_only=True)
    partner = serializers.CharField(source='agreement.partner.name')
    partner_vendor = serializers.CharField(source='agreement.partner.vendor_number')
    partner_id = serializers.CharField(source='agreement.partner.id', read_only=True)
    prc_review_document_file = serializers.FileField(source='prc_review_document', read_only=True)
    prc_review_attachment = AttachmentSingleFileField(read_only=True)
    signed_pd_document_file = serializers.FileField(source='signed_pd_document', read_only=True)
    signed_pd_attachment = AttachmentSingleFileField(read_only=True)
    amendments = InterventionAmendmentCUSerializer(many=True, read_only=True, required=False)
    attachments = InterventionAttachmentSerializer(many=True, read_only=True, required=False)
    result_links = InterventionResultNestedSerializer(many=True, read_only=True, required=False)
    submitted_to_prc = serializers.ReadOnlyField()
    frs_details = FRsSerializer(source='frs', read_only=True)
    permissions = serializers.SerializerMethodField(read_only=True)
    flagged_sections = serializers.SerializerMethodField(read_only=True)
    section_names = serializers.SerializerMethodField(read_only=True)
    days_from_submission_to_signed = serializers.CharField(read_only=True)
    days_from_review_to_signed = serializers.CharField(read_only=True)
    locations = serializers.SerializerMethodField()
    location_names = serializers.SerializerMethodField()
    cluster_names = serializers.SerializerMethodField()

    donors = serializers.SerializerMethodField()
    donor_codes = serializers.SerializerMethodField()
    grants = serializers.SerializerMethodField()

    location_p_codes = serializers.SerializerMethodField()

    def get_location_p_codes(self, obj):
        return [location.p_code for location in obj.flat_locations.all()]

    def get_donors(self, obj):
        donors = set()
        for fr_item_qs in obj.frs.all():
            for fr_li in fr_item_qs.fr_items.all():
                donors.add(fr_li.donor)
        return donors

    def get_donor_codes(self, obj):
        donor_codes = set()
        for fr_item_qs in obj.frs.all():
            for fr_li in fr_item_qs.fr_items.all():
                donor_codes.add(fr_li.donor_code)
        return donor_codes

    def get_grants(self, obj):
        grants = set()
        for fr_item_qs in obj.frs.all():
            for fr_li in fr_item_qs.fr_items.all():
                grants.add(fr_li.grant_number)
        return grants

    def get_permissions(self, obj):
        user = self.context['request'].user
        ps = Intervention.permission_structure()
        permissions = InterventionPermissions(user=user, instance=self.instance, permission_structure=ps)
        return permissions.get_permissions()

    def get_locations(self, obj):
        return [l.id for l in obj.intervention_locations()]

    def get_location_names(self, obj):
        return ['{} [{} - {}]'.format(l.name, l.gateway.name, l.p_code) for l in obj.intervention_locations()]

    def get_section_names(self, obj):
        return [l.name for l in obj.flagged_sections()]

    def get_flagged_sections(self, obj):
        return [l.id for l in obj.flagged_sections()]

    def get_cluster_names(self, obj):
        return [c for c in obj.intervention_clusters()]

    class Meta:
        model = Intervention
        fields = (
            "id", 'frs', "partner", "agreement", "document_type", "number", "prc_review_document_file", "frs_details",
            "signed_pd_document_file", "title", "status", "start", "end", "submission_date_prc", "review_date_prc",
            "submission_date", "prc_review_document", "submitted_to_prc", "signed_pd_document", "signed_by_unicef_date",
            "unicef_signatory", "unicef_focal_points", "partner_focal_points", "partner_authorized_officer_signatory",
            "offices", "population_focus", "signed_by_partner_date", "created", "modified",
            "planned_budget", "result_links", 'country_programme', 'metadata', 'contingency_pd', "amendments",
            "attachments", 'permissions', 'partner_id', "sections",
            "locations", "location_names", "cluster_names", "flat_locations", "flagged_sections", "section_names",
            "in_amendment", "prc_review_attachment", "signed_pd_attachment", "donors", "donor_codes", "grants",
            "location_p_codes",
            "days_from_submission_to_signed",
            "days_from_review_to_signed",
            "partner_vendor",
        )


class InterventionListMapSerializer(serializers.ModelSerializer):
    partner_name = serializers.CharField(source='agreement.partner.name')
    partner_id = serializers.CharField(source='agreement.partner.id')
    locations = LocationSerializer(source="flat_locations", many=True)

    class Meta:
        model = Intervention
        fields = (
            "id",
            "partner_id",
            "partner_name",
            "agreement",
            "document_type", "number", "title", "status",
            "start", "end",
            "offices",
            "sections",
            "locations"
        )


class InterventionReportingRequirementListSerializer(serializers.ModelSerializer):
    reporting_requirements = ReportingRequirementSerializer(
        many=True,
        read_only=True
    )

    class Meta:
        model = Intervention
        fields = ("reporting_requirements", )


class InterventionReportingRequirementCreateSerializer(serializers.ModelSerializer):
    report_type = serializers.ChoiceField(
        choices=ReportingRequirement.TYPE_CHOICES
    )
    reporting_requirements = ReportingRequirementSerializer(many=True)

    class Meta:
        model = Intervention
        fields = ("reporting_requirements", "report_type", )

    def _validate_qpr(self, requirements):
        self._validate_start_date(requirements)
        self._validate_date_intervals(requirements)

    def _validate_hr(self, requirements):
        # Ensure intervention has high frequency or cluster indicators
        indicator_qs = AppliedIndicator.objects.filter(
            lower_result__result_link__intervention=self.intervention
        ).filter(
            Q(is_high_frequency=True) |
            Q(cluster_indicator_id__isnull=False)
        )
        if not indicator_qs.count():
            raise serializers.ValidationError(
                _("Indicator needs to be either cluster or high frequency.")
            )

        self._validate_start_date(requirements)
        self._validate_date_intervals(requirements)

    def _validate_start_date(self, requirements):
        # Ensure that the first reporting requirement start date
        # is on or after PD start date
        if requirements[0]["start_date"] < self.intervention.start:
            raise serializers.ValidationError({
                "reporting_requirements": {
                    "start_date": _(
                        "Start date needs to be on or after PD start date."
                    )
                }
            })

    def _validate_date_intervals(self, requirements):
        # Ensure start date is after previous end date
        for i in range(0, len(requirements)):
            if requirements[i]["start_date"] > requirements[i]["end_date"]:
                raise serializers.ValidationError({
                    "reporting_requirements": {
                        "start_date": _(
                            "End date needs to be after the start date."
                        )
                    }
                })

            if i > 0:
                if abs((requirements[i]["start_date"] - requirements[i - 1]["end_date"]).days) > 1:
                    raise serializers.ValidationError({
                        "reporting_requirements": {
                            "start_date": _(
                                "Next start date needs to be one day after previous end date."
                            )
                        }
                    })

    def _merge_data(self, data):
        current_reqs = ReportingRequirement.objects.values(
            "id",
            "start_date",
            "end_date",
            "due_date",
        ).filter(
            intervention=self.intervention,
            report_type=data["report_type"],
        )

        current_reqs_dict = {}
        for r in current_reqs:
            current_reqs_dict[r["due_date"]] = r

        report_type = data["report_type"]
        for r in data["reporting_requirements"]:
            # not expecting ids, so match based on due date
            if r.get("due_date") in current_reqs_dict:
                r["id"] = current_reqs_dict[r.get("due_date")]["id"]
                current_reqs_dict.pop(r["due_date"])

            r["intervention"] = self.intervention
            r["report_type"] = report_type
            if report_type == ReportingRequirement.TYPE_HR:
                r["end_date"] = r["due_date"]

        # We need all reporting requirements in end date order
        data["reporting_requirements"] = sorted(
            data["reporting_requirements"],
            key=itemgetter("end_date")
        )
        return data

    def run_validation(self, initial_data):
        serializer = self.fields["reporting_requirements"].child
        report_type = initial_data.get("report_type")

        serializer.fields["start_date"].required = True
        if report_type == ReportingRequirement.TYPE_QPR:
            serializer.fields["end_date"].required = True
        elif report_type == ReportingRequirement.TYPE_HR:
            serializer.fields["due_date"].required = True

        return super().run_validation(initial_data)

    def validate(self, data):
        """The first reporting requirement's start date needs to be
        on or after the PD start date.
        Subsequent reporting requirements start date needs to be after the
        previous reporting requirement end date.
        """
        self.intervention = self.context["intervention"]

        # Only able to change reporting requirements when PD
        # is in amendment status
        if not self.intervention.in_amendment and self.intervention.status != Intervention.DRAFT:
            raise serializers.ValidationError(
                _("Changes not allowed when PD not in amendment state.")
            )
        if not self.intervention.start:
            raise serializers.ValidationError(
                _("PD needs to have a start date.")
            )

        # Validate reporting requirements first
        if not len(data["reporting_requirements"]):
            raise serializers.ValidationError({
                "reporting_requirements": _("This field cannot be empty.")
            })

        self._merge_data(data)

        if data["report_type"] == ReportingRequirement.TYPE_QPR:
            self._validate_qpr(data["reporting_requirements"])
        elif data["report_type"] == ReportingRequirement.TYPE_HR:
            self._validate_hr(data["reporting_requirements"])

        return data

    def create(self, validated_data):
        for r in validated_data["reporting_requirements"]:
            if r.get("id"):
                pk = r.pop("id")
                ReportingRequirement.objects.filter(pk=pk).update(**r)
            else:
                ReportingRequirement.objects.create(**r)
        return self.intervention

    def delete(self, validated_data):
        for r in validated_data["reporting_requirements"]:
            if r.get("id"):
                ReportingRequirement.objects.filter(pk=r.get("id")).delete()
        return self.intervention


class InterventionLocationExportSerializer(serializers.Serializer):
    partner = serializers.CharField(source="intervention.agreement.partner.name")
    pd_ref_number = serializers.CharField(source="intervention.number")
    partnership = serializers.CharField(source="intervention.agreement.agreement_number")
    status = serializers.CharField(source="intervention.status")
    location = serializers.CharField(source="selected_location.name", read_only=True)
    section = serializers.CharField(source="section.name", read_only=True)
    cp_output = serializers.CharField(source="intervention.cp_output_names")
    start = serializers.CharField(source="intervention.start")
    end = serializers.CharField(source="intervention.end")
    focal_point = serializers.CharField(source="intervention.focal_point_names")
    hyperlink = serializers.SerializerMethodField()

    def get_hyperlink(self, obj):
        return 'https://{}/pmp/interventions/{}/details/'.format(self.context['request'].get_host(), obj.intervention.id)<|MERGE_RESOLUTION|>--- conflicted
+++ resolved
@@ -23,18 +23,13 @@
     InterventionReportingPeriod,
     InterventionResultLink,
     InterventionSectorLocationLink,
-<<<<<<< HEAD
 )
 from etools.applications.partners.permissions import InterventionPermissions
 from etools.applications.reports.models import (
     AppliedIndicator,
     LowerResult,
     ReportingRequirement,
-=======
->>>>>>> 976f6bd9
 )
-from etools.applications.partners.permissions import InterventionPermissions
-from etools.applications.reports.models import AppliedIndicator, LowerResult, ReportingRequirement
 from etools.applications.reports.serializers.v1 import SectorSerializer
 from etools.applications.reports.serializers.v2 import (
     IndicatorSerializer,
