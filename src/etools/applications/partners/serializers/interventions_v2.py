--- conflicted
+++ resolved
@@ -15,10 +15,8 @@
 from etools.applications.funds.models import FundsCommitmentItem, FundsReservationHeader
 from etools.applications.funds.serializers import FRsSerializer
 from etools.applications.locations.serializers import LocationLightSerializer, LocationSerializer
-<<<<<<< HEAD
 from etools.applications.partners.models import (
     Intervention,
-    # TODO intervention sector locations cleanup
     InterventionAmendment,
     InterventionAttachment,
     InterventionBudget,
@@ -27,12 +25,6 @@
     InterventionResultLink,
     InterventionSectorLocationLink,
 )
-=======
-from etools.applications.partners.models import (Intervention,
-                                                 InterventionAmendment, InterventionAttachment, InterventionBudget,
-                                                 InterventionPlannedVisits, InterventionReportingPeriod,
-                                                 InterventionResultLink, InterventionSectorLocationLink,)
->>>>>>> fa9d5760
 from etools.applications.partners.permissions import InterventionPermissions
 from etools.applications.reports.models import (
     AppliedIndicator,
@@ -494,12 +486,8 @@
     prc_review_document_file = serializers.FileField(source='prc_review_document', read_only=True)
     prc_review_attachment = AttachmentSingleFileField()
     signed_pd_document_file = serializers.FileField(source='signed_pd_document', read_only=True)
-<<<<<<< HEAD
     signed_pd_attachment = AttachmentSingleFileField()
     planned_visits = PlannedVisitsNestedSerializer(many=True, read_only=True, required=False)
-=======
-    signed_pd_attachment = AttachmentSingleFileField(read_only=True)
->>>>>>> fa9d5760
     attachments = InterventionAttachmentSerializer(many=True, read_only=True, required=False)
     result_links = InterventionResultCUSerializer(many=True, read_only=True, required=False)
     frs = serializers.PrimaryKeyRelatedField(many=True,
