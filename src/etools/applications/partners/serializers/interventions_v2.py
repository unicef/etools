from datetime import date
from operator import itemgetter


from rest_framework.serializers import ValidationError
from django.db import transaction
from django.db.models import Q
from django.utils.translation import ugettext as _

from rest_framework import serializers

from etools.applications.attachments.serializers_fields import AttachmentSingleFileField
from etools.applications.EquiTrack.serializers import SnapshotModelSerializer
from etools.applications.funds.models import FundsCommitmentItem, FundsReservationHeader
from etools.applications.funds.serializers import FRsSerializer
from etools.applications.locations.serializers import LocationLightSerializer, LocationSerializer
from etools.applications.partners.models import (Intervention,
                                                 InterventionAmendment, InterventionAttachment, InterventionBudget,
                                                 InterventionPlannedVisits, InterventionReportingPeriod,
                                                 InterventionResultLink, InterventionSectorLocationLink,)
from etools.applications.partners.permissions import InterventionPermissions
from etools.applications.reports.models import (
    AppliedIndicator,
    LowerResult,
    ReportingRequirement,
)
from etools.applications.reports.serializers.v1 import SectorSerializer
from etools.applications.reports.serializers.v2 import (IndicatorSerializer, LowerResultCUSerializer,
                                                        LowerResultSerializer, ReportingRequirementSerializer,)


class InterventionBudgetCUSerializer(serializers.ModelSerializer):
    partner_contribution_local = serializers.DecimalField(max_digits=20, decimal_places=2)
    unicef_cash_local = serializers.DecimalField(max_digits=20, decimal_places=2)
    in_kind_amount_local = serializers.DecimalField(max_digits=20, decimal_places=2)

    class Meta:
        model = InterventionBudget
        fields = (
            "id",
            "intervention",
            "partner_contribution_local",
            "unicef_cash_local",
            "in_kind_amount_local",
            'currency'
        )


class InterventionAmendmentCUSerializer(serializers.ModelSerializer):
    amendment_number = serializers.CharField(read_only=True)
    signed_amendment_file = serializers.FileField(source="signed_amendment", read_only=True)
    signed_amendment_attachment = AttachmentSingleFileField(read_only=True)

    class Meta:
        model = InterventionAmendment
        fields = "__all__"

    def validate(self, data):
        data = super(InterventionAmendmentCUSerializer, self).validate(data)

        if 'signed_date' in data and data['signed_date'] > date.today():
            raise ValidationError("Date cannot be in the future!")

        if 'intervention' in data:
            if data['intervention'].in_amendment is True:
                raise ValidationError("Cannot add a new amendment while another amendment is in progress.")
            if data['intervention'].agreement.partner.blocked is True:
                raise ValidationError("Cannot add a new amendment while the partner is blocked in Vision.")
        return data


class PlannedVisitsCUSerializer(serializers.ModelSerializer):

    class Meta:
        model = InterventionPlannedVisits
        fields = "__all__"


class PlannedVisitsNestedSerializer(serializers.ModelSerializer):

    class Meta:
        model = InterventionPlannedVisits
        fields = (
            "id",
            "year",
            "programmatic_q1",
            "programmatic_q2",
            "programmatic_q3",
            "programmatic_q4",
        )


class BaseInterventionListSerializer(serializers.ModelSerializer):
    partner_name = serializers.CharField(source='agreement.partner.name')
    unicef_cash = serializers.DecimalField(source='total_unicef_cash', read_only=True, max_digits=20, decimal_places=2)
    cso_contribution = serializers.DecimalField(source='total_partner_contribution', read_only=True, max_digits=20,
                                                decimal_places=2)
    total_unicef_budget = serializers.DecimalField(read_only=True, max_digits=20, decimal_places=2)
    total_budget = serializers.DecimalField(read_only=True, max_digits=20, decimal_places=2)
    budget_currency = serializers.CharField(source='planned_budget.currency', read_only=True)

    section_names = serializers.SerializerMethodField()
    flagged_sections = serializers.SerializerMethodField()
    cp_outputs = serializers.SerializerMethodField()
    offices_names = serializers.SerializerMethodField()
    frs_earliest_start_date = serializers.DateField(source='frs__start_date__min', read_only=True)
    frs_latest_end_date = serializers.DateField(source='frs__end_date__max', read_only=True)
    frs_total_frs_amt = serializers.DecimalField(
        source='frs__total_amt_local__sum',
        read_only=True,
        max_digits=20,
        decimal_places=2
    )
    frs_total_intervention_amt = serializers.DecimalField(
        source='frs__intervention_amt__sum',
        read_only=True,
        max_digits=20,
        decimal_places=2
    )
    frs_total_outstanding_amt = serializers.DecimalField(
        source='frs__outstanding_amt_local__sum',
        read_only=True,
        max_digits=20,
        decimal_places=2
    )
    actual_amount = serializers.DecimalField(
        source='frs__actual_amt_local__sum',
        read_only=True,
        max_digits=20,
        decimal_places=2
    )

    def get_offices_names(self, obj):
        return [o.name for o in obj.offices.all()]

    def get_cp_outputs(self, obj):
        return [rl.cp_output.id for rl in obj.result_links.all()]

    def get_section_names(self, obj):
        return [l.name for l in obj.sections.all()]

    def get_flagged_sections(self, obj):
        return [l.pk for l in obj.sections.all()]

    class Meta:
        model = Intervention
        fields = (
            'id',
            'number',
            'document_type',
            'partner_name',
            'status',
            'title',
            'start',
            'end',
            'frs_total_frs_amt',
            'unicef_cash',
            'cso_contribution',
            'country_programme',
            'frs_earliest_start_date',
            'frs_latest_end_date',
            'sections',
            'section_names',
            'cp_outputs',
            'unicef_focal_points',
            'frs_total_intervention_amt',
            'frs_total_outstanding_amt',
            'offices',
            'actual_amount',
            'offices_names',
            'total_unicef_budget',
            'total_budget',
            'metadata',
            'flagged_sections',
            'budget_currency'
        )


class InterventionListSerializer(BaseInterventionListSerializer):
    fr_currencies_are_consistent = serializers.SerializerMethodField()
    all_currencies_are_consistent = serializers.SerializerMethodField()
    fr_currency = serializers.SerializerMethodField()
    multi_curr_flag = serializers.BooleanField()

    donors = serializers.SerializerMethodField()
    donor_codes = serializers.SerializerMethodField()
    grants = serializers.SerializerMethodField()

    location_p_codes = serializers.SerializerMethodField()

    def get_location_p_codes(self, obj):
        return obj.location_p_codes.split('|') if obj.location_p_codes else []

    def get_donors(self, obj):
        return obj.donors.split('|') if obj.donors else []

    def get_donor_codes(self, obj):
        return obj.donor_codes.split('|') if obj.donor_codes else []

    def get_grants(self, obj):
        return obj.grants.split('|') if obj.grants else []

    def fr_currencies_ok(self, obj):
        return obj.frs__currency__count == 1 if obj.frs__currency__count else None

    def get_fr_currencies_are_consistent(self, obj):
        return self.fr_currencies_ok(obj)

    def get_all_currencies_are_consistent(self, obj):
        if not hasattr(obj, 'planned_budget'):
            return False
        return self.fr_currencies_ok(obj) and obj.max_fr_currency == obj.planned_budget.currency

    def get_fr_currency(self, obj):
        return obj.max_fr_currency if self.fr_currencies_ok(obj) else ''

    class Meta(BaseInterventionListSerializer.Meta):
        fields = BaseInterventionListSerializer.Meta.fields + (
            'fr_currencies_are_consistent', 'all_currencies_are_consistent', 'fr_currency', 'multi_curr_flag',
            'location_p_codes',
            'donors',
            'donor_codes',
            'grants',
        )


class MinimalInterventionListSerializer(serializers.ModelSerializer):

    class Meta:
        model = Intervention
        fields = (
            'id',
            'title',
        )


# TODO intervention sector locations cleanup
class InterventionLocationSectorNestedSerializer(serializers.ModelSerializer):
    locations = LocationLightSerializer(many=True)
    sector = SectorSerializer()

    class Meta:
        model = InterventionSectorLocationLink
        fields = (
            'id', 'sector', 'locations'
        )


# TODO intervention sector locations cleanup
class InterventionSectorLocationCUSerializer(serializers.ModelSerializer):
    class Meta:
        model = InterventionSectorLocationLink
        fields = (
            'id', 'intervention', 'sector', 'locations'
        )


class InterventionAttachmentSerializer(serializers.ModelSerializer):
    attachment_file = serializers.FileField(source="attachment", read_only=True)
    attachment_document = AttachmentSingleFileField(source="attachment_file", read_only=True)

    class Meta:
        model = InterventionAttachment
        fields = (
            'id',
            'intervention',
            'created',
            'type',
            'attachment',
            'attachment_file',
            'attachment_document',
        )


class InterventionResultNestedSerializer(serializers.ModelSerializer):
    cp_output_name = serializers.CharField(source="cp_output.output_name", read_only=True)
    ram_indicator_names = serializers.SerializerMethodField(read_only=True)
    ll_results = LowerResultSerializer(many=True, read_only=True)

    def get_ram_indicator_names(self, obj):
        return [i.name for i in obj.ram_indicators.all()]

    class Meta:
        model = InterventionResultLink
        fields = (
            'id', 'intervention',
            'cp_output', 'cp_output_name',
            'ram_indicators', 'ram_indicator_names',
            'll_results'
        )


class InterventionResultLinkSimpleCUSerializer(serializers.ModelSerializer):
    cp_output_name = serializers.CharField(source="cp_output.name", read_only=True)
    ram_indicator_names = serializers.SerializerMethodField(read_only=True)

    def get_ram_indicator_names(self, obj):
        return [i.name for i in obj.ram_indicators.all()]

    def update(self, instance, validated_data):
        intervention = validated_data.get('intervention', instance.intervention)
        if intervention and intervention.agreement.partner.blocked is True:
            raise ValidationError("An Output cannot be updated for a partner that is blocked in Vision")

        return super(InterventionResultLinkSimpleCUSerializer, self).update(instance, validated_data)

    def create(self, validated_data):
        intervention = validated_data.get('intervention')
        if intervention and intervention.agreement.partner.blocked is True:
            raise ValidationError("An Output cannot be updated for a partner that is blocked in Vision")
        return super(InterventionResultLinkSimpleCUSerializer, self).create(validated_data)

    class Meta:
        model = InterventionResultLink
        fields = "__all__"


class InterventionResultCUSerializer(serializers.ModelSerializer):

    lower_results = LowerResultSerializer(many=True, read_only=True)

    class Meta:
        model = InterventionResultLink
        fields = "__all__"

    def update_ll_results(self, instance, ll_results):
        ll_results = ll_results if ll_results else []

        for result in ll_results:
            result['result_link'] = instance.pk
            applied_indicators = {'applied_indicators': result.pop('applied_indicators', [])}
            instance_id = result.get('id', None)
            if instance_id:
                try:
                    ll_result_instance = LowerResult.objects.get(pk=instance_id)
                except LowerResult.DoesNotExist:
                    raise ValidationError('lower_result has an id but cannot be found in the db')

                ll_result_serializer = LowerResultCUSerializer(
                    instance=ll_result_instance,
                    data=result,
                    context=applied_indicators,
                    partial=True
                )

            else:
                ll_result_serializer = LowerResultCUSerializer(data=result, context=applied_indicators)

            if ll_result_serializer.is_valid(raise_exception=True):
                ll_result_serializer.save()

    @transaction.atomic
    def create(self, validated_data):
        ll_results = self.context.pop('ll_results', [])
        instance = super(InterventionResultCUSerializer, self).create(validated_data)
        self.update_ll_results(instance, ll_results)
        return instance

    @transaction.atomic
    def update(self, instance, validated_data):
        ll_results = self.context.pop('ll_results', [])
        self.update_ll_results(instance, ll_results)
        return super(InterventionResultCUSerializer, self).update(instance, validated_data)


class InterventionReportingPeriodSerializer(serializers.ModelSerializer):
    class Meta:
        model = InterventionReportingPeriod
        fields = ('id', 'intervention', 'start_date', 'end_date', 'due_date')

    def validate_intervention(self, value):
        """
        Changing the intervention is not allowed. Users should delete this
        reporting period and create a new one associated with the desired
        intervention.
        """
        if self.instance and value != self.instance.intervention:
            raise ValidationError(
                'Cannot change the intervention that this reporting period is associated with.')
        return value

    def check_date_order(self, start_date, end_date, due_date):
        """
        Validate that start_date <= end_date <= due_date.
        """
        if start_date > end_date:
            raise ValidationError('end_date must be on or after start_date')
        if end_date > due_date:
            raise ValidationError('due_date must be on or after end_date')

    def check_for_overlapping_periods(self, intervention_pk, start_date, end_date):
        """
        Validate that new instance doesn't overlap existing periods for this intervention.
        """
        periods = InterventionReportingPeriod.objects.filter(intervention=intervention_pk)
        if self.instance:
            # exclude ourself
            periods = periods.exclude(pk=self.instance.pk)
        # How to identify overlapping periods: https://stackoverflow.com/a/325939/347942
        if periods.filter(start_date__lt=end_date).filter(end_date__gt=start_date).exists():
            raise ValidationError('This period overlaps an existing reporting period.')

    def validate(self, data):
        """
        Validate that start_date <= end_date <= due_date.
        Validate that new instance doesn't overlap existing periods.
        """
        # If we're creating, we'll have all these values in ``data``. If we're
        # patching, we might not, so get missing values from the existing DB instance
        start_date = data.get('start_date') or self.instance.start_date
        end_date = data.get('end_date') or self.instance.end_date
        due_date = data.get('due_date') or self.instance.due_date
        intervention_pk = data.get('intervention') or self.instance.intervention.pk

        self.check_date_order(start_date, end_date, due_date)
        self.check_for_overlapping_periods(intervention_pk, start_date, end_date)
        return data


class InterventionResultSerializer(serializers.ModelSerializer):
    humanitarian_tag = serializers.SerializerMethodField()
    hidden = serializers.SerializerMethodField()
    ram = serializers.SerializerMethodField()
    ram_indicators = IndicatorSerializer(many=True, read_only=True)

    class Meta:
        model = InterventionResultLink
        fields = "__all__"

    def get_humanitarian_tag(self, obj):
        return "Yes" if obj.cp_output.humanitarian_tag else "No"

    def get_hidden(self, obj):
        return "Yes" if obj.cp_output.hidden else "No"

    def get_ram(self, obj):
        return "Yes" if obj.cp_output.ram else "No"


class InterventionIndicatorSerializer(serializers.ModelSerializer):
    ram_indicators = IndicatorSerializer(many=True, read_only=True)

    class Meta:
        model = InterventionResultLink
        fields = (
            "intervention",
            "ram_indicators",
        )


class FundingCommitmentNestedSerializer(serializers.ModelSerializer):
    fc_type = serializers.CharField(source='fund_commitment.fc_type')

    class Meta:
        model = FundsCommitmentItem
        fields = (
            "grant_number",
            "wbs",
            "fc_type",
            "fc_ref_number",
            "commitment_amount",
            "commitment_amount_dc",
        )


class InterventionCreateUpdateSerializer(SnapshotModelSerializer):

    planned_budget = InterventionBudgetCUSerializer(read_only=True)
    partner = serializers.CharField(source='agreement.partner.name', read_only=True)
    prc_review_document_file = serializers.FileField(source='prc_review_document', read_only=True)
    prc_review_attachment = AttachmentSingleFileField(read_only=True)
    signed_pd_document_file = serializers.FileField(source='signed_pd_document', read_only=True)
    signed_pd_attachment = AttachmentSingleFileField(read_only=True)
    attachments = InterventionAttachmentSerializer(many=True, read_only=True, required=False)
    result_links = InterventionResultCUSerializer(many=True, read_only=True, required=False)
    frs = serializers.PrimaryKeyRelatedField(many=True,
                                             queryset=FundsReservationHeader.objects.prefetch_related('intervention')
                                             .all(),
                                             required=False)

    class Meta:
        model = Intervention
        fields = "__all__"

    def to_internal_value(self, data):
        if 'frs' in data:
            if data['frs'] is None:
                data['frs'] = []
        return super(InterventionCreateUpdateSerializer, self).to_internal_value(data)

    def validate_frs(self, frs):
        for fr in frs:
            if fr.intervention:
                if (self.instance is None) or (not self.instance.id) or (fr.intervention.id != self.instance.id):
                    raise ValidationError(['One or more of the FRs selected is related to a different PD/SSFA,'
                                           ' {}'.format(fr.fr_number)])
            else:
                pass
                # unicef/etools-issues:779
                # TODO: add this validation back after all legacy data has been handled.
                # make sure it's not expired
                # if fr.expired:
                #     raise ValidationError({'error': 'One or more selected FRs is expired,'
                #                                     ' {}'.format(fr.fr_number)})
        return frs

    @transaction.atomic
    def update(self, instance, validated_data):
        updated = super(InterventionCreateUpdateSerializer, self).update(instance, validated_data)
        return updated


class InterventionDetailSerializer(serializers.ModelSerializer):
    planned_budget = InterventionBudgetCUSerializer(read_only=True)
    partner = serializers.CharField(source='agreement.partner.name')
    partner_vendor = serializers.CharField(source='agreement.partner.vendor_number')
    partner_id = serializers.CharField(source='agreement.partner.id', read_only=True)
    prc_review_document_file = serializers.FileField(source='prc_review_document', read_only=True)
    prc_review_attachment = AttachmentSingleFileField(read_only=True)
    signed_pd_document_file = serializers.FileField(source='signed_pd_document', read_only=True)
    signed_pd_attachment = AttachmentSingleFileField(read_only=True)
    amendments = InterventionAmendmentCUSerializer(many=True, read_only=True, required=False)
    attachments = InterventionAttachmentSerializer(many=True, read_only=True, required=False)
    result_links = InterventionResultNestedSerializer(many=True, read_only=True, required=False)
    submitted_to_prc = serializers.ReadOnlyField()
    frs_details = FRsSerializer(source='frs', read_only=True)
    permissions = serializers.SerializerMethodField(read_only=True)
    flagged_sections = serializers.SerializerMethodField(read_only=True)
    section_names = serializers.SerializerMethodField(read_only=True)
    days_from_submission_to_signed = serializers.CharField(read_only=True)
    days_from_review_to_signed = serializers.CharField(read_only=True)
    locations = serializers.SerializerMethodField()
    location_names = serializers.SerializerMethodField()
    cluster_names = serializers.SerializerMethodField()

    donors = serializers.SerializerMethodField()
    donor_codes = serializers.SerializerMethodField()
    grants = serializers.SerializerMethodField()

    location_p_codes = serializers.SerializerMethodField()

    def get_location_p_codes(self, obj):
        return [location.p_code for location in obj.flat_locations.all()]

    def get_donors(self, obj):
        donors = set()
        for fr_item_qs in obj.frs.all():
            for fr_li in fr_item_qs.fr_items.all():
                donors.add(fr_li.donor)
        return donors

    def get_donor_codes(self, obj):
        donor_codes = set()
        for fr_item_qs in obj.frs.all():
            for fr_li in fr_item_qs.fr_items.all():
                donor_codes.add(fr_li.donor_code)
        return donor_codes

    def get_grants(self, obj):
        grants = set()
        for fr_item_qs in obj.frs.all():
            for fr_li in fr_item_qs.fr_items.all():
                grants.add(fr_li.grant_number)
        return grants

    def get_permissions(self, obj):
        user = self.context['request'].user
        ps = Intervention.permission_structure()
        permissions = InterventionPermissions(user=user, instance=self.instance, permission_structure=ps)
        return permissions.get_permissions()

    def get_locations(self, obj):
        return [l.id for l in obj.intervention_locations]

    def get_location_names(self, obj):
        return ['{} [{} - {}]'.format(l.name, l.gateway.name, l.p_code) for l in obj.intervention_locations]

    def get_section_names(self, obj):
        return [l.name for l in obj.flagged_sections]

    def get_flagged_sections(self, obj):
        return [l.id for l in obj.flagged_sections]

    def get_cluster_names(self, obj):
        return [c for c in obj.intervention_clusters]

    class Meta:
        model = Intervention
        fields = (
            "id", 'frs', "partner", "agreement", "document_type", "number", "prc_review_document_file", "frs_details",
            "signed_pd_document_file", "title", "status", "start", "end", "submission_date_prc", "review_date_prc",
            "submission_date", "prc_review_document", "submitted_to_prc", "signed_pd_document", "signed_by_unicef_date",
            "unicef_signatory", "unicef_focal_points", "partner_focal_points", "partner_authorized_officer_signatory",
            "offices", "population_focus", "signed_by_partner_date", "created", "modified",
            "planned_budget", "result_links", 'country_programme', 'metadata', 'contingency_pd', "amendments",
            "attachments", 'permissions', 'partner_id', "sections",
            "locations", "location_names", "cluster_names", "flat_locations", "flagged_sections", "section_names",
            "in_amendment", "prc_review_attachment", "signed_pd_attachment", "donors", "donor_codes", "grants",
            "location_p_codes",
            "days_from_submission_to_signed",
            "days_from_review_to_signed",
<<<<<<< HEAD
            "partner_vendor"
=======
            "partner_vendor",
>>>>>>> 58af75c1
        )


class InterventionListMapSerializer(serializers.ModelSerializer):
    partner_name = serializers.CharField(source='agreement.partner.name')
    partner_id = serializers.CharField(source='agreement.partner.id')
    locations = serializers.SerializerMethodField()
    sections = serializers.SerializerMethodField()

    def get_locations(self, obj):
        return [LocationSerializer().to_representation(l) for l in obj.intervention_locations]

    def get_sections(self, obj):
        return [s.id for s in obj.flagged_sections]

    class Meta:
        model = Intervention
        fields = (
            "id", "partner_id", "partner_name", "agreement", "document_type", "number", "title", "status",
            "start", "end", "offices", "sections", "locations"
        )


class InterventionReportingRequirementListSerializer(serializers.ModelSerializer):
    reporting_requirements = ReportingRequirementSerializer(
        many=True,
        read_only=True
    )

    class Meta:
        model = Intervention
        fields = ("reporting_requirements", )


class InterventionReportingRequirementCreateSerializer(serializers.ModelSerializer):
    report_type = serializers.ChoiceField(
        choices=ReportingRequirement.TYPE_CHOICES
    )
    reporting_requirements = ReportingRequirementSerializer(many=True)

    class Meta:
        model = Intervention
        fields = ("reporting_requirements", "report_type", )

    def _validate_qpr(self, requirements):
        # Ensure that the first reporting requirement start date
        # is on or after PD start date
        if requirements[0]["start_date"] < self.intervention.start:
            raise serializers.ValidationError({
                "reporting_requirements": {
                    "start_date": _(
                        "Start date needs to be on or after PD start date."
                    )
                }
            })

        # Ensure start date is after previous end date
        for i in range(1, len(requirements)):
            if requirements[i]["start_date"] <= requirements[i - 1]["end_date"]:
                raise serializers.ValidationError({
                    "reporting_requirements": {
                        "start_date": _(
                            "Start date needs to be after previous end date."
                        )
                    }
                })

    def _validate_hr(self):
        # Ensure intervention has high frequency or cluster indicators
        indicator_qs = AppliedIndicator.objects.filter(
            lower_result__result_link__intervention=self.intervention
        ).filter(
            Q(is_high_frequency=True) |
            Q(cluster_indicator_id__isnull=False)
        )
        if not indicator_qs.count():
            raise serializers.ValidationError(
                _("Indicator needs to be either cluster or high frequency.")
            )

    def _merge_data(self, data):
        current_reqs = ReportingRequirement.objects.values(
            "id",
            "start_date",
            "end_date",
            "due_date",
        ).filter(
            intervention=self.intervention,
            report_type=data["report_type"],
        )

        current_reqs_dict = {}
        for r in current_reqs:
            current_reqs_dict[r["due_date"]] = r

        report_type = data["report_type"]
        for r in data["reporting_requirements"]:
            # not expecting ids, so match based on due date
            if r.get("due_date") in current_reqs_dict:
                r["id"] = current_reqs_dict[r.get("due_date")]["id"]
                current_reqs_dict.pop(r["due_date"])

            r["intervention"] = self.intervention
            r["report_type"] = report_type
            if report_type == ReportingRequirement.TYPE_HR:
                r["end_date"] = r["due_date"]
                r["start_date"] = None

        # We need all reporting requirements in end date order
        data["reporting_requirements"] = sorted(
            data["reporting_requirements"],
            key=itemgetter("end_date")
        )
        return data

    def run_validation(self, initial_data):
        serializer = self.fields["reporting_requirements"].child
        report_type = initial_data.get("report_type")
        if report_type == ReportingRequirement.TYPE_QPR:
            serializer.fields["start_date"].required = True
            serializer.fields["end_date"].required = True
        return super().run_validation(initial_data)

    def validate(self, data):
        """The first reporting requirement's start date needs to be
        on or after the PD start date.
        Subsequent reporting requirements start date needs to be after the
        previous reporting requirement end date.
        """
        self.intervention = self.context["intervention"]

        # Only able to change reporting requirements when PD
        # is in amendment status
        if not self.intervention.in_amendment and self.intervention.status != Intervention.DRAFT:
            raise serializers.ValidationError(
                _("Changes not allowed when PD not in amendment state.")
            )
        if not self.intervention.start:
            raise serializers.ValidationError(
                _("PD needs to have a start date.")
            )

        # Validate reporting requirements first
        if not len(data["reporting_requirements"]):
            raise serializers.ValidationError({
                "reporting_requirements": _("This field cannot be empty.")
            })

        self._merge_data(data)

        if data["report_type"] == ReportingRequirement.TYPE_QPR:
            self._validate_qpr(data["reporting_requirements"])
        elif data["report_type"] == ReportingRequirement.TYPE_HR:
            self._validate_hr()

        return data

    def create(self, validated_data):
        for r in validated_data["reporting_requirements"]:
            if r.get("id"):
                pk = r.pop("id")
                ReportingRequirement.objects.filter(pk=pk).update(**r)
            else:
                ReportingRequirement.objects.create(**r)
        return self.intervention

    def delete(self, validated_data):
        for r in validated_data["reporting_requirements"]:
            if r.get("id"):
                ReportingRequirement.objects.filter(pk=r.get("id")).delete()
        return self.intervention


class InterventionLocationExportSerializer(serializers.Serializer):
    partner = serializers.CharField(source="intervention.agreement.partner.name")
    pd_ref_number = serializers.CharField(source="intervention.number")
    partnership = serializers.CharField(source="intervention.agreement.agreement_number")
    status = serializers.CharField(source="intervention.status")
    location = serializers.CharField(source="selected_location.name", read_only=True)
    section = serializers.CharField(source="section.name", read_only=True)
    cp_output = serializers.CharField(source="intervention.cp_output_names")
    start = serializers.CharField(source="intervention.start")
    end = serializers.CharField(source="intervention.end")
    focal_point = serializers.CharField(source="intervention.focal_point_names")
    hyperlink = serializers.SerializerMethodField()

    def get_hyperlink(self, obj):
        return 'https://{}/pmp/interventions/{}/details/'.format(self.context['request'].get_host(), obj.intervention.id)<|MERGE_RESOLUTION|>--- conflicted
+++ resolved
@@ -599,11 +599,7 @@
             "location_p_codes",
             "days_from_submission_to_signed",
             "days_from_review_to_signed",
-<<<<<<< HEAD
-            "partner_vendor"
-=======
             "partner_vendor",
->>>>>>> 58af75c1
         )
 
 
