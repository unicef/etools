import datetime
import itertools

from django.conf import settings
from django.contrib.auth import get_user_model
from django.db import connection, transaction
from django.db.models import F, Sum
from django.db.models.functions import Coalesce

from celery.utils.log import get_task_logger
<<<<<<< HEAD
from unicef_notification.utils import send_notification_with_template
=======
from tenant_schemas.utils import schema_context
>>>>>>> 54f1b755

from etools.applications.EquiTrack.utils import get_environment
from etools.applications.partners.models import Agreement, Intervention, PartnerOrganization
from etools.applications.partners.utils import (
    copy_all_attachments,
    send_pca_missing_notifications,
    send_pca_required_notifications,
)
from etools.applications.partners.validation.agreements import AgreementValid
from etools.applications.partners.validation.interventions import InterventionValid
from etools.applications.users.models import Country
from etools.config.celery import app

logger = get_task_logger(__name__)

# _INTERVENTION_ENDING_SOON_DELTAS is used by intervention_notification_ending(). Notifications will be sent
# about each interventions ending {delta} days from now.
_INTERVENTION_ENDING_SOON_DELTAS = (15, 30)


def get_intervention_context(intervention):
    """Return a dict formatting some details about the intervention.

    Helper function for some of the notification tasks in this file.
    """
    return {
        'number': str(intervention),
        'partner': intervention.agreement.partner.name,
        'start_date': str(intervention.start),
        'url': 'https://{}/pmp/interventions/{}/details'.format(settings.HOST, intervention.id),
        'unicef_focal_points': [focal_point.email for focal_point in intervention.unicef_focal_points.all()]
    }


@app.task
def agreement_status_automatic_transition():
    """Check validity and save changed status (if any) for agreements that meet all of the following criteria --
        - signed
        - end date is after today
        - type != SSFA
    """
    for country in Country.objects.exclude(name='Global').all():
        connection.set_tenant(country)
        _make_agreement_status_automatic_transitions(country.name)


def _make_agreement_status_automatic_transitions(country_name):
    """Implementation core of agreement_status_automatic_transition() (q.v.)"""
    logger.info('Starting agreement auto status transition for country {}'.format(country_name))

    admin_user = get_user_model().objects.get(username=settings.TASK_ADMIN_USER)

    # these are agreements that are not even valid within their own status
    # compiling a list of them to send to an admin or save somewhere in the future
    bad_agreements = []

    # SSFAs don't transition automatically unless they transition based on the intervention.
    signed_ended_agrs = Agreement.objects.filter(status=Agreement.SIGNED, end__lt=datetime.date.today())\
        .exclude(agreement_type=Agreement.SSFA)
    processed = 0

    for agr in signed_ended_agrs:
        old_status = agr.status
        # this function mutates agreement
        with transaction.atomic():
            validator = AgreementValid(agr, user=admin_user, disable_rigid_check=True)
            if validator.is_valid:
                if agr.status != old_status:
                    # this one transitioned forward
                    agr.save()
                    processed += 1
            else:
                bad_agreements.append(agr)

    logger.error('Bad agreements {}'.format(len(bad_agreements)))
    logger.error('Bad agreements ids: ' + ' '.join(str(a.id) for a in bad_agreements))
    logger.info('Total agreements {}'.format(signed_ended_agrs.count()))
    logger.info("Transitioned agreements {} ".format(processed))


@app.task
def intervention_status_automatic_transition():
    """Check validity and save changed status (if any) for interventions that meet all of the following criteria --
        - active
        - end date is yesterday

    Also for interventions that meet all of the following criteria --
        - ended
        - total outstanding_amt == 0
        - total_amt == actual_amt
    """
    for country in Country.objects.exclude(name='Global').all():
        connection.set_tenant(country)
        _make_intervention_status_automatic_transitions(country.name)


@transaction.atomic
def _make_intervention_status_automatic_transitions(country_name):
    """Implementation core of intervention_status_automatic_transition() (q.v.)"""
    logger.info('Starting intervention auto status transition for country {}'.format(country_name))

    admin_user = get_user_model().objects.get(username=settings.TASK_ADMIN_USER)

    # these are agreements that are not even valid within their own status
    # compiling a list of them to send to an admin or save somewhere in the future
    bad_interventions = []

    active_ended = Intervention.objects.filter(status=Intervention.ACTIVE,
                                               end__lt=datetime.date.today())

    # get all the interventions for which their status is endend and total otustanding_amt is 0 and
    # actual_amt is the same as the total_amt

    qs = Intervention.objects\
        .prefetch_related('frs')\
        .filter(status=Intervention.ENDED)\
        .annotate(frs_total_outstanding=Sum('frs__outstanding_amt'),
                  frs_total_actual_amt=Sum('frs__actual_amt'),
                  frs_intervention_amt=Sum('frs__intervention_amt'))\
        .filter(frs_total_outstanding=0, frs_total_actual_amt=F('frs_intervention_amt'))

    processed = 0

    for intervention in itertools.chain(active_ended, qs):
        old_status = intervention.status
        with transaction.atomic():
            # this function mutates the intervention
            validator = InterventionValid(intervention, user=admin_user, disable_rigid_check=True)
            if validator.is_valid:
                if intervention.status != old_status:
                    # this one transitioned forward
                    intervention.save()
                    processed += 1
            else:
                bad_interventions.append(intervention)

    logger.error('Bad interventions {}'.format(len(bad_interventions)))
    logger.error('Bad interventions ids: ' + ' '.join(str(a.id) for a in bad_interventions))
    logger.info('Total interventions {}'.format(active_ended.count() + qs.count()))
    logger.info("Transitioned interventions {} ".format(processed))


@app.task
def intervention_notification_signed_no_frs():
    """Send notifications for interventions that meet all of the following criteria --
        - signed
        - ending today or in the future
        - have no related FRS

    This should only run once a week.
    """
    for country in Country.objects.exclude(name='Global').all():
        connection.set_tenant(country)
        _notify_of_signed_interventions_with_no_frs(country.name)


def _notify_of_signed_interventions_with_no_frs(country_name):
    """Implementation core of intervention_notification_signed_no_frs() (q.v.)"""
    logger.info('Starting intervention signed but no FRs notifications for country {}'.format(country_name))

    signed_interventions = Intervention.objects.filter(status=Intervention.SIGNED,
                                                       start__gte=datetime.date.today(),
                                                       frs__isnull=True)

    for intervention in signed_interventions:
        email_context = get_intervention_context(intervention)
        send_notification_with_template(
            sender=intervention,
            recipients=email_context['unicef_focal_points'],
            template_name="partners/partnership/signed/frs",
            context=email_context
        )


@app.task
def intervention_notification_ended_fr_outstanding():
    """Send notifications for interventions that meet all of the following criteria --
        - ended
        - total_frs['total_actual_amt'] != total_frs['total_frs_amt']

    This will run every 2 weeks
    """
    for country in Country.objects.exclude(name='Global').all():
        connection.set_tenant(country)
        _notify_of_ended_interventions_with_mismatched_frs(country.name)


def _notify_of_ended_interventions_with_mismatched_frs(country_name):
    """Implementation core of intervention_notification_ended_fr_outstanding() (q.v.)"""
    logger.info('Starting intervention signed but FRs Amount and actual '
                'do not match notifications for country {}'.format(country_name))

    ended_interventions = Intervention.objects.filter(status=Intervention.ENDED)
    for intervention in ended_interventions:
        if intervention.total_frs['total_actual_amt'] != intervention.total_frs['total_frs_amt']:
            email_context = get_intervention_context(intervention)
            send_notification_with_template(
                sender=intervention,
                recipients=email_context['unicef_focal_points'],
                template_name="partners/partnership/ended/frs/outstanding",
                context=email_context
            )


@app.task
def intervention_notification_ending():
    """Send notifications for interventions that will end soon, where "soon" are the # of days from today defined
    in _INTERVENTION_ENDING_SOON_DELTAS.

    This will run every 24 hours.
    """
    for country in Country.objects.exclude(name='Global').all():
        connection.set_tenant(country)
        _notify_interventions_ending_soon(country.name)


def _notify_interventions_ending_soon(country_name):
    """Implementation core of intervention_notification_ending() (q.v.)"""
    logger.info('Starting interventions almost ending notifications for country {}'.format(country_name))

    today = datetime.date.today()

    notify_end_dates = [today + datetime.timedelta(days=delta) for delta in _INTERVENTION_ENDING_SOON_DELTAS]

    interventions = Intervention.objects.filter(status=Intervention.ACTIVE, end__in=notify_end_dates)
    interventions = interventions.prefetch_related('unicef_focal_points', 'agreement', 'agreement__partner')

    for intervention in interventions:
        email_context = get_intervention_context(intervention)
        email_context["days"] = str((intervention.end - today).days)
        send_notification_with_template(
            sender=intervention,
            recipients=email_context['unicef_focal_points'],
            template_name="partners/partnership/ending",
            context=email_context
        )


@app.task
def pmp_indicator_report(writer, **kwargs):
    base_url = 'https://etools.unicef.org'
    countries = kwargs.get('countries', None)
    qs = Country.objects.exclude(schema_name__in=['public', 'uat', 'frg'])
    if countries:
        qs = qs.filter(schema_name__in=countries.pop().split(','))

    fieldnames = [
        'Country',
        'Partner Name',
        'Partner Type',
        'PD / SSFA ref',
        'PD / SSFA status',
        'PD / SSFA start date',
        'PD / SSFA creation date',
        'PD / SSFA end date',
        'UNICEF US$ Cash contribution',
        'UNICEF US$ Supply contribution',
        'Total Budget',
        'UNICEF Budget',
        'Currency',
        'Partner Contribution',
        'Unicef Cash',
        'In kind Amount',
        'Total',
        'FR numbers against PD / SSFA',
        'FR currencies',
        'Sum of all FR planned amount',
        'Core value attached',
        'Partner Link',
        'Intervention Link',
    ]

    dict_writer = writer(fieldnames=fieldnames)
    dict_writer.writeheader()

    for country in qs:
        connection.set_tenant(Country.objects.get(name=country.name))
        logger.info(u'Running on %s' % country.name)
        for partner in PartnerOrganization.objects.filter():
            for intervention in Intervention.objects.filter(
                    agreement__partner=partner).select_related('planned_budget'):
                planned_budget = getattr(intervention, 'planned_budget', None)
                fr_currencies = intervention.frs.all().values_list('currency', flat=True).distinct()
                dict_writer.writerow({
                    'Country': country,
                    'Partner Name': str(partner),
                    'Partner Type': partner.cso_type,
                    'PD / SSFA ref': intervention.number.replace(',', '-'),
                    'PD / SSFA status': intervention.get_status_display(),
                    'PD / SSFA start date': intervention.start,
                    'PD / SSFA creation date': intervention.created,
                    'PD / SSFA end date': intervention.end,
                    'UNICEF US$ Cash contribution': intervention.total_unicef_cash,
                    'UNICEF US$ Supply contribution': intervention.total_in_kind_amount,
                    'Total Budget': intervention.total_budget,
                    'UNICEF Budget': intervention.total_unicef_budget,
                    'Currency': intervention.planned_budget.currency if planned_budget else '-',
                    'Partner Contribution': intervention.planned_budget.partner_contribution if planned_budget else '-',
                    'Unicef Cash': intervention.planned_budget.unicef_cash if planned_budget else '-',
                    'In kind Amount': intervention.planned_budget.in_kind_amount if planned_budget else '-',
                    'Total': intervention.planned_budget.total if planned_budget else '-',
                    'FR numbers against PD / SSFA': u' - '.join([fh.fr_number for fh in intervention.frs.all()]),
                    'FR currencies': ', '.join(fr for fr in fr_currencies),
                    'Sum of all FR planned amount': intervention.frs.aggregate(
                        total=Coalesce(Sum('intervention_amt'), 0))['total'] if fr_currencies.count() <= 1 else '-',
                    'Core value attached': True if partner.core_values_assessment else False,
                    'Partner Link': '{}/pmp/partners/{}/details'.format(base_url, partner.pk),
                    'Intervention Link': '{}/pmp/interventions/{}/details'.format(base_url, intervention.pk),
                })


@app.task
def copy_attachments(hours=25):
    """Copy all partner app attachments"""
    copy_all_attachments(hours=hours)


@app.task
def notify_partner_hidden(partner_pk, tenant_name):

<<<<<<< HEAD
        send_notification_with_template(
            recipients=list(recipients),
            template_name='partners/blocked_partner',
            context=email_context
=======
    with schema_context(tenant_name):
        partner = PartnerOrganization.objects.get(pk=partner_pk)
        pds = Intervention.objects.filter(
            agreement__partner__name=partner.name,
            status__in=[Intervention.SIGNED, Intervention.ACTIVE, Intervention.ENDED]
>>>>>>> 54f1b755
        )
        if pds:
            email_context = {
                'partner_name': partner.name,
                'pds': ', '.join(pd.number for pd in pds),
                'environment': get_environment(),
            }
            emails_to_pd = [pd.unicef_focal_points.values_list('email', flat=True) for pd in pds]
            recipients = set(itertools.chain.from_iterable(emails_to_pd))

            send_notification_using_email_template(
                recipients=list(recipients),
                email_template_name='partners/blocked_partner',
                context=email_context
            )


@app.task
def check_pca_required():
    send_pca_required_notifications()


@app.task
def check_pca_missing():
    send_pca_missing_notifications()<|MERGE_RESOLUTION|>--- conflicted
+++ resolved
@@ -8,11 +8,8 @@
 from django.db.models.functions import Coalesce
 
 from celery.utils.log import get_task_logger
-<<<<<<< HEAD
 from unicef_notification.utils import send_notification_with_template
-=======
 from tenant_schemas.utils import schema_context
->>>>>>> 54f1b755
 
 from etools.applications.EquiTrack.utils import get_environment
 from etools.applications.partners.models import Agreement, Intervention, PartnerOrganization
@@ -209,10 +206,10 @@
     for intervention in ended_interventions:
         if intervention.total_frs['total_actual_amt'] != intervention.total_frs['total_frs_amt']:
             email_context = get_intervention_context(intervention)
-            send_notification_with_template(
+            send_notification_using_email_template(
                 sender=intervention,
                 recipients=email_context['unicef_focal_points'],
-                template_name="partners/partnership/ended/frs/outstanding",
+                email_template_name="partners/partnership/ended/frs/outstanding",
                 context=email_context
             )
 
@@ -243,22 +240,18 @@
     for intervention in interventions:
         email_context = get_intervention_context(intervention)
         email_context["days"] = str((intervention.end - today).days)
-        send_notification_with_template(
+        send_notification_using_email_template(
             sender=intervention,
             recipients=email_context['unicef_focal_points'],
-            template_name="partners/partnership/ending",
+            email_template_name="partners/partnership/ending",
             context=email_context
         )
 
 
 @app.task
-def pmp_indicator_report(writer, **kwargs):
+def pmp_indicator_report():
     base_url = 'https://etools.unicef.org'
-    countries = kwargs.get('countries', None)
-    qs = Country.objects.exclude(schema_name__in=['public', 'uat', 'frg'])
-    if countries:
-        qs = qs.filter(schema_name__in=countries.pop().split(','))
-
+    countries = Country.objects.exclude(schema_name__in=['public', 'uat', 'frg'])
     fieldnames = [
         'Country',
         'Partner Name',
@@ -333,18 +326,11 @@
 @app.task
 def notify_partner_hidden(partner_pk, tenant_name):
 
-<<<<<<< HEAD
-        send_notification_with_template(
-            recipients=list(recipients),
-            template_name='partners/blocked_partner',
-            context=email_context
-=======
     with schema_context(tenant_name):
         partner = PartnerOrganization.objects.get(pk=partner_pk)
         pds = Intervention.objects.filter(
             agreement__partner__name=partner.name,
             status__in=[Intervention.SIGNED, Intervention.ACTIVE, Intervention.ENDED]
->>>>>>> 54f1b755
         )
         if pds:
             email_context = {
@@ -355,9 +341,9 @@
             emails_to_pd = [pd.unicef_focal_points.values_list('email', flat=True) for pd in pds]
             recipients = set(itertools.chain.from_iterable(emails_to_pd))
 
-            send_notification_using_email_template(
+            send_notification_with_template(
                 recipients=list(recipients),
-                email_template_name='partners/blocked_partner',
+                template_name='partners/blocked_partner',
                 context=email_context
             )
 
