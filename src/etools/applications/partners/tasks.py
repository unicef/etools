--- conflicted
+++ resolved
@@ -336,7 +336,22 @@
             sync_partner_staff_member(partner, staff_member_data)
 
 
-<<<<<<< HEAD
+def sync_partner(vendor_number=None, country=None):
+    from etools.applications.partners.synchronizers import PartnerSynchronizer
+    try:
+        valid_response, response = get_data_from_insight('partners/?vendor={vendor_code}',
+                                                         {"vendor_code": vendor_number})
+        partner_resp = response["ROWSET"]["ROW"]
+        partner_sync = PartnerSynchronizer(business_area_code=country.business_area_code)
+        if not partner_sync._filter_records([partner_resp]):
+            raise VisionException
+
+        partner_sync._partner_save(partner_resp, full_sync=False)
+    except VisionException:
+        logger.exception("{} sync failed".format(PartnerSynchronizer.__name__))
+    logger.info('Partner {} synced successfully.'.format(vendor_number))
+
+
 @app.task
 def intervention_expired():
     for country in Country.objects.exclude(name='Global').all():
@@ -363,20 +378,4 @@
     )
     for pd in pd_qs:
         pd.status = Intervention.EXPIRED
-        pd.save()
-=======
-def sync_partner(vendor_number=None, country=None):
-    from etools.applications.partners.synchronizers import PartnerSynchronizer
-    try:
-        valid_response, response = get_data_from_insight('partners/?vendor={vendor_code}',
-                                                         {"vendor_code": vendor_number})
-        partner_resp = response["ROWSET"]["ROW"]
-        partner_sync = PartnerSynchronizer(business_area_code=country.business_area_code)
-        if not partner_sync._filter_records([partner_resp]):
-            raise VisionException
-
-        partner_sync._partner_save(partner_resp, full_sync=False)
-    except VisionException:
-        logger.exception("{} sync failed".format(PartnerSynchronizer.__name__))
-    logger.info('Partner {} synced successfully.'.format(vendor_number))
->>>>>>> ecc00893
+        pd.save()