import datetime
import itertools

from django.conf import settings
from django.contrib.auth import get_user_model
from django.contrib.contenttypes.models import ContentType
from django.db import connection, transaction
from django.db.models import F, Prefetch, Sum
from django.utils import timezone

from celery.utils.log import get_task_logger
from django_tenants.utils import get_tenant_model, schema_context
from unicef_snapshot.models import Activity
from unicef_vision.exceptions import VisionException
from unicef_vision.utils import get_data_from_insight

from etools.applications.environment.notifications import send_notification_with_template
from etools.applications.partners.models import Agreement, Intervention, PartnerOrganization, PartnerStaffMember
from etools.applications.partners.prp_api import PRPAPI
from etools.applications.partners.serializers.prp_v1 import PRPPartnerOrganizationWithStaffMembersSerializer
from etools.applications.partners.utils import (
    copy_all_attachments,
    send_intervention_draft_notification,
    send_intervention_past_start_notification,
    send_pca_missing_notifications,
    send_pca_required_notifications,
    sync_partner_staff_member,
)
from etools.applications.partners.validation.agreements import AgreementValid
from etools.applications.partners.validation.interventions import InterventionValid
from etools.applications.reports.models import CountryProgramme
from etools.applications.users.models import Country
from etools.config.celery import app
from etools.libraries.djangolib.utils import get_environment
from etools.libraries.tenant_support.utils import every_country, run_on_all_tenants

logger = get_task_logger(__name__)

# _INTERVENTION_ENDING_SOON_DELTAS is used by intervention_notification_ending(). Notifications will be sent
# about each interventions ending {delta} days from now.
_INTERVENTION_ENDING_SOON_DELTAS = (15, 30, 60, 90)


def get_intervention_context(intervention):
    """Return a dict formatting some details about the intervention.

    Helper function for some of the notification tasks in this file.
    """
    return {
        'number': str(intervention),
        'partner': intervention.agreement.partner.name,
        'start_date': str(intervention.start),
        'url': '{}/pmp/interventions/{}/details'.format(settings.HOST, intervention.id),
        'unicef_focal_points': [focal_point.email for focal_point in intervention.unicef_focal_points.all()]
    }


@app.task
def agreement_status_automatic_transition():
    """Check validity and save changed status (if any) for agreements that meet all of the following criteria --
        - signed
        - end date is after today
        - type != SSFA
    """
    for country in Country.objects.exclude(name='Global').all():
        connection.set_tenant(country)
        _make_agreement_status_automatic_transitions(country.name)


def _make_agreement_status_automatic_transitions(country_name):
    """Implementation core of agreement_status_automatic_transition() (q.v.)"""
    logger.info('Starting agreement auto status transition for country {}'.format(country_name))

    admin_user = get_user_model().objects.get(username=settings.TASK_ADMIN_USER)

    # these are agreements that are not even valid within their own status
    # compiling a list of them to send to an admin or save somewhere in the future
    bad_agreements = []

    # SSFAs don't transition automatically unless they transition based on the intervention.
    signed_ended_agrs = Agreement.objects.filter(
        status__in=[Agreement.DRAFT, Agreement.SIGNED],
        end__lt=datetime.date.today()
    ).exclude(agreement_type=Agreement.SSFA)
    processed = 0

    for agr in signed_ended_agrs:
        old_status = agr.status
        # this function mutates agreement
        with transaction.atomic():
            validator = AgreementValid(agr, user=admin_user, disable_rigid_check=True)
            if validator.is_valid:
                if agr.status != old_status:
                    # this one transitioned forward
                    agr.save()
                    processed += 1
            else:
                bad_agreements.append(agr)

    logger.error('Bad agreements {}'.format(len(bad_agreements)))
    logger.error('Bad agreements ids: ' + ' '.join(str(a.id) for a in bad_agreements))
    logger.info('Total agreements {}'.format(signed_ended_agrs.count()))
    logger.info("Transitioned agreements {} ".format(processed))


@app.task
def intervention_status_automatic_transition():
    """Check validity and save changed status (if any) for interventions that meet all of the following criteria --
        - active
        - end date is yesterday

    Also for interventions that meet all of the following criteria --
        - ended
        - total outstanding_amt == 0
        - total_amt == actual_amt
    """
    for country in Country.objects.exclude(name='Global').all():
        connection.set_tenant(country)
        _make_intervention_status_automatic_transitions(country.name)


@transaction.atomic
def _make_intervention_status_automatic_transitions(country_name):
    """Implementation core of intervention_status_automatic_transition() (q.v.)"""
    logger.info('Starting intervention auto status transition for country {}'.format(country_name))

    admin_user = get_user_model().objects.get(username=settings.TASK_ADMIN_USER)
    bad_interventions = []
    active_ended = Intervention.objects.filter(status=Intervention.ACTIVE,
                                               end__lt=datetime.date.today())
    qs = Intervention.objects\
        .prefetch_related('frs')\
        .filter(status=Intervention.ENDED)\
        .annotate(frs_total_outstanding=Sum('frs__outstanding_amt_local'),
                  frs_total_actual_amt=Sum('frs__total_amt_local'),
                  frs_intervention_amt=Sum('frs__actual_amt_local'))\
        .filter(frs_total_outstanding=0, frs_total_actual_amt=F('frs_intervention_amt'))
    processed = 0
    for intervention in itertools.chain(active_ended, qs):
        old_status = intervention.status
        with transaction.atomic():
            validator = InterventionValid(intervention, user=admin_user, disable_rigid_check=True)
            if validator.is_valid:
                if intervention.status != old_status:
                    intervention.save()
                    processed += 1
            else:
                bad_interventions.append(intervention)

    logger.error('Bad interventions {}'.format(len(bad_interventions)))
    logger.error('Bad interventions ids: ' + ' '.join(str(a.id) for a in bad_interventions))
    logger.info('Total interventions {}'.format(active_ended.count() + qs.count()))
    logger.info("Transitioned interventions {} ".format(processed))


@app.task
def intervention_notification_signed_no_frs():
    """Send notifications for interventions that meet all of the following criteria --
        - signed
        - ending today or in the future
        - have no related FRS

    This should only run once a week.
    """
    for country in Country.objects.exclude(name='Global').all():
        connection.set_tenant(country)
        _notify_of_signed_interventions_with_no_frs(country.name)


def _notify_of_signed_interventions_with_no_frs(country_name):
    """Implementation core of intervention_notification_signed_no_frs() (q.v.)"""
    logger.info('Starting intervention signed but no FRs notifications for country {}'.format(country_name))

    signed_interventions = Intervention.objects.filter(status=Intervention.SIGNED,
                                                       start__gte=datetime.date.today(),
                                                       frs__isnull=True)

    for intervention in signed_interventions:
        email_context = get_intervention_context(intervention)
        send_notification_with_template(
            sender=intervention,
            recipients=email_context['unicef_focal_points'],
            template_name="partners/partnership/signed/frs",
            context=email_context
        )


@app.task
def intervention_notification_ended_fr_outstanding():
    """Send notifications for interventions that meet all of the following criteria --
        - ended
        - total_frs['total_actual_amt'] != total_frs['total_frs_amt']

    This will run every 2 weeks
    """
    for country in Country.objects.exclude(name='Global').all():
        connection.set_tenant(country)
        _notify_of_ended_interventions_with_mismatched_frs(country.name)


def _notify_of_ended_interventions_with_mismatched_frs(country_name):
    """Implementation core of intervention_notification_ended_fr_outstanding() (q.v.)"""
    logger.info('Starting intervention signed but FRs Amount and actual '
                'do not match notifications for country {}'.format(country_name))

    ended_interventions = Intervention.objects.filter(status=Intervention.ENDED)
    for intervention in ended_interventions:
        if intervention.total_frs['total_actual_amt'] != intervention.total_frs['total_frs_amt']:
            email_context = get_intervention_context(intervention)
            send_notification_with_template(
                sender=intervention,
                recipients=email_context['unicef_focal_points'],
                template_name="partners/partnership/ended/frs/outstanding",
                context=email_context
            )


@app.task
def intervention_notification_ending():
    """Send notifications for interventions that will end soon, where "soon" are the # of days from today defined
    in _INTERVENTION_ENDING_SOON_DELTAS.

    This will run every 24 hours.
    """
    for country in Country.objects.exclude(name='Global').all():
        connection.set_tenant(country)
        _notify_interventions_ending_soon(country.name)


def _notify_interventions_ending_soon(country_name):
    """Implementation core of intervention_notification_ending() (q.v.)"""
    logger.info('Starting interventions almost ending notifications for country {}'.format(country_name))

    today = datetime.date.today()

    notify_end_dates = [today + datetime.timedelta(days=delta) for delta in _INTERVENTION_ENDING_SOON_DELTAS]

    interventions = Intervention.objects.filter(status=Intervention.ACTIVE, end__in=notify_end_dates)
    interventions = interventions.prefetch_related('unicef_focal_points', 'agreement', 'agreement__partner')

    for intervention in interventions:
        email_context = get_intervention_context(intervention)
        email_context["days"] = str((intervention.end - today).days)
        send_notification_with_template(
            sender=intervention,
            recipients=email_context['unicef_focal_points'],
            template_name="partners/partnership/ending",
            context=email_context
        )


@app.task
def copy_attachments(hours=25):
    """Copy all partner app attachments"""
    copy_all_attachments(hours=hours)


@app.task
def notify_partner_hidden(partner_pk, tenant_name):

    with schema_context(tenant_name):
        partner = PartnerOrganization.objects.get(pk=partner_pk)
        pds = Intervention.objects.filter(
            agreement__partner__name=partner.name,
            status__in=[Intervention.SIGNED, Intervention.ACTIVE, Intervention.ENDED]
        )
        if pds:
            email_context = {
                'partner_name': partner.name,
                'pds': ', '.join(pd.number for pd in pds),
                'environment': get_environment(),
            }
            emails_to_pd = [pd.unicef_focal_points.values_list('email', flat=True) for pd in pds]
            recipients = set(itertools.chain.from_iterable(emails_to_pd))

            send_notification_with_template(
                recipients=list(recipients),
                template_name='partners/blocked_partner',
                context=email_context
            )


@app.task
def check_pca_required():
    run_on_all_tenants(send_pca_required_notifications)


@app.task
def check_pca_missing():
    run_on_all_tenants(send_pca_missing_notifications)


@app.task
def check_intervention_draft_status():
    run_on_all_tenants(send_intervention_draft_notification)


@app.task
def check_intervention_past_start():
    run_on_all_tenants(send_intervention_past_start_notification)


@app.task
def sync_partner_to_prp(tenant: str, partner_id: int):
    tenant = get_tenant_model().objects.get(name=tenant)
    connection.set_tenant(tenant)

    partner = PartnerOrganization.objects.filter(id=partner_id).prefetch_related(
        Prefetch('staff_members', PartnerStaffMember.objects.filter(active=True))
    ).get()
    partner_data = PRPPartnerOrganizationWithStaffMembersSerializer(instance=partner).data
    PRPAPI().send_partner_data(tenant.business_area_code, partner_data)


@app.task
def sync_partners_staff_members_from_prp():
    api = PRPAPI()

    # remember where every particular partner is located for easier search
    partners_tenants_mapping = {}
    with every_country() as c:
        for country in c:
            connection.set_tenant(country)
            for partner in PartnerOrganization.objects.all():
                partners_tenants_mapping[(str(partner.id), partner.vendor_number)] = country

    for partner_data in PRPAPI().get_partners_list():
        key = (partner_data.external_id, partner_data.unicef_vendor_number)
        partner_tenant = partners_tenants_mapping.get(key)
        if not partner_tenant:
            continue

        connection.set_tenant(partner_tenant)
        partner = PartnerOrganization.objects.get(
            id=partner_data.external_id,
            vendor_number=partner_data.unicef_vendor_number
        )

        for staff_member_data in api.get_partner_staff_members(partner_data.id):
            sync_partner_staff_member(partner, staff_member_data)


@app.task
def transfer_active_pds_to_new_cp():
    today = timezone.now().date()

    original_tenant = connection.tenant
    try:
        for country in Country.objects.exclude(name='Global'):
            connection.set_tenant(country)

            active_cp = CountryProgramme.objects.filter(invalid=False, to_date__gte=today).first()
            if not active_cp:
                continue

            # exclude by id because of m2m filter
            outdated_active_pds = Intervention.objects.filter(
                status__in=[
                    Intervention.DRAFT,
                    Intervention.REVIEW,
                    Intervention.SIGNATURE,
                    Intervention.SIGNED,
                    Intervention.ACTIVE,
                ],
                end__gte=today,
            ).exclude(
                pk__in=Intervention.objects.filter(
                    end__gte=today,
                    country_programmes__invalid=False,
                    country_programmes__to_date__gte=today,
                ).values_list('id', flat=True)
            ).prefetch_related(
                'agreement__partner'
            )

            for pd in outdated_active_pds:
                pd.country_programmes.add(active_cp)
    finally:
        connection.set_tenant(original_tenant)


def sync_partner(vendor_number=None, country=None):
    from etools.applications.partners.synchronizers import PartnerSynchronizer
    try:
        valid_response, response = get_data_from_insight('partners/?vendor={vendor_code}',
                                                         {"vendor_code": vendor_number})
        partner_resp = response["ROWSET"]["ROW"]
        partner_sync = PartnerSynchronizer(business_area_code=country.business_area_code)
        if not partner_sync._filter_records([partner_resp]):
            raise VisionException

        partner_sync._partner_save(partner_resp, full_sync=False)
    except VisionException:
        logger.exception("{} sync failed".format(PartnerSynchronizer.__name__))
    logger.info('Partner {} synced successfully.'.format(vendor_number))


@app.task
def intervention_expired():
    for country in Country.objects.exclude(name='Global').all():
        connection.set_tenant(country)
        _set_intervention_expired(country.name)


def _set_intervention_expired(country_name):
    # Check and transition to 'Expired' any contingency PD that has not
    # been activated and the CP for which was created has now expired
    logger.info(
        'Starting intervention expirations for country {}'.format(
            country_name,
        ),
    )
    today = timezone.now().date()
    pd_qs = Intervention.objects.filter(
        contingency_pd=True,
        status__in=[
            Intervention.REVIEW,
            Intervention.SIGNATURE,
            Intervention.SIGNED,
        ],
        end__gte=today,
    ).exclude(
        pk__in=Intervention.objects.filter(
            contingency_pd=True,
            end__gte=today,
            country_programmes__invalid=False,
            country_programmes__to_date__gte=today,
        ).values_list('id', flat=True)
    )
    for pd in pd_qs:
        pd.status = Intervention.EXPIRED
        pd.save()


<<<<<<< HEAD
@app.task
def fix_inactual_interventions():
    # call two tasks above one after another to avoid problems with parallel execution
    # because both of them handle similar cases yet in different way
    transfer_active_pds_to_new_cp()
    intervention_expired()
=======
def get_pilot_numbers(country_name):
    logger.info(
        '... Starting epd numbers counting for {}'.format(
            country_name,
        ),
    )
    now = timezone.now()
    today = now.date()
    pd_qs = Intervention.objects.filter(
        date_sent_to_partner__isnull=False,
    ).prefetch_related("agreement__partner")
    record = []
    for pd in pd_qs:
        fp_users = [fp.user for fp in pd.partner_focal_points.all()]
        has_the_partner_logged_in = pd.partner_focal_points.filter(
            user__last_login__gt=timezone.make_aware(datetime.datetime(2021, 10, 15))
        ).exists()
        act_qs = Activity.objects.filter(target_object_id=pd.id,
                                         target_content_type=ContentType.objects.get_for_model(pd))
        partner_entered_data = act_qs.filter(by_user__in=fp_users).exists()
        date_sent = pd.date_sent_to_partner.strftime("%Y-%m-%d") if pd.date_sent_to_partner else None
        record.append([
            country_name,
            pd.number,
            pd.agreement.partner.name,
            date_sent,
            has_the_partner_logged_in,
            partner_entered_data,
            pd.unicef_accepted,
            pd.partner_accepted,
            "Unicef" if pd.unicef_court else "Partner",
            pd.status,
            today.strftime("%Y-%m-%d"),
            pd.get_frontend_object_url()
        ])
    return record


@app.task
def epd_pilot_tracking():
    # TODO: remove this before ePD merges into the main branch
    # temporary task to get some epd pilot numbers emailed
    import csv
    import io
    import os

    from post_office import mail
    recipients = os.environ.get("EPD_PILOT_RECIPIENTS", "").split(",")
    countries = os.environ.get("EPD_PILOT_SCHEMAS", "").split(",")
    my_file = io.StringIO()
    my_numbers = [["CO Name", "PD No", "IP", "Date Sent to IP", "IP Logged In", "IP Entered Data",
                  "Unicef Accepted", "Partner Accepted", "Editable By", "Status", "Date of export",
                   "PD URL"]]
    for country in Country.objects.filter(schema_name__in=countries).all():
        connection.set_tenant(country)
        my_numbers += get_pilot_numbers(country.name)
    csv_writer = csv.writer(my_file)
    for line in my_numbers:
        csv_writer.writerow(line)

    # taken from https://stackoverflow.com/questions/55889474/convert-io-stringio-to-io-bytesio/55961119#55961119
    class BytesIOWrapper(io.BufferedReader):
        """Wrap a buffered bytes stream over TextIOBase string stream."""
        def __init__(self, text_io_buffer, encoding=None, errors=None, **kwargs):
            super(BytesIOWrapper, self).__init__(text_io_buffer, **kwargs)
            self.encoding = encoding or text_io_buffer.encoding or 'utf-8'
            self.errors = errors or text_io_buffer.errors or 'strict'

        def _encoding_call(self, method_name, *args, **kwargs):
            raw_method = getattr(self.raw, method_name)
            val = raw_method(*args, **kwargs)
            return val.encode(self.encoding, errors=self.errors)

        def read(self, size=-1):
            return self._encoding_call('read', size)

        def read1(self, size=-1):
            return self._encoding_call('read1', size)

        def peek(self, size=-1):
            return self._encoding_call('peek', size)
    bio = BytesIOWrapper(my_file)
    mail.send(
        recipients, "etoolsunicef@gmail.com", subject="ePD Pilot Numbers",
        attachments={"epd_pilot_values.csv": bio},
        message="enjoy!"
    )
>>>>>>> 21ed864a
<|MERGE_RESOLUTION|>--- conflicted
+++ resolved
@@ -432,14 +432,6 @@
         pd.save()
 
 
-<<<<<<< HEAD
-@app.task
-def fix_inactual_interventions():
-    # call two tasks above one after another to avoid problems with parallel execution
-    # because both of them handle similar cases yet in different way
-    transfer_active_pds_to_new_cp()
-    intervention_expired()
-=======
 def get_pilot_numbers(country_name):
     logger.info(
         '... Starting epd numbers counting for {}'.format(
@@ -527,4 +519,11 @@
         attachments={"epd_pilot_values.csv": bio},
         message="enjoy!"
     )
->>>>>>> 21ed864a
+
+
+@app.task
+def fix_inactual_interventions():
+    # call two tasks above one after another to avoid problems with parallel execution
+    # because both of them handle similar cases yet in different way
+    transfer_active_pds_to_new_cp()
+    intervention_expired()