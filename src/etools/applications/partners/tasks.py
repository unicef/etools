import datetime
import itertools

from django.conf import settings
from django.contrib.auth import get_user_model
from django.db import connection, transaction
from django.db.models import F, Prefetch, Sum
from django.utils import timezone

from celery.utils.log import get_task_logger
from django_tenants.utils import get_tenant_model, schema_context
from unicef_notification.utils import send_notification_with_template
from unicef_vision.exceptions import VisionException
from unicef_vision.utils import get_data_from_insight

from etools.applications.partners.models import Agreement, Intervention, PartnerOrganization, PartnerStaffMember
from etools.applications.partners.prp_api import PRPAPI
from etools.applications.partners.serializers.prp_v1 import PRPPartnerOrganizationWithStaffMembersSerializer
from etools.applications.partners.utils import (
    copy_all_attachments,
    send_intervention_draft_notification,
    send_intervention_past_start_notification,
    send_pca_missing_notifications,
    send_pca_required_notifications,
    sync_partner_staff_member,
)
from etools.applications.partners.validation.agreements import AgreementValid
from etools.applications.partners.validation.interventions import InterventionValid
from etools.applications.reports.models import CountryProgramme
from etools.applications.users.models import Country
from etools.config.celery import app
from etools.libraries.djangolib.utils import get_environment
from etools.libraries.tenant_support.utils import every_country, run_on_all_tenants

logger = get_task_logger(__name__)

# _INTERVENTION_ENDING_SOON_DELTAS is used by intervention_notification_ending(). Notifications will be sent
# about each interventions ending {delta} days from now.
_INTERVENTION_ENDING_SOON_DELTAS = (15, 30, 60, 90)


def get_intervention_context(intervention):
    """Return a dict formatting some details about the intervention.

    Helper function for some of the notification tasks in this file.
    """
    return {
        'number': str(intervention),
        'partner': intervention.agreement.partner.name,
        'start_date': str(intervention.start),
        'url': '{}/pmp/interventions/{}/details'.format(settings.HOST, intervention.id),
        'unicef_focal_points': [focal_point.email for focal_point in intervention.unicef_focal_points.all()]
    }


@app.task
def agreement_status_automatic_transition():
    """Check validity and save changed status (if any) for agreements that meet all of the following criteria --
        - signed
        - end date is after today
        - type != SSFA
    """
    for country in Country.objects.exclude(name='Global').all():
        connection.set_tenant(country)
        _make_agreement_status_automatic_transitions(country.name)


def _make_agreement_status_automatic_transitions(country_name):
    """Implementation core of agreement_status_automatic_transition() (q.v.)"""
    logger.info('Starting agreement auto status transition for country {}'.format(country_name))

    admin_user = get_user_model().objects.get(username=settings.TASK_ADMIN_USER)

    # these are agreements that are not even valid within their own status
    # compiling a list of them to send to an admin or save somewhere in the future
    bad_agreements = []

    # SSFAs don't transition automatically unless they transition based on the intervention.
    signed_ended_agrs = Agreement.objects.filter(
        status__in=[Agreement.DRAFT, Agreement.SIGNED],
        end__lt=datetime.date.today()
    ).exclude(agreement_type=Agreement.SSFA)
    processed = 0

    for agr in signed_ended_agrs:
        old_status = agr.status
        # this function mutates agreement
        with transaction.atomic():
            validator = AgreementValid(agr, user=admin_user, disable_rigid_check=True)
            if validator.is_valid:
                if agr.status != old_status:
                    # this one transitioned forward
                    agr.save()
                    processed += 1
            else:
                bad_agreements.append(agr)

    logger.error('Bad agreements {}'.format(len(bad_agreements)))
    logger.error('Bad agreements ids: ' + ' '.join(str(a.id) for a in bad_agreements))
    logger.info('Total agreements {}'.format(signed_ended_agrs.count()))
    logger.info("Transitioned agreements {} ".format(processed))


@app.task
def intervention_status_automatic_transition():
    """Check validity and save changed status (if any) for interventions that meet all of the following criteria --
        - active
        - end date is yesterday

    Also for interventions that meet all of the following criteria --
        - ended
        - total outstanding_amt == 0
        - total_amt == actual_amt
    """
    for country in Country.objects.exclude(name='Global').all():
        connection.set_tenant(country)
        _make_intervention_status_automatic_transitions(country.name)


@transaction.atomic
def _make_intervention_status_automatic_transitions(country_name):
    """Implementation core of intervention_status_automatic_transition() (q.v.)"""
    logger.info('Starting intervention auto status transition for country {}'.format(country_name))

    admin_user = get_user_model().objects.get(username=settings.TASK_ADMIN_USER)
    bad_interventions = []
    active_ended = Intervention.objects.filter(status=Intervention.ACTIVE,
                                               end__lt=datetime.date.today())
    qs = Intervention.objects\
        .prefetch_related('frs')\
        .filter(status=Intervention.ENDED)\
        .annotate(frs_total_outstanding=Sum('frs__outstanding_amt_local'),
                  frs_total_actual_amt=Sum('frs__total_amt_local'),
                  frs_intervention_amt=Sum('frs__actual_amt_local'))\
        .filter(frs_total_outstanding=0, frs_total_actual_amt=F('frs_intervention_amt'))
    processed = 0
    for intervention in itertools.chain(active_ended, qs):
        old_status = intervention.status
        with transaction.atomic():
            validator = InterventionValid(intervention, user=admin_user, disable_rigid_check=True)
            if validator.is_valid:
                if intervention.status != old_status:
                    intervention.save()
                    processed += 1
            else:
                bad_interventions.append(intervention)

    logger.error('Bad interventions {}'.format(len(bad_interventions)))
    logger.error('Bad interventions ids: ' + ' '.join(str(a.id) for a in bad_interventions))
    logger.info('Total interventions {}'.format(active_ended.count() + qs.count()))
    logger.info("Transitioned interventions {} ".format(processed))


@app.task
def intervention_notification_signed_no_frs():
    """Send notifications for interventions that meet all of the following criteria --
        - signed
        - ending today or in the future
        - have no related FRS

    This should only run once a week.
    """
    for country in Country.objects.exclude(name='Global').all():
        connection.set_tenant(country)
        _notify_of_signed_interventions_with_no_frs(country.name)


def _notify_of_signed_interventions_with_no_frs(country_name):
    """Implementation core of intervention_notification_signed_no_frs() (q.v.)"""
    logger.info('Starting intervention signed but no FRs notifications for country {}'.format(country_name))

    signed_interventions = Intervention.objects.filter(status=Intervention.SIGNED,
                                                       start__gte=datetime.date.today(),
                                                       frs__isnull=True)

    for intervention in signed_interventions:
        email_context = get_intervention_context(intervention)
        send_notification_with_template(
            sender=intervention,
            recipients=email_context['unicef_focal_points'],
            template_name="partners/partnership/signed/frs",
            context=email_context
        )


@app.task
def intervention_notification_ended_fr_outstanding():
    """Send notifications for interventions that meet all of the following criteria --
        - ended
        - total_frs['total_actual_amt'] != total_frs['total_frs_amt']

    This will run every 2 weeks
    """
    for country in Country.objects.exclude(name='Global').all():
        connection.set_tenant(country)
        _notify_of_ended_interventions_with_mismatched_frs(country.name)


def _notify_of_ended_interventions_with_mismatched_frs(country_name):
    """Implementation core of intervention_notification_ended_fr_outstanding() (q.v.)"""
    logger.info('Starting intervention signed but FRs Amount and actual '
                'do not match notifications for country {}'.format(country_name))

    ended_interventions = Intervention.objects.filter(status=Intervention.ENDED)
    for intervention in ended_interventions:
        if intervention.total_frs['total_actual_amt'] != intervention.total_frs['total_frs_amt']:
            email_context = get_intervention_context(intervention)
            send_notification_with_template(
                sender=intervention,
                recipients=email_context['unicef_focal_points'],
                template_name="partners/partnership/ended/frs/outstanding",
                context=email_context
            )


@app.task
def intervention_notification_ending():
    """Send notifications for interventions that will end soon, where "soon" are the # of days from today defined
    in _INTERVENTION_ENDING_SOON_DELTAS.

    This will run every 24 hours.
    """
    for country in Country.objects.exclude(name='Global').all():
        connection.set_tenant(country)
        _notify_interventions_ending_soon(country.name)


def _notify_interventions_ending_soon(country_name):
    """Implementation core of intervention_notification_ending() (q.v.)"""
    logger.info('Starting interventions almost ending notifications for country {}'.format(country_name))

    today = datetime.date.today()

    notify_end_dates = [today + datetime.timedelta(days=delta) for delta in _INTERVENTION_ENDING_SOON_DELTAS]

    interventions = Intervention.objects.filter(status=Intervention.ACTIVE, end__in=notify_end_dates)
    interventions = interventions.prefetch_related('unicef_focal_points', 'agreement', 'agreement__partner')

    for intervention in interventions:
        email_context = get_intervention_context(intervention)
        email_context["days"] = str((intervention.end - today).days)
        send_notification_with_template(
            sender=intervention,
            recipients=email_context['unicef_focal_points'],
            template_name="partners/partnership/ending",
            context=email_context
        )


@app.task
def copy_attachments(hours=25):
    """Copy all partner app attachments"""
    copy_all_attachments(hours=hours)


@app.task
def notify_partner_hidden(partner_pk, tenant_name):

    with schema_context(tenant_name):
        partner = PartnerOrganization.objects.get(pk=partner_pk)
        pds = Intervention.objects.filter(
            agreement__partner__name=partner.name,
            status__in=[Intervention.SIGNED, Intervention.ACTIVE, Intervention.ENDED]
        )
        if pds:
            email_context = {
                'partner_name': partner.name,
                'pds': ', '.join(pd.number for pd in pds),
                'environment': get_environment(),
            }
            emails_to_pd = [pd.unicef_focal_points.values_list('email', flat=True) for pd in pds]
            recipients = set(itertools.chain.from_iterable(emails_to_pd))

            send_notification_with_template(
                recipients=list(recipients),
                template_name='partners/blocked_partner',
                context=email_context
            )


@app.task
def check_pca_required():
    run_on_all_tenants(send_pca_required_notifications)


@app.task
def check_pca_missing():
    run_on_all_tenants(send_pca_missing_notifications)


@app.task
def check_intervention_draft_status():
    run_on_all_tenants(send_intervention_draft_notification)


@app.task
def check_intervention_past_start():
    run_on_all_tenants(send_intervention_past_start_notification)


@app.task
def sync_partner_to_prp(tenant: str, partner_id: int):
    tenant = get_tenant_model().objects.get(name=tenant)
    connection.set_tenant(tenant)

    partner = PartnerOrganization.objects.filter(id=partner_id).prefetch_related(
        Prefetch('staff_members', PartnerStaffMember.objects.filter(active=True))
    ).get()
    partner_data = PRPPartnerOrganizationWithStaffMembersSerializer(instance=partner).data
    PRPAPI().send_partner_data(tenant.business_area_code, partner_data)


@app.task
def sync_partners_staff_members_from_prp():
    api = PRPAPI()

    # remember where every particular partner is located for easier search
    partners_tenants_mapping = {}
    with every_country() as c:
        for country in c:
            connection.set_tenant(country)
            for partner in PartnerOrganization.objects.all():
                partners_tenants_mapping[(str(partner.id), partner.vendor_number)] = country

    for partner_data in PRPAPI().get_partners_list():
        key = (partner_data.external_id, partner_data.unicef_vendor_number)
        partner_tenant = partners_tenants_mapping.get(key)
        if not partner_tenant:
            continue

        connection.set_tenant(partner_tenant)
        partner = PartnerOrganization.objects.get(
            id=partner_data.external_id,
            vendor_number=partner_data.unicef_vendor_number
        )

        for staff_member_data in api.get_partner_staff_members(partner_data.id):
            sync_partner_staff_member(partner, staff_member_data)


<<<<<<< HEAD
=======
@app.task
def transfer_active_pds_to_new_cp():
    today = timezone.now().date()

    original_tenant = connection.tenant
    try:
        for country in Country.objects.exclude(name='Global'):
            connection.set_tenant(country)

            active_cp = CountryProgramme.objects.filter(invalid=False, to_date__gte=today).first()
            if not active_cp:
                continue

            # exclude by id because of m2m filter
            outdated_active_pds = Intervention.objects.filter(
                status__in=[
                    Intervention.DRAFT,
                    Intervention.REVIEW,
                    Intervention.SIGNATURE,
                    Intervention.SIGNED,
                    Intervention.ACTIVE,
                ],
                end__gte=today,
            ).exclude(
                pk__in=Intervention.objects.filter(
                    end__gte=today,
                    country_programmes__invalid=False,
                    country_programmes__to_date__gte=today,
                ).values_list('id', flat=True)
            ).prefetch_related(
                'agreement__partner'
            )

            for pd in outdated_active_pds:
                pd.country_programmes.add(active_cp)
    finally:
        connection.set_tenant(original_tenant)


>>>>>>> c0ffff49
def sync_partner(vendor_number=None, country=None):
    from etools.applications.partners.synchronizers import PartnerSynchronizer
    try:
        valid_response, response = get_data_from_insight('partners/?vendor={vendor_code}',
                                                         {"vendor_code": vendor_number})
        partner_resp = response["ROWSET"]["ROW"]
        partner_sync = PartnerSynchronizer(business_area_code=country.business_area_code)
        if not partner_sync._filter_records([partner_resp]):
            raise VisionException

        partner_sync._partner_save(partner_resp, full_sync=False)
    except VisionException:
        logger.exception("{} sync failed".format(PartnerSynchronizer.__name__))
    logger.info('Partner {} synced successfully.'.format(vendor_number))


@app.task
def intervention_expired():
    for country in Country.objects.exclude(name='Global').all():
        connection.set_tenant(country)
        _set_intervention_expired(country.name)


def _set_intervention_expired(country_name):
    # Check and transition to 'Expired' any contingency PD that has not
    # been activated and the CP for which was created has now expired
    logger.info(
        'Starting intervention expirations for country {}'.format(
            country_name,
        ),
    )
    today = timezone.now().date()
    pd_qs = Intervention.objects.filter(
        contingency_pd=True,
        status__in=[
            Intervention.REVIEW,
            Intervention.SIGNATURE,
            Intervention.SIGNED,
        ],
        end__gte=today,
    ).exclude(
        pk__in=Intervention.objects.filter(
            contingency_pd=True,
            end__gte=today,
            country_programmes__invalid=False,
            country_programmes__to_date__gte=today,
        ).values_list('id', flat=True)
    )
    for pd in pd_qs:
        pd.status = Intervention.EXPIRED
        pd.save()<|MERGE_RESOLUTION|>--- conflicted
+++ resolved
@@ -338,8 +338,6 @@
             sync_partner_staff_member(partner, staff_member_data)
 
 
-<<<<<<< HEAD
-=======
 @app.task
 def transfer_active_pds_to_new_cp():
     today = timezone.now().date()
@@ -379,7 +377,6 @@
         connection.set_tenant(original_tenant)
 
 
->>>>>>> c0ffff49
 def sync_partner(vendor_number=None, country=None):
     from etools.applications.partners.synchronizers import PartnerSynchronizer
     try:
