--- conflicted
+++ resolved
@@ -379,6 +379,7 @@
         connection.set_tenant(original_tenant)
 
 
+@app.task
 def sync_partner(vendor_number=None, country=None):
     from etools.applications.partners.synchronizers import PartnerSynchronizer
     try:
@@ -400,8 +401,9 @@
         partner_sync._partner_save(partner_resp, full_sync=False)
     except VisionException as e:
         logger.exception("{} sync failed".format(PartnerSynchronizer.__name__))
-<<<<<<< HEAD
-    logger.info('Partner {} synced successfully.'.format(vendor_number))
+        return str(e)
+    else:
+        logger.info('Partner {} synced successfully.'.format(vendor_number))
 
 
 @app.task
@@ -527,9 +529,4 @@
         recipients, "etoolsunicef@gmail.com", subject="ePD Pilot Numbers",
         attachments={"epd_pilot_values.csv": bio},
         message="enjoy!"
-    )
-=======
-        return str(e)
-    else:
-        logger.info('Partner {} synced successfully.'.format(vendor_number))
->>>>>>> 6709abcf
+    )