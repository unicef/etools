--- conflicted
+++ resolved
@@ -13,12 +13,8 @@
 from etools.applications.EquiTrack.forms import AutoSizeTextForm
 from etools.applications.partners.models import (
     InterventionSectorLocationLink,  # TODO intervention sector locations cleanup
-<<<<<<< HEAD
-    PartnerOrganization, PartnerStaffMember, PartnerType,)
-=======
     PartnerOrganization, PartnerStaffMember, PartnerType
 )
->>>>>>> 6be43f79
 
 logger = logging.getLogger('partners.forms')
 
