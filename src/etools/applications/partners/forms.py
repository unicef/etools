import logging

from django import forms
from django.contrib.auth import get_user_model
from django.core.exceptions import ValidationError
from django.core.validators import validate_email
from django.db import connection
<<<<<<< HEAD
from django.db.models import Q
=======
>>>>>>> ae2fae3e
from django.utils.translation import ugettext as _

from unicef_djangolib.forms import AutoSizeTextForm

from etools.applications.partners.models import (
    InterventionAttachment,
    PartnerOrganization,
    PartnerStaffMember,
    PartnerType,
)

logger = logging.getLogger('partners.forms')


class PartnersAdminForm(AutoSizeTextForm):

    class Meta:
        model = PartnerOrganization
        fields = '__all__'

    def clean(self):
        cleaned_data = super().clean()

        partner_type = cleaned_data.get('partner_type')
        cso_type = cleaned_data.get('cso_type')

        if partner_type and partner_type == PartnerType.CIVIL_SOCIETY_ORGANIZATION and not cso_type:
            raise ValidationError(
                _('You must select a type for this CSO')
            )
        if partner_type and partner_type != PartnerType.CIVIL_SOCIETY_ORGANIZATION and cso_type:
            raise ValidationError(
                _('"CSO Type" does not apply to non-CSO organizations, please remove type')
            )
        return cleaned_data


class PartnerStaffMemberForm(forms.ModelForm):
    ERROR_MESSAGES = {
        'active_by_default': 'New Staff Member needs to be active at the moment of creation',
        'user_unavailable': 'The Partner Staff member you are trying to activate is associated with'
                            ' a different partnership'
    }

    def __init__(self, *args, **kwargs):
        super().__init__(*args, **kwargs)

    class Meta:
        model = PartnerStaffMember
        exclude = ['user', ]

    def clean(self):
        cleaned_data = super().clean()
        email = cleaned_data.get('email', "")
        active = cleaned_data.get('active')
        validate_email(email)
        User = get_user_model()

        if not self.instance.pk:
            # user should be active first time it's created
            if not active:
                raise ValidationError({'active': self.ERROR_MESSAGES['active_by_default']})

<<<<<<< HEAD
            user = User.objects.filter(Q(username=email) | Q(email=email)).first()
=======
            user = User.objects.filter(email__iexact=email).first()
>>>>>>> ae2fae3e
            if user:
                if user.is_unicef_user():
                    raise ValidationError('Unable to associate staff member to UNICEF user')

                staff_member = PartnerStaffMember.get_id_for_user(user)
                if staff_member:
                    raise ValidationError("This user already exists under a different partnership: {}".format(email))

                cleaned_data['user'] = user
        else:
            # make sure email addresses are not editable after creation.. user must be removed and re-added
            if email != self.instance.email:
                raise ValidationError(
                    "User emails cannot be changed, please remove the user and add another one: {}".format(email))

        return cleaned_data

    def save(self, commit=True):
        User = get_user_model()

        if not self.instance.pk:
            if 'user' in self.cleaned_data:
                self.instance.user = self.cleaned_data['user']
            else:
<<<<<<< HEAD
                self.instance.user = User.objects.create(email=self.instance.email, username=self.instance.email)
=======
                self.instance.user = User.objects.create(
                    first_name=self.instance.first_name,
                    last_name=self.instance.last_name,
                    email=self.instance.email,
                    username=self.instance.email,
                    is_active=True,
                    is_staff=False,
                )
>>>>>>> ae2fae3e
            self.instance.user.profile.countries_available.add(connection.tenant)
        return super().save(commit=commit)


class InterventionAttachmentForm(forms.ModelForm):
    class Meta:
        model = InterventionAttachment
        fields = (
            'type',
            'attachment',
        )

    def __init__(self, *args, **kwargs):
        instance = kwargs.get("instance", None)
        if instance:
            attachment = instance.attachment_file.last()
            if attachment:
                instance.attachment = attachment.file
        super().__init__(*args, **kwargs)<|MERGE_RESOLUTION|>--- conflicted
+++ resolved
@@ -5,10 +5,7 @@
 from django.core.exceptions import ValidationError
 from django.core.validators import validate_email
 from django.db import connection
-<<<<<<< HEAD
-from django.db.models import Q
-=======
->>>>>>> ae2fae3e
+from django.db import connection
 from django.utils.translation import ugettext as _
 
 from unicef_djangolib.forms import AutoSizeTextForm
@@ -72,11 +69,7 @@
             if not active:
                 raise ValidationError({'active': self.ERROR_MESSAGES['active_by_default']})
 
-<<<<<<< HEAD
-            user = User.objects.filter(Q(username=email) | Q(email=email)).first()
-=======
             user = User.objects.filter(email__iexact=email).first()
->>>>>>> ae2fae3e
             if user:
                 if user.is_unicef_user():
                     raise ValidationError('Unable to associate staff member to UNICEF user')
@@ -101,9 +94,6 @@
             if 'user' in self.cleaned_data:
                 self.instance.user = self.cleaned_data['user']
             else:
-<<<<<<< HEAD
-                self.instance.user = User.objects.create(email=self.instance.email, username=self.instance.email)
-=======
                 self.instance.user = User.objects.create(
                     first_name=self.instance.first_name,
                     last_name=self.instance.last_name,
@@ -112,7 +102,6 @@
                     is_active=True,
                     is_staff=False,
                 )
->>>>>>> ae2fae3e
             self.instance.user.profile.countries_available.add(connection.tenant)
         return super().save(commit=commit)
 
