--- conflicted
+++ resolved
@@ -96,21 +96,12 @@
                     pass
                 else:
                     if self.instance.user != user:
-<<<<<<< HEAD
-                        raise ValidationError({'user': self.ERROR_MESSAGES['user_mismatch']})
-
-                    psm_country = user.get_staff_member_country()
-                    if psm_country and psm_country != connection.tenant:
-                        raise ValidationError({'user': self.ERROR_MESSAGES['psm_mismatch'].
-                                              format(psm_country.schema_name)})
-=======
                         raise ValidationError({'email': self.ERROR_MESSAGES['user_mismatch']})
 
                     psm_country = user.get_staff_member_country()
                     if psm_country and psm_country != connection.tenant:
                         raise ValidationError({'email': self.ERROR_MESSAGES['psm_mismatch'].
                                               format(psm_country)})
->>>>>>> daee3797
 
             # disabled is unavailable if user already synced to PRP to avoid data inconsistencies
             if self.instance.active and not active:
