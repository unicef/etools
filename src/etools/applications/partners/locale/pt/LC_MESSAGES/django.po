# SOME DESCRIPTIVE TITLE.
# Copyright (C) YEAR THE PACKAGE'S COPYRIGHT HOLDER
# This file is distributed under the same license as the PACKAGE package.
# FIRST AUTHOR <EMAIL@ADDRESS>, YEAR.
#
#, fuzzy
msgid ""
msgstr ""
"Project-Id-Version: PACKAGE VERSION\n"
"Report-Msgid-Bugs-To: \n"
<<<<<<< HEAD
"POT-Creation-Date: 2023-02-09 04:38+0000\n"
=======
"POT-Creation-Date: 2023-02-08 14:47+0000\n"
>>>>>>> c79e2786
"PO-Revision-Date: YEAR-MO-DA HO:MI+ZONE\n"
"Last-Translator: FULL NAME <EMAIL@ADDRESS>\n"
"Language-Team: LANGUAGE <LL@li.org>\n"
"Language: \n"
"MIME-Version: 1.0\n"
"Content-Type: text/plain; charset=UTF-8\n"
"Content-Transfer-Encoding: 8bit\n"
"Plural-Forms: nplurals=2; plural=(n != 1);\n"

#: admin.py:83
msgid "Signed Attachment"
msgstr "Anexo assinado"

#: admin.py:88
msgid "PRC Reviewed Attachment"
msgstr "Anexo Revisado do PRC"

<<<<<<< HEAD
#: admin.py:189 admin.py:759 models.py:3364
=======
#: admin.py:189 admin.py:759 models.py:3358
>>>>>>> c79e2786
msgid "Attachment"
msgstr "Anexo"

#: admin.py:253 models.py:1926 models.py:1934
msgid "Review Document by PRC"
msgstr "Documento de Revisão por PRC"

#: admin.py:258 models.py:1942 models.py:1950
msgid "Signed PD Document"
msgstr "Documento PD assinado"

#: admin.py:319
msgid "Intervention Details"
msgstr "Detalhes da Intervenção"

#: admin.py:336
msgid "Dates and Signatures"
msgstr "Datas e Assinaturas"

#: admin.py:352
msgid "ePD"
msgstr ""

#: admin.py:392
msgid "PD is not ready for Vision synchronization."
msgstr "A DP não está pronta para a sincronização da Visão."

#: admin.py:395
msgid "PD was sent to Vision."
msgstr "PD foi enviado para Visão."

#: admin.py:438 exports_v2.py:567 templates/pd/detail.html:172
#: templates/pd/detail.html:391
msgid "Capacity Strengthening Costs"
msgstr ""

#: admin.py:463 models.py:1196 models.py:1204
msgid "Report"
msgstr "Relatório"

#: admin.py:600
msgid "Partner Details"
msgstr "Detalhes do Parceiro"

#: admin.py:629
msgid "Hact"
msgstr ""

#: admin.py:718 models.py:1572 models.py:1579
msgid "Signed Amendment"
msgstr "Emenda Assinada"

#: admin.py:793
msgid "Agreement Details"
msgstr "Detalhes do Acordo"

#: admin.py:829
msgid ""
"Please delete all interventions associated with the selected Agreements "
"before deleting them."
msgstr ""
"Apague todas as intervenções associadas aos Acordos selecionados antes de "
"excluí-los."

#: admin.py:835
msgid ""
"Please delete all interventions associated with this Agreement before "
"deleting the agreement."
msgstr ""
"Por favor, exclua todas as intervenções associadas a este Contrato antes de "
"excluir o contrato."

#: exports_v2.py:26 exports_v2.py:90 exports_v2.py:179 exports_v2.py:222
#: exports_v2.py:337 exports_v2.py:384 models.py:435
#: serializers/exports/interventions.py:232
msgid "Vendor Number"
msgstr "Número do Fornecedor"

#: exports_v2.py:27 serializers/exports/partner_organization.py:34
msgid "Organizations Full Name"
msgstr "Nome Completo das Organizações"

#: exports_v2.py:28 models.py:374
msgid "Short Name"
msgstr "Nome Abreviado"

#: exports_v2.py:29 models.py:447
msgid "Alternate Name"
msgstr "Nome alternativo"

#: exports_v2.py:30 exports_v2.py:91 exports_v2.py:180 exports_v2.py:256
#: models.py:355 serializers/exports/interventions.py:237
#: serializers/exports/partner_organization.py:69
msgid "Partner Type"
msgstr "Tipo de Parceiro"

#: exports_v2.py:31 models.py:385
#: serializers/exports/partner_organization.py:68
msgid "Shared Partner"
msgstr "Parceiro Compartilhado"

#: exports_v2.py:32 models.py:417
msgid "Address"
msgstr "Endereço"

#: exports_v2.py:33 models.py:429 models.py:997
msgid "Phone Number"
msgstr "Número de telefone"

#: exports_v2.py:34 models.py:424 models.py:991
#: serializers/exports/partner_organization.py:38
msgid "Email Address"
msgstr "Endereço de e-mail"

#: exports_v2.py:35 serializers/exports/partner_organization.py:41
msgid "HACT Risk Rating"
msgstr "Classificação de Risco HACT"

#: exports_v2.py:36 serializers/exports/partner_organization.py:48
msgid "Date Last Assessed Against Core Values"
msgstr "Data da última avaliação em relação aos valores essenciais"

#: exports_v2.py:37 serializers/exports/partner_organization.py:52
msgid "Actual Cash Transfer for CP (USD)"
msgstr "Transferência de dinheiro real para CP (USD)"

#: exports_v2.py:38 serializers/exports/partner_organization.py:56
msgid "Actual Cash Transfer for Current Year (USD)"
msgstr "Transferência de dinheiro real para o ano atual (USD)"

#: exports_v2.py:39 serializers/exports/partner_organization.py:60
msgid "Marked for Deletion"
msgstr "Marcado para exclusão"

#: exports_v2.py:40 models.py:478
#: serializers/exports/partner_organization.py:62
msgid "Blocked"
msgstr "Bloqueado"

#: exports_v2.py:41 exports_v2.py:93 exports_v2.py:183 models.py:460
msgid "Assessment Type"
msgstr "Tipo de Avaliação"

#: exports_v2.py:42 serializers/exports/partner_organization.py:64
msgid "Date Assessed"
msgstr "Data avaliada"

#: exports_v2.py:43 serializers/exports/partner_organization.py:31
msgid "Assessment Type (Date Assessed)"
msgstr "Tipo de Avaliação (Data Avaliada)"

#: exports_v2.py:44 serializers/exports/partner_organization.py:29
msgid "Staff Members"
msgstr "Membros da equipe"

#: exports_v2.py:46 exports_v2.py:283 serializers/exports/interventions.py:274
#: serializers/exports/interventions.py:563
#: serializers/exports/partner_organization.py:71
msgid "Planned Programmatic Visits"
msgstr "Visitas Programáticas Planejadas"

#: exports_v2.py:89 exports_v2.py:141 exports_v2.py:178
msgid "Implementing Partner"
msgstr ""

#: exports_v2.py:92 exports_v2.py:181
msgid "Shared IP"
msgstr ""

#: exports_v2.py:94
msgid "Cash Transfer 1 OCT - 30 SEP"
msgstr ""

#: exports_v2.py:95
msgid "Liquidations 1 OCT - 30 SEP"
msgstr ""

#: exports_v2.py:96 exports_v2.py:182
msgid "Cash Transfers Jan - Dec"
msgstr "Transferência de dinheiro janeiro - dezembro"

#: exports_v2.py:97 exports_v2.py:184 models.py:453
msgid "Risk Rating"
msgstr "Classificação de Risco"

#: exports_v2.py:98 exports_v2.py:185
msgid "Expiring Threshold"
msgstr ""

#: exports_v2.py:99 exports_v2.py:186
msgid "Approach Threshold"
msgstr ""

#: exports_v2.py:100
msgid "Programmatic Visits Planned Q1"
msgstr "Visitas Programáticas Planejadas Q1"

#: exports_v2.py:101 exports_v2.py:106 exports_v2.py:110 exports_v2.py:116
msgid "Q2"
msgstr ""

#: exports_v2.py:102 exports_v2.py:107 exports_v2.py:111 exports_v2.py:117
msgid "Q3"
msgstr ""

#: exports_v2.py:103 exports_v2.py:108 exports_v2.py:112 exports_v2.py:118
msgid "Q4"
msgstr ""

#: exports_v2.py:104 exports_v2.py:188
msgid "Programmatic Visits M.R"
msgstr "Visitas Programáticas M.R"

#: exports_v2.py:105
msgid "Programmatic Visits Completed Q1"
msgstr "Visitas Programáticas Planejadas Q1"

#: exports_v2.py:109
msgid "Spot Checks Planned Q1"
msgstr ""

#: exports_v2.py:113
msgid "Spot Checks M.R"
msgstr ""

#: exports_v2.py:114
msgid "Follow Up"
msgstr ""

#: exports_v2.py:115
msgid "Spot Checks Completed Q1"
msgstr ""

#: exports_v2.py:119 exports_v2.py:192
msgid "Audits M.R"
msgstr ""

#: exports_v2.py:120 exports_v2.py:193
msgid "Audit Completed"
msgstr ""

#: exports_v2.py:121 exports_v2.py:194
msgid "Audits Outstanding Findings"
msgstr ""

#: exports_v2.py:142 exports_v2.py:266 models.py:2036
#: serializers/exports/interventions.py:255
msgid "Sections"
msgstr "Seções"

#: exports_v2.py:143 exports_v2.py:267 models.py:2047
#: serializers/exports/interventions.py:256
msgid "Locations"
msgstr "Locais"

#: exports_v2.py:144
msgid "Action Points #"
msgstr ""

#: exports_v2.py:145
msgid "$ Cash in the Current CP Cycle"
msgstr ""

#: exports_v2.py:146
msgid "$ Cash in the Current Year"
msgstr ""

#: exports_v2.py:147 exports_v2.py:357
msgid "Days Since Last PV"
msgstr ""

#: exports_v2.py:148
msgid "Alert: No Recent PV"
msgstr ""

#: exports_v2.py:149
msgid "Alert: No PV"
msgstr ""

#: exports_v2.py:150
msgid "Outstanding DCT Amount between 6 and 9 months"
msgstr ""

#: exports_v2.py:151
msgid "Outstanding DCT Amount more than 9 months"
msgstr ""

#: exports_v2.py:187
msgid "Programmatic Visits Planned"
msgstr "Visitas Programáticas Planejadas"

#: exports_v2.py:189
msgid "Programmatic Visits Completed"
msgstr ""

#: exports_v2.py:190
msgid "Spot Check Required"
msgstr ""

#: exports_v2.py:191
msgid "Spot Checks Completed"
msgstr ""

<<<<<<< HEAD
#: exports_v2.py:219 exports_v2.py:261 models.py:1300 models.py:1873
#: models.py:2685 serializers/exports/interventions.py:48
=======
#: exports_v2.py:219 exports_v2.py:261 models.py:1301 models.py:1874
#: models.py:2679 serializers/exports/interventions.py:48
>>>>>>> c79e2786
#: serializers/exports/interventions.py:86
#: serializers/exports/interventions.py:197
#: serializers/exports/interventions.py:209
msgid "Reference Number"
msgstr "Número de Referência"

#: exports_v2.py:220 exports_v2.py:255 exports_v2.py:341 exports_v2.py:389
#: models.py:1379 models.py:1882
msgid "Status"
msgstr "Estado"

#: exports_v2.py:221
msgid "Partner Name"
msgstr ""

#: exports_v2.py:223 models.py:1296
msgid "Agreement Type"
msgstr "Tipo de Acordo"

#: exports_v2.py:224 exports_v2.py:263 exports_v2.py:342 exports_v2.py:388
#: models.py:1327 models.py:1890
msgid "Start Date"
msgstr "Data de Início"

#: exports_v2.py:225 exports_v2.py:264 exports_v2.py:343 exports_v2.py:379
#: models.py:1332 models.py:1896
msgid "End Date"
msgstr "Data Final"

#: exports_v2.py:226 serializers/exports/agreements.py:44
msgid "Signed By Partner"
msgstr "Assinado pelo Parceiro"

#: exports_v2.py:227 models.py:1356
msgid "Signed By Partner Date"
msgstr "Assinado pelo Sócio Data"

#: exports_v2.py:228 models.py:1350 serializers/exports/agreements.py:50
msgid "Signed By UNICEF"
msgstr "Assinado pela UNICEF"

#: exports_v2.py:229 models.py:1341
msgid "Signed By UNICEF Date"
msgstr "Assinado pela UNICEF Data"

#: exports_v2.py:230 models.py:1292 serializers/exports/agreements.py:31
msgid "Partner Authorized Officer"
msgstr "Sócio Oficial Autorizado"

#: exports_v2.py:231 serializers/exports/agreements.py:54
msgid "Amendments"
msgstr "Emendas"

#: exports_v2.py:233 models.py:1338 serializers/exports/agreements.py:57
msgid "Special Conditions PCA"
msgstr "Condições Especiais PCA"

#: exports_v2.py:234 models.py:1371 serializers/exports/agreements.py:60
msgid "Terms Acknowledged By"
msgstr "Termos reconhecidos por"

<<<<<<< HEAD
#: exports_v2.py:253 exports_v2.py:383 exports_v2.py:500 models.py:937
#: models.py:969 models.py:1057 models.py:1132 models.py:1278 models.py:3450
#: models.py:3606 serializers/exports/interventions.py:227
=======
#: exports_v2.py:253 exports_v2.py:383 exports_v2.py:500 models.py:938
#: models.py:970 models.py:1058 models.py:1133 models.py:1279 models.py:3444
#: models.py:3600 serializers/exports/interventions.py:227
>>>>>>> c79e2786
msgid "Partner"
msgstr "Parceiro"

#: exports_v2.py:254
msgid "Vendor no."
msgstr "Número do Fornecedor"

#: exports_v2.py:257 models.py:362 serializers/exports/interventions.py:242
msgid "CSO Type"
msgstr "Tipo CSO"

#: exports_v2.py:258 exports_v2.py:385 models.py:1567 models.py:1851
#: serializers/exports/interventions.py:247
msgid "Agreement"
msgstr "Acordo"

#: exports_v2.py:259 models.py:1284 models.py:1860
#: serializers/exports/agreements.py:114
#: serializers/exports/interventions.py:91
#: serializers/exports/interventions.py:509
msgid "Country Programme"
msgstr "Programa de País"

<<<<<<< HEAD
#: exports_v2.py:260 models.py:1844 serializers/interventions_v2.py:425
#: serializers/interventions_v3.py:710 templates/pd/detail.html:137
=======
#: exports_v2.py:260 models.py:1845 templates/pd/detail.html:137
>>>>>>> c79e2786
#: templates/pd/detail.html:480
msgid "Document Type"
msgstr "Tipo de Documento"

#: exports_v2.py:262 models.py:1880
msgid "Document Title"
msgstr "Título do Documento"

#: exports_v2.py:265 serializers/exports/interventions.py:254
#: templates/pd/detail.html:141
msgid "UNICEF Office"
msgstr "Escritório da UNICEF"

#: exports_v2.py:268
msgid "Contingency PD?"
msgstr "DP de Contingência?"

#: exports_v2.py:269 serializers/exports/interventions.py:259
msgid "Cluster"
msgstr "Aglomerado"

#: exports_v2.py:270 models.py:1986 serializers/exports/interventions.py:316
msgid "UNICEF Focal Points"
msgstr "Pontos Focais da UNICEF"

#: exports_v2.py:271 models.py:1993 serializers/exports/interventions.py:313
msgid "CSO Authorized Officials"
msgstr "Oficiais autorizados da CSO"

#: exports_v2.py:272 serializers/exports/interventions.py:277
msgid "Budget Currency"
msgstr "Moeda do Orçamento"

#: exports_v2.py:273
msgid "Total CSO Budget (USD)"
msgstr ""

#: exports_v2.py:274
msgid "UNICEF Cash (USD)"
msgstr ""

#: exports_v2.py:275
msgid "UNICEF Supply (USD)"
msgstr "Abastecimento da UNICEF (USD)"

#: exports_v2.py:276
msgid "Total PD/SPD Budget (USD)"
msgstr "Orçamento Total de PD/SPD (USD)"

#: exports_v2.py:277 serializers/exports/interventions.py:261
msgid "FR Number(s)"
msgstr "Número(s) FR"

#: exports_v2.py:278 exports_v2.py:348 serializers/exports/interventions.py:262
msgid "FR Currency"
msgstr "Moeda FR"

#: exports_v2.py:279 serializers/exports/interventions.py:263
msgid "FR Posting Date"
msgstr "FR Data de lançamento"

#: exports_v2.py:280 serializers/exports/interventions.py:265
msgid "FR Amount"
msgstr "Valor FR"

#: exports_v2.py:281 serializers/exports/interventions.py:268
msgid "FR Actual CT"
msgstr "FR TC real"

#: exports_v2.py:282 exports_v2.py:352 serializers/exports/interventions.py:271
msgid "Outstanding DCT"
msgstr "DCT pendente"

#: exports_v2.py:284
msgid "Planned Spot Checks"
msgstr ""

#: exports_v2.py:285
msgid "Planned Audits"
msgstr ""

#: exports_v2.py:286 models.py:1902
msgid "Document Submission Date by CSO"
msgstr "Data de Envio do Documento pela CSO"

#: exports_v2.py:287 models.py:1908
msgid "Submission Date to PRC"
msgstr "Data de Submissão ao PRC"

#: exports_v2.py:288 models.py:1920
msgid "Review Date by PRC"
msgstr "Data de Revisão pela RPC"

<<<<<<< HEAD
#: exports_v2.py:289 models.py:1976 models.py:2752
=======
#: exports_v2.py:289 models.py:1977 models.py:2746
>>>>>>> c79e2786
#: serializers/exports/interventions.py:319
msgid "Signed by Partner"
msgstr "Assinado pelo Parceiro"

<<<<<<< HEAD
#: exports_v2.py:290 models.py:1960 models.py:2736
msgid "Signed by Partner Date"
msgstr "Assinado pelo Sócio Data"

#: exports_v2.py:291 models.py:1967 models.py:2743
=======
#: exports_v2.py:290 models.py:1961 models.py:2730
msgid "Signed by Partner Date"
msgstr "Assinado pelo Sócio Data"

#: exports_v2.py:291 models.py:1968 models.py:2737
>>>>>>> c79e2786
#: serializers/exports/interventions.py:310
msgid "Signed by UNICEF"
msgstr "Assinado pela UNICEF"

<<<<<<< HEAD
#: exports_v2.py:292 models.py:1955 models.py:2731
=======
#: exports_v2.py:292 models.py:1956 models.py:2725
>>>>>>> c79e2786
msgid "Signed by UNICEF Date"
msgstr "Assinado pela UNICEF Data"

#: exports_v2.py:293 serializers/exports/interventions.py:324
msgid "Days from Submission to Signed"
msgstr "Dias desde o envio até a assinatura"

#: exports_v2.py:294 serializers/exports/interventions.py:327
msgid "Days from Review to Signed"
msgstr "Dias desde a Revisão até a Assinatura"

#: exports_v2.py:295 serializers/exports/interventions.py:330
msgid "Total no. of amendments"
msgstr "Nº total de alterações "

#: exports_v2.py:296 serializers/exports/interventions.py:333
msgid "Last amendment date"
msgstr "Data da última alteração"

#: exports_v2.py:297
msgid "Attachment Type"
msgstr "Tipo de anexo"

#: exports_v2.py:298 serializers/exports/interventions.py:339
msgid "# of attachments"
msgstr "# de anexos"

#: exports_v2.py:299 serializers/exports/interventions.py:321
msgid "CP Outputs"
msgstr "Saídas CP"

#: exports_v2.py:301 models.py:2093
msgid "UNPP Number"
msgstr "Número UNPP"

<<<<<<< HEAD
#: exports_v2.py:302 models.py:2200 models.py:3332 templates/pd/detail.html:224
msgid "Data Processing Agreement"
msgstr "Acordo de Processamento de Dados"

#: exports_v2.py:303 models.py:2204 models.py:3333 templates/pd/detail.html:227
=======
#: exports_v2.py:302 models.py:2201 models.py:3326 templates/pd/detail.html:224
msgid "Data Processing Agreement"
msgstr "Acordo de Processamento de Dados"

#: exports_v2.py:303 models.py:2205 models.py:3327 templates/pd/detail.html:227
>>>>>>> c79e2786
msgid "Activities involving children and young people"
msgstr "Atividades envolvendo crianças e jovens"

#: exports_v2.py:304 models.py:2209 templates/pd/detail.html:230
msgid "Special Conditions for Construction Works by Implementing Partners"
msgstr ""
"Condições Especiais para Obras de Construção por Parceiros de Implementação"

#: exports_v2.py:336
msgid "IP Name"
msgstr ""

#: exports_v2.py:338
msgid "PD/SPD Ref #"
msgstr ""

#: exports_v2.py:339 exports_v2.py:387 serializers/exports/interventions.py:102
msgid "Section"
msgstr "Seção"

#: exports_v2.py:340
msgid "Field Office"
msgstr ""

#: exports_v2.py:344
msgid "PD Currency"
msgstr "PD Moeda"

#: exports_v2.py:345
msgid "CSO Contribution (PD Currency)"
msgstr ""

#: exports_v2.py:346
msgid "Total UNICEF Supplies (PD Currency)"
msgstr ""

#: exports_v2.py:347
msgid "Total UNICEF Cash (PD Currency)"
msgstr ""

#: exports_v2.py:349
msgid "FR Grand Total"
msgstr ""

#: exports_v2.py:350
msgid "Actual Disbursements"
msgstr ""

#: exports_v2.py:351
msgid "Multi-currency Transaction"
msgstr ""

#: exports_v2.py:353
msgid "FR Grand Total (USD)"
msgstr ""

#: exports_v2.py:354
msgid "Actual Disbursement (USD)"
msgstr ""

#: exports_v2.py:355
msgid "Outstanding DCT (USD)"
msgstr "DCT pendente (USD)"

#: exports_v2.py:356
msgid "Disbursement To Date (%)"
msgstr ""

#: exports_v2.py:358
msgid "Link"
msgstr ""

#: exports_v2.py:378
msgid "CP output"
msgstr "Saída CP"

#: exports_v2.py:380
msgid "Name of UNICEF Focal Point"
msgstr ""

#: exports_v2.py:381
msgid "Hyperlink"
msgstr ""

#: exports_v2.py:382 templates/pd/detail.html:267
msgid "Location"
msgstr "Locais"

#: exports_v2.py:386
msgid "PD Ref Number"
msgstr ""

#: exports_v2.py:502 templates/pd/detail.html:155
msgid "Start date"
msgstr "Data de Início"

#: exports_v2.py:503
#, python-format
msgid "Currency %(currency)s"
msgstr ""

#: exports_v2.py:507
msgid "Vendor #: "
msgstr "Número do Fornecedor"

#: exports_v2.py:508 templates/pd/detail.html:156
msgid "End date"
msgstr "Data Final"

#: exports_v2.py:511
msgid "PD Reference"
msgstr ""

#: exports_v2.py:513
msgid "Duration"
msgstr ""

#: exports_v2.py:541
msgid "Total PD Budget"
msgstr "Orçamento Total de PD"

#: exports_v2.py:548 exports_v2.py:1134
msgid "UNICEF Contribution"
msgstr ""

#: exports_v2.py:556 exports_v2.py:586
msgid "Total Cash"
msgstr ""

#: exports_v2.py:562 exports_v2.py:592
msgid "Prog effectiveness"
msgstr "Eficácia do Programa"

#: exports_v2.py:572 exports_v2.py:597
msgid "Supplies in-kind"
msgstr ""

<<<<<<< HEAD
#: exports_v2.py:578 exports_v2.py:1137 models.py:2968
=======
#: exports_v2.py:578 exports_v2.py:1137 models.py:2962
>>>>>>> c79e2786
msgid "Partner Contribution"
msgstr "Contribuição do Parceiro"

#: exports_v2.py:627
msgid "PD Output/ PD Activity"
msgstr ""

#: exports_v2.py:628
#, python-format
msgid "Total (%s)"
msgstr ""

#: exports_v2.py:629 exports_v2.py:864
msgid "CSO"
msgstr ""

#: exports_v2.py:629 exports_v2.py:630 exports_v2.py:864 exports_v2.py:865
msgid "contribution"
msgstr "contribuição"

<<<<<<< HEAD
#: exports_v2.py:630 exports_v2.py:865 models.py:3605
=======
#: exports_v2.py:630 exports_v2.py:865 models.py:3599
>>>>>>> c79e2786
msgid "UNICEF"
msgstr ""

#: exports_v2.py:631 exports_v2.py:867
msgid "PD Quarters"
msgstr ""

#: exports_v2.py:647 templates/pd/detail.html:324
msgid "Result Level"
msgstr ""

#: exports_v2.py:660 exports_v2.py:898
msgid "CP Output "
msgstr "Saída CP"

#: exports_v2.py:672
msgid "PD Output"
msgstr ""

#: exports_v2.py:732 exports_v2.py:980
msgid "EEPM"
msgstr ""

#: exports_v2.py:732 exports_v2.py:980 templates/pd/detail.html:358
msgid "Effective and efficient programme management"
msgstr ""

#: exports_v2.py:756 exports_v2.py:994
msgid "EEPM.1"
msgstr ""

#: exports_v2.py:756 templates/pd/detail.html:365
msgid "In-country management & support"
msgstr ""

#: exports_v2.py:769 exports_v2.py:1019
msgid "EEPM.2"
msgstr ""

#: exports_v2.py:769 templates/pd/detail.html:372
msgid "Operational costs"
msgstr ""

#: exports_v2.py:782 exports_v2.py:1044
msgid "EEPM.3"
msgstr ""

#: exports_v2.py:782 templates/pd/detail.html:379
msgid "Planning, monitoring, evaluation, and communication"
msgstr ""

#: exports_v2.py:792
msgid "Subtotal for the programme costs"
msgstr ""

#: exports_v2.py:813
#, python-format
msgid ""
"Capacity Strengthening Costs ({%(cost)d}%% of UNICEF the cash component)"
msgstr ""

#: exports_v2.py:833
msgid "Total PD budget cash"
msgstr ""

#: exports_v2.py:859
msgid "No."
msgstr ""

#: exports_v2.py:860
msgid "PD Output/ PD Activity / Item Description"
msgstr ""

#: exports_v2.py:861
msgid "Unit Type"
msgstr ""

#: exports_v2.py:862 exports_v2.py:1102
msgid "Number of Units"
msgstr ""

#: exports_v2.py:863
msgid "Price/Unit"
msgstr ""

<<<<<<< HEAD
#: exports_v2.py:866 models.py:2976 serializers/exports/interventions.py:557
=======
#: exports_v2.py:866 models.py:2970 serializers/exports/interventions.py:557
>>>>>>> c79e2786
#: templates/pd/detail.html:174 templates/pd/detail.html:195
msgid "Total"
msgstr ""

#: exports_v2.py:868
msgid "Other Notes"
msgstr ""

#: exports_v2.py:915
msgid "PD OUTPUT "
msgstr ""

#: exports_v2.py:940 templates/pd/detail.html:364 templates/pd/detail.html:371
#: templates/pd/detail.html:378
msgid "Activity"
msgstr ""

#: exports_v2.py:994
msgid "Activity: In-country management & support"
msgstr ""

#: exports_v2.py:1010
#, python-format
msgid "EEPM.1.{%d}"
msgstr ""

#: exports_v2.py:1019
msgid "Activity: Operational costs"
msgstr ""

#: exports_v2.py:1035
#, python-format
msgid "EEPM.2.{%d}"
msgstr ""

#: exports_v2.py:1044
msgid "Activity: Planning, monitoring, evaluation, and communication"
msgstr ""

#: exports_v2.py:1060
#, python-format
msgid "EEPM.3.{%d}"
msgstr ""

#: exports_v2.py:1073
msgid "Total Cost for all outputs"
msgstr ""

#: exports_v2.py:1102 templates/pd/detail.html:412
msgid "Item"
msgstr ""

#: exports_v2.py:1102 templates/pd/detail.html:414
msgid "Price/unit"
msgstr ""

<<<<<<< HEAD
#: exports_v2.py:1102 models.py:3639 templates/pd/detail.html:415
msgid "Total Price"
msgstr "Preço Total"

#: exports_v2.py:1103 models.py:3653
msgid "Provided By"
msgstr "Fornecido por"

#: exports_v2.py:1103 models.py:2913
msgid "CP Output"
msgstr "Saída CP"

#: exports_v2.py:1103 models.py:3646
msgid "Other Mentions"
msgstr "Outras Menções"

#: exports_v2.py:1103 models.py:3656
=======
#: exports_v2.py:1102 models.py:3633 templates/pd/detail.html:415
msgid "Total Price"
msgstr "Preço Total"

#: exports_v2.py:1103 models.py:3647
msgid "Provided By"
msgstr "Fornecido por"

#: exports_v2.py:1103 models.py:2907
msgid "CP Output"
msgstr "Saída CP"

#: exports_v2.py:1103 models.py:3640
msgid "Other Mentions"
msgstr "Outras Menções"

#: exports_v2.py:1103 models.py:3650
>>>>>>> c79e2786
msgid "UNICEF Product Number"
msgstr "Número do produto UNICEF"

#: exports_v2.py:1130
msgid "Total Value"
msgstr ""

#: exports_v2.py:1154
msgid "Partner non-financial contribution:"
msgstr "Contribuição não financeira do parceiro:"

#: exports_v2.py:1168 exports_v2.py:1177
msgid "Budget Summary"
msgstr ""

#: exports_v2.py:1170
msgid "Activity Budget"
msgstr ""

#: exports_v2.py:1172
msgid "Detailed Budget"
msgstr ""

#: exports_v2.py:1174
msgid "Supply Cost"
msgstr ""

#: exports_v2.py:1180 templates/pd/detail.html:321
msgid "Workplan Budget"
msgstr ""

#: exports_v2.py:1183
msgid "Detailed Workplan Budget"
msgstr ""

#: exports_v2.py:1186
msgid "Supply Contribution (Planned)"
msgstr ""

#: forms.py:38
msgid "You must select a type for this CSO"
msgstr "Você deve selecionar um tipo para este CSO"

#: forms.py:42
msgid ""
"\"CSO Type\" does not apply to non-CSO organizations, please remove type"
msgstr "\"CSO Type\" não se aplica a organizações não-CSO, remova o tipo"

<<<<<<< HEAD
#: models.py:153 models.py:368 models.py:3337 models.py:3695
=======
#: models.py:154 models.py:369 models.py:3331 models.py:3689
>>>>>>> c79e2786
#: serializers/exports/interventions.py:108
msgid "Name"
msgstr "Nome"

#: models.py:167
msgid "Bilateral / Multilateral"
msgstr ""

#: models.py:168
msgid "Civil Society Organization"
msgstr "Organização da Sociedade Civil"

#: models.py:169
msgid "Government"
msgstr "Governo"

#: models.py:170
msgid "UN Agency"
msgstr "Agência da ONU"

#: models.py:267
msgid "High"
msgstr "Alto"

#: models.py:268 models.py:1819
msgid "Significant"
msgstr "Significativo"

#: models.py:269
msgid "Medium"
msgstr "Médio"

#: models.py:270
msgid "Low"
msgstr "Baixo"

#: models.py:271
msgid "Not Required"
msgstr "Não Necessário"

#: models.py:343
msgid "International"
msgstr "Internacional"

#: models.py:344
msgid "National"
msgstr "Nacional"

#: models.py:345
msgid "Community Based Organization"
msgstr "Organização Baseada na Comunidade"

#: models.py:346
msgid "Academic Institution"
msgstr "Instituição Acadêmica"

#: models.py:347
msgid "Red Cross/Red Crescent National Societies"
msgstr ""

<<<<<<< HEAD
#: models.py:378 models.py:2705
=======
#: models.py:379 models.py:2699
>>>>>>> c79e2786
msgid "Description"
msgstr "Descrição"

#: models.py:390
msgid "Street Address"
msgstr "Endereço"

#: models.py:396
msgid "City"
msgstr "Cidade"

#: models.py:402
msgid "Postal Code"
msgstr "Código Postal"

#: models.py:408
msgid "Country"
msgstr "País"

#: models.py:442
msgid "Alternate ID"
msgstr "ID alternativo"

#: models.py:465
msgid "Last Assessment Date"
msgstr "Data da Última Avaliação"

#: models.py:470 models.py:941
msgid "Date positively assessed against core values"
msgstr "Data avaliada positivamente em relação aos valores centrais"

#: models.py:475 serializers/exports/partner_organization.py:125
msgid "VISION Synced"
msgstr "VISÃO Sincronizada"

#: models.py:480
msgid "Marked for deletion"
msgstr "Marcado para exclusão"

#: models.py:483
msgid "Manually Hidden"
msgstr "Escondido Manualmente"

#: models.py:485 serializers/exports/partner_organization.py:126
msgid "Hidden"
msgstr "Oculto"

#: models.py:488
msgid "Total Cash Transferred for Country Programme"
msgstr "Total de Dinheiro Transferido para o Programa do País"

#: models.py:496
msgid "Total Cash Transferred per Current Year"
msgstr "Total de dinheiro transferido por ano atual"

#: models.py:507
msgid "Net Cash Transferred"
msgstr "Dinheiro Líquido Transferido"

#: models.py:513
msgid "Liquidation"
msgstr "Liquidação"

#: models.py:519
msgid "Cash Transfer Jan - Dec"
msgstr "Transferência de dinheiro janeiro - dezembro"

#: models.py:525
msgid "Outstanding DCT 6/9 months"
msgstr "DCT pendente 6/9 meses"

#: models.py:531
msgid "Outstanding DCT more than 9 months"
msgstr "DCT pendente há mais de 9 meses"

#: models.py:536
msgid "Basis for Risk Rating"
msgstr "Base para classificação de risco"

#: models.py:538
msgid "Last PSEA Assess. Date"
msgstr "Última avaliação do PSEA. "

#: models.py:544
msgid "PSEA Risk Rating"
msgstr "Classificação de Risco PSEA"

#: models.py:550
msgid "Highest Risk Rating Type"
msgstr "Tipo de classificação de risco mais alto"

#: models.py:556
msgid "Highest Risk Rating Name"
msgstr "Nome da Classificação de Risco Mais Elevado"

#: models.py:561
msgid "Lead Office"
msgstr "Escritório principal"

#: models.py:563
msgid "Lead Section"
msgstr "Seção de chumbo"

#: models.py:942 models.py:945
msgid "Core Values Assessment"
msgstr "Avaliação dos Valores Essenciais"

<<<<<<< HEAD
#: models.py:975 models.py:3256 models.py:3300
msgid "User"
msgstr "Usuário"

#: models.py:982 models.py:3616
=======
#: models.py:976 models.py:3250 models.py:3294
msgid "User"
msgstr "Usuário"

#: models.py:983 models.py:3610
>>>>>>> c79e2786
msgid "Title"
msgstr "Título"

#: models.py:988
msgid "First Name"
msgstr "Nome"

#: models.py:989
msgid "Last Name"
msgstr "Sobrenome"

#: models.py:1004 models.py:1795
msgid "Active"
msgstr "Ativo"

#: models.py:1060
msgid "Spot Check Follow Up Required"
msgstr "Acompanhamento de Verificação Local Necessário"

#: models.py:1061
msgid "Spot Check Q1"
msgstr "Verificação pontual Q1"

#: models.py:1062
msgid "Spot Check Q2"
msgstr "Verificação pontual Q2"

#: models.py:1063
msgid "Spot Check Q3"
msgstr "Verificação pontual Q3"

#: models.py:1064
msgid "Spot Check Q4"
msgstr "Verificação pontual Q4"

#: models.py:1065
msgid "Scheduled Audit"
msgstr "Auditoria Agendada"

#: models.py:1066
msgid "Special Audit"
msgstr "Auditoria Especial"

#: models.py:1124
msgid "Micro Assessment"
msgstr "Microavaliação"

#: models.py:1125
msgid "Simplified Checklist"
msgstr "Lista de Verificação Simplificada"

#: models.py:1126
msgid "Scheduled Audit report"
msgstr "Relatório de Auditoria Agendada"

#: models.py:1127
msgid "Special Audit report"
msgstr "Relatório Especial de Auditoria"

<<<<<<< HEAD
#: models.py:1127 models.py:3335
msgid "Other"
msgstr "Outro"

#: models.py:1137 models.py:3357
=======
#: models.py:1128 models.py:3329
msgid "Other"
msgstr "Outro"

#: models.py:1138 models.py:3351
>>>>>>> c79e2786
msgid "Type"
msgstr "Tipo"

#: models.py:1143
msgid "Other Agencies"
msgstr "Outras Agências"

#: models.py:1150
msgid "Planned amount"
msgstr "Valor planejado"

#: models.py:1156
msgid "Special requests"
msgstr "Pedidos especiais"

#: models.py:1160
msgid "Requested Date"
msgstr "Data solicitada"

#: models.py:1165
msgid "Requesting Officer"
msgstr "Oficial Requerente"

#: models.py:1173
msgid "Approving Officer"
msgstr "Diretor de Aprovação"

#: models.py:1179
msgid "Planned Date"
msgstr "Data Planejada"

#: models.py:1184
msgid "Completed Date"
msgstr "Data de Conclusão"

#: models.py:1189
msgid "Rating"
msgstr "Classificação"

#: models.py:1211
msgid "Basis for risk rating"
msgstr "Base para classificação de risco"

#: models.py:1253
msgid "Programme Cooperation Agreement"
msgstr "Acordo de Cooperação do Programa"

#: models.py:1254
msgid "Small Scale Funding Agreement"
msgstr "Acordo de Financiamento de Pequena Escala"

#: models.py:1255
msgid "Memorandum of Understanding"
msgstr "Memorando de Entendimento"

#: models.py:1264
msgid "Draft"
msgstr ""

#: models.py:1265 models.py:1794
msgid "Signed"
msgstr "Assinado"

#: models.py:1266 models.py:1797
msgid "Ended"
msgstr "Finalizado"

#: models.py:1267 models.py:1799
msgid "Suspended"
msgstr "Suspenso"

#: models.py:1268 models.py:1800
msgid "Terminated"
msgstr "Terminado"

#: models.py:1308 models.py:1315 serializers/exports/agreements.py:109
msgid "Attached Agreement"
msgstr "Acordo Anexado"

#: models.py:1321
msgid "Termination document for PCAs"
msgstr "Documento de rescisão para PCAs"

#: models.py:1364
msgid "Signed by partner"
msgstr "Assinado pelo parceiro"

#: models.py:1558
msgid "Change in Legal Name of Implementing Partner"
msgstr "Mudança no nome legal do parceiro de implementação"

#: models.py:1559
msgid "Change Authorized Officer(s)"
msgstr "Alterar oficial(is) autorizado(s)"

#: models.py:1560
msgid "Banking Information"
msgstr "Informações Bancárias"

#: models.py:1561
msgid "Change in clause"
msgstr "Mudança na cláusula"

<<<<<<< HEAD
#: models.py:1563 models.py:2717
msgid "Number"
msgstr "Número"

#: models.py:1585 models.py:2701 models.py:3210
=======
#: models.py:1564 models.py:2711
msgid "Number"
msgstr "Número"

#: models.py:1586 models.py:2695 models.py:3204
>>>>>>> c79e2786
#: serializers/exports/interventions.py:17
msgid "Types"
msgstr "Tipos"

<<<<<<< HEAD
#: models.py:1588 models.py:2712
msgid "Signed Date"
msgstr "Data Assinada"

#: models.py:1599 models.py:2822 models.py:3203
=======
#: models.py:1589 models.py:2706
msgid "Signed Date"
msgstr "Data Assinada"

#: models.py:1600 models.py:2816 models.py:3197
>>>>>>> c79e2786
msgid "Amendment"
msgstr "Emenda"

#: models.py:1601
msgid "Agreement amendments"
msgstr "Emendas de acordo"

#: models.py:1791
msgid "Development"
msgstr "Desenvolvimento"

#: models.py:1792
msgid "Review"
msgstr "Revisão"

#: models.py:1793 templates/pd/detail.html:461 templates/pd/detail.html:466
msgid "Signature"
msgstr "Assinatura"

#: models.py:1796
msgid "Cancelled"
msgstr "Cancelado"

#: models.py:1798
msgid "Closed"
msgstr "Fechado"

#: models.py:1801
msgid "Expired"
msgstr "expirado"

#: models.py:1807
msgid "Programme Document"
msgstr "Documento do Programa"

#: models.py:1808
msgid "Simplified Programme Document"
msgstr "Documento do Programa Simplificado"

#: models.py:1817
msgid "None"
msgstr "Nenhuma"

#: models.py:1818
msgid "Marginal"
msgstr ""

#: models.py:1820
msgid "Principal"
msgstr "Diretor"

#: models.py:1827
msgid "Direct Payment"
msgstr "Pagamento Direto"

#: models.py:1828
msgid "Reimbursement"
msgstr "Reembolso"

#: models.py:1829
msgid "Direct Cash Transfer"
msgstr "Transferência Direta de Dinheiro"

#: models.py:1868 serializers/exports/interventions.py:252
msgid "Country Programmes"
msgstr "Programas Nacionais"

#: models.py:1915
msgid "Date Final Partnership Review Performed"
msgstr "Data da realização da revisão final da parceria"

#: models.py:1939
msgid "Final Review Approved"
msgstr ""

#: models.py:1999 serializers/exports/interventions.py:257
msgid "Contingency PD"
msgstr "DP de Contingência"

#: models.py:2003 models.py:2011
msgid "Activation Document for Contingency PDs"
msgstr "Documento de Ativação para PDs de Contingência"

#: models.py:2017 templates/pd/detail.html:447
msgid "Activation Protocol"
msgstr "Protocolo de Ativação"

#: models.py:2021 models.py:2029
msgid "Termination document for PDs"
msgstr "Documento de rescisão para PDs"

#: models.py:2042
msgid "Office"
msgstr "Escritório"

#: models.py:2052
msgid "Sites"
msgstr "Locais"

#: models.py:2055
msgid "Population Focus"
msgstr "Foco na População"

#: models.py:2063
msgid "Amendment Open"
msgstr "Emenda Aberta"

#: models.py:2068
msgid "Humanitarian"
msgstr "Humanitária"

#: models.py:2076
msgid "Date first sent to Partner"
msgstr "Data do primeiro envio ao Parceiro"

#: models.py:2100 templates/pd/detail.html:210
msgid "Context"
msgstr "Contexto"

#: models.py:2105
msgid "Implementation Strategy"
msgstr "Estratégia de Implementação"

#: models.py:2110 templates/pd/detail.html:233
msgid "Gender Rating"
msgstr "Classificação de Gênero"

#: models.py:2116
msgid "Gender Narrative"
msgstr "Narrativa de Gênero"

#: models.py:2121 templates/pd/detail.html:238
msgid "Equity Rating"
msgstr "Avaliação de patrimônio"

#: models.py:2127
msgid "Equity Narrative"
msgstr "Narrativa de Equidade"

#: models.py:2132 templates/pd/detail.html:243
msgid "Sustainability Rating"
msgstr "Classificação de Sustentabilidade"

#: models.py:2138
msgid "Sustainability Narrative"
msgstr "Narrativa de Sustentabilidade"

#: models.py:2143
msgid "Partner Non-Financial Contribution to Programme"
msgstr "Contribuição não financeira do parceiro para o programa"

#: models.py:2149
msgid "Budget Owner"
msgstr "Proprietário do Orçamento"

#: models.py:2156
msgid "HQ Support Cost"
msgstr "Custo de suporte HQ"

#: models.py:2163
msgid "Cash Transfer Modalities"
msgstr "Modalidades de Transferência de Dinheiro"

#: models.py:2170
msgid "UNICEF Review Type"
msgstr "Tipo de revisão da UNICEF"

#: models.py:2176 templates/pd/detail.html:218
msgid "Capacity Development"
msgstr "Desenvolvimento de Capacidade"

#: models.py:2181
msgid "Other Info"
msgstr "Outras informações"

#: models.py:2186
msgid "Other Partners Involved"
msgstr "Outros Parceiros Envolvidos"

#: models.py:2191
msgid "Technical Guidance"
msgstr "Orientação Técnica"

#: models.py:2196
msgid "Cancel Justification"
msgstr "Justificativa de Cancelamento"

<<<<<<< HEAD
#: models.py:2213 serializers/exports/interventions.py:507
msgid "Attachments"
msgstr "Anexos"

#: models.py:2222
msgid "Metadata"
msgstr "Metadados"

#: models.py:2228
msgid "Confidential"
msgstr "Confidencial"

#: models.py:2629
msgid "Unknown"
msgstr ""

#: models.py:2662
msgid "Type 1: Administrative error (correction)"
msgstr "Tipo 1: Erro administrativo (correção)"

#: models.py:2663
msgid "Type 2: Budget <= 20%"
msgstr "Tipo 2: Orçamento <= 20%"

#: models.py:2664
msgid "Type 3: Budget > 20%"
msgstr "Tipo 3: Orçamento > 20%"

#: models.py:2665
msgid "Type 4: Changes to planned results"
msgstr "Tipo 4: Mudanças nos resultados planejados"

#: models.py:2666
msgid "Type 5: No cost extension"
msgstr "Tipo 5: Extensão sem custo"

#: models.py:2667
msgid "Type 6: Other"
msgstr "Tipo 6: Outro"

#: models.py:2679
msgid "Normal"
msgstr ""

#: models.py:2680
msgid "Contingency"
msgstr "Contingência"

#: models.py:2692 models.py:3713
msgid "Kind"
msgstr "Gentil"

#: models.py:2723 models.py:2760
msgid "Amendment Document"
msgstr "Documento de Alteração"

#: models.py:2767
msgid "Internal PRC Review"
msgstr "Revisão Interna do PRC"

#: models.py:2773
msgid "Amended Intervention"
msgstr "Intervenção Emendada"

#: models.py:2823
msgid "Intervention amendments"
msgstr "Alterações de intervenção"

#: models.py:2887 models.py:2909 models.py:2964 models.py:3194 models.py:3353
#: models.py:3406 models.py:3503 models.py:3524 models.py:3611
msgid "Intervention"
msgstr "Intervenção"

#: models.py:2890 models.py:3453
msgid "Year"
msgstr "Ano"

#: models.py:2891 models.py:3454
msgid "Programmatic Q1"
msgstr "Q1 Programático"

#: models.py:2892 models.py:3455
msgid "Programmatic Q2"
msgstr "Q2 Programático"

#: models.py:2893 models.py:3456
msgid "Programmatic Q3"
msgstr "3º T programático"

#: models.py:2894 models.py:3457
msgid "Programmatic Q4"
msgstr "Q4 Programático"

#: models.py:2900
msgid "Intervention Planned Visits"
msgstr "Visitas Planejadas de Intervenção"

#: models.py:2907 serializers/exports/interventions.py:113
msgid "Code"
msgstr "Código"

#: models.py:2916
msgid "RAM Indicators"
msgstr "Indicadores de RAM"

#: models.py:2969
msgid "Unicef Cash"
msgstr "Dinheiro Unicef"

#: models.py:2974
msgid "UNICEF Supplies"
msgstr "Suprimentos da UNICEF"

#: models.py:2980
msgid "Partner Contribution Local"
msgstr "Contribuição do Parceiro Local"

#: models.py:2984
msgid "Partner Supplies Local"
msgstr "Suprimentos de parceiros locais"

#: models.py:2988
msgid "Total Partner Contribution"
msgstr "Contribuição total do parceiro"

#: models.py:2993 models.py:2997
msgid "Total HQ Cash Local"
msgstr "Total HQ Dinheiro Local"

#: models.py:3001
msgid "Unicef Cash Local"
msgstr "Unicef ​​Dinheiro Local"

#: models.py:3005
msgid "UNICEF Supplies Local"
msgstr "UNICEF Suprimentos Locais"

#: models.py:3007 serializers/exports/interventions.py:551
=======
#: models.py:2216
msgid "Metadata"
msgstr "Metadados"

#: models.py:2222
msgid "Confidential"
msgstr "Confidencial"

#: models.py:2623
msgid "Unknown"
msgstr ""

#: models.py:2656
msgid "Type 1: Administrative error (correction)"
msgstr "Tipo 1: Erro administrativo (correção)"

#: models.py:2657
msgid "Type 2: Budget <= 20%"
msgstr "Tipo 2: Orçamento <= 20%"

#: models.py:2658
msgid "Type 3: Budget > 20%"
msgstr "Tipo 3: Orçamento > 20%"

#: models.py:2659
msgid "Type 4: Changes to planned results"
msgstr "Tipo 4: Mudanças nos resultados planejados"

#: models.py:2660
msgid "Type 5: No cost extension"
msgstr "Tipo 5: Extensão sem custo"

#: models.py:2661
msgid "Type 6: Other"
msgstr "Tipo 6: Outro"

#: models.py:2673
msgid "Normal"
msgstr ""

#: models.py:2674
msgid "Contingency"
msgstr "Contingência"

#: models.py:2686 models.py:3707
msgid "Kind"
msgstr "Gentil"

#: models.py:2717 models.py:2754
msgid "Amendment Document"
msgstr "Documento de Alteração"

#: models.py:2761
msgid "Internal PRC Review"
msgstr "Revisão Interna do PRC"

#: models.py:2767
msgid "Amended Intervention"
msgstr "Intervenção Emendada"

#: models.py:2817
msgid "Intervention amendments"
msgstr "Alterações de intervenção"

#: models.py:2881 models.py:2903 models.py:2958 models.py:3188 models.py:3347
#: models.py:3400 models.py:3497 models.py:3518 models.py:3605
msgid "Intervention"
msgstr "Intervenção"

#: models.py:2884 models.py:3447
msgid "Year"
msgstr "Ano"

#: models.py:2885 models.py:3448
msgid "Programmatic Q1"
msgstr "Q1 Programático"

#: models.py:2886 models.py:3449
msgid "Programmatic Q2"
msgstr "Q2 Programático"

#: models.py:2887 models.py:3450
msgid "Programmatic Q3"
msgstr "3º T programático"

#: models.py:2888 models.py:3451
msgid "Programmatic Q4"
msgstr "Q4 Programático"

#: models.py:2894
msgid "Intervention Planned Visits"
msgstr "Visitas Planejadas de Intervenção"

#: models.py:2901 serializers/exports/interventions.py:113
msgid "Code"
msgstr "Código"

#: models.py:2910
msgid "RAM Indicators"
msgstr "Indicadores de RAM"

#: models.py:2963
msgid "Unicef Cash"
msgstr "Dinheiro Unicef"

#: models.py:2968
msgid "UNICEF Supplies"
msgstr "Suprimentos da UNICEF"

#: models.py:2974
msgid "Partner Contribution Local"
msgstr "Contribuição do Parceiro Local"

#: models.py:2978
msgid "Partner Supplies Local"
msgstr "Suprimentos de parceiros locais"

#: models.py:2982
msgid "Total Partner Contribution"
msgstr "Contribuição total do parceiro"

#: models.py:2987 models.py:2991
msgid "Total HQ Cash Local"
msgstr "Total HQ Dinheiro Local"

#: models.py:2995
msgid "Unicef Cash Local"
msgstr "Unicef ​​Dinheiro Local"

#: models.py:2999
msgid "UNICEF Supplies Local"
msgstr "UNICEF Suprimentos Locais"

#: models.py:3001 serializers/exports/interventions.py:551
>>>>>>> c79e2786
#: templates/pd/detail.html:193
msgid "Currency"
msgstr "Moeda"

<<<<<<< HEAD
#: models.py:3008
msgid "Total Local"
msgstr ""

#: models.py:3012
msgid "Programme Effectiveness (%)"
msgstr "Eficácia do Programa (%)"

#: models.py:3019
msgid "Intervention budget"
msgstr "Orçamento de intervenção"

#: models.py:3114
msgid "Not decided yet"
msgstr "Ainda não decidido"

#: models.py:3115
msgid "Yes, strongly agree"
msgstr "Sim, concordo plenamente"

#: models.py:3116
msgid "Yes, agree"
msgstr "Sim, concordo"

#: models.py:3117
msgid "No, disagree"
msgstr "Não, discordo"

#: models.py:3118
msgid "No, strongly disagree"
msgstr "Não, discordo totalmente"

#: models.py:3123
=======
#: models.py:3002
msgid "Total Local"
msgstr ""

#: models.py:3006
msgid "Programme Effectiveness (%)"
msgstr "Eficácia do Programa (%)"

#: models.py:3013
msgid "Intervention budget"
msgstr "Orçamento de intervenção"

#: models.py:3108
msgid "Not decided yet"
msgstr "Ainda não decidido"

#: models.py:3109
msgid "Yes, strongly agree"
msgstr "Sim, concordo plenamente"

#: models.py:3110
msgid "Yes, agree"
msgstr "Sim, concordo"

#: models.py:3111
msgid "No, disagree"
msgstr "Não, discordo"

#: models.py:3112
msgid "No, strongly disagree"
msgstr "Não, discordo totalmente"

#: models.py:3117
>>>>>>> c79e2786
msgid ""
"The proposed relationship is best represented and regulated by partnership "
"(as opposed to procurement), with both UNICEF and the CSO making clear "
"contributions to the PD/SPD"
msgstr ""
"A relação proposta é melhor representada e regulada por parceria (em "
"oposição a aquisição), com tanto a UNICEF como a OSC fazendo contribuições "
"claras para o PD/SPD"

<<<<<<< HEAD
#: models.py:3130
=======
#: models.py:3124
>>>>>>> c79e2786
msgid ""
"The partner selection evidences the CSO’s comparative advantage and value "
"for money in relation to the planned results"
msgstr ""
"A seleção de parceiros evidencia a vantagem comparativa e custo-benefício da "
"OSC em relação aos resultados planejados"

<<<<<<< HEAD
#: models.py:3136
=======
#: models.py:3130
>>>>>>> c79e2786
msgid ""
"Previous UNICEF/UN relationships with the proposed CSO have been positive"
msgstr ""
"As relações anteriores da UNICEF/ONU com a OSC proposta foram positivas"

<<<<<<< HEAD
#: models.py:3141
=======
#: models.py:3135
>>>>>>> c79e2786
msgid ""
"The proposed PD/SPD is relevant to achieving results in the country "
"programme document, the relevant sector workplan and or humanitarian "
"response plan"
msgstr ""
"O PD/SPD proposto é relevante para alcançar resultados no documento do "
"programa do país, no plano de trabalho do setor relevante e/ou no plano de "
"resposta humanitária"

<<<<<<< HEAD
#: models.py:3147
=======
#: models.py:3141
>>>>>>> c79e2786
msgid ""
"The results framework of the proposed PD/SPD has been guided by M&E feedback "
"during the drafting process"
msgstr "O quadro de resultados do PD/SPD proposto foi orientado por M"

<<<<<<< HEAD
#: models.py:3153
=======
#: models.py:3147
>>>>>>> c79e2786
msgid ""
"Gender, equity and sustainability have been considered in the programme "
"design process"
msgstr ""
"Gênero, equidade e sustentabilidade foram considerados no processo de "
"concepção do programa"

<<<<<<< HEAD
#: models.py:3158
=======
#: models.py:3152
>>>>>>> c79e2786
msgid ""
"The budget of the proposed PD/SPD is aligned with the principles of value "
"for money with the effective and efficient programme management costs "
"adhering to office defined limits"
msgstr ""
"O orçamento do PD/SPD proposto está alinhado com os princípios de custo-"
"benefício com os custos de gerenciamento de programas eficazes e eficientes, "
"aderindo aos limites definidos pelo escritório"

<<<<<<< HEAD
#: models.py:3164
msgid "The relevant supply issues have been duly considered"
msgstr "As questões relevantes de abastecimento foram devidamente consideradas"

#: models.py:3181
msgid "PRC Review"
msgstr "Revisão do PRC"

#: models.py:3182
msgid "Non-PRC Review"
msgstr "Revisão Não-PRC"

#: models.py:3188
msgid "No Review Required"
msgstr "Nenhuma Revisão Necessária"

#: models.py:3214
msgid "Actions List"
msgstr "Lista de Ações"

#: models.py:3218
msgid "PRC Submitted By"
msgstr "PRC enviado por"

#: models.py:3224 models.py:3306
msgid "Review Date"
msgstr "Data de Revisão"

#: models.py:3226
msgid "Meeting Date"
msgstr "Data da Reunião"

#: models.py:3229
msgid "PRC Officers"
msgstr "Oficiais da RPC"

#: models.py:3235
msgid "Overall Approver"
msgstr "Aprovador Geral"

#: models.py:3242
msgid "Sent Back by Secretary Comment"
msgstr "Enviado de volta pelo comentário da secretária"

#: models.py:3327
msgid "FACE"
msgstr ""

#: models.py:3328
msgid "Progress Report"
msgstr "Relatório de Progresso"

#: models.py:3329
msgid "(Legacy) Final Partnership Review"
msgstr "(Legado) Revisão Final da Parceria"

#: models.py:3330
msgid "Correspondence"
msgstr "Correspondência"

#: models.py:3331
msgid "Supply/Distribution Plan"
msgstr "Plano de Suprimento/Distribuição"

#: models.py:3334
msgid "Special Conditions for Construction Works"
msgstr "Condições Especiais para Obras de Construção"

#: models.py:3368
msgid "Intervention Attachment"
msgstr "Anexo de Intervenção"

#: models.py:3427
msgid "Fund Commitment Reference"
msgstr "Referência de Compromisso de Fundos"

#: models.py:3428
msgid "Amount (USD)"
msgstr "Valor (USD)"

#: models.py:3429
msgid "Liquidation (USD)"
msgstr "Liquidação (USD)"

#: models.py:3431
msgid "Outstanding Balance (USD)"
msgstr "Saldo Pendente (USD)"

#: models.py:3433
msgid "Amount less than 3 months (USD)"
msgstr "Valor de bagunça superior a 3 meses (USD)"

#: models.py:3435
msgid "Amount between 3 and 6 months (USD)"
msgstr "Valor entre 3 e 6 meses (USD)"

#: models.py:3437
msgid "Amount between 6 and 9 months (USD)"
msgstr "Valor entre 6 e 9 meses (USD)"

#: models.py:3439
msgid "Amount more than 9 months (USD)"
msgstr "Valor superior a 9 meses (USD)"

#: models.py:3463
msgid "Partner Planned Visits"
msgstr "Visitas planejadas do parceiro"

#: models.py:3492
msgid "Social & Environmental"
msgstr "Social & Ambiental"

#: models.py:3493
msgid "Financial"
msgstr "Financeiro"

#: models.py:3494
msgid "Operational"
msgstr "Operacional"

#: models.py:3495
msgid "Organizational"
msgstr "Organizacional"

#: models.py:3496
msgid "Political"
msgstr "Político"

#: models.py:3497
msgid "Strategic"
msgstr "Estratégico"

#: models.py:3498
msgid "Safety & security"
msgstr "Segurança"

#: models.py:3508
msgid "Risk Type"
msgstr "Tipo de Risco"

#: models.py:3529
=======
#: models.py:3158
msgid "The relevant supply issues have been duly considered"
msgstr "As questões relevantes de abastecimento foram devidamente consideradas"

#: models.py:3175
msgid "PRC Review"
msgstr "Revisão do PRC"

#: models.py:3176
msgid "Non-PRC Review"
msgstr "Revisão Não-PRC"

#: models.py:3182
msgid "No Review Required"
msgstr "Nenhuma Revisão Necessária"

#: models.py:3208
msgid "Actions List"
msgstr "Lista de Ações"

#: models.py:3212
msgid "PRC Submitted By"
msgstr "PRC enviado por"

#: models.py:3218 models.py:3300
msgid "Review Date"
msgstr "Data de Revisão"

#: models.py:3220
msgid "Meeting Date"
msgstr "Data da Reunião"

#: models.py:3223
msgid "PRC Officers"
msgstr "Oficiais da RPC"

#: models.py:3229
msgid "Overall Approver"
msgstr "Aprovador Geral"

#: models.py:3236
msgid "Sent Back by Secretary Comment"
msgstr "Enviado de volta pelo comentário da secretária"

#: models.py:3321
msgid "FACE"
msgstr ""

#: models.py:3322
msgid "Progress Report"
msgstr "Relatório de Progresso"

#: models.py:3323
msgid "(Legacy) Final Partnership Review"
msgstr "(Legado) Revisão Final da Parceria"

#: models.py:3324
msgid "Correspondence"
msgstr "Correspondência"

#: models.py:3325
msgid "Supply/Distribution Plan"
msgstr "Plano de Suprimento/Distribuição"

#: models.py:3328
msgid "Special Conditions for Construction Works"
msgstr "Condições Especiais para Obras de Construção"

#: models.py:3362
msgid "Intervention Attachment"
msgstr "Anexo de Intervenção"

#: models.py:3421
msgid "Fund Commitment Reference"
msgstr "Referência de Compromisso de Fundos"

#: models.py:3422
msgid "Amount (USD)"
msgstr "Valor (USD)"

#: models.py:3423
msgid "Liquidation (USD)"
msgstr "Liquidação (USD)"

#: models.py:3425
msgid "Outstanding Balance (USD)"
msgstr "Saldo Pendente (USD)"

#: models.py:3427
msgid "Amount less than 3 months (USD)"
msgstr "Valor de bagunça superior a 3 meses (USD)"

#: models.py:3429
msgid "Amount between 3 and 6 months (USD)"
msgstr "Valor entre 3 e 6 meses (USD)"

#: models.py:3431
msgid "Amount between 6 and 9 months (USD)"
msgstr "Valor entre 6 e 9 meses (USD)"

#: models.py:3433
msgid "Amount more than 9 months (USD)"
msgstr "Valor superior a 9 meses (USD)"

#: models.py:3457
msgid "Partner Planned Visits"
msgstr "Visitas planejadas do parceiro"

#: models.py:3486
msgid "Social & Environmental"
msgstr "Social & Ambiental"

#: models.py:3487
msgid "Financial"
msgstr "Financeiro"

#: models.py:3488
msgid "Operational"
msgstr "Operacional"

#: models.py:3489
msgid "Organizational"
msgstr "Organizacional"

#: models.py:3490
msgid "Political"
msgstr "Político"

#: models.py:3491
msgid "Strategic"
msgstr "Estratégico"

#: models.py:3492
msgid "Safety & security"
msgstr "Segurança"

#: models.py:3502
msgid "Risk Type"
msgstr "Tipo de Risco"

#: models.py:3523
>>>>>>> c79e2786
msgid ""
"UNICEF contribution for In-country management and support staff prorated to "
"their contribution to the programme (representation, planning, coordination, "
"logistics, administration, finance)"
msgstr ""
"Contribuição do UNICEF para gestão e pessoal de apoio no país proporcional à "
"sua contribuição para o programa (representação, planeamento, coordenação, "
"logística, administração, finanças)"

<<<<<<< HEAD
#: models.py:3535
=======
#: models.py:3529
>>>>>>> c79e2786
msgid ""
"Partner contribution for In-country management and support staff prorated to "
"their contribution to the programme (representation, planning, coordination, "
"logistics, administration, finance)"
msgstr ""
"Contribuição do parceiro para gestão no país e equipe de apoio proporcional "
"à sua contribuição para o programa (representação, planejamento, "
"coordenação, logística, administração, finanças)"

<<<<<<< HEAD
#: models.py:3541
=======
#: models.py:3535
>>>>>>> c79e2786
msgid ""
"UNICEF contribution for Operational costs prorated to their contribution to "
"the programme (office space, equipment, office supplies, maintenance)"
msgstr ""
"Contribuição do UNICEF para custos operacionais proporcional à sua "
"contribuição para o programa (espaço de escritório, equipamento, material de "
"escritório, manutenção)"

<<<<<<< HEAD
#: models.py:3547
=======
#: models.py:3541
>>>>>>> c79e2786
msgid ""
"Partner contribution for Operational costs prorated to their contribution to "
"the programme (office space, equipment, office supplies, maintenance)"
msgstr ""
"Contribuição do parceiro para custos operacionais proporcional à sua "
"contribuição para o programa (espaço de escritório, equipamento, material de "
"escritório, manutenção)"

<<<<<<< HEAD
#: models.py:3553
=======
#: models.py:3547
>>>>>>> c79e2786
msgid ""
"UNICEF contribution for Planning, monitoring, evaluation and communication, "
"prorated to their contribution to the programme (venue, travels, etc.)"
msgstr ""
"Contribuição do UNICEF para Planejamento, monitoramento, avaliação e "
"comunicação, proporcional à sua contribuição para o programa (local, "
"viagens, etc.)"

<<<<<<< HEAD
#: models.py:3559
=======
#: models.py:3553
>>>>>>> c79e2786
msgid ""
"Partner contribution for Planning, monitoring, evaluation and communication, "
"prorated to their contribution to the programme (venue, travels, etc.)"
msgstr ""
"Contribuição do sócio para planejamento, monitoramento, avaliação e "
"comunicação, proporcional à sua contribuição ao programa (local, "
"deslocamentos, etc.)"

<<<<<<< HEAD
#: models.py:3620
msgid "Unit Number"
msgstr "Número da Unidade"

#: models.py:3626 models.py:3703
msgid "Unit Price"
msgstr "Preço Unitário"

#: models.py:3633
msgid "Result"
msgstr "Resultado"

#: models.py:3682
=======
#: models.py:3614
msgid "Unit Number"
msgstr "Número da Unidade"

#: models.py:3620 models.py:3697
msgid "Unit Price"
msgstr "Preço Unitário"

#: models.py:3627
msgid "Result"
msgstr "Resultado"

#: models.py:3676
>>>>>>> c79e2786
msgid ""
"In-country management and support staff prorated to their contribution to "
"the programme (representation, planning, coordination, logistics, "
"administration, finance)"
msgstr ""
"Gestão no país e pessoal de apoio proporcional à sua contribuição para o "
"programa (representação, planejamento, coordenação, logística, "
"administração, finanças)"

<<<<<<< HEAD
#: models.py:3684
=======
#: models.py:3678
>>>>>>> c79e2786
msgid ""
"Operational costs prorated to their contribution to the programme (office "
"space, equipment, office supplies, maintenance)"
msgstr ""
"Custos operacionais proporcionais à sua contribuição para o programa (espaço "
"de escritório, equipamento, material de escritório, manutenção)"

<<<<<<< HEAD
#: models.py:3686
=======
#: models.py:3680
>>>>>>> c79e2786
msgid ""
"Planning, monitoring, evaluation and communication, prorated to their "
"contribution to the programme (venue, travels, etc.)"
msgstr ""
"Planejamento, monitoramento, avaliação e comunicação, rateados pela "
"contribuição ao programa (local, deslocamentos, etc.)"

<<<<<<< HEAD
#: models.py:3691 templates/pd/detail.html:164
msgid "Budget"
msgstr "Orçamento"

#: models.py:3699
msgid "Unit"
msgstr "Unidade"

#: models.py:3708
msgid "Units Number"
msgstr "Número de Unidades"

#: models.py:3715
msgid "UNICEF Cash Local"
msgstr "Unicef Dinheiro Local"

#: models.py:3721
=======
#: models.py:3685 templates/pd/detail.html:164
msgid "Budget"
msgstr "Orçamento"

#: models.py:3693
msgid "Unit"
msgstr "Unidade"

#: models.py:3702
msgid "Units Number"
msgstr "Número de Unidades"

#: models.py:3709
msgid "UNICEF Cash Local"
msgstr "Unicef Dinheiro Local"

#: models.py:3715
>>>>>>> c79e2786
msgid "CSO Cash Local"
msgstr "CSO Dinheiro Local"

#: permissions.py:329 permissions.py:365 permissions.py:388
msgid "Accessing this item is not allowed."
msgstr "Acessar este item não é permitido."

#: serializers/exports/agreements.py:55
#: serializers/exports/interventions.py:322
#: serializers/exports/partner_organization.py:67
msgid "URL"
msgstr ""

#: serializers/exports/interventions.py:97
msgid "Result Type"
msgstr "Tipo de Resultado"

#: serializers/exports/interventions.py:118
msgid "From Date"
msgstr "Desde a Data"

#: serializers/exports/interventions.py:123
msgid "To Date"
msgstr "Até o momento"

#: serializers/exports/interventions.py:128
#: serializers/exports/interventions.py:184
msgid "Parent"
msgstr "Pai"

#: serializers/exports/interventions.py:134
msgid "WBS"
msgstr ""

#: serializers/exports/interventions.py:139
msgid "VISION ID"
msgstr "ID DA VISÃO"

#: serializers/exports/interventions.py:144
msgid "GIC Code"
msgstr "Código GIC"

#: serializers/exports/interventions.py:149
msgid "GIC Name"
msgstr "Nome GIC"

#: serializers/exports/interventions.py:154
msgid "SIC Code"
msgstr "Código SIC"

#: serializers/exports/interventions.py:159
msgid "SIC Name"
msgstr "Nome SIC"

#: serializers/exports/interventions.py:164
msgid "Activity Focus Code"
msgstr "Código de Foco de Atividade"

#: serializers/exports/interventions.py:169
msgid "Activity Focus Name"
msgstr "Nome do Foco de Atividade"

#: serializers/exports/interventions.py:282
msgid "Total CSO Contribution"
msgstr "Contribuição Total da OSC"

#: serializers/exports/interventions.py:289
#: serializers/exports/interventions.py:521 templates/pd/detail.html:168
msgid "UNICEF Cash"
msgstr "Dinheiro da UNICEF"

#: serializers/exports/interventions.py:296
msgid "UNICEF Supply"
msgstr "Abastecimento da UNICEF"

#: serializers/exports/interventions.py:303
msgid "Total PD/SPD Budget"
msgstr "Orçamento Total de PD/SPD"

#: serializers/exports/interventions.py:336
msgid "Attachment type"
msgstr "Tipo de anexo"

#: serializers/exports/interventions.py:491
#: serializers/exports/interventions.py:578
msgid "N/A"
msgstr ""

#: serializers/exports/interventions.py:515
msgid "CSO Contribution"
msgstr "Contribuição da OSC"

#: serializers/exports/interventions.py:527
msgid "In Kind Amount"
msgstr "Valor em espécie"

#: serializers/exports/interventions.py:533
msgid "CSO Contribution (Local)"
msgstr "Contribuição da OSC (Local)"

#: serializers/exports/interventions.py:539
msgid "UNICEF Cash (Local)"
msgstr "Dinheiro da UNICEF (Local)"

#: serializers/exports/interventions.py:545
msgid "In Kind Amount (Local)"
msgstr "Valor em espécie (local)"

#: serializers/exports/partner_organization.py:42
msgid "SEA Risk Rating"
msgstr "Classificação de risco SEA"

#: serializers/exports/partner_organization.py:127
msgid "HACT"
msgstr ""

#: serializers/interventions_v2.py:140
msgid ""
"Cannot add a new amendment while another amendment of same kind is in "
"progress."
msgstr ""
"Não é possível adicionar uma nova emenda enquanto outra emenda do mesmo tipo "
"estiver em andamento."

#: serializers/interventions_v2.py:453
msgid "Unable to find corresponding file type."
msgstr ""

#: serializers/interventions_v2.py:557 serializers/v3.py:34
msgid "Invalid CP Output provided."
msgstr "Fornecida saída de CP inválida."

#: serializers/interventions_v2.py:816
#, python-format
msgid ""
"Please adjust activities to not use the quarters to be removed (%(names)s)."
msgstr ""
"Por favor, ajuste as atividades para não usar as moedas a serem removidas "
"(%(names)s)."

#: serializers/interventions_v2.py:1104
msgid "Indicator needs to be either cluster or high frequency."
msgstr "Indicator precisa ser cluster ou alta frequência."

#: serializers/interventions_v2.py:1118
msgid "Start date needs to be on or after PD start date."
msgstr ""
"A data de início precisa ser igual ou posterior à data de início do PD."

#: serializers/interventions_v2.py:1130
msgid "End date needs to be on or before PD end date."
msgstr "A data final precisa ser igual ou anterior à data final do PD."

#: serializers/interventions_v2.py:1142
msgid "End date needs to be after the start date."
msgstr "A data de término precisa ser posterior à data de início."

#: serializers/interventions_v2.py:1152
msgid "Next start date needs to be one day after previous end date."
msgstr ""
"A próxima data de início precisa ser um dia após a data de término anterior."

#: serializers/interventions_v2.py:1226
msgid "Changes not allowed when PD is terminated."
msgstr "Mudanças não permitidas quando o PD é finalizado."

#: serializers/interventions_v2.py:1233
msgid "Changes not allowed when PD not in amendment state."
msgstr "Alterações não permitidas quando o PD não está no estado de alteração."

#: serializers/interventions_v2.py:1238
msgid "PD needs to have a start date."
msgstr "PD precisa ter uma data de início."

#: serializers/interventions_v2.py:1244
msgid "This field cannot be empty."
msgstr "Este campo não pode estar vazio."

#: serializers/interventions_v3.py:156
msgid ""
"Invalid budget data. Total cash should be equal to items number * price per "
"item."
msgstr ""
"Dados orçamentais inválidos. O total em dinheiro deve ser igual ao número de "
"itens * preço por item"

#: serializers/v3.py:150 serializers/v3.py:189
msgid "Unknown intervention."
msgstr "Intervenção desconhecida."

#: synchronizers.py:416
msgid "EZHACT Vision integration disabled"
msgstr "Integração EZHACT Vision desativada"

#: templates/pd/detail.html:127
msgid "PDF could not be generated properly"
msgstr ""

#: templates/pd/detail.html:133
msgid "eTools ref no"
msgstr ""

#: templates/pd/detail.html:145
msgid "Organization Name"
msgstr "Nome das Organizações"

#: templates/pd/detail.html:149
msgid "Programme Title"
msgstr ""

#: templates/pd/detail.html:153
msgid "Planned duration"
msgstr ""

#: templates/pd/detail.html:160
msgid "Geographical coverage"
msgstr ""

#: templates/pd/detail.html:170
msgid "Supplies"
msgstr ""

#: templates/pd/detail.html:178
msgid "Partner Cash"
msgstr ""

#: templates/pd/detail.html:180
msgid "Supplies:"
msgstr ""

#: templates/pd/detail.html:182
msgid "Total:"
msgstr ""

#: templates/pd/detail.html:207
msgid "Strategy"
msgstr ""

#: templates/pd/detail.html:214
msgid "Implementation Strategy & Technical Guidance"
msgstr ""

#: templates/pd/detail.html:221
msgid "Other Partners involved"
msgstr "Outros Parceiros Envolvidos"

#: templates/pd/detail.html:224 templates/pd/detail.html:227
#: templates/pd/detail.html:230 templates/pd/detail.html:489
msgid "Yes"
msgstr ""

#: templates/pd/detail.html:224 templates/pd/detail.html:227
#: templates/pd/detail.html:230 templates/pd/detail.html:489
msgid "No"
msgstr ""

#: templates/pd/detail.html:249
msgid "Risk & Proposed Mitigation Measures"
msgstr ""

#: templates/pd/detail.html:262
msgid "Workplan Result"
msgstr ""

#: templates/pd/detail.html:265
msgid "Result statement"
msgstr ""

#: templates/pd/detail.html:266
msgid "Performance indicator/s"
msgstr ""

#: templates/pd/detail.html:268
msgid "Baseline"
msgstr ""

#: templates/pd/detail.html:269
msgid "Target"
msgstr ""

#: templates/pd/detail.html:270
msgid "Means of Verification"
msgstr ""

#: templates/pd/detail.html:325
msgid "Result/activity"
msgstr ""

#: templates/pd/detail.html:326
msgid "Timeframe"
msgstr ""

#: templates/pd/detail.html:327
msgid "Total (CSO + UNICEF)"
msgstr ""

#: templates/pd/detail.html:328
msgid "CSO contribution"
msgstr "Contribuição da OSC"

#: templates/pd/detail.html:329
msgid "UNICEF contribution"
msgstr ""

#: templates/pd/detail.html:334 templates/pd/detail.html:357
msgid "Prog. Output"
msgstr ""

#: templates/pd/detail.html:385
msgid "Sub-total for programme costs"
msgstr ""

#: templates/pd/detail.html:397
msgid "Total Cash budget"
msgstr ""

#: templates/pd/detail.html:408
msgid "Supply Contribution Plan"
msgstr ""

#: templates/pd/detail.html:411
msgid "Provided by"
msgstr "Fornecido por"

#: templates/pd/detail.html:413
msgid "No. of units"
msgstr ""

#: templates/pd/detail.html:427
msgid "Total supply Cost"
msgstr ""

#: templates/pd/detail.html:436
msgid "Others"
msgstr "Outro"

#: templates/pd/detail.html:439
msgid "Partner non-financial contribution"
msgstr "Contribuição não financeira do parceiro"

#: templates/pd/detail.html:443
msgid "Cash Transfer modality"
msgstr "Modalidades de Transferência de Dinheiro"

#: templates/pd/detail.html:456 templates/pd/detail.html:476
msgid "Signatures and date"
msgstr ""

#: templates/pd/detail.html:460
msgid "CSO Authorized Officer"
msgstr ""

#: templates/pd/detail.html:462 templates/pd/detail.html:467
msgid "Date"
msgstr ""

#: templates/pd/detail.html:465
msgid "UNICEF Authorized Officer"
msgstr ""

#: templates/pd/detail.html:479
msgid "Date Uploaded"
msgstr ""

#: templates/pd/detail.html:481
msgid "Document"
msgstr ""

#: templates/pd/detail.html:482
msgid "Invalid"
msgstr ""

#: validation/agreements.py:49 validation/interventions.py:117
msgid "Cannot Transition without termination doc attached"
msgstr "Não é possível fazer a transição sem o documento de rescisão anexado"

#: validation/agreements.py:103
msgid "None of the signatures can be dated in the future"
msgstr "Nenhuma das assinaturas pode ser datada no futuro"

#: validation/agreements.py:120
msgid "Start and end dates don't match the Document's start and end"
msgstr "As datas de início e fim não correspondem ao início e fim do documento"

#: validation/agreements.py:206 validation/interventions.py:481
msgid "Today is not after the end date"
msgstr "Hoje não é depois da data final"

#: validation/interventions.py:74
msgid "End date is in the future"
msgstr "A data final está no futuro"

#: validation/interventions.py:82
msgid "Total Outstanding DCTs need to equal to 0"
msgstr "Total de DCTs pendentes precisa ser igual a 0"

#: validation/interventions.py:91
msgid ""
"Total FR amount needs to equal total actual amount, and Total Outstanding "
"DCTs need to equal to 0"
msgstr ""
"O valor total de FR precisa ser igual ao valor real total e o total de DCTs "
"pendentes precisa ser igual a 0"

#: validation/interventions.py:98
msgid ""
"Final Review must be approved for documents having amount transferred "
"greater than 100,000"
msgstr ""

#: validation/interventions.py:104 validation/interventions.py:119
#: validation/interventions.py:129 validation/interventions.py:143
#: validation/interventions.py:173
msgid "Cannot Transition status while adding an amendment"
msgstr "Não é possível fazer a transição ao adicionar uma emenda"

#: validation/interventions.py:108
msgid "PD cannot be closed if the Partner is Blocked in Vision"
msgstr "PD não pode ser fechado se o parceiro estiver bloqueado na visão"

#: validation/interventions.py:127 validation/interventions.py:194
msgid "Cannot Transition to ended if termination_doc attached"
msgstr ""
"Não é possível fazer a transição para finalizada se a rescisão_doc estiver "
"anexada"

#: validation/interventions.py:133
msgid "PD cannot transition to ended if the Partner is Blocked in Vision"
msgstr ""
"PD não pode transitar para finalizado se o parceiro estiver bloqueado na "
"visão"

#: validation/interventions.py:147
msgid "PD cannot be suspended if the Partner is Blocked in Vision"
msgstr "PD não pode ser suspenso se o parceiro estiver bloqueado na visão"

#: validation/interventions.py:159
msgid "Justification required for cancellation"
msgstr "Justificativa necessária para cancelamento"

#: validation/interventions.py:177
msgid ""
"The PCA related to this record is Draft, Suspended or Terminated. This "
"Programme Document will not change status until the related PCA is in Signed "
"status"
msgstr "O PCA relacionado a este registro é Draft, Suspenso ou Encerrado. "

#: validation/interventions.py:183
msgid "PD cannot transition to signed if the Partner is Blocked in Vision"
msgstr ""
"PD não pode fazer a transição para assinado se o parceiro estiver bloqueado "
"na visão"

#: validation/interventions.py:199
msgid "PD cannot be activated if the associated Agreement is not active"
msgstr "PD não pode ser ativado se o Contrato associado não estiver ativo"

#: validation/interventions.py:204
msgid "PD cannot be activated if the Partner is Blocked in Vision"
msgstr "PD não pode ser ativado se o parceiro estiver bloqueado na visão"

#: validation/interventions.py:263
msgid "Agreement selected is not of type SSFA"
msgstr "Acordo selecionado não é do tipo SSFA"

#: validation/interventions.py:283
#, python-format
msgid ""
"The following sections have been selected on the PD/SPD indicators and "
"cannot be removed %(sections)s "
msgstr ""
"As seguintes seções foram selecionadas nos indicadores PD/SPD e não podem "
"ser removidas %(sections)s"

#: validation/interventions.py:297
#, python-format
msgid ""
"The following locations have been selected on the PD/SPD indicators and "
"cannot be removed without removing them from the indicators first: "
"%(locations)s"
msgstr ""
"Os seguintes locais foram selecionados nos indicadores PD/SPD e não podem "
"ser removidos sem removê-los primeiro dos indicadores: %(locations)s"

#: validation/interventions.py:315
#, python-format
msgid ""
"The Country Programme selected on this PD is not the same as the Country "
"Programme selected on the Agreement, please select %(cp)s"
msgstr ""
"O Programa de País selecionado neste PD não é o mesmo que o Programa de País "
"selecionado no Contrato, selecione %(cp)s"

#: validation/interventions.py:365
msgid ""
"State suspended cannot be modified since the end date of the intervention "
"surpasses today"
msgstr ""
"Estado suspenso não pode ser modificado porque a data final da intervenção "
"ultrapassa hoje"

#: validation/interventions.py:367
msgid "Start date must precede end date"
msgstr "A data inicial deve preceder a data final"

#: validation/interventions.py:368
msgid "Signatures cannot be dated in the future"
msgstr "Nenhuma das assinaturas pode ser datada no futuro"

#: validation/interventions.py:369
msgid "Document type PD or HPD can only be associated with a PCA agreement."
msgstr "O tipo de documento PD ou HPD só pode ser associado a um contrato PCA."

#: validation/interventions.py:370
msgid "The agreement selected has at least one other SSFA Document connected"
msgstr ""
"O contrato selecionado possui pelo menos um outro Documento SSFA conectado"

#: validation/interventions.py:372
msgid "The start date cannot be before the later of signature dates."
msgstr ""
"A data de início não pode ser anterior à posterior das datas de assinatura."

#: validation/interventions.py:373
msgid "PD start date cannot be earlier than the Start Date of the related PCA"
msgstr ""
"A data de início do PD não pode ser anterior à Data de início do PCA "
"relacionado"

#: validation/interventions.py:374
msgid "Amendment Flag cannot be turned on without adding an amendment"
msgstr "Sinalizador de emenda não pode ser ativado sem adicionar uma emenda"

#: validation/interventions.py:375
msgid ""
"The sections selected on the PD/SPD are not a subset of all sections "
"selected for this PD/SPD's indicators"
msgstr ""
"As seções selecionadas no PD/SPD não são um subconjunto de todas as seções "
"selecionadas para os indicadores deste PD/SPD"

#: validation/interventions.py:377
msgid ""
"The locations selected on the PD/SPD are not a subset of all locations "
"selected for this PD/SPD's indicators"
msgstr ""
"Os locais selecionados no PD/SPD não são um subconjunto de todos os locais "
"selecionados para os indicadores deste PD/SPD"

#: validation/interventions.py:389
#, python-format
msgid "Required fields not completed in %(status)s: %(fields)s"
msgstr "Campos obrigatórios não preenchidos em %(status)s: %(fields)s"

#: validation/interventions.py:402
#, python-format
msgid "Cannot change fields while in %(status)s: %(field)s"
msgstr "Não é possível alterar campos enquanto em %(status)s: %(field)s"

#: validation/interventions.py:409 validation/interventions.py:427
#: validation/interventions.py:443 validation/interventions.py:461
#: validation/interventions.py:475
msgid "All activities must have at least one time frame"
msgstr "Todas as atividades devem ter pelo menos um período de tempo"

#: validation/interventions.py:411
msgid "Results section is empty"
msgstr "Seção de resultados está vazia"

#: validation/interventions.py:413
msgid "All PD Outputs need to have at least one indicator"
msgstr "Todas as saídas PD precisam ter pelo menos um indicador"

#: validation/interventions.py:415
msgid "Total UNICEF Contribution must be greater than 0"
msgstr "A Contribuição Total da UNICEF deve ser maior que 0"

#: validation/interventions.py:418 validation/interventions.py:429
#: validation/interventions.py:445 validation/interventions.py:463
#: validation/interventions.py:477
msgid "All PD Outputs need to be associated to a CP Output"
msgstr "Todas as Saídas PD precisam ser associadas a uma Saída CP"

#: validation/interventions.py:425
msgid "Unicef and Partner both need to accept"
msgstr "Unicef ​​e Partner precisam aceitar"

#: validation/interventions.py:436
msgid "Review needs to be approved"
msgstr "Revisão precisa ser aprovada"

#: validation/interventions.py:447 validation/interventions.py:468
msgid "UNICEF Cash $ or UNICEF Supplies $ should not be 0"
msgstr "Dinheiro $ da UNICEF ou Suprimentos da UNICEF $ não devem ser 0"

#: validation/interventions.py:459
msgid "Only original PD can be active"
msgstr "Somente PD original pode estar ativo"

#: validation/interventions.py:466
msgid "Today is not after the start date"
msgstr "Hoje não é depois da data de início"

#: views/interventions_v2.py:390 views/interventions_v3.py:631
msgid "Deleting an attachment can only be done in Draft status"
msgstr ""

#: views/interventions_v3.py:359
msgid "Meeting date is not available."
msgstr "A data da reunião não está disponível."<|MERGE_RESOLUTION|>--- conflicted
+++ resolved
@@ -8,11 +8,7 @@
 msgstr ""
 "Project-Id-Version: PACKAGE VERSION\n"
 "Report-Msgid-Bugs-To: \n"
-<<<<<<< HEAD
-"POT-Creation-Date: 2023-02-09 04:38+0000\n"
-=======
 "POT-Creation-Date: 2023-02-08 14:47+0000\n"
->>>>>>> c79e2786
 "PO-Revision-Date: YEAR-MO-DA HO:MI+ZONE\n"
 "Last-Translator: FULL NAME <EMAIL@ADDRESS>\n"
 "Language-Team: LANGUAGE <LL@li.org>\n"
@@ -30,11 +26,7 @@
 msgid "PRC Reviewed Attachment"
 msgstr "Anexo Revisado do PRC"
 
-<<<<<<< HEAD
-#: admin.py:189 admin.py:759 models.py:3364
-=======
 #: admin.py:189 admin.py:759 models.py:3358
->>>>>>> c79e2786
 msgid "Attachment"
 msgstr "Anexo"
 
@@ -338,13 +330,8 @@
 msgid "Spot Checks Completed"
 msgstr ""
 
-<<<<<<< HEAD
-#: exports_v2.py:219 exports_v2.py:261 models.py:1300 models.py:1873
-#: models.py:2685 serializers/exports/interventions.py:48
-=======
 #: exports_v2.py:219 exports_v2.py:261 models.py:1301 models.py:1874
 #: models.py:2679 serializers/exports/interventions.py:48
->>>>>>> c79e2786
 #: serializers/exports/interventions.py:86
 #: serializers/exports/interventions.py:197
 #: serializers/exports/interventions.py:209
@@ -406,15 +393,9 @@
 msgid "Terms Acknowledged By"
 msgstr "Termos reconhecidos por"
 
-<<<<<<< HEAD
-#: exports_v2.py:253 exports_v2.py:383 exports_v2.py:500 models.py:937
-#: models.py:969 models.py:1057 models.py:1132 models.py:1278 models.py:3450
-#: models.py:3606 serializers/exports/interventions.py:227
-=======
 #: exports_v2.py:253 exports_v2.py:383 exports_v2.py:500 models.py:938
 #: models.py:970 models.py:1058 models.py:1133 models.py:1279 models.py:3444
 #: models.py:3600 serializers/exports/interventions.py:227
->>>>>>> c79e2786
 msgid "Partner"
 msgstr "Parceiro"
 
@@ -438,12 +419,7 @@
 msgid "Country Programme"
 msgstr "Programa de País"
 
-<<<<<<< HEAD
-#: exports_v2.py:260 models.py:1844 serializers/interventions_v2.py:425
-#: serializers/interventions_v3.py:710 templates/pd/detail.html:137
-=======
 #: exports_v2.py:260 models.py:1845 templates/pd/detail.html:137
->>>>>>> c79e2786
 #: templates/pd/detail.html:480
 msgid "Document Type"
 msgstr "Tipo de Documento"
@@ -537,37 +513,21 @@
 msgid "Review Date by PRC"
 msgstr "Data de Revisão pela RPC"
 
-<<<<<<< HEAD
-#: exports_v2.py:289 models.py:1976 models.py:2752
-=======
 #: exports_v2.py:289 models.py:1977 models.py:2746
->>>>>>> c79e2786
 #: serializers/exports/interventions.py:319
 msgid "Signed by Partner"
 msgstr "Assinado pelo Parceiro"
 
-<<<<<<< HEAD
-#: exports_v2.py:290 models.py:1960 models.py:2736
-msgid "Signed by Partner Date"
-msgstr "Assinado pelo Sócio Data"
-
-#: exports_v2.py:291 models.py:1967 models.py:2743
-=======
 #: exports_v2.py:290 models.py:1961 models.py:2730
 msgid "Signed by Partner Date"
 msgstr "Assinado pelo Sócio Data"
 
 #: exports_v2.py:291 models.py:1968 models.py:2737
->>>>>>> c79e2786
 #: serializers/exports/interventions.py:310
 msgid "Signed by UNICEF"
 msgstr "Assinado pela UNICEF"
 
-<<<<<<< HEAD
-#: exports_v2.py:292 models.py:1955 models.py:2731
-=======
 #: exports_v2.py:292 models.py:1956 models.py:2725
->>>>>>> c79e2786
 msgid "Signed by UNICEF Date"
 msgstr "Assinado pela UNICEF Data"
 
@@ -603,19 +563,11 @@
 msgid "UNPP Number"
 msgstr "Número UNPP"
 
-<<<<<<< HEAD
-#: exports_v2.py:302 models.py:2200 models.py:3332 templates/pd/detail.html:224
-msgid "Data Processing Agreement"
-msgstr "Acordo de Processamento de Dados"
-
-#: exports_v2.py:303 models.py:2204 models.py:3333 templates/pd/detail.html:227
-=======
 #: exports_v2.py:302 models.py:2201 models.py:3326 templates/pd/detail.html:224
 msgid "Data Processing Agreement"
 msgstr "Acordo de Processamento de Dados"
 
 #: exports_v2.py:303 models.py:2205 models.py:3327 templates/pd/detail.html:227
->>>>>>> c79e2786
 msgid "Activities involving children and young people"
 msgstr "Atividades envolvendo crianças e jovens"
 
@@ -753,11 +705,7 @@
 msgid "Supplies in-kind"
 msgstr ""
 
-<<<<<<< HEAD
-#: exports_v2.py:578 exports_v2.py:1137 models.py:2968
-=======
 #: exports_v2.py:578 exports_v2.py:1137 models.py:2962
->>>>>>> c79e2786
 msgid "Partner Contribution"
 msgstr "Contribuição do Parceiro"
 
@@ -778,11 +726,7 @@
 msgid "contribution"
 msgstr "contribuição"
 
-<<<<<<< HEAD
-#: exports_v2.py:630 exports_v2.py:865 models.py:3605
-=======
 #: exports_v2.py:630 exports_v2.py:865 models.py:3599
->>>>>>> c79e2786
 msgid "UNICEF"
 msgstr ""
 
@@ -868,11 +812,7 @@
 msgid "Price/Unit"
 msgstr ""
 
-<<<<<<< HEAD
-#: exports_v2.py:866 models.py:2976 serializers/exports/interventions.py:557
-=======
 #: exports_v2.py:866 models.py:2970 serializers/exports/interventions.py:557
->>>>>>> c79e2786
 #: templates/pd/detail.html:174 templates/pd/detail.html:195
 msgid "Total"
 msgstr ""
@@ -929,25 +869,6 @@
 msgid "Price/unit"
 msgstr ""
 
-<<<<<<< HEAD
-#: exports_v2.py:1102 models.py:3639 templates/pd/detail.html:415
-msgid "Total Price"
-msgstr "Preço Total"
-
-#: exports_v2.py:1103 models.py:3653
-msgid "Provided By"
-msgstr "Fornecido por"
-
-#: exports_v2.py:1103 models.py:2913
-msgid "CP Output"
-msgstr "Saída CP"
-
-#: exports_v2.py:1103 models.py:3646
-msgid "Other Mentions"
-msgstr "Outras Menções"
-
-#: exports_v2.py:1103 models.py:3656
-=======
 #: exports_v2.py:1102 models.py:3633 templates/pd/detail.html:415
 msgid "Total Price"
 msgstr "Preço Total"
@@ -965,7 +886,6 @@
 msgstr "Outras Menções"
 
 #: exports_v2.py:1103 models.py:3650
->>>>>>> c79e2786
 msgid "UNICEF Product Number"
 msgstr "Número do produto UNICEF"
 
@@ -1014,11 +934,7 @@
 "\"CSO Type\" does not apply to non-CSO organizations, please remove type"
 msgstr "\"CSO Type\" não se aplica a organizações não-CSO, remova o tipo"
 
-<<<<<<< HEAD
-#: models.py:153 models.py:368 models.py:3337 models.py:3695
-=======
 #: models.py:154 models.py:369 models.py:3331 models.py:3689
->>>>>>> c79e2786
 #: serializers/exports/interventions.py:108
 msgid "Name"
 msgstr "Nome"
@@ -1079,11 +995,7 @@
 msgid "Red Cross/Red Crescent National Societies"
 msgstr ""
 
-<<<<<<< HEAD
-#: models.py:378 models.py:2705
-=======
 #: models.py:379 models.py:2699
->>>>>>> c79e2786
 msgid "Description"
 msgstr "Descrição"
 
@@ -1191,19 +1103,11 @@
 msgid "Core Values Assessment"
 msgstr "Avaliação dos Valores Essenciais"
 
-<<<<<<< HEAD
-#: models.py:975 models.py:3256 models.py:3300
-msgid "User"
-msgstr "Usuário"
-
-#: models.py:982 models.py:3616
-=======
 #: models.py:976 models.py:3250 models.py:3294
 msgid "User"
 msgstr "Usuário"
 
 #: models.py:983 models.py:3610
->>>>>>> c79e2786
 msgid "Title"
 msgstr "Título"
 
@@ -1263,19 +1167,11 @@
 msgid "Special Audit report"
 msgstr "Relatório Especial de Auditoria"
 
-<<<<<<< HEAD
-#: models.py:1127 models.py:3335
-msgid "Other"
-msgstr "Outro"
-
-#: models.py:1137 models.py:3357
-=======
 #: models.py:1128 models.py:3329
 msgid "Other"
 msgstr "Outro"
 
 #: models.py:1138 models.py:3351
->>>>>>> c79e2786
 msgid "Type"
 msgstr "Tipo"
 
@@ -1379,36 +1275,20 @@
 msgid "Change in clause"
 msgstr "Mudança na cláusula"
 
-<<<<<<< HEAD
-#: models.py:1563 models.py:2717
-msgid "Number"
-msgstr "Número"
-
-#: models.py:1585 models.py:2701 models.py:3210
-=======
 #: models.py:1564 models.py:2711
 msgid "Number"
 msgstr "Número"
 
 #: models.py:1586 models.py:2695 models.py:3204
->>>>>>> c79e2786
 #: serializers/exports/interventions.py:17
 msgid "Types"
 msgstr "Tipos"
 
-<<<<<<< HEAD
-#: models.py:1588 models.py:2712
-msgid "Signed Date"
-msgstr "Data Assinada"
-
-#: models.py:1599 models.py:2822 models.py:3203
-=======
 #: models.py:1589 models.py:2706
 msgid "Signed Date"
 msgstr "Data Assinada"
 
 #: models.py:1600 models.py:2816 models.py:3197
->>>>>>> c79e2786
 msgid "Amendment"
 msgstr "Emenda"
 
@@ -1596,146 +1476,6 @@
 msgid "Cancel Justification"
 msgstr "Justificativa de Cancelamento"
 
-<<<<<<< HEAD
-#: models.py:2213 serializers/exports/interventions.py:507
-msgid "Attachments"
-msgstr "Anexos"
-
-#: models.py:2222
-msgid "Metadata"
-msgstr "Metadados"
-
-#: models.py:2228
-msgid "Confidential"
-msgstr "Confidencial"
-
-#: models.py:2629
-msgid "Unknown"
-msgstr ""
-
-#: models.py:2662
-msgid "Type 1: Administrative error (correction)"
-msgstr "Tipo 1: Erro administrativo (correção)"
-
-#: models.py:2663
-msgid "Type 2: Budget <= 20%"
-msgstr "Tipo 2: Orçamento <= 20%"
-
-#: models.py:2664
-msgid "Type 3: Budget > 20%"
-msgstr "Tipo 3: Orçamento > 20%"
-
-#: models.py:2665
-msgid "Type 4: Changes to planned results"
-msgstr "Tipo 4: Mudanças nos resultados planejados"
-
-#: models.py:2666
-msgid "Type 5: No cost extension"
-msgstr "Tipo 5: Extensão sem custo"
-
-#: models.py:2667
-msgid "Type 6: Other"
-msgstr "Tipo 6: Outro"
-
-#: models.py:2679
-msgid "Normal"
-msgstr ""
-
-#: models.py:2680
-msgid "Contingency"
-msgstr "Contingência"
-
-#: models.py:2692 models.py:3713
-msgid "Kind"
-msgstr "Gentil"
-
-#: models.py:2723 models.py:2760
-msgid "Amendment Document"
-msgstr "Documento de Alteração"
-
-#: models.py:2767
-msgid "Internal PRC Review"
-msgstr "Revisão Interna do PRC"
-
-#: models.py:2773
-msgid "Amended Intervention"
-msgstr "Intervenção Emendada"
-
-#: models.py:2823
-msgid "Intervention amendments"
-msgstr "Alterações de intervenção"
-
-#: models.py:2887 models.py:2909 models.py:2964 models.py:3194 models.py:3353
-#: models.py:3406 models.py:3503 models.py:3524 models.py:3611
-msgid "Intervention"
-msgstr "Intervenção"
-
-#: models.py:2890 models.py:3453
-msgid "Year"
-msgstr "Ano"
-
-#: models.py:2891 models.py:3454
-msgid "Programmatic Q1"
-msgstr "Q1 Programático"
-
-#: models.py:2892 models.py:3455
-msgid "Programmatic Q2"
-msgstr "Q2 Programático"
-
-#: models.py:2893 models.py:3456
-msgid "Programmatic Q3"
-msgstr "3º T programático"
-
-#: models.py:2894 models.py:3457
-msgid "Programmatic Q4"
-msgstr "Q4 Programático"
-
-#: models.py:2900
-msgid "Intervention Planned Visits"
-msgstr "Visitas Planejadas de Intervenção"
-
-#: models.py:2907 serializers/exports/interventions.py:113
-msgid "Code"
-msgstr "Código"
-
-#: models.py:2916
-msgid "RAM Indicators"
-msgstr "Indicadores de RAM"
-
-#: models.py:2969
-msgid "Unicef Cash"
-msgstr "Dinheiro Unicef"
-
-#: models.py:2974
-msgid "UNICEF Supplies"
-msgstr "Suprimentos da UNICEF"
-
-#: models.py:2980
-msgid "Partner Contribution Local"
-msgstr "Contribuição do Parceiro Local"
-
-#: models.py:2984
-msgid "Partner Supplies Local"
-msgstr "Suprimentos de parceiros locais"
-
-#: models.py:2988
-msgid "Total Partner Contribution"
-msgstr "Contribuição total do parceiro"
-
-#: models.py:2993 models.py:2997
-msgid "Total HQ Cash Local"
-msgstr "Total HQ Dinheiro Local"
-
-#: models.py:3001
-msgid "Unicef Cash Local"
-msgstr "Unicef ​​Dinheiro Local"
-
-#: models.py:3005
-msgid "UNICEF Supplies Local"
-msgstr "UNICEF Suprimentos Locais"
-
-#: models.py:3007 serializers/exports/interventions.py:551
-=======
 #: models.py:2216
 msgid "Metadata"
 msgstr "Metadados"
@@ -1870,46 +1610,10 @@
 msgstr "UNICEF Suprimentos Locais"
 
 #: models.py:3001 serializers/exports/interventions.py:551
->>>>>>> c79e2786
 #: templates/pd/detail.html:193
 msgid "Currency"
 msgstr "Moeda"
 
-<<<<<<< HEAD
-#: models.py:3008
-msgid "Total Local"
-msgstr ""
-
-#: models.py:3012
-msgid "Programme Effectiveness (%)"
-msgstr "Eficácia do Programa (%)"
-
-#: models.py:3019
-msgid "Intervention budget"
-msgstr "Orçamento de intervenção"
-
-#: models.py:3114
-msgid "Not decided yet"
-msgstr "Ainda não decidido"
-
-#: models.py:3115
-msgid "Yes, strongly agree"
-msgstr "Sim, concordo plenamente"
-
-#: models.py:3116
-msgid "Yes, agree"
-msgstr "Sim, concordo"
-
-#: models.py:3117
-msgid "No, disagree"
-msgstr "Não, discordo"
-
-#: models.py:3118
-msgid "No, strongly disagree"
-msgstr "Não, discordo totalmente"
-
-#: models.py:3123
-=======
 #: models.py:3002
 msgid "Total Local"
 msgstr ""
@@ -1943,7 +1647,6 @@
 msgstr "Não, discordo totalmente"
 
 #: models.py:3117
->>>>>>> c79e2786
 msgid ""
 "The proposed relationship is best represented and regulated by partnership "
 "(as opposed to procurement), with both UNICEF and the CSO making clear "
@@ -1953,11 +1656,7 @@
 "oposição a aquisição), com tanto a UNICEF como a OSC fazendo contribuições "
 "claras para o PD/SPD"
 
-<<<<<<< HEAD
-#: models.py:3130
-=======
 #: models.py:3124
->>>>>>> c79e2786
 msgid ""
 "The partner selection evidences the CSO’s comparative advantage and value "
 "for money in relation to the planned results"
@@ -1965,21 +1664,13 @@
 "A seleção de parceiros evidencia a vantagem comparativa e custo-benefício da "
 "OSC em relação aos resultados planejados"
 
-<<<<<<< HEAD
-#: models.py:3136
-=======
 #: models.py:3130
->>>>>>> c79e2786
 msgid ""
 "Previous UNICEF/UN relationships with the proposed CSO have been positive"
 msgstr ""
 "As relações anteriores da UNICEF/ONU com a OSC proposta foram positivas"
 
-<<<<<<< HEAD
-#: models.py:3141
-=======
 #: models.py:3135
->>>>>>> c79e2786
 msgid ""
 "The proposed PD/SPD is relevant to achieving results in the country "
 "programme document, the relevant sector workplan and or humanitarian "
@@ -1989,21 +1680,13 @@
 "programa do país, no plano de trabalho do setor relevante e/ou no plano de "
 "resposta humanitária"
 
-<<<<<<< HEAD
-#: models.py:3147
-=======
 #: models.py:3141
->>>>>>> c79e2786
 msgid ""
 "The results framework of the proposed PD/SPD has been guided by M&E feedback "
 "during the drafting process"
 msgstr "O quadro de resultados do PD/SPD proposto foi orientado por M"
 
-<<<<<<< HEAD
-#: models.py:3153
-=======
 #: models.py:3147
->>>>>>> c79e2786
 msgid ""
 "Gender, equity and sustainability have been considered in the programme "
 "design process"
@@ -2011,11 +1694,7 @@
 "Gênero, equidade e sustentabilidade foram considerados no processo de "
 "concepção do programa"
 
-<<<<<<< HEAD
-#: models.py:3158
-=======
 #: models.py:3152
->>>>>>> c79e2786
 msgid ""
 "The budget of the proposed PD/SPD is aligned with the principles of value "
 "for money with the effective and efficient programme management costs "
@@ -2025,149 +1704,6 @@
 "benefício com os custos de gerenciamento de programas eficazes e eficientes, "
 "aderindo aos limites definidos pelo escritório"
 
-<<<<<<< HEAD
-#: models.py:3164
-msgid "The relevant supply issues have been duly considered"
-msgstr "As questões relevantes de abastecimento foram devidamente consideradas"
-
-#: models.py:3181
-msgid "PRC Review"
-msgstr "Revisão do PRC"
-
-#: models.py:3182
-msgid "Non-PRC Review"
-msgstr "Revisão Não-PRC"
-
-#: models.py:3188
-msgid "No Review Required"
-msgstr "Nenhuma Revisão Necessária"
-
-#: models.py:3214
-msgid "Actions List"
-msgstr "Lista de Ações"
-
-#: models.py:3218
-msgid "PRC Submitted By"
-msgstr "PRC enviado por"
-
-#: models.py:3224 models.py:3306
-msgid "Review Date"
-msgstr "Data de Revisão"
-
-#: models.py:3226
-msgid "Meeting Date"
-msgstr "Data da Reunião"
-
-#: models.py:3229
-msgid "PRC Officers"
-msgstr "Oficiais da RPC"
-
-#: models.py:3235
-msgid "Overall Approver"
-msgstr "Aprovador Geral"
-
-#: models.py:3242
-msgid "Sent Back by Secretary Comment"
-msgstr "Enviado de volta pelo comentário da secretária"
-
-#: models.py:3327
-msgid "FACE"
-msgstr ""
-
-#: models.py:3328
-msgid "Progress Report"
-msgstr "Relatório de Progresso"
-
-#: models.py:3329
-msgid "(Legacy) Final Partnership Review"
-msgstr "(Legado) Revisão Final da Parceria"
-
-#: models.py:3330
-msgid "Correspondence"
-msgstr "Correspondência"
-
-#: models.py:3331
-msgid "Supply/Distribution Plan"
-msgstr "Plano de Suprimento/Distribuição"
-
-#: models.py:3334
-msgid "Special Conditions for Construction Works"
-msgstr "Condições Especiais para Obras de Construção"
-
-#: models.py:3368
-msgid "Intervention Attachment"
-msgstr "Anexo de Intervenção"
-
-#: models.py:3427
-msgid "Fund Commitment Reference"
-msgstr "Referência de Compromisso de Fundos"
-
-#: models.py:3428
-msgid "Amount (USD)"
-msgstr "Valor (USD)"
-
-#: models.py:3429
-msgid "Liquidation (USD)"
-msgstr "Liquidação (USD)"
-
-#: models.py:3431
-msgid "Outstanding Balance (USD)"
-msgstr "Saldo Pendente (USD)"
-
-#: models.py:3433
-msgid "Amount less than 3 months (USD)"
-msgstr "Valor de bagunça superior a 3 meses (USD)"
-
-#: models.py:3435
-msgid "Amount between 3 and 6 months (USD)"
-msgstr "Valor entre 3 e 6 meses (USD)"
-
-#: models.py:3437
-msgid "Amount between 6 and 9 months (USD)"
-msgstr "Valor entre 6 e 9 meses (USD)"
-
-#: models.py:3439
-msgid "Amount more than 9 months (USD)"
-msgstr "Valor superior a 9 meses (USD)"
-
-#: models.py:3463
-msgid "Partner Planned Visits"
-msgstr "Visitas planejadas do parceiro"
-
-#: models.py:3492
-msgid "Social & Environmental"
-msgstr "Social & Ambiental"
-
-#: models.py:3493
-msgid "Financial"
-msgstr "Financeiro"
-
-#: models.py:3494
-msgid "Operational"
-msgstr "Operacional"
-
-#: models.py:3495
-msgid "Organizational"
-msgstr "Organizacional"
-
-#: models.py:3496
-msgid "Political"
-msgstr "Político"
-
-#: models.py:3497
-msgid "Strategic"
-msgstr "Estratégico"
-
-#: models.py:3498
-msgid "Safety & security"
-msgstr "Segurança"
-
-#: models.py:3508
-msgid "Risk Type"
-msgstr "Tipo de Risco"
-
-#: models.py:3529
-=======
 #: models.py:3158
 msgid "The relevant supply issues have been duly considered"
 msgstr "As questões relevantes de abastecimento foram devidamente consideradas"
@@ -2309,7 +1845,6 @@
 msgstr "Tipo de Risco"
 
 #: models.py:3523
->>>>>>> c79e2786
 msgid ""
 "UNICEF contribution for In-country management and support staff prorated to "
 "their contribution to the programme (representation, planning, coordination, "
@@ -2319,11 +1854,7 @@
 "sua contribuição para o programa (representação, planeamento, coordenação, "
 "logística, administração, finanças)"
 
-<<<<<<< HEAD
-#: models.py:3535
-=======
 #: models.py:3529
->>>>>>> c79e2786
 msgid ""
 "Partner contribution for In-country management and support staff prorated to "
 "their contribution to the programme (representation, planning, coordination, "
@@ -2333,11 +1864,7 @@
 "à sua contribuição para o programa (representação, planejamento, "
 "coordenação, logística, administração, finanças)"
 
-<<<<<<< HEAD
-#: models.py:3541
-=======
 #: models.py:3535
->>>>>>> c79e2786
 msgid ""
 "UNICEF contribution for Operational costs prorated to their contribution to "
 "the programme (office space, equipment, office supplies, maintenance)"
@@ -2346,11 +1873,7 @@
 "contribuição para o programa (espaço de escritório, equipamento, material de "
 "escritório, manutenção)"
 
-<<<<<<< HEAD
-#: models.py:3547
-=======
 #: models.py:3541
->>>>>>> c79e2786
 msgid ""
 "Partner contribution for Operational costs prorated to their contribution to "
 "the programme (office space, equipment, office supplies, maintenance)"
@@ -2359,11 +1882,7 @@
 "contribuição para o programa (espaço de escritório, equipamento, material de "
 "escritório, manutenção)"
 
-<<<<<<< HEAD
-#: models.py:3553
-=======
 #: models.py:3547
->>>>>>> c79e2786
 msgid ""
 "UNICEF contribution for Planning, monitoring, evaluation and communication, "
 "prorated to their contribution to the programme (venue, travels, etc.)"
@@ -2372,11 +1891,7 @@
 "comunicação, proporcional à sua contribuição para o programa (local, "
 "viagens, etc.)"
 
-<<<<<<< HEAD
-#: models.py:3559
-=======
 #: models.py:3553
->>>>>>> c79e2786
 msgid ""
 "Partner contribution for Planning, monitoring, evaluation and communication, "
 "prorated to their contribution to the programme (venue, travels, etc.)"
@@ -2385,21 +1900,6 @@
 "comunicação, proporcional à sua contribuição ao programa (local, "
 "deslocamentos, etc.)"
 
-<<<<<<< HEAD
-#: models.py:3620
-msgid "Unit Number"
-msgstr "Número da Unidade"
-
-#: models.py:3626 models.py:3703
-msgid "Unit Price"
-msgstr "Preço Unitário"
-
-#: models.py:3633
-msgid "Result"
-msgstr "Resultado"
-
-#: models.py:3682
-=======
 #: models.py:3614
 msgid "Unit Number"
 msgstr "Número da Unidade"
@@ -2413,7 +1913,6 @@
 msgstr "Resultado"
 
 #: models.py:3676
->>>>>>> c79e2786
 msgid ""
 "In-country management and support staff prorated to their contribution to "
 "the programme (representation, planning, coordination, logistics, "
@@ -2423,11 +1922,7 @@
 "programa (representação, planejamento, coordenação, logística, "
 "administração, finanças)"
 
-<<<<<<< HEAD
-#: models.py:3684
-=======
 #: models.py:3678
->>>>>>> c79e2786
 msgid ""
 "Operational costs prorated to their contribution to the programme (office "
 "space, equipment, office supplies, maintenance)"
@@ -2435,11 +1930,7 @@
 "Custos operacionais proporcionais à sua contribuição para o programa (espaço "
 "de escritório, equipamento, material de escritório, manutenção)"
 
-<<<<<<< HEAD
-#: models.py:3686
-=======
 #: models.py:3680
->>>>>>> c79e2786
 msgid ""
 "Planning, monitoring, evaluation and communication, prorated to their "
 "contribution to the programme (venue, travels, etc.)"
@@ -2447,25 +1938,6 @@
 "Planejamento, monitoramento, avaliação e comunicação, rateados pela "
 "contribuição ao programa (local, deslocamentos, etc.)"
 
-<<<<<<< HEAD
-#: models.py:3691 templates/pd/detail.html:164
-msgid "Budget"
-msgstr "Orçamento"
-
-#: models.py:3699
-msgid "Unit"
-msgstr "Unidade"
-
-#: models.py:3708
-msgid "Units Number"
-msgstr "Número de Unidades"
-
-#: models.py:3715
-msgid "UNICEF Cash Local"
-msgstr "Unicef Dinheiro Local"
-
-#: models.py:3721
-=======
 #: models.py:3685 templates/pd/detail.html:164
 msgid "Budget"
 msgstr "Orçamento"
@@ -2483,7 +1955,6 @@
 msgstr "Unicef Dinheiro Local"
 
 #: models.py:3715
->>>>>>> c79e2786
 msgid "CSO Cash Local"
 msgstr "CSO Dinheiro Local"
 
@@ -2572,6 +2043,10 @@
 msgid "N/A"
 msgstr ""
 
+#: serializers/exports/interventions.py:507
+msgid "Attachments"
+msgstr "Anexos"
+
 #: serializers/exports/interventions.py:515
 msgid "CSO Contribution"
 msgstr "Contribuição da OSC"
@@ -2600,7 +2075,7 @@
 msgid "HACT"
 msgstr ""
 
-#: serializers/interventions_v2.py:140
+#: serializers/interventions_v2.py:141
 msgid ""
 "Cannot add a new amendment while another amendment of same kind is in "
 "progress."
@@ -2608,15 +2083,11 @@
 "Não é possível adicionar uma nova emenda enquanto outra emenda do mesmo tipo "
 "estiver em andamento."
 
-#: serializers/interventions_v2.py:453
-msgid "Unable to find corresponding file type."
-msgstr ""
-
-#: serializers/interventions_v2.py:557 serializers/v3.py:34
+#: serializers/interventions_v2.py:532 serializers/v3.py:34
 msgid "Invalid CP Output provided."
 msgstr "Fornecida saída de CP inválida."
 
-#: serializers/interventions_v2.py:816
+#: serializers/interventions_v2.py:792
 #, python-format
 msgid ""
 "Please adjust activities to not use the quarters to be removed (%(names)s)."
@@ -2624,45 +2095,45 @@
 "Por favor, ajuste as atividades para não usar as moedas a serem removidas "
 "(%(names)s)."
 
-#: serializers/interventions_v2.py:1104
+#: serializers/interventions_v2.py:1080
 msgid "Indicator needs to be either cluster or high frequency."
 msgstr "Indicator precisa ser cluster ou alta frequência."
 
-#: serializers/interventions_v2.py:1118
+#: serializers/interventions_v2.py:1094
 msgid "Start date needs to be on or after PD start date."
 msgstr ""
 "A data de início precisa ser igual ou posterior à data de início do PD."
 
-#: serializers/interventions_v2.py:1130
+#: serializers/interventions_v2.py:1106
 msgid "End date needs to be on or before PD end date."
 msgstr "A data final precisa ser igual ou anterior à data final do PD."
 
-#: serializers/interventions_v2.py:1142
+#: serializers/interventions_v2.py:1118
 msgid "End date needs to be after the start date."
 msgstr "A data de término precisa ser posterior à data de início."
 
-#: serializers/interventions_v2.py:1152
+#: serializers/interventions_v2.py:1128
 msgid "Next start date needs to be one day after previous end date."
 msgstr ""
 "A próxima data de início precisa ser um dia após a data de término anterior."
 
-#: serializers/interventions_v2.py:1226
+#: serializers/interventions_v2.py:1202
 msgid "Changes not allowed when PD is terminated."
 msgstr "Mudanças não permitidas quando o PD é finalizado."
 
-#: serializers/interventions_v2.py:1233
+#: serializers/interventions_v2.py:1209
 msgid "Changes not allowed when PD not in amendment state."
 msgstr "Alterações não permitidas quando o PD não está no estado de alteração."
 
-#: serializers/interventions_v2.py:1238
+#: serializers/interventions_v2.py:1214
 msgid "PD needs to have a start date."
 msgstr "PD precisa ter uma data de início."
 
-#: serializers/interventions_v2.py:1244
+#: serializers/interventions_v2.py:1220
 msgid "This field cannot be empty."
 msgstr "Este campo não pode estar vazio."
 
-#: serializers/interventions_v3.py:156
+#: serializers/interventions_v3.py:155
 msgid ""
 "Invalid budget data. Total cash should be equal to items number * price per "
 "item."
@@ -3087,10 +2558,6 @@
 msgid "Today is not after the start date"
 msgstr "Hoje não é depois da data de início"
 
-#: views/interventions_v2.py:390 views/interventions_v3.py:631
-msgid "Deleting an attachment can only be done in Draft status"
-msgstr ""
-
-#: views/interventions_v3.py:359
+#: views/interventions_v3.py:358
 msgid "Meeting date is not available."
 msgstr "A data da reunião não está disponível."