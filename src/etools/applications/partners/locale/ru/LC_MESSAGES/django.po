# SOME DESCRIPTIVE TITLE.
# Copyright (C) YEAR THE PACKAGE'S COPYRIGHT HOLDER
# This file is distributed under the same license as the PACKAGE package.
# FIRST AUTHOR <EMAIL@ADDRESS>, YEAR.
#
#, fuzzy
msgid ""
msgstr ""
"Project-Id-Version: PACKAGE VERSION\n"
"Report-Msgid-Bugs-To: \n"
<<<<<<< HEAD
"POT-Creation-Date: 2023-02-07 13:47+0000\n"
=======
"POT-Creation-Date: 2023-02-07 11:01+0200\n"
>>>>>>> f7dc06d4
"PO-Revision-Date: YEAR-MO-DA HO:MI+ZONE\n"
"Last-Translator: FULL NAME <EMAIL@ADDRESS>\n"
"Language-Team: LANGUAGE <LL@li.org>\n"
"Language: \n"
"MIME-Version: 1.0\n"
"Content-Type: text/plain; charset=UTF-8\n"
"Content-Transfer-Encoding: 8bit\n"
"Plural-Forms: nplurals=4; plural=(n%10==1 && n%100!=11 ? 0 : n%10>=2 && n"
"%10<=4 && (n%100<12 || n%100>14) ? 1 : n%10==0 || (n%10>=5 && n%10<=9) || (n"
"%100>=11 && n%100<=14)? 2 : 3);\n"

#: admin.py:83
msgid "Signed Attachment"
msgstr "Подписанное вложение"

#: admin.py:88
msgid "PRC Reviewed Attachment"
msgstr "КНР рассмотрела приложение"

<<<<<<< HEAD
#: admin.py:188 admin.py:743 models.py:3364
=======
#: admin.py:189 admin.py:759 models.py:3357
>>>>>>> f7dc06d4
msgid "Attachment"
msgstr "Приложение"

#: admin.py:253 models.py:1925 models.py:1933
msgid "Review Document by PRC"
msgstr "Просмотр документа PRC"

#: admin.py:258 models.py:1941 models.py:1949
msgid "Signed PD Document"
msgstr "Подписанный документ PD"

#: admin.py:319
msgid "Intervention Details"
msgstr "Детали вмешательства"

#: admin.py:336
msgid "Dates and Signatures"
msgstr "Даты и подписи"

#: admin.py:352
msgid "ePD"
msgstr "ЭПД"

#: admin.py:392
msgid "PD is not ready for Vision synchronization."
msgstr "PD не готов к синхронизации Vision."

#: admin.py:395
msgid "PD was sent to Vision."
msgstr "PD был отправлен в Vision."

#: admin.py:438 exports_v2.py:567 templates/pd/detail.html:172
#: templates/pd/detail.html:391
msgid "Capacity Strengthening Costs"
msgstr ""

#: admin.py:463 models.py:1195 models.py:1203
msgid "Report"
msgstr "Отчет"

#: admin.py:600
msgid "Partner Details"
msgstr "Сведения о партнере"

#: admin.py:629
msgid "Hact"
msgstr "Действие"

#: admin.py:718 models.py:1571 models.py:1578
msgid "Signed Amendment"
msgstr "Подписанная поправка"

#: admin.py:793
msgid "Agreement Details"
msgstr "Детали соглашения"

#: admin.py:829
msgid ""
"Please delete all interventions associated with the selected Agreements "
"before deleting them."
msgstr ""
"Перед удалением удалите все действия, связанные с выбранными соглашениями."

#: admin.py:835
msgid ""
"Please delete all interventions associated with this Agreement before "
"deleting the agreement."
msgstr ""
"Перед удалением соглашения удалите все действия, связанные с этим "
"Соглашением."

#: exports_v2.py:26 exports_v2.py:90 exports_v2.py:179 exports_v2.py:222
#: exports_v2.py:337 exports_v2.py:384 models.py:434
#: serializers/exports/interventions.py:232
msgid "Vendor Number"
msgstr "Номер поставщика"

#: exports_v2.py:27 serializers/exports/partner_organization.py:34
msgid "Organizations Full Name"
msgstr "Полное название организации"

#: exports_v2.py:28 models.py:373
msgid "Short Name"
msgstr "Короткое имя"

#: exports_v2.py:29 models.py:446
msgid "Alternate Name"
msgstr "Альтернативное имя"

#: exports_v2.py:30 exports_v2.py:91 exports_v2.py:180 exports_v2.py:256
#: models.py:354 serializers/exports/interventions.py:237
#: serializers/exports/partner_organization.py:69
msgid "Partner Type"
msgstr "Тип партнера"

#: exports_v2.py:31 models.py:384
#: serializers/exports/partner_organization.py:68
msgid "Shared Partner"
msgstr "Общий партнер"

#: exports_v2.py:32 models.py:416
msgid "Address"
msgstr "Адрес"

#: exports_v2.py:33 models.py:428 models.py:996
msgid "Phone Number"
msgstr "Номер телефона"

#: exports_v2.py:34 models.py:423 models.py:990
#: serializers/exports/partner_organization.py:38
msgid "Email Address"
msgstr "Адрес электронной почты"

#: exports_v2.py:35 serializers/exports/partner_organization.py:41
msgid "HACT Risk Rating"
msgstr "HACT-рейтинг риска"

#: exports_v2.py:36 serializers/exports/partner_organization.py:48
msgid "Date Last Assessed Against Core Values"
msgstr "Дата последней оценки основных ценностей"

#: exports_v2.py:37 serializers/exports/partner_organization.py:52
msgid "Actual Cash Transfer for CP (USD)"
msgstr "Фактический денежный перевод для CP (доллары США)"

#: exports_v2.py:38 serializers/exports/partner_organization.py:56
msgid "Actual Cash Transfer for Current Year (USD)"
msgstr "Фактический денежный перевод за текущий год (долл. США)"

#: exports_v2.py:39 serializers/exports/partner_organization.py:60
msgid "Marked for Deletion"
msgstr "Помечено для удаления"

#: exports_v2.py:40 models.py:477
#: serializers/exports/partner_organization.py:62
msgid "Blocked"
msgstr "заблокировано"

#: exports_v2.py:41 exports_v2.py:93 exports_v2.py:183 models.py:459
msgid "Assessment Type"
msgstr "Тип оценки"

#: exports_v2.py:42 serializers/exports/partner_organization.py:64
msgid "Date Assessed"
msgstr "Дата оценки"

#: exports_v2.py:43 serializers/exports/partner_organization.py:31
msgid "Assessment Type (Date Assessed)"
msgstr "Тип оценки (дата оценки)"

#: exports_v2.py:44 serializers/exports/partner_organization.py:29
msgid "Staff Members"
msgstr "Штатные сотрудники"

#: exports_v2.py:46 exports_v2.py:283 serializers/exports/interventions.py:274
#: serializers/exports/interventions.py:563
#: serializers/exports/partner_organization.py:71
msgid "Planned Programmatic Visits"
msgstr "Запланированные программные посещения"

#: exports_v2.py:89 exports_v2.py:141 exports_v2.py:178
msgid "Implementing Partner"
msgstr ""

#: exports_v2.py:92 exports_v2.py:181
msgid "Shared IP"
msgstr ""

#: exports_v2.py:94
msgid "Cash Transfer 1 OCT - 30 SEP"
msgstr ""

#: exports_v2.py:95
msgid "Liquidations 1 OCT - 30 SEP"
msgstr ""

#: exports_v2.py:96 exports_v2.py:182
msgid "Cash Transfers Jan - Dec"
msgstr ""

#: exports_v2.py:97 exports_v2.py:184 models.py:452
msgid "Risk Rating"
msgstr "Рейтинг риска"

#: exports_v2.py:98 exports_v2.py:185
msgid "Expiring Threshold"
msgstr ""

#: exports_v2.py:99 exports_v2.py:186
msgid "Approach Threshold"
msgstr ""

#: exports_v2.py:100
msgid "Programmatic Visits Planned Q1"
msgstr "Запланированные программные посещения Q1"

#: exports_v2.py:101 exports_v2.py:106 exports_v2.py:110 exports_v2.py:116
msgid "Q2"
msgstr ""

#: exports_v2.py:102 exports_v2.py:107 exports_v2.py:111 exports_v2.py:117
msgid "Q3"
msgstr ""

#: exports_v2.py:103 exports_v2.py:108 exports_v2.py:112 exports_v2.py:118
msgid "Q4"
msgstr ""

#: exports_v2.py:104 exports_v2.py:188
msgid "Programmatic Visits M.R"
msgstr ""

#: exports_v2.py:105
msgid "Programmatic Visits Completed Q1"
msgstr ""

#: exports_v2.py:109
msgid "Spot Checks Planned Q1"
msgstr ""

#: exports_v2.py:113
msgid "Spot Checks M.R"
msgstr ""

#: exports_v2.py:114
msgid "Follow Up"
msgstr ""

#: exports_v2.py:115
msgid "Spot Checks Completed Q1"
msgstr ""

#: exports_v2.py:119 exports_v2.py:192
msgid "Audits M.R"
msgstr ""

#: exports_v2.py:120 exports_v2.py:193
msgid "Audit Completed"
msgstr ""

#: exports_v2.py:121 exports_v2.py:194
msgid "Audits Outstanding Findings"
msgstr ""

#: exports_v2.py:142 exports_v2.py:266 models.py:2035
#: serializers/exports/interventions.py:255
msgid "Sections"
msgstr "Разделы"

#: exports_v2.py:143 exports_v2.py:267 models.py:2046
#: serializers/exports/interventions.py:256
msgid "Locations"
msgstr "Местоположения"

#: exports_v2.py:144
msgid "Action Points #"
msgstr ""

#: exports_v2.py:145
msgid "$ Cash in the Current CP Cycle"
msgstr ""

#: exports_v2.py:146
msgid "$ Cash in the Current Year"
msgstr ""

#: exports_v2.py:147 exports_v2.py:357
msgid "Days Since Last PV"
msgstr ""

#: exports_v2.py:148
msgid "Alert: No Recent PV"
msgstr ""

#: exports_v2.py:149
msgid "Alert: No PV"
msgstr ""

#: exports_v2.py:150
msgid "Outstanding DCT Amount between 6 and 9 months"
msgstr ""

#: exports_v2.py:151
msgid "Outstanding DCT Amount more than 9 months"
msgstr "Задолженность по DCT более 9 месяцев."

#: exports_v2.py:187
msgid "Programmatic Visits Planned"
msgstr "Запланированные программные посещения"

#: exports_v2.py:189
msgid "Programmatic Visits Completed"
msgstr ""

#: exports_v2.py:190
msgid "Spot Check Required"
msgstr ""

#: exports_v2.py:191
msgid "Spot Checks Completed"
msgstr ""

#: exports_v2.py:219 exports_v2.py:261 models.py:1300 models.py:1873
#: models.py:2685 serializers/exports/interventions.py:48
#: serializers/exports/interventions.py:86
#: serializers/exports/interventions.py:197
#: serializers/exports/interventions.py:209
msgid "Reference Number"
msgstr "Ссылочный номер"

#: exports_v2.py:220 exports_v2.py:255 exports_v2.py:341 exports_v2.py:389
#: models.py:1378 models.py:1881
msgid "Status"
msgstr "Статус"

#: exports_v2.py:221
msgid "Partner Name"
msgstr ""

#: exports_v2.py:223 models.py:1295
msgid "Agreement Type"
msgstr "Тип соглашения"

#: exports_v2.py:224 exports_v2.py:263 exports_v2.py:342 exports_v2.py:388
#: models.py:1326 models.py:1889
msgid "Start Date"
msgstr "Дата начала"

#: exports_v2.py:225 exports_v2.py:264 exports_v2.py:343 exports_v2.py:379
#: models.py:1331 models.py:1895
msgid "End Date"
msgstr "Дата окончания"

#: exports_v2.py:226 serializers/exports/agreements.py:44
msgid "Signed By Partner"
msgstr "Подписано партнером"

#: exports_v2.py:227 models.py:1355
msgid "Signed By Partner Date"
msgstr "Дата подписания партнером"

#: exports_v2.py:228 models.py:1349 serializers/exports/agreements.py:50
msgid "Signed By UNICEF"
msgstr "Подписано ЮНИСЕФ"

#: exports_v2.py:229 models.py:1340
msgid "Signed By UNICEF Date"
msgstr "Подписано ЮНИСЕФ Дата"

#: exports_v2.py:230 models.py:1291 serializers/exports/agreements.py:31
msgid "Partner Authorized Officer"
msgstr "Уполномоченный партнер партнера"

#: exports_v2.py:231 serializers/exports/agreements.py:54
msgid "Amendments"
msgstr "Поправки"

#: exports_v2.py:233 models.py:1337 serializers/exports/agreements.py:57
msgid "Special Conditions PCA"
msgstr "Особые условия PCA"

#: exports_v2.py:234 models.py:1370 serializers/exports/agreements.py:60
msgid "Terms Acknowledged By"
msgstr "Условия, подтвержденные"

#: exports_v2.py:253 exports_v2.py:383 exports_v2.py:500 models.py:937
#: models.py:969 models.py:1057 models.py:1132 models.py:1278 models.py:3450
#: models.py:3606 serializers/exports/interventions.py:227
msgid "Partner"
msgstr "Партнер"

#: exports_v2.py:254
msgid "Vendor no."
msgstr "Номер поставщика"

#: exports_v2.py:257 models.py:361 serializers/exports/interventions.py:242
msgid "CSO Type"
msgstr "Тип ОГО"

#: exports_v2.py:258 exports_v2.py:385 models.py:1566 models.py:1850
#: serializers/exports/interventions.py:247
msgid "Agreement"
msgstr "Согласие"

#: exports_v2.py:259 models.py:1283 models.py:1859
#: serializers/exports/agreements.py:114
#: serializers/exports/interventions.py:91
#: serializers/exports/interventions.py:509
msgid "Country Programme"
msgstr "Программа страны"

#: exports_v2.py:260 models.py:1844 serializers/interventions_v2.py:425
#: serializers/interventions_v3.py:710 templates/pd/detail.html:137
#: templates/pd/detail.html:480
msgid "Document Type"
msgstr "Тип документа"

#: exports_v2.py:262 models.py:1879
msgid "Document Title"
msgstr "Название документа"

#: exports_v2.py:265 serializers/exports/interventions.py:254
#: templates/pd/detail.html:141
msgid "UNICEF Office"
msgstr "Офис ЮНИСЕФ"

#: exports_v2.py:268
msgid "Contingency PD?"
msgstr "Защита от непредвиденных обстоятельств?"

#: exports_v2.py:269 serializers/exports/interventions.py:259
msgid "Cluster"
msgstr "Кластер"

#: exports_v2.py:270 models.py:1985 serializers/exports/interventions.py:316
msgid "UNICEF Focal Points"
msgstr "Координаторы ЮНИСЕФ"

#: exports_v2.py:271 models.py:1992 serializers/exports/interventions.py:313
msgid "CSO Authorized Officials"
msgstr "Уполномоченные представители ОГО"

#: exports_v2.py:272 serializers/exports/interventions.py:277
msgid "Budget Currency"
msgstr "Бюджетная валюта"

#: exports_v2.py:273
msgid "Total CSO Budget (USD)"
msgstr ""

#: exports_v2.py:274
msgid "UNICEF Cash (USD)"
msgstr "Денежные средства ЮНИСЕФ (USD)"

#: exports_v2.py:275
msgid "UNICEF Supply (USD)"
msgstr "Поставка ЮНИСЕФc (USD)"

#: exports_v2.py:276
msgid "Total PD/SPD Budget (USD)"
msgstr "Общий бюджет PD/SPD (USD)"

#: exports_v2.py:277 serializers/exports/interventions.py:261
msgid "FR Number(s)"
msgstr "Номер(а) FR"

#: exports_v2.py:278 exports_v2.py:348 serializers/exports/interventions.py:262
msgid "FR Currency"
msgstr "Валюта Франции"

#: exports_v2.py:279 serializers/exports/interventions.py:263
msgid "FR Posting Date"
msgstr "Дата публикации FR"

#: exports_v2.py:280 serializers/exports/interventions.py:265
msgid "FR Amount"
msgstr "Количество фр."

#: exports_v2.py:281 serializers/exports/interventions.py:268
msgid "FR Actual CT"
msgstr "FR Текущая ТТ"

#: exports_v2.py:282 exports_v2.py:352 serializers/exports/interventions.py:271
msgid "Outstanding DCT"
msgstr "Выдающийся DCT"

#: exports_v2.py:284
msgid "Planned Spot Checks"
msgstr ""

#: exports_v2.py:285
msgid "Planned Audits"
msgstr ""

#: exports_v2.py:286 models.py:1901
msgid "Document Submission Date by CSO"
msgstr "Дата подачи документа ОГО"

#: exports_v2.py:287 models.py:1907
msgid "Submission Date to PRC"
msgstr "Дата отправки в КНР"

#: exports_v2.py:288 models.py:1919
msgid "Review Date by PRC"
msgstr "Дата проверки PRC"

#: exports_v2.py:289 models.py:1976 models.py:2752
#: serializers/exports/interventions.py:319
msgid "Signed by Partner"
msgstr "Подписано партнером"

#: exports_v2.py:290 models.py:1960 models.py:2736
msgid "Signed by Partner Date"
msgstr "Подписано партнером Дата"

#: exports_v2.py:291 models.py:1967 models.py:2743
#: serializers/exports/interventions.py:310
msgid "Signed by UNICEF"
msgstr "Подписано ЮНИСЕФ"

#: exports_v2.py:292 models.py:1955 models.py:2731
msgid "Signed by UNICEF Date"
msgstr "Подписано ЮНИСЕФ Дата"

#: exports_v2.py:293 serializers/exports/interventions.py:324
msgid "Days from Submission to Signed"
msgstr "дней от отправки до подписания"

#: exports_v2.py:294 serializers/exports/interventions.py:327
msgid "Days from Review to Signed"
msgstr "дней от просмотра до подписания"

#: exports_v2.py:295 serializers/exports/interventions.py:330
msgid "Total no. of amendments"
msgstr "Общее количество. "

#: exports_v2.py:296 serializers/exports/interventions.py:333
msgid "Last amendment date"
msgstr "Дата последней поправки"

#: exports_v2.py:297
msgid "Attachment Type"
msgstr "Тип вложения"

#: exports_v2.py:298 serializers/exports/interventions.py:339
msgid "# of attachments"
msgstr "# вложений"

#: exports_v2.py:299 serializers/exports/interventions.py:321
msgid "CP Outputs"
msgstr "Выходы CP"

#: exports_v2.py:301 models.py:2092
msgid "UNPP Number"
msgstr "Номер УНЭС"

#: exports_v2.py:302 models.py:2200 models.py:3332 templates/pd/detail.html:224
msgid "Data Processing Agreement"
msgstr "Соглашение об обработке данных"

#: exports_v2.py:303 models.py:2204 models.py:3333 templates/pd/detail.html:227
msgid "Activities involving children and young people"
msgstr "Мероприятия с участием детей и молодежи"

#: exports_v2.py:304 models.py:2208 templates/pd/detail.html:230
msgid "Special Conditions for Construction Works by Implementing Partners"
msgstr ""
"Особые условия для строительных работ со стороны партнеров-исполнителей"

#: exports_v2.py:336
msgid "IP Name"
msgstr ""

#: exports_v2.py:338
msgid "PD/SPD Ref #"
msgstr ""

#: exports_v2.py:339 exports_v2.py:387 serializers/exports/interventions.py:102
msgid "Section"
msgstr "Раздел"

#: exports_v2.py:340
msgid "Field Office"
msgstr ""

#: exports_v2.py:344
msgid "PD Currency"
msgstr ""

#: exports_v2.py:345
msgid "CSO Contribution (PD Currency)"
msgstr ""

#: exports_v2.py:346
msgid "Total UNICEF Supplies (PD Currency)"
msgstr ""

#: exports_v2.py:347
msgid "Total UNICEF Cash (PD Currency)"
msgstr ""

#: exports_v2.py:349
msgid "FR Grand Total"
msgstr ""

#: exports_v2.py:350
msgid "Actual Disbursements"
msgstr ""

#: exports_v2.py:351
msgid "Multi-currency Transaction"
msgstr ""

#: exports_v2.py:353
msgid "FR Grand Total (USD)"
msgstr ""

#: exports_v2.py:354
msgid "Actual Disbursement (USD)"
msgstr ""

#: exports_v2.py:355
msgid "Outstanding DCT (USD)"
msgstr ""

#: exports_v2.py:356
msgid "Disbursement To Date (%)"
msgstr ""

#: exports_v2.py:358
msgid "Link"
msgstr ""

#: exports_v2.py:378
msgid "CP output"
msgstr "Выход СР"

#: exports_v2.py:380
msgid "Name of UNICEF Focal Point"
msgstr ""

#: exports_v2.py:381
msgid "Hyperlink"
msgstr ""

#: exports_v2.py:382 templates/pd/detail.html:267
msgid "Location"
msgstr ""

#: exports_v2.py:386
msgid "PD Ref Number"
msgstr ""

#: exports_v2.py:502 templates/pd/detail.html:155
msgid "Start date"
msgstr "Дата начала"

#: exports_v2.py:503
#, python-format
msgid "Currency %(currency)s"
msgstr ""

#: exports_v2.py:507
msgid "Vendor #: "
msgstr "Номер поставщика"

#: exports_v2.py:508 templates/pd/detail.html:156
msgid "End date"
msgstr "Дата окончания"

#: exports_v2.py:511
msgid "PD Reference"
msgstr ""

#: exports_v2.py:513
msgid "Duration"
msgstr ""

#: exports_v2.py:541
msgid "Total PD Budget"
msgstr "Общий бюджет PD"

#: exports_v2.py:548 exports_v2.py:1134
msgid "UNICEF Contribution"
msgstr ""

#: exports_v2.py:556 exports_v2.py:586
msgid "Total Cash"
msgstr ""

#: exports_v2.py:562 exports_v2.py:592
msgid "Prog effectiveness"
msgstr ""

#: exports_v2.py:572 exports_v2.py:597
msgid "Supplies in-kind"
msgstr ""

#: exports_v2.py:578 exports_v2.py:1137 models.py:2968
msgid "Partner Contribution"
msgstr "Вклад партнера"

#: exports_v2.py:627
msgid "PD Output/ PD Activity"
msgstr ""

#: exports_v2.py:628
#, python-format
msgid "Total (%s)"
msgstr ""

#: exports_v2.py:629 exports_v2.py:864
msgid "CSO"
msgstr ""

#: exports_v2.py:629 exports_v2.py:630 exports_v2.py:864 exports_v2.py:865
msgid "contribution"
msgstr ""

#: exports_v2.py:630 exports_v2.py:865 models.py:3605
msgid "UNICEF"
msgstr "ЮНИСЕФ"

#: exports_v2.py:631 exports_v2.py:867
msgid "PD Quarters"
msgstr ""

#: exports_v2.py:647 templates/pd/detail.html:324
msgid "Result Level"
msgstr ""

#: exports_v2.py:660 exports_v2.py:898
msgid "CP Output "
msgstr "Выход СР"

#: exports_v2.py:672
msgid "PD Output"
msgstr ""

#: exports_v2.py:732 exports_v2.py:980
msgid "EEPM"
msgstr ""

#: exports_v2.py:732 exports_v2.py:980 templates/pd/detail.html:358
msgid "Effective and efficient programme management"
msgstr ""

#: exports_v2.py:756 exports_v2.py:994
msgid "EEPM.1"
msgstr ""

#: exports_v2.py:756 templates/pd/detail.html:365
msgid "In-country management & support"
msgstr ""

#: exports_v2.py:769 exports_v2.py:1019
msgid "EEPM.2"
msgstr ""

#: exports_v2.py:769 templates/pd/detail.html:372
msgid "Operational costs"
msgstr ""

#: exports_v2.py:782 exports_v2.py:1044
msgid "EEPM.3"
msgstr ""

#: exports_v2.py:782 templates/pd/detail.html:379
msgid "Planning, monitoring, evaluation, and communication"
msgstr ""

#: exports_v2.py:792
msgid "Subtotal for the programme costs"
msgstr ""

#: exports_v2.py:813
#, python-format
msgid ""
"Capacity Strengthening Costs ({%(cost)d}%% of UNICEF the cash component)"
msgstr ""

#: exports_v2.py:833
msgid "Total PD budget cash"
msgstr ""

#: exports_v2.py:859
msgid "No."
msgstr ""

#: exports_v2.py:860
msgid "PD Output/ PD Activity / Item Description"
msgstr ""

#: exports_v2.py:861
msgid "Unit Type"
msgstr ""

#: exports_v2.py:862 exports_v2.py:1102
msgid "Number of Units"
msgstr ""

#: exports_v2.py:863
msgid "Price/Unit"
msgstr ""

#: exports_v2.py:866 models.py:2976 serializers/exports/interventions.py:557
#: templates/pd/detail.html:174 templates/pd/detail.html:195
msgid "Total"
msgstr "Всего"

#: exports_v2.py:868
msgid "Other Notes"
msgstr ""

#: exports_v2.py:915
msgid "PD OUTPUT "
msgstr ""

#: exports_v2.py:940 templates/pd/detail.html:364 templates/pd/detail.html:371
#: templates/pd/detail.html:378
msgid "Activity"
msgstr ""

#: exports_v2.py:994
msgid "Activity: In-country management & support"
msgstr ""

#: exports_v2.py:1010
#, python-format
msgid "EEPM.1.{%d}"
msgstr ""

#: exports_v2.py:1019
msgid "Activity: Operational costs"
msgstr ""

#: exports_v2.py:1035
#, python-format
msgid "EEPM.2.{%d}"
msgstr ""

#: exports_v2.py:1044
msgid "Activity: Planning, monitoring, evaluation, and communication"
msgstr ""

#: exports_v2.py:1060
#, python-format
msgid "EEPM.3.{%d}"
msgstr ""

#: exports_v2.py:1073
msgid "Total Cost for all outputs"
msgstr ""

#: exports_v2.py:1102 templates/pd/detail.html:412
msgid "Item"
msgstr ""

#: exports_v2.py:1102 templates/pd/detail.html:414
msgid "Price/unit"
msgstr ""

#: exports_v2.py:1102 models.py:3639 templates/pd/detail.html:415
msgid "Total Price"
msgstr "Общая стоимость"

#: exports_v2.py:1103 models.py:3653
msgid "Provided By"
msgstr "Предоставлено"

#: exports_v2.py:1103 models.py:2913
msgid "CP Output"
msgstr "Выход СР"

#: exports_v2.py:1103 models.py:3646
msgid "Other Mentions"
msgstr "Другие упоминания"

#: exports_v2.py:1103 models.py:3656
msgid "UNICEF Product Number"
msgstr "Номер продукта ЮНИСЕФ"

#: exports_v2.py:1130
msgid "Total Value"
msgstr ""

#: exports_v2.py:1154
msgid "Partner non-financial contribution:"
msgstr "Нефинансовый вклад партнера в программу"

#: exports_v2.py:1168 exports_v2.py:1177
msgid "Budget Summary"
msgstr ""

#: exports_v2.py:1170
msgid "Activity Budget"
msgstr ""

#: exports_v2.py:1172
msgid "Detailed Budget"
msgstr ""

#: exports_v2.py:1174
msgid "Supply Cost"
msgstr ""

#: exports_v2.py:1180 templates/pd/detail.html:321
msgid "Workplan Budget"
msgstr ""

#: exports_v2.py:1183
msgid "Detailed Workplan Budget"
msgstr ""

#: exports_v2.py:1186
msgid "Supply Contribution (Planned)"
msgstr ""

#: forms.py:38
msgid "You must select a type for this CSO"
msgstr "Вы должны выбрать тип для этого CSO"

#: forms.py:42
msgid ""
"\"CSO Type\" does not apply to non-CSO organizations, please remove type"
msgstr ""
"«Тип ОГО» не применяется к организациям, не являющимся ОГО, удалите тип"

#: models.py:153 models.py:368 models.py:3337 models.py:3695
#: serializers/exports/interventions.py:108
msgid "Name"
msgstr "Имя"

#: models.py:166
msgid "Bilateral / Multilateral"
msgstr "двусторонний/многосторонний"

#: models.py:167
msgid "Civil Society Organization"
msgstr "Организация гражданского общества"

#: models.py:168
msgid "Government"
msgstr "Правительство"

#: models.py:169
msgid "UN Agency"
msgstr "Агентство ООН"

#: models.py:266
msgid "High"
msgstr "Высокий"

#: models.py:267 models.py:1818
msgid "Significant"
msgstr "Значительный"

#: models.py:268
msgid "Medium"
msgstr "средний"

#: models.py:269
msgid "Low"
msgstr "Низкий"

#: models.py:270
msgid "Not Required"
msgstr "Не требуется"

#: models.py:342
msgid "International"
msgstr "Международный"

#: models.py:343
msgid "National"
msgstr "Национальный"

#: models.py:344
msgid "Community Based Organization"
msgstr "Общественная организация"

#: models.py:345
msgid "Academic Institution"
msgstr "Академическое учреждение"

#: models.py:346
msgid "Red Cross/Red Crescent National Societies"
msgstr ""

#: models.py:378 models.py:2705
msgid "Description"
msgstr "Описание"

#: models.py:389
msgid "Street Address"
msgstr "Адрес улицы"

#: models.py:395
msgid "City"
msgstr "Город"

#: models.py:401
msgid "Postal Code"
msgstr "Почтовый индекс"

#: models.py:407
msgid "Country"
msgstr "Страна"

#: models.py:441
msgid "Alternate ID"
msgstr "Альтернативный идентификатор"

#: models.py:464
msgid "Last Assessment Date"
msgstr "Дата последней оценки"

#: models.py:469 models.py:940
msgid "Date positively assessed against core values"
msgstr "Дата, получившая положительную оценку основных ценностей"

#: models.py:474 serializers/exports/partner_organization.py:125
msgid "VISION Synced"
msgstr "ВИДЕНИЕ синхронизировано"

#: models.py:479
msgid "Marked for deletion"
msgstr "Отмечено для удаления"

#: models.py:482
msgid "Manually Hidden"
msgstr "Скрыто вручную"

#: models.py:484 serializers/exports/partner_organization.py:126
msgid "Hidden"
msgstr "Скрытый"

#: models.py:487
msgid "Total Cash Transferred for Country Programme"
msgstr "Общая сумма денежных переводов для страновой программы"

#: models.py:495
msgid "Total Cash Transferred per Current Year"
msgstr "Общая сумма денежных переводов за текущий год"

#: models.py:506
msgid "Net Cash Transferred"
msgstr "Чистые переведенные денежные средства"

#: models.py:512
msgid "Liquidation"
msgstr "Ликвидация"

#: models.py:518
msgid "Cash Transfer Jan - Dec"
msgstr "Денежные переводы с января по декабрь"

#: models.py:524
msgid "Outstanding DCT 6/9 months"
msgstr "Непогашенный DCT 6/9 месяцев"

#: models.py:530
msgid "Outstanding DCT more than 9 months"
msgstr "Задолженность по DCT более 9 месяцев."

#: models.py:535
msgid "Basis for Risk Rating"
msgstr "Основа для рейтинга риска"

#: models.py:537
msgid "Last PSEA Assess. Date"
msgstr "Последняя оценка PSEA. "

#: models.py:543
msgid "PSEA Risk Rating"
msgstr "Рейтинг риска PSEA"

#: models.py:549
msgid "Highest Risk Rating Type"
msgstr "Тип с наивысшим рейтингом риска"

#: models.py:555
msgid "Highest Risk Rating Name"
msgstr "Имя с самым высоким рейтингом риска"

#: models.py:560
msgid "Lead Office"
msgstr "Главный офис"

#: models.py:562
msgid "Lead Section"
msgstr "Ведущая секция"

#: models.py:941 models.py:944
msgid "Core Values Assessment"
msgstr "Оценка основных ценностей"

#: models.py:975 models.py:3256 models.py:3300
msgid "User"
msgstr "Пользователь"

#: models.py:982 models.py:3616
msgid "Title"
msgstr "Заголовок"

#: models.py:987
msgid "First Name"
msgstr "Имя"

#: models.py:988
msgid "Last Name"
msgstr "Фамилия"

#: models.py:1003 models.py:1794
msgid "Active"
msgstr "Активный"

#: models.py:1059
msgid "Spot Check Follow Up Required"
msgstr "Требуется последующая проверка после выборочной проверки"

#: models.py:1060
msgid "Spot Check Q1"
msgstr "Выборочная проверка Q1"

#: models.py:1061
msgid "Spot Check Q2"
msgstr "Выборочная проверка Q2"

#: models.py:1062
msgid "Spot Check Q3"
msgstr "Выборочная проверка Q3"

#: models.py:1063
msgid "Spot Check Q4"
msgstr "Выборочная проверка Q4"

#: models.py:1064
msgid "Scheduled Audit"
msgstr "Запланированный аудит"

#: models.py:1065
msgid "Special Audit"
msgstr "Специальный аудит"

#: models.py:1123
msgid "Micro Assessment"
msgstr "Микрооценка"

#: models.py:1124
msgid "Simplified Checklist"
msgstr "Упрощенный контрольный список"

#: models.py:1125
msgid "Scheduled Audit report"
msgstr "Отчет о запланированном аудите"

#: models.py:1126
msgid "Special Audit report"
msgstr "Специальный аудиторский отчет"

#: models.py:1127 models.py:3335
msgid "Other"
msgstr "Другое"

#: models.py:1137 models.py:3357
msgid "Type"
msgstr "Тип"

#: models.py:1142
msgid "Other Agencies"
msgstr "Другие агентства"

#: models.py:1149
msgid "Planned amount"
msgstr "Запланированная сумма"

#: models.py:1155
msgid "Special requests"
msgstr "Особые запросы"

#: models.py:1159
msgid "Requested Date"
msgstr "Запрошенная дата"

#: models.py:1164
msgid "Requesting Officer"
msgstr "Офицер по запросу"

#: models.py:1172
msgid "Approving Officer"
msgstr "Утверждающий сотрудник"

#: models.py:1178
msgid "Planned Date"
msgstr "Запланированная дата"

#: models.py:1183
msgid "Completed Date"
msgstr "Дата завершения"

#: models.py:1188
msgid "Rating"
msgstr "Рейтинг"

#: models.py:1210
msgid "Basis for risk rating"
msgstr "Основа для рейтинга риска"

#: models.py:1252
msgid "Programme Cooperation Agreement"
msgstr "Соглашение о сотрудничестве по программе"

#: models.py:1253
msgid "Small Scale Funding Agreement"
msgstr "Соглашение о малом финансировании"

#: models.py:1254
msgid "Memorandum of Understanding"
msgstr "Меморандум о взаимопонимании"

#: models.py:1263
msgid "Draft"
msgstr "Черновик"

#: models.py:1264 models.py:1793
msgid "Signed"
msgstr "Подписано"

#: models.py:1265 models.py:1796
msgid "Ended"
msgstr "Завершено"

#: models.py:1266 models.py:1798
msgid "Suspended"
msgstr "Приостановлено"

#: models.py:1267 models.py:1799
msgid "Terminated"
msgstr "Прекращено"

#: models.py:1307 models.py:1314 serializers/exports/agreements.py:109
msgid "Attached Agreement"
msgstr "Прикрепленное соглашение"

#: models.py:1320
msgid "Termination document for PCAs"
msgstr "Документ о расторжении для PCA"

#: models.py:1363
msgid "Signed by partner"
msgstr "Подписано партнером"

#: models.py:1557
msgid "Change in Legal Name of Implementing Partner"
msgstr "Изменение юридического названия партнера-исполнителя"

#: models.py:1558
msgid "Change Authorized Officer(s)"
msgstr "Сменить уполномоченного(ых) сотрудника(ов)"

#: models.py:1559
msgid "Banking Information"
msgstr "Банковская информация"

#: models.py:1560
msgid "Change in clause"
msgstr "Изменение в пункте"

#: models.py:1563 models.py:2717
msgid "Number"
msgstr "число"

#: models.py:1585 models.py:2701 models.py:3210
#: serializers/exports/interventions.py:17
msgid "Types"
msgstr "Типы"

#: models.py:1588 models.py:2712
msgid "Signed Date"
msgstr "Дата подписи"

#: models.py:1599 models.py:2822 models.py:3203
msgid "Amendment"
msgstr "Поправка"

#: models.py:1600
msgid "Agreement amendments"
msgstr "Поправки к соглашению"

#: models.py:1790
msgid "Development"
msgstr "Развитие"

#: models.py:1791
msgid "Review"
msgstr "Обзор"

#: models.py:1792 templates/pd/detail.html:461 templates/pd/detail.html:466
msgid "Signature"
msgstr "Подпись"

#: models.py:1795
msgid "Cancelled"
msgstr "Отменено"

#: models.py:1797
msgid "Closed"
msgstr "Закрыто"

#: models.py:1800
msgid "Expired"
msgstr "Срок действия истек"

#: models.py:1806
msgid "Programme Document"
msgstr "Программный документ"

#: models.py:1807
msgid "Simplified Programme Document"
msgstr "Упрощенный программный документ"

#: models.py:1816
msgid "None"
msgstr "Нет"

#: models.py:1817
msgid "Marginal"
msgstr "маргинальный"

#: models.py:1819
msgid "Principal"
msgstr "Директор"

#: models.py:1826
msgid "Direct Payment"
msgstr "Прямой платеж"

#: models.py:1827
msgid "Reimbursement"
msgstr "Возмещение"

#: models.py:1828
msgid "Direct Cash Transfer"
msgstr "Прямой денежный перевод"

#: models.py:1867 serializers/exports/interventions.py:252
msgid "Country Programmes"
msgstr "Программы для стран"

#: models.py:1914
msgid "Date Final Partnership Review Performed"
msgstr "Дата проведения окончательной проверки партнерства"

#: models.py:1938
msgid "Final Review Approved"
msgstr ""

#: models.py:1998 serializers/exports/interventions.py:257
msgid "Contingency PD"
msgstr "Защита от непредвиденных обстоятельств"

#: models.py:2002 models.py:2010
msgid "Activation Document for Contingency PDs"
msgstr "Документ активации для резервных PD"

#: models.py:2016 templates/pd/detail.html:447
msgid "Activation Protocol"
msgstr "Протокол активации"

#: models.py:2020 models.py:2028
msgid "Termination document for PDs"
msgstr "Документ о расторжении для PD"

#: models.py:2041
msgid "Office"
msgstr "Офис"

#: models.py:2051
msgid "Sites"
msgstr "Сайты"

#: models.py:2054
msgid "Population Focus"
msgstr "Фокус населения"

#: models.py:2062
msgid "Amendment Open"
msgstr "Поправка открыта"

#: models.py:2067
msgid "Humanitarian"
msgstr "Гуманитарная"

#: models.py:2075
msgid "Date first sent to Partner"
msgstr "Дата первой отправки партнеру"

#: models.py:2099 templates/pd/detail.html:210
msgid "Context"
msgstr "Контекст"

#: models.py:2104
msgid "Implementation Strategy"
msgstr "Стратегия реализации"

#: models.py:2109 templates/pd/detail.html:233
msgid "Gender Rating"
msgstr "Половой рейтинг"

#: models.py:2115
msgid "Gender Narrative"
msgstr "Гендерное повествование"

#: models.py:2120 templates/pd/detail.html:238
msgid "Equity Rating"
msgstr "Рейтинг акций"

#: models.py:2126
msgid "Equity Narrative"
msgstr "Рассказ о справедливости"

#: models.py:2131 templates/pd/detail.html:243
msgid "Sustainability Rating"
msgstr "Рейтинг устойчивого развития"

#: models.py:2137
msgid "Sustainability Narrative"
msgstr "Рассказ об устойчивом развитии"

#: models.py:2142
msgid "Partner Non-Financial Contribution to Programme"
msgstr "Нефинансовый вклад партнера в программу"

#: models.py:2148
msgid "Budget Owner"
msgstr "Владелец бюджета"

#: models.py:2155
msgid "HQ Support Cost"
msgstr "Стоимость поддержки штаб-квартиры"

#: models.py:2162
msgid "Cash Transfer Modalities"
msgstr "Способы денежных переводов"

#: models.py:2169
msgid "UNICEF Review Type"
msgstr "Тип обзора ЮНИСЕФ"

#: models.py:2175 templates/pd/detail.html:218
msgid "Capacity Development"
msgstr "Развитие потенциала"

#: models.py:2180
msgid "Other Info"
msgstr "Другая информация"

#: models.py:2185
msgid "Other Partners Involved"
msgstr "Участвуют другие партнеры"

#: models.py:2190
msgid "Technical Guidance"
msgstr "Техническое руководство"

#: models.py:2195
msgid "Cancel Justification"
msgstr "Отменить обоснование"

#: models.py:2213 serializers/exports/interventions.py:507
msgid "Attachments"
msgstr "Вложения"

#: models.py:2222
msgid "Metadata"
msgstr "Метаданные"

#: models.py:2228
msgid "Confidential"
msgstr "Конфиденциально"

#: models.py:2629
msgid "Unknown"
msgstr ""

#: models.py:2662
msgid "Type 1: Administrative error (correction)"
msgstr "Тип 1: Административная ошибка (исправление)"

#: models.py:2663
msgid "Type 2: Budget <= 20%"
msgstr "Тип 2: Бюджет <= 20%"

#: models.py:2664
msgid "Type 3: Budget > 20%"
msgstr "Тип 3: Бюджет > 20%"

#: models.py:2665
msgid "Type 4: Changes to planned results"
msgstr "Тип 4: Изменения запланированных результатов"

#: models.py:2666
msgid "Type 5: No cost extension"
msgstr "Тип 5: бесплатное расширение"

#: models.py:2667
msgid "Type 6: Other"
msgstr "Тип 6: Другое"

#: models.py:2679
msgid "Normal"
msgstr "Нормальный"

#: models.py:2680
msgid "Contingency"
msgstr "Непредвиденные обстоятельства"

#: models.py:2692 models.py:3713
msgid "Kind"
msgstr "Вид"

#: models.py:2723 models.py:2760
msgid "Amendment Document"
msgstr "Документ о поправках"

#: models.py:2767
msgid "Internal PRC Review"
msgstr "Внутренний обзор PRC"

#: models.py:2773
msgid "Amended Intervention"
msgstr "Исправленное вмешательство"

#: models.py:2823
msgid "Intervention amendments"
msgstr "Поправки к вмешательству"

#: models.py:2887 models.py:2909 models.py:2964 models.py:3194 models.py:3353
#: models.py:3406 models.py:3503 models.py:3524 models.py:3611
msgid "Intervention"
msgstr "Вмешательство"

#: models.py:2890 models.py:3453
msgid "Year"
msgstr "Год"

#: models.py:2891 models.py:3454
msgid "Programmatic Q1"
msgstr "Программный Q1"

#: models.py:2892 models.py:3455
msgid "Programmatic Q2"
msgstr "Программный Q2"

#: models.py:2893 models.py:3456
msgid "Programmatic Q3"
msgstr "Программный Q3"

#: models.py:2894 models.py:3457
msgid "Programmatic Q4"
msgstr "Программный Q4"

#: models.py:2900
msgid "Intervention Planned Visits"
msgstr "Запланированные визиты вмешательства"

#: models.py:2907 serializers/exports/interventions.py:113
msgid "Code"
msgstr "Код"

#: models.py:2916
msgid "RAM Indicators"
msgstr "Индикаторы оперативной памяти"

#: models.py:2969
msgid "Unicef Cash"
msgstr "Денежные средства ЮНИСЕФ"

#: models.py:2974
msgid "UNICEF Supplies"
msgstr "Поставки ЮНИСЕФ"

#: models.py:2980
msgid "Partner Contribution Local"
msgstr "Местный вклад партнера"

#: models.py:2984
msgid "Partner Supplies Local"
msgstr "Местные поставки партнеров"

#: models.py:2988
msgid "Total Partner Contribution"
msgstr "Общий вклад партнера"

#: models.py:2993 models.py:2997
msgid "Total HQ Cash Local"
msgstr "Всего наличных в штаб-квартире"

#: models.py:3001
msgid "Unicef Cash Local"
msgstr "Местные денежные средства ЮНИСЕФ"

#: models.py:3005
msgid "UNICEF Supplies Local"
msgstr "Местные поставки ЮНИСЕФ"

#: models.py:3007 serializers/exports/interventions.py:551
#: templates/pd/detail.html:193
msgid "Currency"
msgstr "Валюта"

#: models.py:3008
msgid "Total Local"
msgstr "Всего местных"

#: models.py:3012
msgid "Programme Effectiveness (%)"
msgstr "Эффективность программы (%)"

#: models.py:3019
msgid "Intervention budget"
msgstr "Бюджет вмешательства"

#: models.py:3114
msgid "Not decided yet"
msgstr "Ещё не решено"

#: models.py:3115
msgid "Yes, strongly agree"
msgstr "Да, полностью согласен"

#: models.py:3116
msgid "Yes, agree"
msgstr "Да, согласен"

#: models.py:3117
msgid "No, disagree"
msgstr "Нет, не согласен"

#: models.py:3118
msgid "No, strongly disagree"
msgstr "Нет, категорически не согласен"

#: models.py:3123
msgid ""
"The proposed relationship is best represented and regulated by partnership "
"(as opposed to procurement), with both UNICEF and the CSO making clear "
"contributions to the PD/SPD"
msgstr ""
"Предлагаемые отношения лучше всего представлены и регулируются партнерством "
"(в отличие от закупок), при этом как ЮНИСЕФ, так и ОГО вносят явный вклад в "
"PD/SPD."

#: models.py:3130
msgid ""
"The partner selection evidences the CSO’s comparative advantage and value "
"for money in relation to the planned results"
msgstr ""
"Выбор партнера свидетельствует о сравнительных преимуществах ОГО и "
"соотношении цены и качества по сравнению с запланированными результатами."

#: models.py:3136
msgid ""
"Previous UNICEF/UN relationships with the proposed CSO have been positive"
msgstr ""
"Предыдущие отношения ЮНИСЕФ/ООН с предлагаемой ОГО были положительными."

#: models.py:3141
msgid ""
"The proposed PD/SPD is relevant to achieving results in the country "
"programme document, the relevant sector workplan and or humanitarian "
"response plan"
msgstr ""
"Предлагаемый ПД/СПД имеет отношение к достижению результатов в документе "
"страновой программы, соответствующем отраслевом плане работы и/или плане "
"гуманитарного реагирования."

#: models.py:3147
msgid ""
"The results framework of the proposed PD/SPD has been guided by M&E feedback "
"during the drafting process"
msgstr "Структура результатов предлагаемого PD/SPD была разработана М."

#: models.py:3153
msgid ""
"Gender, equity and sustainability have been considered in the programme "
"design process"
msgstr ""
"Гендер, равенство и устойчивость учитывались в процессе разработки программы."

#: models.py:3158
msgid ""
"The budget of the proposed PD/SPD is aligned with the principles of value "
"for money with the effective and efficient programme management costs "
"adhering to office defined limits"
msgstr ""
"Бюджет предлагаемого PD/SPD приведен в соответствие с принципами соотношения "
"цены и качества с эффективными и действенными затратами на управление "
"программой в пределах, установленных офисом."

#: models.py:3164
msgid "The relevant supply issues have been duly considered"
msgstr "Соответствующие проблемы с поставками рассмотрены должным образом."

#: models.py:3181
msgid "PRC Review"
msgstr "Обзор КНР"

#: models.py:3182
msgid "Non-PRC Review"
msgstr "Проверка за пределами КНР"

#: models.py:3188
msgid "No Review Required"
msgstr "Проверка не требуется"

#: models.py:3214
msgid "Actions List"
msgstr "Список действий"

#: models.py:3218
msgid "PRC Submitted By"
msgstr "КНР отправлено"

#: models.py:3224 models.py:3306
msgid "Review Date"
msgstr "Дата проверки"

#: models.py:3226
msgid "Meeting Date"
msgstr "Дата встречи"

#: models.py:3229
msgid "PRC Officers"
msgstr "Офицеры КНР"

#: models.py:3235
msgid "Overall Approver"
msgstr "Общий утверждающий"

#: models.py:3242
msgid "Sent Back by Secretary Comment"
msgstr "Отправлено секретарем Комментарий"

#: models.py:3327
msgid "FACE"
msgstr "ЛИЦО"

#: models.py:3328
msgid "Progress Report"
msgstr "Отчет о ходе выполнения"

#: models.py:3329
msgid "(Legacy) Final Partnership Review"
msgstr "(Устаревший) Окончательный обзор партнерства"

#: models.py:3330
msgid "Correspondence"
msgstr "Переписка"

#: models.py:3331
msgid "Supply/Distribution Plan"
msgstr "План снабжения/распределения"

#: models.py:3334
msgid "Special Conditions for Construction Works"
msgstr "Особые условия для строительных работ"

#: models.py:3368
msgid "Intervention Attachment"
msgstr "Приложение для вмешательства"

#: models.py:3427
msgid "Fund Commitment Reference"
msgstr "Ссылка на обязательство фонда"

#: models.py:3428
msgid "Amount (USD)"
msgstr "Сумма (долл. США)"

#: models.py:3429
msgid "Liquidation (USD)"
msgstr "Ликвидация (долл. США)"

#: models.py:3431
msgid "Outstanding Balance (USD)"
msgstr "Непогашенный остаток (долл. США)"

#: models.py:3433
msgid "Amount less than 3 months (USD)"
msgstr "Сумма беспорядок, чем 3 месяца (доллары США)"

#: models.py:3435
msgid "Amount between 3 and 6 months (USD)"
msgstr "Сумма от 3 до 6 месяцев (доллары США)"

#: models.py:3437
msgid "Amount between 6 and 9 months (USD)"
msgstr "Сумма от 6 до 9 месяцев (доллары США)"

#: models.py:3439
msgid "Amount more than 9 months (USD)"
msgstr "Сумма более 9 месяцев (доллары США)"

#: models.py:3463
msgid "Partner Planned Visits"
msgstr "Запланированные визиты партнера"

#: models.py:3492
msgid "Social & Environmental"
msgstr "Социальные"

#: models.py:3493
msgid "Financial"
msgstr "финансовый"

#: models.py:3494
msgid "Operational"
msgstr "рабочий"

#: models.py:3495
msgid "Organizational"
msgstr "Организационный"

#: models.py:3496
msgid "Political"
msgstr "политический"

#: models.py:3497
msgid "Strategic"
msgstr "Стратегический"

#: models.py:3498
msgid "Safety & security"
msgstr "безопасность"

#: models.py:3508
msgid "Risk Type"
msgstr "Тип риска"

#: models.py:3529
msgid ""
"UNICEF contribution for In-country management and support staff prorated to "
"their contribution to the programme (representation, planning, coordination, "
"logistics, administration, finance)"
msgstr ""
"Вклад ЮНИСЕФ для управленческого и вспомогательного персонала в стране "
"пропорционально их вкладу в программу (представление, планирование, "
"координация, материально-техническое обеспечение, администрация, финансы)."

#: models.py:3535
msgid ""
"Partner contribution for In-country management and support staff prorated to "
"their contribution to the programme (representation, planning, coordination, "
"logistics, administration, finance)"
msgstr ""
"Партнерский вклад для управленческого и вспомогательного персонала в стране "
"пропорционально их вкладу в программу (представление, планирование, "
"координация, логистика, администрация, финансы)"

#: models.py:3541
msgid ""
"UNICEF contribution for Operational costs prorated to their contribution to "
"the programme (office space, equipment, office supplies, maintenance)"
msgstr ""
"Взнос ЮНИСЕФ на Операционные расходы пропорционален его вкладу в программу "
"(офисные помещения, оборудование, канцелярские принадлежности, техническое "
"обслуживание)."

#: models.py:3547
msgid ""
"Partner contribution for Operational costs prorated to their contribution to "
"the programme (office space, equipment, office supplies, maintenance)"
msgstr ""
"Вклад партнера в покрытие операционных расходов пропорционально их вкладу в "
"программу (офисные помещения, оборудование, канцелярские принадлежности, "
"техническое обслуживание)."

#: models.py:3553
msgid ""
"UNICEF contribution for Planning, monitoring, evaluation and communication, "
"prorated to their contribution to the programme (venue, travels, etc.)"
msgstr ""
"Вклад ЮНИСЕФ в планирование, мониторинг, оценку и коммуникацию "
"пропорционально их вкладу в программу (место проведения, поездки и т. д.)"

#: models.py:3559
msgid ""
"Partner contribution for Planning, monitoring, evaluation and communication, "
"prorated to their contribution to the programme (venue, travels, etc.)"
msgstr ""
"Вклад партнера в планирование, мониторинг, оценку и коммуникацию, "
"пропорциональный их вкладу в программу (место проведения, поездки и т. д.)"

#: models.py:3620
msgid "Unit Number"
msgstr "номер блока"

#: models.py:3626 models.py:3703
msgid "Unit Price"
msgstr "Цена за единицу"

#: models.py:3633
msgid "Result"
msgstr "Результат"

#: models.py:3682
msgid ""
"In-country management and support staff prorated to their contribution to "
"the programme (representation, planning, coordination, logistics, "
"administration, finance)"
msgstr ""
"Управленческий и вспомогательный персонал в стране пропорционально их вкладу "
"в программу (представление, планирование, координация, логистика, "
"администрация, финансы)"

#: models.py:3684
msgid ""
"Operational costs prorated to their contribution to the programme (office "
"space, equipment, office supplies, maintenance)"
msgstr ""
"Эксплуатационные расходы пропорциональны их вкладу в программу (офисные "
"помещения, оборудование, канцелярские принадлежности, техническое "
"обслуживание)."

#: models.py:3686
msgid ""
"Planning, monitoring, evaluation and communication, prorated to their "
"contribution to the programme (venue, travels, etc.)"
msgstr ""
"Планирование, мониторинг, оценка и общение пропорционально их вкладу в "
"программу (место проведения, поездки и т. д.)"

#: models.py:3691 templates/pd/detail.html:164
msgid "Budget"
msgstr "Бюджет"

#: models.py:3699
msgid "Unit"
msgstr "Ед. изм"

#: models.py:3708
msgid "Units Number"
msgstr "Количество единиц"

#: models.py:3715
msgid "UNICEF Cash Local"
msgstr "ЮНИСЕФ Наличные Местные"

#: models.py:3721
msgid "CSO Cash Local"
msgstr "CSO Cash Local"

#: permissions.py:329 permissions.py:365 permissions.py:388
msgid "Accessing this item is not allowed."
msgstr "Доступ к этому элементу запрещен."

#: serializers/exports/agreements.py:55
#: serializers/exports/interventions.py:322
#: serializers/exports/partner_organization.py:67
msgid "URL"
msgstr "URL-адрес"

#: serializers/exports/interventions.py:97
msgid "Result Type"
msgstr "Тип результата"

#: serializers/exports/interventions.py:118
msgid "From Date"
msgstr "С даты"

#: serializers/exports/interventions.py:123
msgid "To Date"
msgstr "На сегодняшний день"

#: serializers/exports/interventions.py:128
#: serializers/exports/interventions.py:184
msgid "Parent"
msgstr "Родитель"

#: serializers/exports/interventions.py:134
msgid "WBS"
msgstr "WBS"

#: serializers/exports/interventions.py:139
msgid "VISION ID"
msgstr "ИДЕНТИФИКАТОР ВИДЕНИЯ"

#: serializers/exports/interventions.py:144
msgid "GIC Code"
msgstr "Код GIC"

#: serializers/exports/interventions.py:149
msgid "GIC Name"
msgstr "Имя ГИК"

#: serializers/exports/interventions.py:154
msgid "SIC Code"
msgstr "Код SIC"

#: serializers/exports/interventions.py:159
msgid "SIC Name"
msgstr "Имя SIC"

#: serializers/exports/interventions.py:164
msgid "Activity Focus Code"
msgstr "Код фокуса активности"

#: serializers/exports/interventions.py:169
msgid "Activity Focus Name"
msgstr "Имя фокуса активности"

#: serializers/exports/interventions.py:282
msgid "Total CSO Contribution"
msgstr "Общий вклад ОГО"

#: serializers/exports/interventions.py:289
#: serializers/exports/interventions.py:521 templates/pd/detail.html:168
msgid "UNICEF Cash"
msgstr "Денежные средства ЮНИСЕФ"

#: serializers/exports/interventions.py:296
msgid "UNICEF Supply"
msgstr "Поставка ЮНИСЕФ"

#: serializers/exports/interventions.py:303
msgid "Total PD/SPD Budget"
msgstr "Общий бюджет PD/SPD"

#: serializers/exports/interventions.py:336
msgid "Attachment type"
msgstr "Тип вложения"

#: serializers/exports/interventions.py:491
#: serializers/exports/interventions.py:578
msgid "N/A"
msgstr "Н/Д"

#: serializers/exports/interventions.py:515
msgid "CSO Contribution"
msgstr "Вклад ОГО"

#: serializers/exports/interventions.py:527
msgid "In Kind Amount"
msgstr "Натуральная сумма"

#: serializers/exports/interventions.py:533
msgid "CSO Contribution (Local)"
msgstr "Вклад ОГО (местный)"

#: serializers/exports/interventions.py:539
msgid "UNICEF Cash (Local)"
msgstr "Денежные средства ЮНИСЕФ (местные)"

#: serializers/exports/interventions.py:545
msgid "In Kind Amount (Local)"
msgstr "Сумма в натуральном выражении (местная)"

#: serializers/exports/partner_organization.py:42
msgid "SEA Risk Rating"
msgstr "Рейтинг риска SEA"

#: serializers/exports/partner_organization.py:127
msgid "HACT"
msgstr "HACT"

#: serializers/interventions_v2.py:140
msgid ""
"Cannot add a new amendment while another amendment of same kind is in "
"progress."
msgstr ""
"Невозможно добавить новую поправку, пока выполняется другая поправка того же "
"типа."

#: serializers/interventions_v2.py:453
msgid "Unable to find corresponding file type."
msgstr ""

#: serializers/interventions_v2.py:557 serializers/v3.py:34
msgid "Invalid CP Output provided."
msgstr "Предоставлен неверный вывод CP."

#: serializers/interventions_v2.py:816
#, python-format
msgid ""
"Please adjust activities to not use the quarters to be removed (%(names)s)."
msgstr ""
"Измените действия, чтобы не использовать удаляемые четверти (%(names)s)."

#: serializers/interventions_v2.py:1104
msgid "Indicator needs to be either cluster or high frequency."
msgstr "Индикатор должен быть либо кластерным, либо высокочастотным."

#: serializers/interventions_v2.py:1118
msgid "Start date needs to be on or after PD start date."
msgstr "Дата начала должна быть не ниже даты начала PD."

#: serializers/interventions_v2.py:1130
msgid "End date needs to be on or before PD end date."
msgstr "Дата окончания должна быть не ниже даты окончания PD."

#: serializers/interventions_v2.py:1142
msgid "End date needs to be after the start date."
msgstr "Дата окончания должна быть позже даты начала."

#: serializers/interventions_v2.py:1152
msgid "Next start date needs to be one day after previous end date."
msgstr ""
"Следующая дата начала должна быть на один день позже предыдущей даты "
"окончания."

#: serializers/interventions_v2.py:1226
msgid "Changes not allowed when PD is terminated."
msgstr "Изменения не допускаются при прекращении ПД."

#: serializers/interventions_v2.py:1233
msgid "Changes not allowed when PD not in amendment state."
msgstr "Изменения не разрешены, если PD не находится в состоянии изменения."

#: serializers/interventions_v2.py:1238
msgid "PD needs to have a start date."
msgstr "PD должна иметь дату начала."

#: serializers/interventions_v2.py:1244
msgid "This field cannot be empty."
msgstr "Это поле не может быть пустым."

#: serializers/interventions_v3.py:156
msgid ""
"Invalid budget data. Total cash should be equal to items number * price per "
"item."
msgstr ""
"Неверные данные бюджета. Общая сумма денежных средств должна быть равна "
"количеству товаров * цене за товар."

#: serializers/v3.py:150 serializers/v3.py:189
msgid "Unknown intervention."
msgstr "Неизвестное вмешательство."

#: synchronizers.py:416
msgid "EZHACT Vision integration disabled"
msgstr "Интеграция EZHACT Vision отключена"

#: templates/pd/detail.html:127
msgid "PDF could not be generated properly"
msgstr ""

#: templates/pd/detail.html:133
msgid "eTools ref no"
msgstr ""

#: templates/pd/detail.html:145
msgid "Organization Name"
msgstr ""

#: templates/pd/detail.html:149
msgid "Programme Title"
msgstr ""

#: templates/pd/detail.html:153
msgid "Planned duration"
msgstr ""

#: templates/pd/detail.html:160
msgid "Geographical coverage"
msgstr ""

#: templates/pd/detail.html:170
msgid "Supplies"
msgstr ""

#: templates/pd/detail.html:178
msgid "Partner Cash"
msgstr ""

#: templates/pd/detail.html:180
msgid "Supplies:"
msgstr ""

#: templates/pd/detail.html:182
msgid "Total:"
msgstr "Всего:"

#: templates/pd/detail.html:207
msgid "Strategy"
msgstr ""

#: templates/pd/detail.html:214
msgid "Implementation Strategy & Technical Guidance"
msgstr ""

#: templates/pd/detail.html:221
msgid "Other Partners involved"
msgstr "Участвуют другие партнеры"

#: templates/pd/detail.html:224 templates/pd/detail.html:227
#: templates/pd/detail.html:230 templates/pd/detail.html:489
msgid "Yes"
msgstr ""

#: templates/pd/detail.html:224 templates/pd/detail.html:227
#: templates/pd/detail.html:230 templates/pd/detail.html:489
msgid "No"
msgstr ""

#: templates/pd/detail.html:249
msgid "Risk & Proposed Mitigation Measures"
msgstr ""

#: templates/pd/detail.html:262
msgid "Workplan Result"
msgstr ""

#: templates/pd/detail.html:265
msgid "Result statement"
msgstr ""

#: templates/pd/detail.html:266
msgid "Performance indicator/s"
msgstr ""

#: templates/pd/detail.html:268
msgid "Baseline"
msgstr ""

#: templates/pd/detail.html:269
msgid "Target"
msgstr ""

#: templates/pd/detail.html:270
msgid "Means of Verification"
msgstr ""

#: templates/pd/detail.html:325
msgid "Result/activity"
msgstr ""

#: templates/pd/detail.html:326
msgid "Timeframe"
msgstr ""

#: templates/pd/detail.html:327
msgid "Total (CSO + UNICEF)"
msgstr ""

#: templates/pd/detail.html:328
msgid "CSO contribution"
msgstr ""

#: templates/pd/detail.html:329
msgid "UNICEF contribution"
msgstr ""

#: templates/pd/detail.html:334 templates/pd/detail.html:357
msgid "Prog. Output"
msgstr ""

#: templates/pd/detail.html:385
msgid "Sub-total for programme costs"
msgstr ""

#: templates/pd/detail.html:397
msgid "Total Cash budget"
msgstr ""

#: templates/pd/detail.html:408
msgid "Supply Contribution Plan"
msgstr ""

#: templates/pd/detail.html:411
msgid "Provided by"
msgstr "Предоставлено"

#: templates/pd/detail.html:413
msgid "No. of units"
msgstr ""

#: templates/pd/detail.html:427
msgid "Total supply Cost"
msgstr ""

#: templates/pd/detail.html:436
msgid "Others"
msgstr "Другое"

#: templates/pd/detail.html:439
msgid "Partner non-financial contribution"
msgstr ""

#: templates/pd/detail.html:443
msgid "Cash Transfer modality"
msgstr "Способы денежных переводов"

#: templates/pd/detail.html:456 templates/pd/detail.html:476
msgid "Signatures and date"
msgstr ""

#: templates/pd/detail.html:460
msgid "CSO Authorized Officer"
msgstr ""

#: templates/pd/detail.html:462 templates/pd/detail.html:467
msgid "Date"
msgstr ""

#: templates/pd/detail.html:465
msgid "UNICEF Authorized Officer"
msgstr ""

#: templates/pd/detail.html:479
msgid "Date Uploaded"
msgstr ""

#: templates/pd/detail.html:481
msgid "Document"
msgstr ""

#: templates/pd/detail.html:482
msgid "Invalid"
msgstr ""

#: validation/agreements.py:49 validation/interventions.py:117
msgid "Cannot Transition without termination doc attached"
msgstr "Невозможно выполнить переход без прикрепленного документа завершения"

#: validation/agreements.py:103
msgid "None of the signatures can be dated in the future"
msgstr "Ни одна из подписей не может быть датирована в будущем."

#: validation/agreements.py:120
msgid "Start and end dates don't match the Document's start and end"
msgstr ""
"Даты начала и окончания не совпадают с датами начала и окончания документа."

#: validation/agreements.py:206 validation/interventions.py:481
msgid "Today is not after the end date"
msgstr "Сегодня не после даты окончания"

#: validation/interventions.py:74
msgid "End date is in the future"
msgstr "Дата окончания в будущем"

#: validation/interventions.py:82
msgid "Total Outstanding DCTs need to equal to 0"
msgstr "Общее количество непогашенных DCT должно быть равно 0"

#: validation/interventions.py:91
msgid ""
"Total FR amount needs to equal total actual amount, and Total Outstanding "
"DCTs need to equal to 0"
msgstr ""
"Общая сумма FR должна быть равна общей фактической сумме, а общая "
"непогашенная сумма DCT должна быть равна 0"

#: validation/interventions.py:98
msgid ""
"Final Review must be approved for documents having amount transferred "
"greater than 100,000"
msgstr ""

#: validation/interventions.py:104 validation/interventions.py:119
#: validation/interventions.py:129 validation/interventions.py:143
#: validation/interventions.py:173
msgid "Cannot Transition status while adding an amendment"
msgstr "Невозможно изменить статус при добавлении поправки"

#: validation/interventions.py:108
msgid "PD cannot be closed if the Partner is Blocked in Vision"
msgstr "PD нельзя закрыть, если партнер заблокирован в Vision"

#: validation/interventions.py:127 validation/interventions.py:194
msgid "Cannot Transition to ended if termination_doc attached"
msgstr ""
"Невозможно выполнить переход к завершению, если прикреплен "
"терминtermination_doc"

#: validation/interventions.py:133
msgid "PD cannot transition to ended if the Partner is Blocked in Vision"
msgstr ""
"PD не может перейти в завершение, если партнер заблокирован в поле зрения."

#: validation/interventions.py:147
msgid "PD cannot be suspended if the Partner is Blocked in Vision"
msgstr "PD нельзя приостановить, если партнер заблокирован в Vision."

#: validation/interventions.py:159
msgid "Justification required for cancellation"
msgstr "Для отмены требуется обоснование"

#: validation/interventions.py:177
msgid ""
"The PCA related to this record is Draft, Suspended or Terminated. This "
"Programme Document will not change status until the related PCA is in Signed "
"status"
msgstr ""
"PCA, связанный с этой записью, имеет статус «Черновик», «Приостановлено» или "
"«Прекращено». Этот программный документ не изменит статус до тех пор, пока "
"соответствующий PCA не перейдет в статус «Подписан»."

#: validation/interventions.py:183
msgid "PD cannot transition to signed if the Partner is Blocked in Vision"
msgstr ""
"PD не может перейти на подписанный, если партнер заблокирован в Vision."

#: validation/interventions.py:199
msgid "PD cannot be activated if the associated Agreement is not active"
msgstr "PD не может быть активирован, если связанное соглашение не активно"

#: validation/interventions.py:204
msgid "PD cannot be activated if the Partner is Blocked in Vision"
msgstr "PD нельзя активировать, если напарник заблокирован в Vision"

#: validation/interventions.py:263
msgid "Agreement selected is not of type SSFA"
msgstr "Выбранное соглашение не относится к типу SSFA."

#: validation/interventions.py:283
#, python-format
msgid ""
"The following sections have been selected on the PD/SPD indicators and "
"cannot be removed %(sections)s "
msgstr ""
"Следующие секции были выбраны на индикаторах PD/SPD и не могут быть удалены "
"%(sections)s "

#: validation/interventions.py:297
#, python-format
msgid ""
"The following locations have been selected on the PD/SPD indicators and "
"cannot be removed without removing them from the indicators first: "
"%(locations)s"
msgstr ""
"Следующие местоположения были выбраны на индикаторах PD/SPD и не могут быть "
"удалены без предварительного удаления их из индикаторов: %(locations)s"

#: validation/interventions.py:315
#, python-format
msgid ""
"The Country Programme selected on this PD is not the same as the Country "
"Programme selected on the Agreement, please select %(cp)s"
msgstr ""
"Страновая программа, выбранная в этом PD, не совпадает со страновой "
"программой, выбранной в Соглашении, выберите %(cp)s"

#: validation/interventions.py:365
msgid ""
"State suspended cannot be modified since the end date of the intervention "
"surpasses today"
msgstr ""
"Состояние приостановлено не может быть изменено, так как дата окончания "
"вмешательства превышает сегодняшний день."

#: validation/interventions.py:367
msgid "Start date must precede end date"
msgstr "Дата начала должна предшествовать дате окончания"

#: validation/interventions.py:368
msgid "Signatures cannot be dated in the future"
msgstr "Подписи не могут быть датированы будущим."

#: validation/interventions.py:369
msgid "Document type PD or HPD can only be associated with a PCA agreement."
msgstr "Тип документа PD или HPD может быть связан только с соглашением PCA."

#: validation/interventions.py:370
msgid "The agreement selected has at least one other SSFA Document connected"
msgstr "К выбранному соглашению подключен как минимум еще один документ SSFA."

#: validation/interventions.py:372
msgid "The start date cannot be before the later of signature dates."
msgstr "Дата начала не может быть раньше более поздней из дат подписания."

#: validation/interventions.py:373
msgid "PD start date cannot be earlier than the Start Date of the related PCA"
msgstr "Дата начала PD не может быть раньше даты начала соответствующего PCA."

#: validation/interventions.py:374
msgid "Amendment Flag cannot be turned on without adding an amendment"
msgstr "Флаг поправки не может быть включен без добавления поправки"

#: validation/interventions.py:375
msgid ""
"The sections selected on the PD/SPD are not a subset of all sections "
"selected for this PD/SPD's indicators"
msgstr ""
"Секции, выбранные на PD/SPD, не являются подмножеством всех секций, "
"выбранных для индикаторов этого PD/SPD."

#: validation/interventions.py:377
msgid ""
"The locations selected on the PD/SPD are not a subset of all locations "
"selected for this PD/SPD's indicators"
msgstr ""
"Местоположения, выбранные на PD/SPD, не являются подмножеством всех "
"местоположений, выбранных для индикаторов этого PD/SPD."

#: validation/interventions.py:389
#, python-format
msgid "Required fields not completed in %(status)s: %(fields)s"
msgstr "Не заполнены обязательные поля в %(status)s: %(fields)s"

#: validation/interventions.py:402
#, python-format
msgid "Cannot change fields while in %(status)s: %(field)s"
msgstr "Невозможно изменить поля, находясь в %(status)s: %(field)s"

#: validation/interventions.py:409 validation/interventions.py:427
#: validation/interventions.py:443 validation/interventions.py:461
#: validation/interventions.py:475
msgid "All activities must have at least one time frame"
msgstr "Все действия должны иметь хотя бы один временной интервал."

#: validation/interventions.py:411
msgid "Results section is empty"
msgstr "Раздел результатов пуст"

#: validation/interventions.py:413
msgid "All PD Outputs need to have at least one indicator"
msgstr "Все выходы PD должны иметь хотя бы один индикатор."

#: validation/interventions.py:415
msgid "Total UNICEF Contribution must be greater than 0"
msgstr "Общий взнос ЮНИСЕФ должен быть больше 0"

#: validation/interventions.py:418 validation/interventions.py:429
#: validation/interventions.py:445 validation/interventions.py:463
#: validation/interventions.py:477
msgid "All PD Outputs need to be associated to a CP Output"
msgstr "Все выходы PD должны быть связаны с выходом CP."

#: validation/interventions.py:425
msgid "Unicef and Partner both need to accept"
msgstr "Юнисеф и Партнер должны принять"

#: validation/interventions.py:436
msgid "Review needs to be approved"
msgstr "Обзор должен быть одобрен"

#: validation/interventions.py:447 validation/interventions.py:468
msgid "UNICEF Cash $ or UNICEF Supplies $ should not be 0"
msgstr ""
"Денежные средства ЮНИСЕФ или товары ЮНИСЕФ в долларах не должны быть равны 0."

#: validation/interventions.py:459
msgid "Only original PD can be active"
msgstr "Активен может быть только оригинальный PD"

#: validation/interventions.py:466
msgid "Today is not after the start date"
msgstr "Сегодня не после даты начала"

#: views/interventions_v3.py:359
msgid "Meeting date is not available."
msgstr "Дата собрания недоступна."<|MERGE_RESOLUTION|>--- conflicted
+++ resolved
@@ -8,11 +8,7 @@
 msgstr ""
 "Project-Id-Version: PACKAGE VERSION\n"
 "Report-Msgid-Bugs-To: \n"
-<<<<<<< HEAD
-"POT-Creation-Date: 2023-02-07 13:47+0000\n"
-=======
 "POT-Creation-Date: 2023-02-07 11:01+0200\n"
->>>>>>> f7dc06d4
 "PO-Revision-Date: YEAR-MO-DA HO:MI+ZONE\n"
 "Last-Translator: FULL NAME <EMAIL@ADDRESS>\n"
 "Language-Team: LANGUAGE <LL@li.org>\n"
@@ -32,11 +28,7 @@
 msgid "PRC Reviewed Attachment"
 msgstr "КНР рассмотрела приложение"
 
-<<<<<<< HEAD
-#: admin.py:188 admin.py:743 models.py:3364
-=======
 #: admin.py:189 admin.py:759 models.py:3357
->>>>>>> f7dc06d4
 msgid "Attachment"
 msgstr "Приложение"
 
@@ -340,7 +332,7 @@
 msgstr ""
 
 #: exports_v2.py:219 exports_v2.py:261 models.py:1300 models.py:1873
-#: models.py:2685 serializers/exports/interventions.py:48
+#: models.py:2678 serializers/exports/interventions.py:48
 #: serializers/exports/interventions.py:86
 #: serializers/exports/interventions.py:197
 #: serializers/exports/interventions.py:209
@@ -403,8 +395,8 @@
 msgstr "Условия, подтвержденные"
 
 #: exports_v2.py:253 exports_v2.py:383 exports_v2.py:500 models.py:937
-#: models.py:969 models.py:1057 models.py:1132 models.py:1278 models.py:3450
-#: models.py:3606 serializers/exports/interventions.py:227
+#: models.py:969 models.py:1057 models.py:1132 models.py:1278 models.py:3443
+#: models.py:3599 serializers/exports/interventions.py:227
 msgid "Partner"
 msgstr "Партнер"
 
@@ -428,8 +420,7 @@
 msgid "Country Programme"
 msgstr "Программа страны"
 
-#: exports_v2.py:260 models.py:1844 serializers/interventions_v2.py:425
-#: serializers/interventions_v3.py:710 templates/pd/detail.html:137
+#: exports_v2.py:260 models.py:1844 templates/pd/detail.html:137
 #: templates/pd/detail.html:480
 msgid "Document Type"
 msgstr "Тип документа"
@@ -523,21 +514,21 @@
 msgid "Review Date by PRC"
 msgstr "Дата проверки PRC"
 
-#: exports_v2.py:289 models.py:1976 models.py:2752
+#: exports_v2.py:289 models.py:1976 models.py:2745
 #: serializers/exports/interventions.py:319
 msgid "Signed by Partner"
 msgstr "Подписано партнером"
 
-#: exports_v2.py:290 models.py:1960 models.py:2736
+#: exports_v2.py:290 models.py:1960 models.py:2729
 msgid "Signed by Partner Date"
 msgstr "Подписано партнером Дата"
 
-#: exports_v2.py:291 models.py:1967 models.py:2743
+#: exports_v2.py:291 models.py:1967 models.py:2736
 #: serializers/exports/interventions.py:310
 msgid "Signed by UNICEF"
 msgstr "Подписано ЮНИСЕФ"
 
-#: exports_v2.py:292 models.py:1955 models.py:2731
+#: exports_v2.py:292 models.py:1955 models.py:2724
 msgid "Signed by UNICEF Date"
 msgstr "Подписано ЮНИСЕФ Дата"
 
@@ -573,11 +564,11 @@
 msgid "UNPP Number"
 msgstr "Номер УНЭС"
 
-#: exports_v2.py:302 models.py:2200 models.py:3332 templates/pd/detail.html:224
+#: exports_v2.py:302 models.py:2200 models.py:3325 templates/pd/detail.html:224
 msgid "Data Processing Agreement"
 msgstr "Соглашение об обработке данных"
 
-#: exports_v2.py:303 models.py:2204 models.py:3333 templates/pd/detail.html:227
+#: exports_v2.py:303 models.py:2204 models.py:3326 templates/pd/detail.html:227
 msgid "Activities involving children and young people"
 msgstr "Мероприятия с участием детей и молодежи"
 
@@ -715,7 +706,7 @@
 msgid "Supplies in-kind"
 msgstr ""
 
-#: exports_v2.py:578 exports_v2.py:1137 models.py:2968
+#: exports_v2.py:578 exports_v2.py:1137 models.py:2961
 msgid "Partner Contribution"
 msgstr "Вклад партнера"
 
@@ -736,7 +727,7 @@
 msgid "contribution"
 msgstr ""
 
-#: exports_v2.py:630 exports_v2.py:865 models.py:3605
+#: exports_v2.py:630 exports_v2.py:865 models.py:3598
 msgid "UNICEF"
 msgstr "ЮНИСЕФ"
 
@@ -822,7 +813,7 @@
 msgid "Price/Unit"
 msgstr ""
 
-#: exports_v2.py:866 models.py:2976 serializers/exports/interventions.py:557
+#: exports_v2.py:866 models.py:2969 serializers/exports/interventions.py:557
 #: templates/pd/detail.html:174 templates/pd/detail.html:195
 msgid "Total"
 msgstr "Всего"
@@ -879,23 +870,23 @@
 msgid "Price/unit"
 msgstr ""
 
-#: exports_v2.py:1102 models.py:3639 templates/pd/detail.html:415
+#: exports_v2.py:1102 models.py:3632 templates/pd/detail.html:415
 msgid "Total Price"
 msgstr "Общая стоимость"
 
-#: exports_v2.py:1103 models.py:3653
+#: exports_v2.py:1103 models.py:3646
 msgid "Provided By"
 msgstr "Предоставлено"
 
-#: exports_v2.py:1103 models.py:2913
+#: exports_v2.py:1103 models.py:2906
 msgid "CP Output"
 msgstr "Выход СР"
 
-#: exports_v2.py:1103 models.py:3646
+#: exports_v2.py:1103 models.py:3639
 msgid "Other Mentions"
 msgstr "Другие упоминания"
 
-#: exports_v2.py:1103 models.py:3656
+#: exports_v2.py:1103 models.py:3649
 msgid "UNICEF Product Number"
 msgstr "Номер продукта ЮНИСЕФ"
 
@@ -945,7 +936,7 @@
 msgstr ""
 "«Тип ОГО» не применяется к организациям, не являющимся ОГО, удалите тип"
 
-#: models.py:153 models.py:368 models.py:3337 models.py:3695
+#: models.py:153 models.py:368 models.py:3330 models.py:3688
 #: serializers/exports/interventions.py:108
 msgid "Name"
 msgstr "Имя"
@@ -1006,7 +997,7 @@
 msgid "Red Cross/Red Crescent National Societies"
 msgstr ""
 
-#: models.py:378 models.py:2705
+#: models.py:378 models.py:2698
 msgid "Description"
 msgstr "Описание"
 
@@ -1114,11 +1105,11 @@
 msgid "Core Values Assessment"
 msgstr "Оценка основных ценностей"
 
-#: models.py:975 models.py:3256 models.py:3300
+#: models.py:975 models.py:3249 models.py:3293
 msgid "User"
 msgstr "Пользователь"
 
-#: models.py:982 models.py:3616
+#: models.py:982 models.py:3609
 msgid "Title"
 msgstr "Заголовок"
 
@@ -1178,11 +1169,11 @@
 msgid "Special Audit report"
 msgstr "Специальный аудиторский отчет"
 
-#: models.py:1127 models.py:3335
+#: models.py:1127 models.py:3328
 msgid "Other"
 msgstr "Другое"
 
-#: models.py:1137 models.py:3357
+#: models.py:1137 models.py:3350
 msgid "Type"
 msgstr "Тип"
 
@@ -1286,20 +1277,20 @@
 msgid "Change in clause"
 msgstr "Изменение в пункте"
 
-#: models.py:1563 models.py:2717
+#: models.py:1563 models.py:2710
 msgid "Number"
 msgstr "число"
 
-#: models.py:1585 models.py:2701 models.py:3210
+#: models.py:1585 models.py:2694 models.py:3203
 #: serializers/exports/interventions.py:17
 msgid "Types"
 msgstr "Типы"
 
-#: models.py:1588 models.py:2712
+#: models.py:1588 models.py:2705
 msgid "Signed Date"
 msgstr "Дата подписи"
 
-#: models.py:1599 models.py:2822 models.py:3203
+#: models.py:1599 models.py:2815 models.py:3196
 msgid "Amendment"
 msgstr "Поправка"
 
@@ -1487,181 +1478,177 @@
 msgid "Cancel Justification"
 msgstr "Отменить обоснование"
 
-#: models.py:2213 serializers/exports/interventions.py:507
-msgid "Attachments"
-msgstr "Вложения"
-
-#: models.py:2222
+#: models.py:2215
 msgid "Metadata"
 msgstr "Метаданные"
 
-#: models.py:2228
+#: models.py:2221
 msgid "Confidential"
 msgstr "Конфиденциально"
 
-#: models.py:2629
+#: models.py:2622
 msgid "Unknown"
 msgstr ""
 
-#: models.py:2662
+#: models.py:2655
 msgid "Type 1: Administrative error (correction)"
 msgstr "Тип 1: Административная ошибка (исправление)"
 
-#: models.py:2663
+#: models.py:2656
 msgid "Type 2: Budget <= 20%"
 msgstr "Тип 2: Бюджет <= 20%"
 
-#: models.py:2664
+#: models.py:2657
 msgid "Type 3: Budget > 20%"
 msgstr "Тип 3: Бюджет > 20%"
 
-#: models.py:2665
+#: models.py:2658
 msgid "Type 4: Changes to planned results"
 msgstr "Тип 4: Изменения запланированных результатов"
 
-#: models.py:2666
+#: models.py:2659
 msgid "Type 5: No cost extension"
 msgstr "Тип 5: бесплатное расширение"
 
-#: models.py:2667
+#: models.py:2660
 msgid "Type 6: Other"
 msgstr "Тип 6: Другое"
 
-#: models.py:2679
+#: models.py:2672
 msgid "Normal"
 msgstr "Нормальный"
 
-#: models.py:2680
+#: models.py:2673
 msgid "Contingency"
 msgstr "Непредвиденные обстоятельства"
 
-#: models.py:2692 models.py:3713
+#: models.py:2685 models.py:3706
 msgid "Kind"
 msgstr "Вид"
 
-#: models.py:2723 models.py:2760
+#: models.py:2716 models.py:2753
 msgid "Amendment Document"
 msgstr "Документ о поправках"
 
-#: models.py:2767
+#: models.py:2760
 msgid "Internal PRC Review"
 msgstr "Внутренний обзор PRC"
 
-#: models.py:2773
+#: models.py:2766
 msgid "Amended Intervention"
 msgstr "Исправленное вмешательство"
 
-#: models.py:2823
+#: models.py:2816
 msgid "Intervention amendments"
 msgstr "Поправки к вмешательству"
 
-#: models.py:2887 models.py:2909 models.py:2964 models.py:3194 models.py:3353
-#: models.py:3406 models.py:3503 models.py:3524 models.py:3611
+#: models.py:2880 models.py:2902 models.py:2957 models.py:3187 models.py:3346
+#: models.py:3399 models.py:3496 models.py:3517 models.py:3604
 msgid "Intervention"
 msgstr "Вмешательство"
 
-#: models.py:2890 models.py:3453
+#: models.py:2883 models.py:3446
 msgid "Year"
 msgstr "Год"
 
-#: models.py:2891 models.py:3454
+#: models.py:2884 models.py:3447
 msgid "Programmatic Q1"
 msgstr "Программный Q1"
 
-#: models.py:2892 models.py:3455
+#: models.py:2885 models.py:3448
 msgid "Programmatic Q2"
 msgstr "Программный Q2"
 
-#: models.py:2893 models.py:3456
+#: models.py:2886 models.py:3449
 msgid "Programmatic Q3"
 msgstr "Программный Q3"
 
-#: models.py:2894 models.py:3457
+#: models.py:2887 models.py:3450
 msgid "Programmatic Q4"
 msgstr "Программный Q4"
 
-#: models.py:2900
+#: models.py:2893
 msgid "Intervention Planned Visits"
 msgstr "Запланированные визиты вмешательства"
 
-#: models.py:2907 serializers/exports/interventions.py:113
+#: models.py:2900 serializers/exports/interventions.py:113
 msgid "Code"
 msgstr "Код"
 
-#: models.py:2916
+#: models.py:2909
 msgid "RAM Indicators"
 msgstr "Индикаторы оперативной памяти"
 
-#: models.py:2969
+#: models.py:2962
 msgid "Unicef Cash"
 msgstr "Денежные средства ЮНИСЕФ"
 
-#: models.py:2974
+#: models.py:2967
 msgid "UNICEF Supplies"
 msgstr "Поставки ЮНИСЕФ"
 
-#: models.py:2980
+#: models.py:2973
 msgid "Partner Contribution Local"
 msgstr "Местный вклад партнера"
 
-#: models.py:2984
+#: models.py:2977
 msgid "Partner Supplies Local"
 msgstr "Местные поставки партнеров"
 
-#: models.py:2988
+#: models.py:2981
 msgid "Total Partner Contribution"
 msgstr "Общий вклад партнера"
 
-#: models.py:2993 models.py:2997
+#: models.py:2986 models.py:2990
 msgid "Total HQ Cash Local"
 msgstr "Всего наличных в штаб-квартире"
 
-#: models.py:3001
+#: models.py:2994
 msgid "Unicef Cash Local"
 msgstr "Местные денежные средства ЮНИСЕФ"
 
-#: models.py:3005
+#: models.py:2998
 msgid "UNICEF Supplies Local"
 msgstr "Местные поставки ЮНИСЕФ"
 
-#: models.py:3007 serializers/exports/interventions.py:551
+#: models.py:3000 serializers/exports/interventions.py:551
 #: templates/pd/detail.html:193
 msgid "Currency"
 msgstr "Валюта"
 
-#: models.py:3008
+#: models.py:3001
 msgid "Total Local"
 msgstr "Всего местных"
 
-#: models.py:3012
+#: models.py:3005
 msgid "Programme Effectiveness (%)"
 msgstr "Эффективность программы (%)"
 
-#: models.py:3019
+#: models.py:3012
 msgid "Intervention budget"
 msgstr "Бюджет вмешательства"
 
-#: models.py:3114
+#: models.py:3107
 msgid "Not decided yet"
 msgstr "Ещё не решено"
 
-#: models.py:3115
+#: models.py:3108
 msgid "Yes, strongly agree"
 msgstr "Да, полностью согласен"
 
-#: models.py:3116
+#: models.py:3109
 msgid "Yes, agree"
 msgstr "Да, согласен"
 
-#: models.py:3117
+#: models.py:3110
 msgid "No, disagree"
 msgstr "Нет, не согласен"
 
-#: models.py:3118
+#: models.py:3111
 msgid "No, strongly disagree"
 msgstr "Нет, категорически не согласен"
 
-#: models.py:3123
+#: models.py:3116
 msgid ""
 "The proposed relationship is best represented and regulated by partnership "
 "(as opposed to procurement), with both UNICEF and the CSO making clear "
@@ -1671,7 +1658,7 @@
 "(в отличие от закупок), при этом как ЮНИСЕФ, так и ОГО вносят явный вклад в "
 "PD/SPD."
 
-#: models.py:3130
+#: models.py:3123
 msgid ""
 "The partner selection evidences the CSO’s comparative advantage and value "
 "for money in relation to the planned results"
@@ -1679,13 +1666,13 @@
 "Выбор партнера свидетельствует о сравнительных преимуществах ОГО и "
 "соотношении цены и качества по сравнению с запланированными результатами."
 
-#: models.py:3136
+#: models.py:3129
 msgid ""
 "Previous UNICEF/UN relationships with the proposed CSO have been positive"
 msgstr ""
 "Предыдущие отношения ЮНИСЕФ/ООН с предлагаемой ОГО были положительными."
 
-#: models.py:3141
+#: models.py:3134
 msgid ""
 "The proposed PD/SPD is relevant to achieving results in the country "
 "programme document, the relevant sector workplan and or humanitarian "
@@ -1695,20 +1682,20 @@
 "страновой программы, соответствующем отраслевом плане работы и/или плане "
 "гуманитарного реагирования."
 
-#: models.py:3147
+#: models.py:3140
 msgid ""
 "The results framework of the proposed PD/SPD has been guided by M&E feedback "
 "during the drafting process"
 msgstr "Структура результатов предлагаемого PD/SPD была разработана М."
 
-#: models.py:3153
+#: models.py:3146
 msgid ""
 "Gender, equity and sustainability have been considered in the programme "
 "design process"
 msgstr ""
 "Гендер, равенство и устойчивость учитывались в процессе разработки программы."
 
-#: models.py:3158
+#: models.py:3151
 msgid ""
 "The budget of the proposed PD/SPD is aligned with the principles of value "
 "for money with the effective and efficient programme management costs "
@@ -1718,147 +1705,147 @@
 "цены и качества с эффективными и действенными затратами на управление "
 "программой в пределах, установленных офисом."
 
-#: models.py:3164
+#: models.py:3157
 msgid "The relevant supply issues have been duly considered"
 msgstr "Соответствующие проблемы с поставками рассмотрены должным образом."
 
-#: models.py:3181
+#: models.py:3174
 msgid "PRC Review"
 msgstr "Обзор КНР"
 
-#: models.py:3182
+#: models.py:3175
 msgid "Non-PRC Review"
 msgstr "Проверка за пределами КНР"
 
-#: models.py:3188
+#: models.py:3181
 msgid "No Review Required"
 msgstr "Проверка не требуется"
 
-#: models.py:3214
+#: models.py:3207
 msgid "Actions List"
 msgstr "Список действий"
 
-#: models.py:3218
+#: models.py:3211
 msgid "PRC Submitted By"
 msgstr "КНР отправлено"
 
-#: models.py:3224 models.py:3306
+#: models.py:3217 models.py:3299
 msgid "Review Date"
 msgstr "Дата проверки"
 
-#: models.py:3226
+#: models.py:3219
 msgid "Meeting Date"
 msgstr "Дата встречи"
 
-#: models.py:3229
+#: models.py:3222
 msgid "PRC Officers"
 msgstr "Офицеры КНР"
 
-#: models.py:3235
+#: models.py:3228
 msgid "Overall Approver"
 msgstr "Общий утверждающий"
 
-#: models.py:3242
+#: models.py:3235
 msgid "Sent Back by Secretary Comment"
 msgstr "Отправлено секретарем Комментарий"
 
-#: models.py:3327
+#: models.py:3320
 msgid "FACE"
 msgstr "ЛИЦО"
 
-#: models.py:3328
+#: models.py:3321
 msgid "Progress Report"
 msgstr "Отчет о ходе выполнения"
 
-#: models.py:3329
+#: models.py:3322
 msgid "(Legacy) Final Partnership Review"
 msgstr "(Устаревший) Окончательный обзор партнерства"
 
-#: models.py:3330
+#: models.py:3323
 msgid "Correspondence"
 msgstr "Переписка"
 
-#: models.py:3331
+#: models.py:3324
 msgid "Supply/Distribution Plan"
 msgstr "План снабжения/распределения"
 
-#: models.py:3334
+#: models.py:3327
 msgid "Special Conditions for Construction Works"
 msgstr "Особые условия для строительных работ"
 
-#: models.py:3368
+#: models.py:3361
 msgid "Intervention Attachment"
 msgstr "Приложение для вмешательства"
 
-#: models.py:3427
+#: models.py:3420
 msgid "Fund Commitment Reference"
 msgstr "Ссылка на обязательство фонда"
 
-#: models.py:3428
+#: models.py:3421
 msgid "Amount (USD)"
 msgstr "Сумма (долл. США)"
 
-#: models.py:3429
+#: models.py:3422
 msgid "Liquidation (USD)"
 msgstr "Ликвидация (долл. США)"
 
-#: models.py:3431
+#: models.py:3424
 msgid "Outstanding Balance (USD)"
 msgstr "Непогашенный остаток (долл. США)"
 
-#: models.py:3433
+#: models.py:3426
 msgid "Amount less than 3 months (USD)"
 msgstr "Сумма беспорядок, чем 3 месяца (доллары США)"
 
-#: models.py:3435
+#: models.py:3428
 msgid "Amount between 3 and 6 months (USD)"
 msgstr "Сумма от 3 до 6 месяцев (доллары США)"
 
-#: models.py:3437
+#: models.py:3430
 msgid "Amount between 6 and 9 months (USD)"
 msgstr "Сумма от 6 до 9 месяцев (доллары США)"
 
-#: models.py:3439
+#: models.py:3432
 msgid "Amount more than 9 months (USD)"
 msgstr "Сумма более 9 месяцев (доллары США)"
 
-#: models.py:3463
+#: models.py:3456
 msgid "Partner Planned Visits"
 msgstr "Запланированные визиты партнера"
 
-#: models.py:3492
+#: models.py:3485
 msgid "Social & Environmental"
 msgstr "Социальные"
 
-#: models.py:3493
+#: models.py:3486
 msgid "Financial"
 msgstr "финансовый"
 
-#: models.py:3494
+#: models.py:3487
 msgid "Operational"
 msgstr "рабочий"
 
-#: models.py:3495
+#: models.py:3488
 msgid "Organizational"
 msgstr "Организационный"
 
-#: models.py:3496
+#: models.py:3489
 msgid "Political"
 msgstr "политический"
 
-#: models.py:3497
+#: models.py:3490
 msgid "Strategic"
 msgstr "Стратегический"
 
-#: models.py:3498
+#: models.py:3491
 msgid "Safety & security"
 msgstr "безопасность"
 
-#: models.py:3508
+#: models.py:3501
 msgid "Risk Type"
 msgstr "Тип риска"
 
-#: models.py:3529
+#: models.py:3522
 msgid ""
 "UNICEF contribution for In-country management and support staff prorated to "
 "their contribution to the programme (representation, planning, coordination, "
@@ -1868,7 +1855,7 @@
 "пропорционально их вкладу в программу (представление, планирование, "
 "координация, материально-техническое обеспечение, администрация, финансы)."
 
-#: models.py:3535
+#: models.py:3528
 msgid ""
 "Partner contribution for In-country management and support staff prorated to "
 "their contribution to the programme (representation, planning, coordination, "
@@ -1878,7 +1865,7 @@
 "пропорционально их вкладу в программу (представление, планирование, "
 "координация, логистика, администрация, финансы)"
 
-#: models.py:3541
+#: models.py:3534
 msgid ""
 "UNICEF contribution for Operational costs prorated to their contribution to "
 "the programme (office space, equipment, office supplies, maintenance)"
@@ -1887,7 +1874,7 @@
 "(офисные помещения, оборудование, канцелярские принадлежности, техническое "
 "обслуживание)."
 
-#: models.py:3547
+#: models.py:3540
 msgid ""
 "Partner contribution for Operational costs prorated to their contribution to "
 "the programme (office space, equipment, office supplies, maintenance)"
@@ -1896,7 +1883,7 @@
 "программу (офисные помещения, оборудование, канцелярские принадлежности, "
 "техническое обслуживание)."
 
-#: models.py:3553
+#: models.py:3546
 msgid ""
 "UNICEF contribution for Planning, monitoring, evaluation and communication, "
 "prorated to their contribution to the programme (venue, travels, etc.)"
@@ -1904,7 +1891,7 @@
 "Вклад ЮНИСЕФ в планирование, мониторинг, оценку и коммуникацию "
 "пропорционально их вкладу в программу (место проведения, поездки и т. д.)"
 
-#: models.py:3559
+#: models.py:3552
 msgid ""
 "Partner contribution for Planning, monitoring, evaluation and communication, "
 "prorated to their contribution to the programme (venue, travels, etc.)"
@@ -1912,19 +1899,19 @@
 "Вклад партнера в планирование, мониторинг, оценку и коммуникацию, "
 "пропорциональный их вкладу в программу (место проведения, поездки и т. д.)"
 
-#: models.py:3620
+#: models.py:3613
 msgid "Unit Number"
 msgstr "номер блока"
 
-#: models.py:3626 models.py:3703
+#: models.py:3619 models.py:3696
 msgid "Unit Price"
 msgstr "Цена за единицу"
 
-#: models.py:3633
+#: models.py:3626
 msgid "Result"
 msgstr "Результат"
 
-#: models.py:3682
+#: models.py:3675
 msgid ""
 "In-country management and support staff prorated to their contribution to "
 "the programme (representation, planning, coordination, logistics, "
@@ -1934,7 +1921,7 @@
 "в программу (представление, планирование, координация, логистика, "
 "администрация, финансы)"
 
-#: models.py:3684
+#: models.py:3677
 msgid ""
 "Operational costs prorated to their contribution to the programme (office "
 "space, equipment, office supplies, maintenance)"
@@ -1943,7 +1930,7 @@
 "помещения, оборудование, канцелярские принадлежности, техническое "
 "обслуживание)."
 
-#: models.py:3686
+#: models.py:3679
 msgid ""
 "Planning, monitoring, evaluation and communication, prorated to their "
 "contribution to the programme (venue, travels, etc.)"
@@ -1951,23 +1938,23 @@
 "Планирование, мониторинг, оценка и общение пропорционально их вкладу в "
 "программу (место проведения, поездки и т. д.)"
 
-#: models.py:3691 templates/pd/detail.html:164
+#: models.py:3684 templates/pd/detail.html:164
 msgid "Budget"
 msgstr "Бюджет"
 
-#: models.py:3699
+#: models.py:3692
 msgid "Unit"
 msgstr "Ед. изм"
 
-#: models.py:3708
+#: models.py:3701
 msgid "Units Number"
 msgstr "Количество единиц"
 
-#: models.py:3715
+#: models.py:3708
 msgid "UNICEF Cash Local"
 msgstr "ЮНИСЕФ Наличные Местные"
 
-#: models.py:3721
+#: models.py:3714
 msgid "CSO Cash Local"
 msgstr "CSO Cash Local"
 
@@ -2056,6 +2043,10 @@
 msgid "N/A"
 msgstr "Н/Д"
 
+#: serializers/exports/interventions.py:507
+msgid "Attachments"
+msgstr "Вложения"
+
 #: serializers/exports/interventions.py:515
 msgid "CSO Contribution"
 msgstr "Вклад ОГО"
@@ -2084,7 +2075,7 @@
 msgid "HACT"
 msgstr "HACT"
 
-#: serializers/interventions_v2.py:140
+#: serializers/interventions_v2.py:141
 msgid ""
 "Cannot add a new amendment while another amendment of same kind is in "
 "progress."
@@ -2092,60 +2083,56 @@
 "Невозможно добавить новую поправку, пока выполняется другая поправка того же "
 "типа."
 
-#: serializers/interventions_v2.py:453
-msgid "Unable to find corresponding file type."
-msgstr ""
-
-#: serializers/interventions_v2.py:557 serializers/v3.py:34
+#: serializers/interventions_v2.py:532 serializers/v3.py:34
 msgid "Invalid CP Output provided."
 msgstr "Предоставлен неверный вывод CP."
 
-#: serializers/interventions_v2.py:816
+#: serializers/interventions_v2.py:792
 #, python-format
 msgid ""
 "Please adjust activities to not use the quarters to be removed (%(names)s)."
 msgstr ""
 "Измените действия, чтобы не использовать удаляемые четверти (%(names)s)."
 
-#: serializers/interventions_v2.py:1104
+#: serializers/interventions_v2.py:1080
 msgid "Indicator needs to be either cluster or high frequency."
 msgstr "Индикатор должен быть либо кластерным, либо высокочастотным."
 
-#: serializers/interventions_v2.py:1118
+#: serializers/interventions_v2.py:1094
 msgid "Start date needs to be on or after PD start date."
 msgstr "Дата начала должна быть не ниже даты начала PD."
 
-#: serializers/interventions_v2.py:1130
+#: serializers/interventions_v2.py:1106
 msgid "End date needs to be on or before PD end date."
 msgstr "Дата окончания должна быть не ниже даты окончания PD."
 
-#: serializers/interventions_v2.py:1142
+#: serializers/interventions_v2.py:1118
 msgid "End date needs to be after the start date."
 msgstr "Дата окончания должна быть позже даты начала."
 
-#: serializers/interventions_v2.py:1152
+#: serializers/interventions_v2.py:1128
 msgid "Next start date needs to be one day after previous end date."
 msgstr ""
 "Следующая дата начала должна быть на один день позже предыдущей даты "
 "окончания."
 
-#: serializers/interventions_v2.py:1226
+#: serializers/interventions_v2.py:1202
 msgid "Changes not allowed when PD is terminated."
 msgstr "Изменения не допускаются при прекращении ПД."
 
-#: serializers/interventions_v2.py:1233
+#: serializers/interventions_v2.py:1209
 msgid "Changes not allowed when PD not in amendment state."
 msgstr "Изменения не разрешены, если PD не находится в состоянии изменения."
 
-#: serializers/interventions_v2.py:1238
+#: serializers/interventions_v2.py:1214
 msgid "PD needs to have a start date."
 msgstr "PD должна иметь дату начала."
 
-#: serializers/interventions_v2.py:1244
+#: serializers/interventions_v2.py:1220
 msgid "This field cannot be empty."
 msgstr "Это поле не может быть пустым."
 
-#: serializers/interventions_v3.py:156
+#: serializers/interventions_v3.py:155
 msgid ""
 "Invalid budget data. Total cash should be equal to items number * price per "
 "item."
@@ -2569,6 +2556,6 @@
 msgid "Today is not after the start date"
 msgstr "Сегодня не после даты начала"
 
-#: views/interventions_v3.py:359
+#: views/interventions_v3.py:358
 msgid "Meeting date is not available."
 msgstr "Дата собрания недоступна."