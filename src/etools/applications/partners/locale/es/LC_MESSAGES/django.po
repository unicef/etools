--- conflicted
+++ resolved
@@ -24,10 +24,6 @@
 msgid "PRC Reviewed Attachment"
 msgstr "Adjunto revisado por la RPC"
 
-<<<<<<< HEAD
-#: admin.py:189 admin.py:759 models.py:3365
-=======
->>>>>>> 5dfc8364
 msgid "Attachment"
 msgstr "Adjunto"
 
@@ -249,14 +245,6 @@
 msgid "Spot Checks Completed"
 msgstr ""
 
-<<<<<<< HEAD
-#: exports_v2.py:219 exports_v2.py:261 models.py:1301 models.py:1874
-#: models.py:2686 serializers/exports/interventions.py:48
-#: serializers/exports/interventions.py:86
-#: serializers/exports/interventions.py:197
-#: serializers/exports/interventions.py:209
-=======
->>>>>>> 5dfc8364
 msgid "Reference Number"
 msgstr "Número de referencia"
 
@@ -299,12 +287,6 @@
 msgid "Terms Acknowledged By"
 msgstr "Términos reconocidos por"
 
-<<<<<<< HEAD
-#: exports_v2.py:253 exports_v2.py:383 exports_v2.py:500 models.py:938
-#: models.py:970 models.py:1058 models.py:1133 models.py:1279 models.py:3451
-#: models.py:3607 serializers/exports/interventions.py:227
-=======
->>>>>>> 5dfc8364
 msgid "Partner"
 msgstr "Socio"
 
@@ -320,12 +302,6 @@
 msgid "Country Programme"
 msgstr "Programa de país"
 
-<<<<<<< HEAD
-#: exports_v2.py:260 models.py:1845 serializers/interventions_v2.py:425
-#: serializers/interventions_v3.py:710 templates/pd/detail.html:137
-#: templates/pd/detail.html:480
-=======
->>>>>>> 5dfc8364
 msgid "Document Type"
 msgstr "Tipo de documento"
 
@@ -395,33 +371,15 @@
 msgid "Review Date by PRC"
 msgstr "Fecha de revisión por PRC"
 
-<<<<<<< HEAD
-#: exports_v2.py:289 models.py:1977 models.py:2753
-#: serializers/exports/interventions.py:319
 msgid "Signed by Partner"
 msgstr "Firmado por socio"
 
-#: exports_v2.py:290 models.py:1961 models.py:2737
 msgid "Signed by Partner Date"
 msgstr "Firmado por Socio Fecha"
 
-#: exports_v2.py:291 models.py:1968 models.py:2744
-#: serializers/exports/interventions.py:310
 msgid "Signed by UNICEF"
 msgstr "Firmado por UNICEF"
 
-#: exports_v2.py:292 models.py:1956 models.py:2732
-=======
-msgid "Signed by Partner"
-msgstr "Firmado por socio"
-
-msgid "Signed by Partner Date"
-msgstr "Firmado por Socio Fecha"
-
-msgid "Signed by UNICEF"
-msgstr "Firmado por UNICEF"
-
->>>>>>> 5dfc8364
 msgid "Signed by UNICEF Date"
 msgstr "Firmado por UNICEF Fecha"
 
@@ -449,17 +407,9 @@
 msgid "UNPP Number"
 msgstr "Número UNPP"
 
-<<<<<<< HEAD
-#: exports_v2.py:302 models.py:2201 models.py:3333 templates/pd/detail.html:224
 msgid "Data Processing Agreement"
 msgstr "Acuerdo de procesamiento de datos"
 
-#: exports_v2.py:303 models.py:2205 models.py:3334 templates/pd/detail.html:227
-=======
-msgid "Data Processing Agreement"
-msgstr "Acuerdo de procesamiento de datos"
-
->>>>>>> 5dfc8364
 msgid "Activities involving children and young people"
 msgstr "Actividades con niños y jóvenes"
 
@@ -565,10 +515,6 @@
 msgid "Supplies in-kind"
 msgstr ""
 
-<<<<<<< HEAD
-#: exports_v2.py:578 exports_v2.py:1137 models.py:2969
-=======
->>>>>>> 5dfc8364
 msgid "Partner Contribution"
 msgstr "Contribución de socios"
 
@@ -585,10 +531,6 @@
 msgid "contribution"
 msgstr "Contribución"
 
-<<<<<<< HEAD
-#: exports_v2.py:630 exports_v2.py:865 models.py:3606
-=======
->>>>>>> 5dfc8364
 msgid "UNICEF"
 msgstr ""
 
@@ -654,11 +596,6 @@
 msgid "Price/Unit"
 msgstr ""
 
-<<<<<<< HEAD
-#: exports_v2.py:866 models.py:2977 serializers/exports/interventions.py:557
-#: templates/pd/detail.html:174 templates/pd/detail.html:195
-=======
->>>>>>> 5dfc8364
 msgid "Total"
 msgstr "total"
 
@@ -701,38 +638,18 @@
 msgid "Price/unit"
 msgstr ""
 
-<<<<<<< HEAD
-#: exports_v2.py:1102 models.py:3640 templates/pd/detail.html:415
 msgid "Total Price"
 msgstr "Precio Total"
 
-#: exports_v2.py:1103 models.py:3654
 msgid "Provided By"
 msgstr "Proporcionado por"
 
-#: exports_v2.py:1103 models.py:2914
 msgid "CP Output"
 msgstr "Salida CP"
 
-#: exports_v2.py:1103 models.py:3647
 msgid "Other Mentions"
 msgstr "Otras menciones"
 
-#: exports_v2.py:1103 models.py:3657
-=======
-msgid "Total Price"
-msgstr "Precio Total"
-
-msgid "Provided By"
-msgstr "Proporcionado por"
-
-msgid "CP Output"
-msgstr "Salida CP"
-
-msgid "Other Mentions"
-msgstr "Otras menciones"
-
->>>>>>> 5dfc8364
 msgid "UNICEF Product Number"
 msgstr "Número de producto de UNICEF"
 
@@ -772,11 +689,6 @@
 "\"Tipo OSC\" no se aplica a las organizaciones no OSC, por favor, elimine el "
 "tipo"
 
-<<<<<<< HEAD
-#: models.py:154 models.py:369 models.py:3338 models.py:3696
-#: serializers/exports/interventions.py:108
-=======
->>>>>>> 5dfc8364
 msgid "Name"
 msgstr "Nombre"
 
@@ -822,10 +734,6 @@
 msgid "Red Cross/Red Crescent National Societies"
 msgstr ""
 
-<<<<<<< HEAD
-#: models.py:379 models.py:2706
-=======
->>>>>>> 5dfc8364
 msgid "Description"
 msgstr "Descripción"
 
@@ -907,17 +815,9 @@
 msgid "Core Values Assessment"
 msgstr "Evaluación de valores fundamentales"
 
-<<<<<<< HEAD
-#: models.py:976 models.py:3257 models.py:3301
 msgid "User"
 msgstr "Usuario"
 
-#: models.py:983 models.py:3617
-=======
-msgid "User"
-msgstr "Usuario"
-
->>>>>>> 5dfc8364
 msgid "Title"
 msgstr "Título"
 
@@ -963,17 +863,9 @@
 msgid "Special Audit report"
 msgstr "Informe de auditoría especial"
 
-<<<<<<< HEAD
-#: models.py:1128 models.py:3336
 msgid "Other"
 msgstr "Otro"
 
-#: models.py:1138 models.py:3358
-=======
-msgid "Other"
-msgstr "Otro"
-
->>>>>>> 5dfc8364
 msgid "Type"
 msgstr "Tipo"
 
@@ -1052,32 +944,15 @@
 msgid "Change in clause"
 msgstr "Cambio en la cláusula"
 
-<<<<<<< HEAD
-#: models.py:1564 models.py:2718
 msgid "Number"
 msgstr "Número"
 
-#: models.py:1586 models.py:2702 models.py:3211
-#: serializers/exports/interventions.py:17
 msgid "Types"
 msgstr "Tipos"
 
-#: models.py:1589 models.py:2713
 msgid "Signed Date"
 msgstr "Fecha de firma"
 
-#: models.py:1600 models.py:2823 models.py:3204
-=======
-msgid "Number"
-msgstr "Número"
-
-msgid "Types"
-msgstr "Tipos"
-
-msgid "Signed Date"
-msgstr "Fecha de firma"
-
->>>>>>> 5dfc8364
 msgid "Amendment"
 msgstr "Enmienda"
 
@@ -1219,310 +1094,132 @@
 msgid "Cancel Justification"
 msgstr "Cancelar justificación"
 
-<<<<<<< HEAD
-#: models.py:2214 serializers/exports/interventions.py:507
-msgid "Attachments"
-msgstr "Archivos adjuntos"
-
-#: models.py:2223
 msgid "Metadata"
 msgstr "Metadatos"
 
-#: models.py:2229
 msgid "Confidential"
 msgstr "Confidencial"
 
-#: models.py:2630
 msgid "Unknown"
 msgstr ""
 
-#: models.py:2663
 msgid "Type 1: Administrative error (correction)"
 msgstr "Tipo 1: Error administrativo (corrección)"
 
-#: models.py:2664
 msgid "Type 2: Budget <= 20%"
 msgstr "Tipo 2: Presupuesto <= 20%"
 
-#: models.py:2665
 msgid "Type 3: Budget > 20%"
 msgstr "Tipo 3: Presupuesto > 20%"
 
-#: models.py:2666
 msgid "Type 4: Changes to planned results"
 msgstr "Tipo 4: Cambios en los resultados planificados"
 
-#: models.py:2667
 msgid "Type 5: No cost extension"
 msgstr "Tipo 5: Extensión sin costo"
 
-#: models.py:2668
 msgid "Type 6: Other"
 msgstr "Tipo 6: Otro"
 
-#: models.py:2680
 msgid "Normal"
 msgstr ""
 
-#: models.py:2681
 msgid "Contingency"
 msgstr "Contingencia"
 
-#: models.py:2693 models.py:3714
 msgid "Kind"
 msgstr "Amable"
 
-#: models.py:2724 models.py:2761
 msgid "Amendment Document"
 msgstr "Documento de enmienda"
 
-#: models.py:2768
 msgid "Internal PRC Review"
 msgstr "Revisión interna de la RPC"
 
-#: models.py:2774
 msgid "Amended Intervention"
 msgstr "Intervención modificada"
 
-#: models.py:2824
 msgid "Intervention amendments"
 msgstr "Enmiendas de intervención"
 
-#: models.py:2888 models.py:2910 models.py:2965 models.py:3195 models.py:3354
-#: models.py:3407 models.py:3504 models.py:3525 models.py:3612
 msgid "Intervention"
 msgstr "Intervención"
 
-#: models.py:2891 models.py:3454
 msgid "Year"
 msgstr "Año"
 
-#: models.py:2892 models.py:3455
 msgid "Programmatic Q1"
 msgstr "Programática Q1"
 
-#: models.py:2893 models.py:3456
 msgid "Programmatic Q2"
 msgstr "Programática Q2"
 
-#: models.py:2894 models.py:3457
 msgid "Programmatic Q3"
 msgstr "Programática Q3"
 
-#: models.py:2895 models.py:3458
 msgid "Programmatic Q4"
 msgstr "Programática Q4"
 
-#: models.py:2901
 msgid "Intervention Planned Visits"
 msgstr "Visitas planificadas de intervención"
 
-#: models.py:2908 serializers/exports/interventions.py:113
 msgid "Code"
 msgstr "Código"
 
-#: models.py:2917
 msgid "RAM Indicators"
 msgstr "Indicadores de RAM"
 
-#: models.py:2970
 msgid "Unicef Cash"
 msgstr "efectivo de UNICEF"
 
-#: models.py:2975
 msgid "UNICEF Supplies"
 msgstr "Suministros de UNICEF"
 
-#: models.py:2981
 msgid "Partner Contribution Local"
 msgstr "Contribución local de socios"
 
-#: models.py:2985
 msgid "Partner Supplies Local"
 msgstr "Suministros de socios locales"
 
-#: models.py:2989
 msgid "Total Partner Contribution"
 msgstr "Contribución total del socio"
 
-#: models.py:2994 models.py:2998
 msgid "Total HQ Cash Local"
 msgstr "Total de efectivo de la sede local"
 
-#: models.py:3002
 msgid "Unicef Cash Local"
 msgstr "Unicef ​​Efectivo Local"
 
-#: models.py:3006
 msgid "UNICEF Supplies Local"
 msgstr "Suministros locales de UNICEF"
 
-#: models.py:3008 serializers/exports/interventions.py:551
-#: templates/pd/detail.html:193
 msgid "Currency"
 msgstr "Moneda"
 
-#: models.py:3009
 msgid "Total Local"
 msgstr "Total locales"
 
-#: models.py:3013
 msgid "Programme Effectiveness (%)"
 msgstr "Eficacia del programa (%)"
 
-#: models.py:3020
 msgid "Intervention budget"
 msgstr "Presupuesto de intervención"
 
-#: models.py:3115
 msgid "Not decided yet"
 msgstr "Aún no decidido"
 
-#: models.py:3116
 msgid "Yes, strongly agree"
 msgstr "Sí, totalmente de acuerdo"
 
-#: models.py:3117
 msgid "Yes, agree"
 msgstr "Sí, de acuerdo"
 
-#: models.py:3118
 msgid "No, disagree"
 msgstr "No, en desacuerdo"
 
-#: models.py:3119
 msgid "No, strongly disagree"
 msgstr "No, totalmente en desacuerdo"
 
-#: models.py:3124
-=======
-msgid "Metadata"
-msgstr "Metadatos"
-
-msgid "Confidential"
-msgstr "Confidencial"
-
-msgid "Unknown"
-msgstr ""
-
-msgid "Type 1: Administrative error (correction)"
-msgstr "Tipo 1: Error administrativo (corrección)"
-
-msgid "Type 2: Budget <= 20%"
-msgstr "Tipo 2: Presupuesto <= 20%"
-
-msgid "Type 3: Budget > 20%"
-msgstr "Tipo 3: Presupuesto > 20%"
-
-msgid "Type 4: Changes to planned results"
-msgstr "Tipo 4: Cambios en los resultados planificados"
-
-msgid "Type 5: No cost extension"
-msgstr "Tipo 5: Extensión sin costo"
-
-msgid "Type 6: Other"
-msgstr "Tipo 6: Otro"
-
-msgid "Normal"
-msgstr ""
-
-msgid "Contingency"
-msgstr "Contingencia"
-
-msgid "Kind"
-msgstr "Amable"
-
-msgid "Amendment Document"
-msgstr "Documento de enmienda"
-
-msgid "Internal PRC Review"
-msgstr "Revisión interna de la RPC"
-
-msgid "Amended Intervention"
-msgstr "Intervención modificada"
-
-msgid "Intervention amendments"
-msgstr "Enmiendas de intervención"
-
-msgid "Intervention"
-msgstr "Intervención"
-
-msgid "Year"
-msgstr "Año"
-
-msgid "Programmatic Q1"
-msgstr "Programática Q1"
-
-msgid "Programmatic Q2"
-msgstr "Programática Q2"
-
-msgid "Programmatic Q3"
-msgstr "Programática Q3"
-
-msgid "Programmatic Q4"
-msgstr "Programática Q4"
-
-msgid "Intervention Planned Visits"
-msgstr "Visitas planificadas de intervención"
-
-msgid "Code"
-msgstr "Código"
-
-msgid "RAM Indicators"
-msgstr "Indicadores de RAM"
-
-msgid "Unicef Cash"
-msgstr "efectivo de UNICEF"
-
-msgid "UNICEF Supplies"
-msgstr "Suministros de UNICEF"
-
-msgid "Partner Contribution Local"
-msgstr "Contribución local de socios"
-
-msgid "Partner Supplies Local"
-msgstr "Suministros de socios locales"
-
-msgid "Total Partner Contribution"
-msgstr "Contribución total del socio"
-
-msgid "Total HQ Cash Local"
-msgstr "Total de efectivo de la sede local"
-
-msgid "Unicef Cash Local"
-msgstr "Unicef ​​Efectivo Local"
-
-msgid "UNICEF Supplies Local"
-msgstr "Suministros locales de UNICEF"
-
-msgid "Currency"
-msgstr "Moneda"
-
-msgid "Total Local"
-msgstr "Total locales"
-
-msgid "Programme Effectiveness (%)"
-msgstr "Eficacia del programa (%)"
-
-msgid "Intervention budget"
-msgstr "Presupuesto de intervención"
-
-msgid "Not decided yet"
-msgstr "Aún no decidido"
-
-msgid "Yes, strongly agree"
-msgstr "Sí, totalmente de acuerdo"
-
-msgid "Yes, agree"
-msgstr "Sí, de acuerdo"
-
-msgid "No, disagree"
-msgstr "No, en desacuerdo"
-
-msgid "No, strongly disagree"
-msgstr "No, totalmente en desacuerdo"
-
->>>>>>> 5dfc8364
 msgid ""
 "The proposed relationship is best represented and regulated by partnership "
 "(as opposed to procurement), with both UNICEF and the CSO making clear "
@@ -1532,10 +1229,6 @@
 "diferencia de las adquisiciones), y tanto UNICEF como la OSC "
 "aclaranaportaciones al PD/SPD"
 
-<<<<<<< HEAD
-#: models.py:3131
-=======
->>>>>>> 5dfc8364
 msgid ""
 "The partner selection evidences the CSO’s comparative advantage and value "
 "for money in relation to the planned results"
@@ -1543,20 +1236,12 @@
 "La selección de socios evidencia la ventaja comparativa y el valor de la "
 "OSCpor dinero en relación con los resultados previstos"
 
-<<<<<<< HEAD
-#: models.py:3137
-=======
->>>>>>> 5dfc8364
 msgid ""
 "Previous UNICEF/UN relationships with the proposed CSO have been positive"
 msgstr ""
 "Las relaciones anteriores de UNICEF/ONU con la OSC propuesta han sido "
 "positivas"
 
-<<<<<<< HEAD
-#: models.py:3142
-=======
->>>>>>> 5dfc8364
 msgid ""
 "The proposed PD/SPD is relevant to achieving results in the country "
 "programme document, the relevant sector workplan and or humanitarian "
@@ -1566,10 +1251,6 @@
 "paísdocumento del programa, el plan de trabajo del sector relevante y/o "
 "humanitarioplan de respuesta"
 
-<<<<<<< HEAD
-#: models.py:3148
-=======
->>>>>>> 5dfc8364
 msgid ""
 "The results framework of the proposed PD/SPD has been guided by M&E feedback "
 "during the drafting process"
@@ -1577,10 +1258,6 @@
 "El marco de resultados del PD/SPD propuesto ha sido guiado por la "
 "retroalimentación de M&Edurante el proceso de redacción"
 
-<<<<<<< HEAD
-#: models.py:3154
-=======
->>>>>>> 5dfc8364
 msgid ""
 "Gender, equity and sustainability have been considered in the programme "
 "design process"
@@ -1588,10 +1265,6 @@
 "Género, equidad y sustentabilidad han sido considerados en el "
 "programaproceso de diseño"
 
-<<<<<<< HEAD
-#: models.py:3159
-=======
->>>>>>> 5dfc8364
 msgid ""
 "The budget of the proposed PD/SPD is aligned with the principles of value "
 "for money with the effective and efficient programme management costs "
@@ -1601,256 +1274,112 @@
 "valorpor dinero con los costos de gestión del programa eficaz y "
 "eficienteadherirse a los límites definidos por la oficina"
 
-<<<<<<< HEAD
-#: models.py:3165
-=======
->>>>>>> 5dfc8364
 msgid "The relevant supply issues have been duly considered"
 msgstr ""
 "Los problemas de suministro relevantes han sido debidamente considerados"
 
-<<<<<<< HEAD
-#: models.py:3182
 msgid "PRC Review"
 msgstr "revisión de la RPC"
 
-#: models.py:3183
 msgid "Non-PRC Review"
 msgstr "revisión fuera de la República Popular China"
 
-#: models.py:3189
 msgid "No Review Required"
 msgstr "No se requiere revisión"
 
-#: models.py:3215
 msgid "Actions List"
 msgstr "Lista de acciones"
 
-#: models.py:3219
 msgid "PRC Submitted By"
 msgstr "PRC Enviado por"
 
-#: models.py:3225 models.py:3307
 msgid "Review Date"
 msgstr "Fecha de revisión"
 
-#: models.py:3227
 msgid "Meeting Date"
 msgstr "Fecha de la reunión"
 
-#: models.py:3230
 msgid "PRC Officers"
 msgstr "Oficiales de la RPC"
 
-#: models.py:3236
 msgid "Overall Approver"
 msgstr "Aprobador general"
 
-#: models.py:3243
 msgid "Sent Back by Secretary Comment"
 msgstr "Enviado de vuelta por el comentario de la secretaria"
 
-#: models.py:3328
 msgid "FACE"
 msgstr "CARA"
 
-#: models.py:3329
 msgid "Progress Report"
 msgstr "Informe de progreso"
 
-#: models.py:3330
 msgid "(Legacy) Final Partnership Review"
 msgstr "Revisión final de la asociación (heredada)"
 
-#: models.py:3331
 msgid "Correspondence"
 msgstr "Correspondencia"
 
-#: models.py:3332
 msgid "Supply/Distribution Plan"
 msgstr "Plan de Abastecimiento/Distribución"
 
-#: models.py:3335
 msgid "Special Conditions for Construction Works"
 msgstr "Condiciones Especiales para Obras de Construcción"
 
-#: models.py:3369
 msgid "Intervention Attachment"
 msgstr "Anexo de intervención"
 
-#: models.py:3428
 msgid "Fund Commitment Reference"
 msgstr "Referencia de compromiso de fondos"
 
-#: models.py:3429
 msgid "Amount (USD)"
 msgstr "Cantidad (USD)"
 
-#: models.py:3430
 msgid "Liquidation (USD)"
 msgstr "Liquidación (USD)"
 
-#: models.py:3432
 msgid "Outstanding Balance (USD)"
 msgstr "Saldo pendiente (USD)"
 
-#: models.py:3434
 msgid "Amount less than 3 months (USD)"
 msgstr "Importe lío de 3 meses (USD)"
 
-#: models.py:3436
 msgid "Amount between 3 and 6 months (USD)"
 msgstr "Importe entre 3 y 6 meses (USD)"
 
-#: models.py:3438
 msgid "Amount between 6 and 9 months (USD)"
 msgstr "Importe entre 6 y 9 meses (USD)"
 
-#: models.py:3440
 msgid "Amount more than 9 months (USD)"
 msgstr "Monto más de 9 meses (USD)"
 
-#: models.py:3464
 msgid "Partner Planned Visits"
 msgstr "Visitas planificadas de socios"
 
-#: models.py:3493
 msgid "Social & Environmental"
 msgstr "Social"
 
-#: models.py:3494
 msgid "Financial"
 msgstr "Financiero"
 
-#: models.py:3495
 msgid "Operational"
 msgstr "Operativo"
 
-#: models.py:3496
 msgid "Organizational"
 msgstr "Organizacional"
 
-#: models.py:3497
 msgid "Political"
 msgstr "Político"
 
-#: models.py:3498
 msgid "Strategic"
 msgstr "Estratégico"
 
-#: models.py:3499
 msgid "Safety & security"
 msgstr "Seguridad"
 
-#: models.py:3509
 msgid "Risk Type"
 msgstr "Tipo de riesgo"
 
-#: models.py:3530
-=======
-msgid "PRC Review"
-msgstr "revisión de la RPC"
-
-msgid "Non-PRC Review"
-msgstr "revisión fuera de la República Popular China"
-
-msgid "No Review Required"
-msgstr "No se requiere revisión"
-
-msgid "Actions List"
-msgstr "Lista de acciones"
-
-msgid "PRC Submitted By"
-msgstr "PRC Enviado por"
-
-msgid "Review Date"
-msgstr "Fecha de revisión"
-
-msgid "Meeting Date"
-msgstr "Fecha de la reunión"
-
-msgid "PRC Officers"
-msgstr "Oficiales de la RPC"
-
-msgid "Overall Approver"
-msgstr "Aprobador general"
-
-msgid "Sent Back by Secretary Comment"
-msgstr "Enviado de vuelta por el comentario de la secretaria"
-
-msgid "FACE"
-msgstr "CARA"
-
-msgid "Progress Report"
-msgstr "Informe de progreso"
-
-msgid "(Legacy) Final Partnership Review"
-msgstr "Revisión final de la asociación (heredada)"
-
-msgid "Correspondence"
-msgstr "Correspondencia"
-
-msgid "Supply/Distribution Plan"
-msgstr "Plan de Abastecimiento/Distribución"
-
-msgid "Special Conditions for Construction Works"
-msgstr "Condiciones Especiales para Obras de Construcción"
-
-msgid "Intervention Attachment"
-msgstr "Anexo de intervención"
-
-msgid "Fund Commitment Reference"
-msgstr "Referencia de compromiso de fondos"
-
-msgid "Amount (USD)"
-msgstr "Cantidad (USD)"
-
-msgid "Liquidation (USD)"
-msgstr "Liquidación (USD)"
-
-msgid "Outstanding Balance (USD)"
-msgstr "Saldo pendiente (USD)"
-
-msgid "Amount less than 3 months (USD)"
-msgstr "Importe lío de 3 meses (USD)"
-
-msgid "Amount between 3 and 6 months (USD)"
-msgstr "Importe entre 3 y 6 meses (USD)"
-
-msgid "Amount between 6 and 9 months (USD)"
-msgstr "Importe entre 6 y 9 meses (USD)"
-
-msgid "Amount more than 9 months (USD)"
-msgstr "Monto más de 9 meses (USD)"
-
-msgid "Partner Planned Visits"
-msgstr "Visitas planificadas de socios"
-
-msgid "Social & Environmental"
-msgstr "Social"
-
-msgid "Financial"
-msgstr "Financiero"
-
-msgid "Operational"
-msgstr "Operativo"
-
-msgid "Organizational"
-msgstr "Organizacional"
-
-msgid "Political"
-msgstr "Político"
-
-msgid "Strategic"
-msgstr "Estratégico"
-
-msgid "Safety & security"
-msgstr "Seguridad"
-
-msgid "Risk Type"
-msgstr "Tipo de riesgo"
-
->>>>>>> 5dfc8364
 msgid ""
 "UNICEF contribution for In-country management and support staff prorated to "
 "their contribution to the programme (representation, planning, coordination, "
@@ -1860,10 +1389,6 @@
 "prorrateado a su contribución al programa (representación, planificación, "
 "coordinación, logística, administración, finanzas)"
 
-<<<<<<< HEAD
-#: models.py:3536
-=======
->>>>>>> 5dfc8364
 msgid ""
 "Partner contribution for In-country management and support staff prorated to "
 "their contribution to the programme (representation, planning, coordination, "
@@ -1873,10 +1398,6 @@
 "prorrateada a su contribución al programa (representación, planificación, "
 "coordinación, logística, administración, finanzas)"
 
-<<<<<<< HEAD
-#: models.py:3542
-=======
->>>>>>> 5dfc8364
 msgid ""
 "UNICEF contribution for Operational costs prorated to their contribution to "
 "the programme (office space, equipment, office supplies, maintenance)"
@@ -1885,10 +1406,6 @@
 "al programa (espacio de oficina, equipo, suministros de oficina, "
 "mantenimiento)"
 
-<<<<<<< HEAD
-#: models.py:3548
-=======
->>>>>>> 5dfc8364
 msgid ""
 "Partner contribution for Operational costs prorated to their contribution to "
 "the programme (office space, equipment, office supplies, maintenance)"
@@ -1897,10 +1414,6 @@
 "contribución al programa (espacio de oficina, equipo, suministros de "
 "oficina, mantenimiento)"
 
-<<<<<<< HEAD
-#: models.py:3554
-=======
->>>>>>> 5dfc8364
 msgid ""
 "UNICEF contribution for Planning, monitoring, evaluation and communication, "
 "prorated to their contribution to the programme (venue, travels, etc.)"
@@ -1908,10 +1421,6 @@
 "Contribución de UNICEF para Planificación, seguimiento, evaluación y "
 "comunicación, prorrateada a su contribución al programa (lugar, viajes, etc.)"
 
-<<<<<<< HEAD
-#: models.py:3560
-=======
->>>>>>> 5dfc8364
 msgid ""
 "Partner contribution for Planning, monitoring, evaluation and communication, "
 "prorated to their contribution to the programme (venue, travels, etc.)"
@@ -1919,31 +1428,15 @@
 "Aporte de los socios para Planificación, seguimiento, evaluación y "
 "comunicación, prorrateado a su aporte al programa (lugar, viajes, etc.)"
 
-<<<<<<< HEAD
-#: models.py:3621
 msgid "Unit Number"
 msgstr "Número de unidad"
 
-#: models.py:3627 models.py:3704
 msgid "Unit Price"
 msgstr "Precio unitario"
 
-#: models.py:3634
 msgid "Result"
 msgstr "Resultado"
 
-#: models.py:3683
-=======
-msgid "Unit Number"
-msgstr "Número de unidad"
-
-msgid "Unit Price"
-msgstr "Precio unitario"
-
-msgid "Result"
-msgstr "Resultado"
-
->>>>>>> 5dfc8364
 msgid ""
 "In-country management and support staff prorated to their contribution to "
 "the programme (representation, planning, coordination, logistics, "
@@ -1953,10 +1446,6 @@
 "contribución al programa (representación, planificación, coordinación, "
 "logística, administración, finanzas)"
 
-<<<<<<< HEAD
-#: models.py:3685
-=======
->>>>>>> 5dfc8364
 msgid ""
 "Operational costs prorated to their contribution to the programme (office "
 "space, equipment, office supplies, maintenance)"
@@ -1964,10 +1453,6 @@
 "Costos operativos prorrateados a su contribución al programa (espacio de "
 "oficina, equipo, material de oficina, mantenimiento)"
 
-<<<<<<< HEAD
-#: models.py:3687
-=======
->>>>>>> 5dfc8364
 msgid ""
 "Planning, monitoring, evaluation and communication, prorated to their "
 "contribution to the programme (venue, travels, etc.)"
@@ -1975,38 +1460,18 @@
 "Planificación, seguimiento, evaluación y comunicación, a prorrata de su "
 "contribución al programa (sede, viajes, etc.)"
 
-<<<<<<< HEAD
-#: models.py:3692 templates/pd/detail.html:164
 msgid "Budget"
 msgstr "Presupuesto"
 
-#: models.py:3700
 msgid "Unit"
 msgstr "Unidad"
 
-#: models.py:3709
 msgid "Units Number"
 msgstr "Número de unidades"
 
-#: models.py:3716
 msgid "UNICEF Cash Local"
 msgstr "UNICEF Efectivo Local"
 
-#: models.py:3722
-=======
-msgid "Budget"
-msgstr "Presupuesto"
-
-msgid "Unit"
-msgstr "Unidad"
-
-msgid "Units Number"
-msgstr "Número de unidades"
-
-msgid "UNICEF Cash Local"
-msgstr "UNICEF Efectivo Local"
-
->>>>>>> 5dfc8364
 msgid "CSO Cash Local"
 msgstr "CSO Efectivo Local"
 
@@ -2070,13 +1535,9 @@
 msgid "N/A"
 msgstr ""
 
-<<<<<<< HEAD
-#: serializers/exports/interventions.py:515
-=======
 msgid "Attachments"
 msgstr "Archivos adjuntos"
 
->>>>>>> 5dfc8364
 msgid "CSO Contribution"
 msgstr "Contribución de las OSC"
 
@@ -2098,10 +1559,6 @@
 msgid "HACT"
 msgstr ""
 
-<<<<<<< HEAD
-#: serializers/interventions_v2.py:140
-=======
->>>>>>> 5dfc8364
 msgid ""
 "Cannot add a new amendment while another amendment of same kind is in "
 "progress."
@@ -2109,21 +1566,9 @@
 "No se puede añadir una nueva enmienda mientras esté en curso otra enmienda "
 "del mismo tipo."
 
-<<<<<<< HEAD
-#: serializers/interventions_v2.py:453
-msgid "Unable to find corresponding file type."
-msgstr ""
-
-#: serializers/interventions_v2.py:557 serializers/v3.py:34
 msgid "Invalid CP Output provided."
 msgstr "Salida de CP proporcionada no válida."
 
-#: serializers/interventions_v2.py:816
-=======
-msgid "Invalid CP Output provided."
-msgstr "Salida de CP proporcionada no válida."
-
->>>>>>> 5dfc8364
 #, python-format
 msgid ""
 "Please adjust activities to not use the quarters to be removed (%(names)s)."
@@ -2131,78 +1576,38 @@
 "Ajuste las actividades para no usar los cuartos que se eliminarán "
 "(%(names)s)."
 
-<<<<<<< HEAD
-#: serializers/interventions_v2.py:1104
 msgid "Indicator needs to be either cluster or high frequency."
 msgstr "El indicador debe ser de grupo o de alta frecuencia."
 
-#: serializers/interventions_v2.py:1118
-=======
-msgid "Indicator needs to be either cluster or high frequency."
-msgstr "El indicador debe ser de grupo o de alta frecuencia."
-
->>>>>>> 5dfc8364
 msgid "Start date needs to be on or after PD start date."
 msgstr ""
 "La fecha de inicio debe ser igual o posterior a la fecha de inicio de PD."
 
-<<<<<<< HEAD
-#: serializers/interventions_v2.py:1130
-=======
->>>>>>> 5dfc8364
 msgid "End date needs to be on or before PD end date."
 msgstr ""
 "La fecha de finalización debe ser igual o anterior a la fecha de "
 "finalización de PD."
 
-<<<<<<< HEAD
-#: serializers/interventions_v2.py:1142
 msgid "End date needs to be after the start date."
 msgstr "La fecha de finalización debe ser posterior a la fecha de inicio."
 
-#: serializers/interventions_v2.py:1152
-=======
-msgid "End date needs to be after the start date."
-msgstr "La fecha de finalización debe ser posterior a la fecha de inicio."
-
->>>>>>> 5dfc8364
 msgid "Next start date needs to be one day after previous end date."
 msgstr ""
 "La próxima fecha de inicio debe ser un día posterior a la fecha de "
 "finalización anterior."
 
-<<<<<<< HEAD
-#: serializers/interventions_v2.py:1226
 msgid "Changes not allowed when PD is terminated."
 msgstr "Cambios no permitidos cuando se termina PD."
 
-#: serializers/interventions_v2.py:1233
 msgid "Changes not allowed when PD not in amendment state."
 msgstr "Cambios no permitidos cuando el PD no está en estado de enmienda."
 
-#: serializers/interventions_v2.py:1238
 msgid "PD needs to have a start date."
 msgstr "PD debe tener una fecha de inicio."
 
-#: serializers/interventions_v2.py:1244
 msgid "This field cannot be empty."
 msgstr "Este campo no puede estar vacío."
 
-#: serializers/interventions_v3.py:156
-=======
-msgid "Changes not allowed when PD is terminated."
-msgstr "Cambios no permitidos cuando se termina PD."
-
-msgid "Changes not allowed when PD not in amendment state."
-msgstr "Cambios no permitidos cuando el PD no está en estado de enmienda."
-
-msgid "PD needs to have a start date."
-msgstr "PD debe tener una fecha de inicio."
-
-msgid "This field cannot be empty."
-msgstr "Este campo no puede estar vacío."
-
->>>>>>> 5dfc8364
 msgid ""
 "Invalid budget data. Total cash should be equal to items number * price per "
 "item."
@@ -2532,13 +1937,5 @@
 msgid "Today is not after the start date"
 msgstr "Hoy no es posterior a la fecha de inicio"
 
-<<<<<<< HEAD
-#: views/interventions_v2.py:390 views/interventions_v3.py:631
-msgid "Deleting an attachment can only be done in Draft status"
-msgstr ""
-
-#: views/interventions_v3.py:359
-=======
->>>>>>> 5dfc8364
 msgid "Meeting date is not available."
 msgstr "La fecha de la reunión no está disponible."