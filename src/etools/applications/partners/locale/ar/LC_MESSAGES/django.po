--- conflicted
+++ resolved
@@ -25,10 +25,6 @@
 msgid "PRC Reviewed Attachment"
 msgstr "مرفق مراجعة جمهورية الصين الشعبية"
 
-<<<<<<< HEAD
-#: admin.py:189 admin.py:759 models.py:3365
-=======
->>>>>>> 5dfc8364
 msgid "Attachment"
 msgstr "التعلق"
 
@@ -246,14 +242,6 @@
 msgid "Spot Checks Completed"
 msgstr ""
 
-<<<<<<< HEAD
-#: exports_v2.py:219 exports_v2.py:261 models.py:1301 models.py:1874
-#: models.py:2686 serializers/exports/interventions.py:48
-#: serializers/exports/interventions.py:86
-#: serializers/exports/interventions.py:197
-#: serializers/exports/interventions.py:209
-=======
->>>>>>> 5dfc8364
 msgid "Reference Number"
 msgstr "الرقم المرجعي"
 
@@ -296,12 +284,6 @@
 msgid "Terms Acknowledged By"
 msgstr "الشروط التي أقرها"
 
-<<<<<<< HEAD
-#: exports_v2.py:253 exports_v2.py:383 exports_v2.py:500 models.py:938
-#: models.py:970 models.py:1058 models.py:1133 models.py:1279 models.py:3451
-#: models.py:3607 serializers/exports/interventions.py:227
-=======
->>>>>>> 5dfc8364
 msgid "Partner"
 msgstr "شريك"
 
@@ -317,12 +299,6 @@
 msgid "Country Programme"
 msgstr "البرنامج القطري"
 
-<<<<<<< HEAD
-#: exports_v2.py:260 models.py:1845 serializers/interventions_v2.py:425
-#: serializers/interventions_v3.py:710 templates/pd/detail.html:137
-#: templates/pd/detail.html:480
-=======
->>>>>>> 5dfc8364
 msgid "Document Type"
 msgstr "نوع الوثيقة"
 
@@ -392,33 +368,15 @@
 msgid "Review Date by PRC"
 msgstr "تاريخ المراجعة بواسطة جمهورية الصين الشعبية"
 
-<<<<<<< HEAD
-#: exports_v2.py:289 models.py:1977 models.py:2753
-#: serializers/exports/interventions.py:319
 msgid "Signed by Partner"
 msgstr "وقعه الشريك"
 
-#: exports_v2.py:290 models.py:1961 models.py:2737
 msgid "Signed by Partner Date"
 msgstr "وقعه الشريك التاريخ"
 
-#: exports_v2.py:291 models.py:1968 models.py:2744
-#: serializers/exports/interventions.py:310
 msgid "Signed by UNICEF"
 msgstr "بتوقيع اليونيسف"
 
-#: exports_v2.py:292 models.py:1956 models.py:2732
-=======
-msgid "Signed by Partner"
-msgstr "وقعه الشريك"
-
-msgid "Signed by Partner Date"
-msgstr "وقعه الشريك التاريخ"
-
-msgid "Signed by UNICEF"
-msgstr "بتوقيع اليونيسف"
-
->>>>>>> 5dfc8364
 msgid "Signed by UNICEF Date"
 msgstr "موقعة من قبل اليونيسف التاريخ"
 
@@ -446,17 +404,9 @@
 msgid "UNPP Number"
 msgstr "رقم UNPP"
 
-<<<<<<< HEAD
-#: exports_v2.py:302 models.py:2201 models.py:3333 templates/pd/detail.html:224
 msgid "Data Processing Agreement"
 msgstr "اتفاقية معالجة البيانات"
 
-#: exports_v2.py:303 models.py:2205 models.py:3334 templates/pd/detail.html:227
-=======
-msgid "Data Processing Agreement"
-msgstr "اتفاقية معالجة البيانات"
-
->>>>>>> 5dfc8364
 msgid "Activities involving children and young people"
 msgstr "الأنشطة التي يشارك فيها الأطفال والشباب"
 
@@ -560,10 +510,6 @@
 msgid "Supplies in-kind"
 msgstr ""
 
-<<<<<<< HEAD
-#: exports_v2.py:578 exports_v2.py:1137 models.py:2969
-=======
->>>>>>> 5dfc8364
 msgid "Partner Contribution"
 msgstr "مساهمة الشريك"
 
@@ -580,10 +526,6 @@
 msgid "contribution"
 msgstr ""
 
-<<<<<<< HEAD
-#: exports_v2.py:630 exports_v2.py:865 models.py:3606
-=======
->>>>>>> 5dfc8364
 msgid "UNICEF"
 msgstr "اليونيسف"
 
@@ -649,11 +591,6 @@
 msgid "Price/Unit"
 msgstr ""
 
-<<<<<<< HEAD
-#: exports_v2.py:866 models.py:2977 serializers/exports/interventions.py:557
-#: templates/pd/detail.html:174 templates/pd/detail.html:195
-=======
->>>>>>> 5dfc8364
 msgid "Total"
 msgstr "المجموع"
 
@@ -696,38 +633,18 @@
 msgid "Price/unit"
 msgstr ""
 
-<<<<<<< HEAD
-#: exports_v2.py:1102 models.py:3640 templates/pd/detail.html:415
 msgid "Total Price"
 msgstr "السعر الكلي"
 
-#: exports_v2.py:1103 models.py:3654
 msgid "Provided By"
 msgstr "مقدمة من"
 
-#: exports_v2.py:1103 models.py:2914
 msgid "CP Output"
 msgstr "إخراج CP"
 
-#: exports_v2.py:1103 models.py:3647
 msgid "Other Mentions"
 msgstr "إشارات أخرى"
 
-#: exports_v2.py:1103 models.py:3657
-=======
-msgid "Total Price"
-msgstr "السعر الكلي"
-
-msgid "Provided By"
-msgstr "مقدمة من"
-
-msgid "CP Output"
-msgstr "إخراج CP"
-
-msgid "Other Mentions"
-msgstr "إشارات أخرى"
-
->>>>>>> 5dfc8364
 msgid "UNICEF Product Number"
 msgstr "رقم منتج اليونيسف"
 
@@ -767,11 +684,6 @@
 "لا ينطبق \"نوع CSO\" على المنظمات غير التابعة لمنظمات المجتمع المدني ، يرجى "
 "إزالة النوع"
 
-<<<<<<< HEAD
-#: models.py:154 models.py:369 models.py:3338 models.py:3696
-#: serializers/exports/interventions.py:108
-=======
->>>>>>> 5dfc8364
 msgid "Name"
 msgstr "الاسم"
 
@@ -817,10 +729,6 @@
 msgid "Red Cross/Red Crescent National Societies"
 msgstr ""
 
-<<<<<<< HEAD
-#: models.py:379 models.py:2706
-=======
->>>>>>> 5dfc8364
 msgid "Description"
 msgstr "الوصف"
 
@@ -902,17 +810,9 @@
 msgid "Core Values Assessment"
 msgstr "تقييم القيم الجوهرية"
 
-<<<<<<< HEAD
-#: models.py:976 models.py:3257 models.py:3301
 msgid "User"
 msgstr "مستخدم"
 
-#: models.py:983 models.py:3617
-=======
-msgid "User"
-msgstr "مستخدم"
-
->>>>>>> 5dfc8364
 msgid "Title"
 msgstr "العنوان"
 
@@ -958,17 +858,9 @@
 msgid "Special Audit report"
 msgstr "تقرير المراجعة الخاص"
 
-<<<<<<< HEAD
-#: models.py:1128 models.py:3336
 msgid "Other"
 msgstr "أخرى"
 
-#: models.py:1138 models.py:3358
-=======
-msgid "Other"
-msgstr "أخرى"
-
->>>>>>> 5dfc8364
 msgid "Type"
 msgstr "النوع"
 
@@ -1047,32 +939,15 @@
 msgid "Change in clause"
 msgstr "تغيير في البند"
 
-<<<<<<< HEAD
-#: models.py:1564 models.py:2718
 msgid "Number"
 msgstr "رقم"
 
-#: models.py:1586 models.py:2702 models.py:3211
-#: serializers/exports/interventions.py:17
 msgid "Types"
 msgstr "أنواع"
 
-#: models.py:1589 models.py:2713
 msgid "Signed Date"
 msgstr "تاريخ التوقيع"
 
-#: models.py:1600 models.py:2823 models.py:3204
-=======
-msgid "Number"
-msgstr "رقم"
-
-msgid "Types"
-msgstr "أنواع"
-
-msgid "Signed Date"
-msgstr "تاريخ التوقيع"
-
->>>>>>> 5dfc8364
 msgid "Amendment"
 msgstr "تعديل"
 
@@ -1214,310 +1089,132 @@
 msgid "Cancel Justification"
 msgstr "إلغاء التبرير"
 
-<<<<<<< HEAD
-#: models.py:2214 serializers/exports/interventions.py:507
-msgid "Attachments"
-msgstr "المرفقات"
-
-#: models.py:2223
 msgid "Metadata"
 msgstr "البيانات الوصفية"
 
-#: models.py:2229
 msgid "Confidential"
 msgstr "سري"
 
-#: models.py:2630
 msgid "Unknown"
 msgstr ""
 
-#: models.py:2663
 msgid "Type 1: Administrative error (correction)"
 msgstr "النوع 1: خطأ إداري (تصحيح)"
 
-#: models.py:2664
 msgid "Type 2: Budget <= 20%"
 msgstr "النوع 2: الميزانية <= 20٪"
 
-#: models.py:2665
 msgid "Type 3: Budget > 20%"
 msgstr "النوع 3: الميزانية> 20٪"
 
-#: models.py:2666
 msgid "Type 4: Changes to planned results"
 msgstr "النوع 4: تغييرات على النتائج المخطط لها"
 
-#: models.py:2667
 msgid "Type 5: No cost extension"
 msgstr "النوع 5: بدون تمديد للتكلفة"
 
-#: models.py:2668
 msgid "Type 6: Other"
 msgstr "النوع 6: أخرى"
 
-#: models.py:2680
 msgid "Normal"
 msgstr "عادي"
 
-#: models.py:2681
 msgid "Contingency"
 msgstr "طوارئ"
 
-#: models.py:2693 models.py:3714
 msgid "Kind"
 msgstr "عيني"
 
-#: models.py:2724 models.py:2761
 msgid "Amendment Document"
 msgstr "وثيقة التعديل"
 
-#: models.py:2768
 msgid "Internal PRC Review"
 msgstr "المراجعة الداخلية لجمعية الصين الشعبية"
 
-#: models.py:2774
 msgid "Amended Intervention"
 msgstr "تدخل معدل"
 
-#: models.py:2824
 msgid "Intervention amendments"
 msgstr "تعديلات التدخل"
 
-#: models.py:2888 models.py:2910 models.py:2965 models.py:3195 models.py:3354
-#: models.py:3407 models.py:3504 models.py:3525 models.py:3612
 msgid "Intervention"
 msgstr "مداخلة"
 
-#: models.py:2891 models.py:3454
 msgid "Year"
 msgstr "سنة"
 
-#: models.py:2892 models.py:3455
 msgid "Programmatic Q1"
 msgstr "برمجي Q1"
 
-#: models.py:2893 models.py:3456
 msgid "Programmatic Q2"
 msgstr "برمجي Q2"
 
-#: models.py:2894 models.py:3457
 msgid "Programmatic Q3"
 msgstr "برمجي Q3"
 
-#: models.py:2895 models.py:3458
 msgid "Programmatic Q4"
 msgstr "آلي Q4"
 
-#: models.py:2901
 msgid "Intervention Planned Visits"
 msgstr "زيارات مخططة التدخل"
 
-#: models.py:2908 serializers/exports/interventions.py:113
 msgid "Code"
 msgstr "كود"
 
-#: models.py:2917
 msgid "RAM Indicators"
 msgstr "مؤشرات RAM"
 
-#: models.py:2970
 msgid "Unicef Cash"
 msgstr "Unicef ​​Cash"
 
-#: models.py:2975
 msgid "UNICEF Supplies"
 msgstr "لوازم اليونيسف"
 
-#: models.py:2981
 msgid "Partner Contribution Local"
 msgstr "مساهمة الشريك محلي"
 
-#: models.py:2985
 msgid "Partner Supplies Local"
 msgstr "شريك إمدادات محلي"
 
-#: models.py:2989
 msgid "Total Partner Contribution"
 msgstr "إجمالي مساهمة الشريك"
 
-#: models.py:2994 models.py:2998
 msgid "Total HQ Cash Local"
 msgstr "إجمالي المقر النقدي المحلي"
 
-#: models.py:3002
 msgid "Unicef Cash Local"
 msgstr "Unicef ​​Cash Local"
 
-#: models.py:3006
 msgid "UNICEF Supplies Local"
 msgstr "مستلزمات اليونيسف محلية"
 
-#: models.py:3008 serializers/exports/interventions.py:551
-#: templates/pd/detail.html:193
 msgid "Currency"
 msgstr "العملة"
 
-#: models.py:3009
 msgid "Total Local"
 msgstr "إجمالي محلي"
 
-#: models.py:3013
 msgid "Programme Effectiveness (%)"
 msgstr "فعالية البرنامج (٪)"
 
-#: models.py:3020
 msgid "Intervention budget"
 msgstr "ميزانية التدخل"
 
-#: models.py:3115
 msgid "Not decided yet"
 msgstr "لم تقرر بعد"
 
-#: models.py:3116
 msgid "Yes, strongly agree"
 msgstr "نعم ، أوافق بشدة"
 
-#: models.py:3117
 msgid "Yes, agree"
 msgstr "نعم ، أوافق"
 
-#: models.py:3118
 msgid "No, disagree"
 msgstr "لا ، غير موافق"
 
-#: models.py:3119
 msgid "No, strongly disagree"
 msgstr "لا ، أعارض بشدة"
 
-#: models.py:3124
-=======
-msgid "Metadata"
-msgstr "البيانات الوصفية"
-
-msgid "Confidential"
-msgstr "سري"
-
-msgid "Unknown"
-msgstr ""
-
-msgid "Type 1: Administrative error (correction)"
-msgstr "النوع 1: خطأ إداري (تصحيح)"
-
-msgid "Type 2: Budget <= 20%"
-msgstr "النوع 2: الميزانية <= 20٪"
-
-msgid "Type 3: Budget > 20%"
-msgstr "النوع 3: الميزانية> 20٪"
-
-msgid "Type 4: Changes to planned results"
-msgstr "النوع 4: تغييرات على النتائج المخطط لها"
-
-msgid "Type 5: No cost extension"
-msgstr "النوع 5: بدون تمديد للتكلفة"
-
-msgid "Type 6: Other"
-msgstr "النوع 6: أخرى"
-
-msgid "Normal"
-msgstr "عادي"
-
-msgid "Contingency"
-msgstr "طوارئ"
-
-msgid "Kind"
-msgstr "عيني"
-
-msgid "Amendment Document"
-msgstr "وثيقة التعديل"
-
-msgid "Internal PRC Review"
-msgstr "المراجعة الداخلية لجمعية الصين الشعبية"
-
-msgid "Amended Intervention"
-msgstr "تدخل معدل"
-
-msgid "Intervention amendments"
-msgstr "تعديلات التدخل"
-
-msgid "Intervention"
-msgstr "مداخلة"
-
-msgid "Year"
-msgstr "سنة"
-
-msgid "Programmatic Q1"
-msgstr "برمجي Q1"
-
-msgid "Programmatic Q2"
-msgstr "برمجي Q2"
-
-msgid "Programmatic Q3"
-msgstr "برمجي Q3"
-
-msgid "Programmatic Q4"
-msgstr "آلي Q4"
-
-msgid "Intervention Planned Visits"
-msgstr "زيارات مخططة التدخل"
-
-msgid "Code"
-msgstr "كود"
-
-msgid "RAM Indicators"
-msgstr "مؤشرات RAM"
-
-msgid "Unicef Cash"
-msgstr "Unicef ​​Cash"
-
-msgid "UNICEF Supplies"
-msgstr "لوازم اليونيسف"
-
-msgid "Partner Contribution Local"
-msgstr "مساهمة الشريك محلي"
-
-msgid "Partner Supplies Local"
-msgstr "شريك إمدادات محلي"
-
-msgid "Total Partner Contribution"
-msgstr "إجمالي مساهمة الشريك"
-
-msgid "Total HQ Cash Local"
-msgstr "إجمالي المقر النقدي المحلي"
-
-msgid "Unicef Cash Local"
-msgstr "Unicef ​​Cash Local"
-
-msgid "UNICEF Supplies Local"
-msgstr "مستلزمات اليونيسف محلية"
-
-msgid "Currency"
-msgstr "العملة"
-
-msgid "Total Local"
-msgstr "إجمالي محلي"
-
-msgid "Programme Effectiveness (%)"
-msgstr "فعالية البرنامج (٪)"
-
-msgid "Intervention budget"
-msgstr "ميزانية التدخل"
-
-msgid "Not decided yet"
-msgstr "لم تقرر بعد"
-
-msgid "Yes, strongly agree"
-msgstr "نعم ، أوافق بشدة"
-
-msgid "Yes, agree"
-msgstr "نعم ، أوافق"
-
-msgid "No, disagree"
-msgstr "لا ، غير موافق"
-
-msgid "No, strongly disagree"
-msgstr "لا ، أعارض بشدة"
-
->>>>>>> 5dfc8364
 msgid ""
 "The proposed relationship is best represented and regulated by partnership "
 "(as opposed to procurement), with both UNICEF and the CSO making clear "
@@ -1526,10 +1223,6 @@
 "أفضل تمثيل للعلاقة المقترحة وتنظيمها من خلال الشراكة (على عكس المشتريات) ، "
 "حيث تقدم كل من اليونيسف ومنظمة المجتمع المدني مساهمات واضحة في PD / SPD"
 
-<<<<<<< HEAD
-#: models.py:3131
-=======
->>>>>>> 5dfc8364
 msgid ""
 "The partner selection evidences the CSO’s comparative advantage and value "
 "for money in relation to the planned results"
@@ -1537,20 +1230,12 @@
 "يثبت اختيار الشريك الميزة النسبية لمنظمات المجتمع المدني والقيمة مقابل المال "
 "فيما يتعلق بالنتائج المخطط لها"
 
-<<<<<<< HEAD
-#: models.py:3137
-=======
->>>>>>> 5dfc8364
 msgid ""
 "Previous UNICEF/UN relationships with the proposed CSO have been positive"
 msgstr ""
 "كانت العلاقات السابقة بين اليونيسف والأمم المتحدة مع منظمات المجتمع المدني "
 "المقترحة إيجابية"
 
-<<<<<<< HEAD
-#: models.py:3142
-=======
->>>>>>> 5dfc8364
 msgid ""
 "The proposed PD/SPD is relevant to achieving results in the country "
 "programme document, the relevant sector workplan and or humanitarian "
@@ -1559,10 +1244,6 @@
 "وثيقة PD / SPD المقترحة ذات صلة بتحقيق النتائج في وثيقة البرنامج القطري ، "
 "وخطة عمل القطاع ذات الصلة و / أو خطة الاستجابة الإنسانية"
 
-<<<<<<< HEAD
-#: models.py:3148
-=======
->>>>>>> 5dfc8364
 msgid ""
 "The results framework of the proposed PD/SPD has been guided by M&E feedback "
 "during the drafting process"
@@ -1570,20 +1251,12 @@
 "تم توجيه إطار عمل نتائج PD / SPD من خلال ملاحظات الرصد والتقييم أثناء عملية "
 "الصياغة"
 
-<<<<<<< HEAD
-#: models.py:3154
-=======
->>>>>>> 5dfc8364
 msgid ""
 "Gender, equity and sustainability have been considered in the programme "
 "design process"
 msgstr ""
 "تم أخذ قضايا الجنسين والإنصاف والاستدامة في الاعتبار في عملية تصميم البرنامج"
 
-<<<<<<< HEAD
-#: models.py:3159
-=======
->>>>>>> 5dfc8364
 msgid ""
 "The budget of the proposed PD/SPD is aligned with the principles of value "
 "for money with the effective and efficient programme management costs "
@@ -1592,255 +1265,111 @@
 "تتماشى ميزانية PD / SPD المقترحة مع مبادئ القيمة مقابل المال مع تكاليف إدارة "
 "البرامج الفعالة والفعالة التي تلتزم بالحدود المحددة للمكتب"
 
-<<<<<<< HEAD
-#: models.py:3165
 msgid "The relevant supply issues have been duly considered"
 msgstr "تم النظر على النحو الواجب في قضايا التوريد ذات الصلة"
 
-#: models.py:3182
 msgid "PRC Review"
 msgstr "مراجعة جمهورية الصين الشعبية"
 
-#: models.py:3183
 msgid "Non-PRC Review"
 msgstr "مراجعة غير جمهورية الصين الشعبية"
 
-#: models.py:3189
 msgid "No Review Required"
 msgstr "لا حاجة للمراجعة"
 
-#: models.py:3215
 msgid "Actions List"
 msgstr "قائمة الإجراءات"
 
-#: models.py:3219
 msgid "PRC Submitted By"
 msgstr "مقدم من جمهورية الصين الشعبية"
 
-#: models.py:3225 models.py:3307
 msgid "Review Date"
 msgstr "تاريخ المراجعة"
 
-#: models.py:3227
 msgid "Meeting Date"
 msgstr "موعد الاجتماع"
 
-#: models.py:3230
 msgid "PRC Officers"
 msgstr "ضباط جمهورية الصين الشعبية"
 
-#: models.py:3236
 msgid "Overall Approver"
 msgstr "الموافق العام"
 
-#: models.py:3243
 msgid "Sent Back by Secretary Comment"
 msgstr "أعادها السكرتير تعليق"
 
-#: models.py:3328
 msgid "FACE"
 msgstr "الوجه"
 
-#: models.py:3329
 msgid "Progress Report"
 msgstr "تقرير مرحلي"
 
-#: models.py:3330
 msgid "(Legacy) Final Partnership Review"
 msgstr "(قديم) مراجعة الشراكة النهائية"
 
-#: models.py:3331
 msgid "Correspondence"
 msgstr "المراسلات"
 
-#: models.py:3332
 msgid "Supply/Distribution Plan"
 msgstr "خطة التوريد / التوزيع"
 
-#: models.py:3335
 msgid "Special Conditions for Construction Works"
 msgstr "الشروط الخاصة بأعمال البناء"
 
-#: models.py:3369
 msgid "Intervention Attachment"
 msgstr "مرفق التدخل"
 
-#: models.py:3428
 msgid "Fund Commitment Reference"
 msgstr "مرجع الالتزام الصندوق"
 
-#: models.py:3429
 msgid "Amount (USD)"
 msgstr "المبلغ (دولار أمريكي)"
 
-#: models.py:3430
 msgid "Liquidation (USD)"
 msgstr "التصفية (بالدولار الأمريكي)"
 
-#: models.py:3432
 msgid "Outstanding Balance (USD)"
 msgstr "الرصيد القائم (بالدولار الأمريكي)"
 
-#: models.py:3434
 msgid "Amount less than 3 months (USD)"
 msgstr "مقدار فوضى أكبر من 3 أشهر (بالدولار الأمريكي)"
 
-#: models.py:3436
 msgid "Amount between 3 and 6 months (USD)"
 msgstr "مبلغ يتراوح بين 3 و 6 أشهر (دولار أمريكي)"
 
-#: models.py:3438
 msgid "Amount between 6 and 9 months (USD)"
 msgstr "مبلغ يتراوح بين 6 و 9 أشهر (بالدولار الأمريكي)"
 
-#: models.py:3440
 msgid "Amount more than 9 months (USD)"
 msgstr "المبلغ أكثر من 9 أشهر (دولار أمريكي)"
 
-#: models.py:3464
 msgid "Partner Planned Visits"
 msgstr "زيارات مخططة من قبل الشركاء"
 
-#: models.py:3493
 msgid "Social & Environmental"
 msgstr "اجتماعي"
 
-#: models.py:3494
 msgid "Financial"
 msgstr "الأمور المالية"
 
-#: models.py:3495
 msgid "Operational"
 msgstr "التشغيل"
 
-#: models.py:3496
 msgid "Organizational"
 msgstr "التنظيمية"
 
-#: models.py:3497
 msgid "Political"
 msgstr "سياسي"
 
-#: models.py:3498
 msgid "Strategic"
 msgstr "استراتيجية"
 
-#: models.py:3499
 msgid "Safety & security"
 msgstr "سلامة الامن"
 
-#: models.py:3509
 msgid "Risk Type"
 msgstr "نوع المخاطرة"
 
-#: models.py:3530
-=======
-msgid "The relevant supply issues have been duly considered"
-msgstr "تم النظر على النحو الواجب في قضايا التوريد ذات الصلة"
-
-msgid "PRC Review"
-msgstr "مراجعة جمهورية الصين الشعبية"
-
-msgid "Non-PRC Review"
-msgstr "مراجعة غير جمهورية الصين الشعبية"
-
-msgid "No Review Required"
-msgstr "لا حاجة للمراجعة"
-
-msgid "Actions List"
-msgstr "قائمة الإجراءات"
-
-msgid "PRC Submitted By"
-msgstr "مقدم من جمهورية الصين الشعبية"
-
-msgid "Review Date"
-msgstr "تاريخ المراجعة"
-
-msgid "Meeting Date"
-msgstr "موعد الاجتماع"
-
-msgid "PRC Officers"
-msgstr "ضباط جمهورية الصين الشعبية"
-
-msgid "Overall Approver"
-msgstr "الموافق العام"
-
-msgid "Sent Back by Secretary Comment"
-msgstr "أعادها السكرتير تعليق"
-
-msgid "FACE"
-msgstr "الوجه"
-
-msgid "Progress Report"
-msgstr "تقرير مرحلي"
-
-msgid "(Legacy) Final Partnership Review"
-msgstr "(قديم) مراجعة الشراكة النهائية"
-
-msgid "Correspondence"
-msgstr "المراسلات"
-
-msgid "Supply/Distribution Plan"
-msgstr "خطة التوريد / التوزيع"
-
-msgid "Special Conditions for Construction Works"
-msgstr "الشروط الخاصة بأعمال البناء"
-
-msgid "Intervention Attachment"
-msgstr "مرفق التدخل"
-
-msgid "Fund Commitment Reference"
-msgstr "مرجع الالتزام الصندوق"
-
-msgid "Amount (USD)"
-msgstr "المبلغ (دولار أمريكي)"
-
-msgid "Liquidation (USD)"
-msgstr "التصفية (بالدولار الأمريكي)"
-
-msgid "Outstanding Balance (USD)"
-msgstr "الرصيد القائم (بالدولار الأمريكي)"
-
-msgid "Amount less than 3 months (USD)"
-msgstr "مقدار فوضى أكبر من 3 أشهر (بالدولار الأمريكي)"
-
-msgid "Amount between 3 and 6 months (USD)"
-msgstr "مبلغ يتراوح بين 3 و 6 أشهر (دولار أمريكي)"
-
-msgid "Amount between 6 and 9 months (USD)"
-msgstr "مبلغ يتراوح بين 6 و 9 أشهر (بالدولار الأمريكي)"
-
-msgid "Amount more than 9 months (USD)"
-msgstr "المبلغ أكثر من 9 أشهر (دولار أمريكي)"
-
-msgid "Partner Planned Visits"
-msgstr "زيارات مخططة من قبل الشركاء"
-
-msgid "Social & Environmental"
-msgstr "اجتماعي"
-
-msgid "Financial"
-msgstr "الأمور المالية"
-
-msgid "Operational"
-msgstr "التشغيل"
-
-msgid "Organizational"
-msgstr "التنظيمية"
-
-msgid "Political"
-msgstr "سياسي"
-
-msgid "Strategic"
-msgstr "استراتيجية"
-
-msgid "Safety & security"
-msgstr "سلامة الامن"
-
-msgid "Risk Type"
-msgstr "نوع المخاطرة"
-
->>>>>>> 5dfc8364
 msgid ""
 "UNICEF contribution for In-country management and support staff prorated to "
 "their contribution to the programme (representation, planning, coordination, "
@@ -1850,10 +1379,6 @@
 "مساهمتهم في البرنامج (التمثيل ، التخطيط ، التنسيق ، اللوجستيات ، الإدارة ، "
 "المالية)"
 
-<<<<<<< HEAD
-#: models.py:3536
-=======
->>>>>>> 5dfc8364
 msgid ""
 "Partner contribution for In-country management and support staff prorated to "
 "their contribution to the programme (representation, planning, coordination, "
@@ -1862,10 +1387,6 @@
 "مساهمة الشريك في الإدارة الداخلية وموظفي الدعم مقسمة إلى مساهماتهم في "
 "البرنامج (التمثيل ، التخطيط ، التنسيق ، اللوجستيات ، الإدارة ، المالية)"
 
-<<<<<<< HEAD
-#: models.py:3542
-=======
->>>>>>> 5dfc8364
 msgid ""
 "UNICEF contribution for Operational costs prorated to their contribution to "
 "the programme (office space, equipment, office supplies, maintenance)"
@@ -1873,10 +1394,6 @@
 "مساهمة اليونيسيف في التكاليف التشغيلية مقسمة بالتناسب مع مساهمتها في "
 "البرنامج (الحيز المكتبي ، المعدات ، اللوازم المكتبية ، الصيانة)"
 
-<<<<<<< HEAD
-#: models.py:3548
-=======
->>>>>>> 5dfc8364
 msgid ""
 "Partner contribution for Operational costs prorated to their contribution to "
 "the programme (office space, equipment, office supplies, maintenance)"
@@ -1884,10 +1401,6 @@
 "مساهمة الشركاء في التكاليف التشغيلية مقسمة بالتناسب مع مساهمتهم في البرنامج "
 "(مساحة مكتبية ، معدات ، لوازم مكتبية ، صيانة)"
 
-<<<<<<< HEAD
-#: models.py:3554
-=======
->>>>>>> 5dfc8364
 msgid ""
 "UNICEF contribution for Planning, monitoring, evaluation and communication, "
 "prorated to their contribution to the programme (venue, travels, etc.)"
@@ -1895,10 +1408,6 @@
 "مساهمة اليونيسف في التخطيط ، والرصد ، والتقييم ، والاتصال ، متناسبة مع "
 "مساهمتها في البرنامج (المكان ، والسفر ، وما إلى ذلك)"
 
-<<<<<<< HEAD
-#: models.py:3560
-=======
->>>>>>> 5dfc8364
 msgid ""
 "Partner contribution for Planning, monitoring, evaluation and communication, "
 "prorated to their contribution to the programme (venue, travels, etc.)"
@@ -1906,31 +1415,15 @@
 "مساهمة الشريك في التخطيط والمراقبة والتقييم والاتصال ، مُتناسبة مع مساهمتهم "
 "في البرنامج (المكان ، والسفر ، وما إلى ذلك)"
 
-<<<<<<< HEAD
-#: models.py:3621
 msgid "Unit Number"
 msgstr "رقم الوحدة"
 
-#: models.py:3627 models.py:3704
 msgid "Unit Price"
 msgstr "سعر الوحدة"
 
-#: models.py:3634
 msgid "Result"
 msgstr "نتيجة"
 
-#: models.py:3683
-=======
-msgid "Unit Number"
-msgstr "رقم الوحدة"
-
-msgid "Unit Price"
-msgstr "سعر الوحدة"
-
-msgid "Result"
-msgstr "نتيجة"
-
->>>>>>> 5dfc8364
 msgid ""
 "In-country management and support staff prorated to their contribution to "
 "the programme (representation, planning, coordination, logistics, "
@@ -1939,10 +1432,6 @@
 "موظفو الإدارة والدعم داخل الدولة مقسَّمين بالتناسب مع مساهمتهم في البرنامج "
 "(التمثيل ، التخطيط ، التنسيق ، اللوجستيات ، الإدارة ، المالية)"
 
-<<<<<<< HEAD
-#: models.py:3685
-=======
->>>>>>> 5dfc8364
 msgid ""
 "Operational costs prorated to their contribution to the programme (office "
 "space, equipment, office supplies, maintenance)"
@@ -1950,10 +1439,6 @@
 "التكاليف التشغيلية مقسمة بالتناسب مع مساهمتها في البرنامج (الحيز المكتبي ، "
 "المعدات ، اللوازم المكتبية ، الصيانة)"
 
-<<<<<<< HEAD
-#: models.py:3687
-=======
->>>>>>> 5dfc8364
 msgid ""
 "Planning, monitoring, evaluation and communication, prorated to their "
 "contribution to the programme (venue, travels, etc.)"
@@ -1961,38 +1446,18 @@
 "التخطيط والرصد والتقييم والاتصال ، حسب مساهمتهم في البرنامج (المكان ، "
 "والسفر ، وما إلى ذلك)"
 
-<<<<<<< HEAD
-#: models.py:3692 templates/pd/detail.html:164
 msgid "Budget"
 msgstr "ميزانية"
 
-#: models.py:3700
 msgid "Unit"
 msgstr "وحدة"
 
-#: models.py:3709
 msgid "Units Number"
 msgstr "عدد الوحدات"
 
-#: models.py:3716
 msgid "UNICEF Cash Local"
 msgstr "اليونيسف المحلية النقدية"
 
-#: models.py:3722
-=======
-msgid "Budget"
-msgstr "ميزانية"
-
-msgid "Unit"
-msgstr "وحدة"
-
-msgid "Units Number"
-msgstr "عدد الوحدات"
-
-msgid "UNICEF Cash Local"
-msgstr "اليونيسف المحلية النقدية"
-
->>>>>>> 5dfc8364
 msgid "CSO Cash Local"
 msgstr "CSO Cash Local"
 
@@ -2056,13 +1521,9 @@
 msgid "N/A"
 msgstr "غير متاح"
 
-<<<<<<< HEAD
-#: serializers/exports/interventions.py:515
-=======
 msgid "Attachments"
 msgstr "المرفقات"
 
->>>>>>> 5dfc8364
 msgid "CSO Contribution"
 msgstr "مساهمة منظمات المجتمع المدني"
 
@@ -2084,103 +1545,47 @@
 msgid "HACT"
 msgstr "HACT"
 
-<<<<<<< HEAD
-#: serializers/interventions_v2.py:140
-=======
->>>>>>> 5dfc8364
 msgid ""
 "Cannot add a new amendment while another amendment of same kind is in "
 "progress."
 msgstr "لا يمكن إضافة تعديل جديد أثناء إجراء تعديل آخر من نفس النوع."
 
-<<<<<<< HEAD
-#: serializers/interventions_v2.py:453
-msgid "Unable to find corresponding file type."
-msgstr ""
-
-#: serializers/interventions_v2.py:557 serializers/v3.py:34
 msgid "Invalid CP Output provided."
 msgstr "تم توفير إخراج CP غير صالح."
 
-#: serializers/interventions_v2.py:816
-=======
-msgid "Invalid CP Output provided."
-msgstr "تم توفير إخراج CP غير صالح."
-
->>>>>>> 5dfc8364
 #, python-format
 msgid ""
 "Please adjust activities to not use the quarters to be removed (%(names)s)."
 msgstr ""
 "الرجاء ضبط الأنشطة بحيث لا تستخدم أرباع السنة المراد إزالتها (%(names)s)."
 
-<<<<<<< HEAD
-#: serializers/interventions_v2.py:1104
 msgid "Indicator needs to be either cluster or high frequency."
 msgstr "يجب أن يكون المؤشر إما عنقوديًا أو عالي التردد."
 
-#: serializers/interventions_v2.py:1118
 msgid "Start date needs to be on or after PD start date."
 msgstr "يجب أن يكون تاريخ البدء في تاريخ بدء PD أو بعده."
 
-#: serializers/interventions_v2.py:1130
 msgid "End date needs to be on or before PD end date."
 msgstr "يجب أن يكون تاريخ الانتهاء في تاريخ انتهاء PD أو قبله."
 
-#: serializers/interventions_v2.py:1142
 msgid "End date needs to be after the start date."
 msgstr "يجب أن يكون تاريخ الانتهاء بعد تاريخ البدء."
 
-#: serializers/interventions_v2.py:1152
 msgid "Next start date needs to be one day after previous end date."
 msgstr "يجب أن يكون تاريخ البدء التالي بعد يوم واحد من تاريخ الانتهاء السابق."
 
-#: serializers/interventions_v2.py:1226
 msgid "Changes not allowed when PD is terminated."
 msgstr "التغييرات غير مسموح بها عند إنهاء PD."
 
-#: serializers/interventions_v2.py:1233
 msgid "Changes not allowed when PD not in amendment state."
 msgstr "التغييرات غير مسموح بها عندما لا يكون PD في حالة التعديل."
 
-#: serializers/interventions_v2.py:1238
 msgid "PD needs to have a start date."
 msgstr "يحتاج PD إلى تاريخ بدء."
 
-#: serializers/interventions_v2.py:1244
 msgid "This field cannot be empty."
 msgstr "لا يمكن ترك هذا الحقل فارغًا."
 
-#: serializers/interventions_v3.py:156
-=======
-msgid "Indicator needs to be either cluster or high frequency."
-msgstr "يجب أن يكون المؤشر إما عنقوديًا أو عالي التردد."
-
-msgid "Start date needs to be on or after PD start date."
-msgstr "يجب أن يكون تاريخ البدء في تاريخ بدء PD أو بعده."
-
-msgid "End date needs to be on or before PD end date."
-msgstr "يجب أن يكون تاريخ الانتهاء في تاريخ انتهاء PD أو قبله."
-
-msgid "End date needs to be after the start date."
-msgstr "يجب أن يكون تاريخ الانتهاء بعد تاريخ البدء."
-
-msgid "Next start date needs to be one day after previous end date."
-msgstr "يجب أن يكون تاريخ البدء التالي بعد يوم واحد من تاريخ الانتهاء السابق."
-
-msgid "Changes not allowed when PD is terminated."
-msgstr "التغييرات غير مسموح بها عند إنهاء PD."
-
-msgid "Changes not allowed when PD not in amendment state."
-msgstr "التغييرات غير مسموح بها عندما لا يكون PD في حالة التعديل."
-
-msgid "PD needs to have a start date."
-msgstr "يحتاج PD إلى تاريخ بدء."
-
-msgid "This field cannot be empty."
-msgstr "لا يمكن ترك هذا الحقل فارغًا."
-
->>>>>>> 5dfc8364
 msgid ""
 "Invalid budget data. Total cash should be equal to items number * price per "
 "item."
@@ -2498,13 +1903,5 @@
 msgid "Today is not after the start date"
 msgstr "اليوم ليس بعد تاريخ البدء"
 
-<<<<<<< HEAD
-#: views/interventions_v2.py:390 views/interventions_v3.py:631
-msgid "Deleting an attachment can only be done in Draft status"
-msgstr ""
-
-#: views/interventions_v3.py:359
-=======
->>>>>>> 5dfc8364
 msgid "Meeting date is not available."
 msgstr "تاريخ الاجتماع غير متوفر."