# SOME DESCRIPTIVE TITLE.
# Copyright (C) YEAR THE PACKAGE'S COPYRIGHT HOLDER
# This file is distributed under the same license as the PACKAGE package.
# FIRST AUTHOR <EMAIL@ADDRESS>, YEAR.
#
#, fuzzy
msgid ""
msgstr ""
"Project-Id-Version: PACKAGE VERSION\n"
"Report-Msgid-Bugs-To: \n"
<<<<<<< HEAD
"POT-Creation-Date: 2023-02-07 13:47+0000\n"
=======
"POT-Creation-Date: 2023-02-07 11:01+0200\n"
>>>>>>> f7dc06d4
"PO-Revision-Date: YEAR-MO-DA HO:MI+ZONE\n"
"Last-Translator: FULL NAME <EMAIL@ADDRESS>\n"
"Language-Team: LANGUAGE <LL@li.org>\n"
"Language: \n"
"MIME-Version: 1.0\n"
"Content-Type: text/plain; charset=UTF-8\n"
"Content-Transfer-Encoding: 8bit\n"
"Plural-Forms: nplurals=6; plural=n==0 ? 0 : n==1 ? 1 : n==2 ? 2 : n%100>=3 "
"&& n%100<=10 ? 3 : n%100>=11 && n%100<=99 ? 4 : 5;\n"

#: admin.py:83
msgid "Signed Attachment"
msgstr "مرفق موقع"

#: admin.py:88
msgid "PRC Reviewed Attachment"
msgstr "مرفق مراجعة جمهورية الصين الشعبية"

<<<<<<< HEAD
#: admin.py:188 admin.py:743 models.py:3364
=======
#: admin.py:189 admin.py:759 models.py:3357
>>>>>>> f7dc06d4
msgid "Attachment"
msgstr "التعلق"

#: admin.py:253 models.py:1925 models.py:1933
msgid "Review Document by PRC"
msgstr "مراجعة الوثيقة من قبل جمهورية الصين الشعبية"

#: admin.py:258 models.py:1941 models.py:1949
msgid "Signed PD Document"
msgstr "مستند PD موقع"

#: admin.py:319
msgid "Intervention Details"
msgstr "تفاصيل التدخل"

#: admin.py:336
msgid "Dates and Signatures"
msgstr "التواريخ والتوقيعات"

#: admin.py:352
msgid "ePD"
msgstr "ePD"

#: admin.py:392
msgid "PD is not ready for Vision synchronization."
msgstr "PD ليس جاهزًا لمزامنة Vision."

#: admin.py:395
msgid "PD was sent to Vision."
msgstr "تم إرسال PD إلى Vision."

#: admin.py:438 exports_v2.py:567 templates/pd/detail.html:172
#: templates/pd/detail.html:391
msgid "Capacity Strengthening Costs"
msgstr ""

#: admin.py:463 models.py:1195 models.py:1203
msgid "Report"
msgstr "تقرير"

#: admin.py:600
msgid "Partner Details"
msgstr "تفاصيل الشريك"

#: admin.py:629
msgid "Hact"
msgstr "صحيح"

#: admin.py:718 models.py:1571 models.py:1578
msgid "Signed Amendment"
msgstr "التوقيع على التعديل"

#: admin.py:793
msgid "Agreement Details"
msgstr "تفاصيل الاتفاقية"

#: admin.py:829
msgid ""
"Please delete all interventions associated with the selected Agreements "
"before deleting them."
msgstr "يرجى حذف جميع التدخلات المرتبطة بالاتفاقيات المحددة قبل حذفها."

#: admin.py:835
msgid ""
"Please delete all interventions associated with this Agreement before "
"deleting the agreement."
msgstr "يرجى حذف جميع التدخلات المرتبطة بهذه الاتفاقية قبل حذف الاتفاقية."

#: exports_v2.py:26 exports_v2.py:90 exports_v2.py:179 exports_v2.py:222
#: exports_v2.py:337 exports_v2.py:384 models.py:434
#: serializers/exports/interventions.py:232
msgid "Vendor Number"
msgstr "رقم البائع"

#: exports_v2.py:27 serializers/exports/partner_organization.py:34
msgid "Organizations Full Name"
msgstr "الاسم الكامل للمنظمات"

#: exports_v2.py:28 models.py:373
msgid "Short Name"
msgstr "اسم قصير"

#: exports_v2.py:29 models.py:446
msgid "Alternate Name"
msgstr "الاسم البديل"

#: exports_v2.py:30 exports_v2.py:91 exports_v2.py:180 exports_v2.py:256
#: models.py:354 serializers/exports/interventions.py:237
#: serializers/exports/partner_organization.py:69
msgid "Partner Type"
msgstr "نوع الشريك"

#: exports_v2.py:31 models.py:384
#: serializers/exports/partner_organization.py:68
msgid "Shared Partner"
msgstr "شريك مشترك"

#: exports_v2.py:32 models.py:416
msgid "Address"
msgstr "العنوان"

#: exports_v2.py:33 models.py:428 models.py:996
msgid "Phone Number"
msgstr "رقم الهاتف"

#: exports_v2.py:34 models.py:423 models.py:990
#: serializers/exports/partner_organization.py:38
msgid "Email Address"
msgstr "عنوان البريد الإلكتروني"

#: exports_v2.py:35 serializers/exports/partner_organization.py:41
msgid "HACT Risk Rating"
msgstr "تصنيف مخاطر HACT"

#: exports_v2.py:36 serializers/exports/partner_organization.py:48
msgid "Date Last Assessed Against Core Values"
msgstr "تاريخ آخر تقييم مقابل القيم الأساسية"

#: exports_v2.py:37 serializers/exports/partner_organization.py:52
msgid "Actual Cash Transfer for CP (USD)"
msgstr "التحويل النقدي الفعلي مقابل CP (بالدولار الأمريكي)"

#: exports_v2.py:38 serializers/exports/partner_organization.py:56
msgid "Actual Cash Transfer for Current Year (USD)"
msgstr "التحويل النقدي الفعلي للسنة الحالية (دولار أمريكي)"

#: exports_v2.py:39 serializers/exports/partner_organization.py:60
msgid "Marked for Deletion"
msgstr "تم وضع علامة للحذف"

#: exports_v2.py:40 models.py:477
#: serializers/exports/partner_organization.py:62
msgid "Blocked"
msgstr "ممنوع"

#: exports_v2.py:41 exports_v2.py:93 exports_v2.py:183 models.py:459
msgid "Assessment Type"
msgstr "نوع التقييم"

#: exports_v2.py:42 serializers/exports/partner_organization.py:64
msgid "Date Assessed"
msgstr "تاريخ التقييم"

#: exports_v2.py:43 serializers/exports/partner_organization.py:31
msgid "Assessment Type (Date Assessed)"
msgstr "نوع التقييم (تاريخ التقييم)"

#: exports_v2.py:44 serializers/exports/partner_organization.py:29
msgid "Staff Members"
msgstr "طاقم العمل"

#: exports_v2.py:46 exports_v2.py:283 serializers/exports/interventions.py:274
#: serializers/exports/interventions.py:563
#: serializers/exports/partner_organization.py:71
msgid "Planned Programmatic Visits"
msgstr "زيارات برنامجية مخططة"

#: exports_v2.py:89 exports_v2.py:141 exports_v2.py:178
msgid "Implementing Partner"
msgstr ""

#: exports_v2.py:92 exports_v2.py:181
msgid "Shared IP"
msgstr ""

#: exports_v2.py:94
msgid "Cash Transfer 1 OCT - 30 SEP"
msgstr ""

#: exports_v2.py:95
msgid "Liquidations 1 OCT - 30 SEP"
msgstr ""

#: exports_v2.py:96 exports_v2.py:182
msgid "Cash Transfers Jan - Dec"
msgstr "التحويل النقدي يناير - ديسمبر"

#: exports_v2.py:97 exports_v2.py:184 models.py:452
msgid "Risk Rating"
msgstr "تصنيف المخاطر"

#: exports_v2.py:98 exports_v2.py:185
msgid "Expiring Threshold"
msgstr ""

#: exports_v2.py:99 exports_v2.py:186
msgid "Approach Threshold"
msgstr ""

#: exports_v2.py:100
msgid "Programmatic Visits Planned Q1"
msgstr ""

#: exports_v2.py:101 exports_v2.py:106 exports_v2.py:110 exports_v2.py:116
msgid "Q2"
msgstr ""

#: exports_v2.py:102 exports_v2.py:107 exports_v2.py:111 exports_v2.py:117
msgid "Q3"
msgstr ""

#: exports_v2.py:103 exports_v2.py:108 exports_v2.py:112 exports_v2.py:118
msgid "Q4"
msgstr ""

#: exports_v2.py:104 exports_v2.py:188
msgid "Programmatic Visits M.R"
msgstr ""

#: exports_v2.py:105
msgid "Programmatic Visits Completed Q1"
msgstr ""

#: exports_v2.py:109
msgid "Spot Checks Planned Q1"
msgstr ""

#: exports_v2.py:113
msgid "Spot Checks M.R"
msgstr ""

#: exports_v2.py:114
msgid "Follow Up"
msgstr ""

#: exports_v2.py:115
msgid "Spot Checks Completed Q1"
msgstr ""

#: exports_v2.py:119 exports_v2.py:192
msgid "Audits M.R"
msgstr ""

#: exports_v2.py:120 exports_v2.py:193
msgid "Audit Completed"
msgstr ""

#: exports_v2.py:121 exports_v2.py:194
msgid "Audits Outstanding Findings"
msgstr ""

#: exports_v2.py:142 exports_v2.py:266 models.py:2035
#: serializers/exports/interventions.py:255
msgid "Sections"
msgstr "الأقسام"

#: exports_v2.py:143 exports_v2.py:267 models.py:2046
#: serializers/exports/interventions.py:256
msgid "Locations"
msgstr "المواقع"

#: exports_v2.py:144
msgid "Action Points #"
msgstr ""

#: exports_v2.py:145
msgid "$ Cash in the Current CP Cycle"
msgstr ""

#: exports_v2.py:146
msgid "$ Cash in the Current Year"
msgstr ""

#: exports_v2.py:147 exports_v2.py:357
msgid "Days Since Last PV"
msgstr ""

#: exports_v2.py:148
msgid "Alert: No Recent PV"
msgstr ""

#: exports_v2.py:149
msgid "Alert: No PV"
msgstr ""

#: exports_v2.py:150
msgid "Outstanding DCT Amount between 6 and 9 months"
msgstr ""

#: exports_v2.py:151
msgid "Outstanding DCT Amount more than 9 months"
msgstr ""

#: exports_v2.py:187
msgid "Programmatic Visits Planned"
msgstr "زيارات برنامجية مخططة"

#: exports_v2.py:189
msgid "Programmatic Visits Completed"
msgstr ""

#: exports_v2.py:190
msgid "Spot Check Required"
msgstr ""

#: exports_v2.py:191
msgid "Spot Checks Completed"
msgstr ""

#: exports_v2.py:219 exports_v2.py:261 models.py:1300 models.py:1873
#: models.py:2685 serializers/exports/interventions.py:48
#: serializers/exports/interventions.py:86
#: serializers/exports/interventions.py:197
#: serializers/exports/interventions.py:209
msgid "Reference Number"
msgstr "الرقم المرجعي"

#: exports_v2.py:220 exports_v2.py:255 exports_v2.py:341 exports_v2.py:389
#: models.py:1378 models.py:1881
msgid "Status"
msgstr "الحالة"

#: exports_v2.py:221
msgid "Partner Name"
msgstr ""

#: exports_v2.py:223 models.py:1295
msgid "Agreement Type"
msgstr "نوع الاتفاقية"

#: exports_v2.py:224 exports_v2.py:263 exports_v2.py:342 exports_v2.py:388
#: models.py:1326 models.py:1889
msgid "Start Date"
msgstr "تاريخ البدء"

#: exports_v2.py:225 exports_v2.py:264 exports_v2.py:343 exports_v2.py:379
#: models.py:1331 models.py:1895
msgid "End Date"
msgstr "تاريخ الانتهاء"

#: exports_v2.py:226 serializers/exports/agreements.py:44
msgid "Signed By Partner"
msgstr "وقعه الشريك"

#: exports_v2.py:227 models.py:1355
msgid "Signed By Partner Date"
msgstr "تاريخ توقيع الشريك"

#: exports_v2.py:228 models.py:1349 serializers/exports/agreements.py:50
msgid "Signed By UNICEF"
msgstr "وقعه اليونيسف"

#: exports_v2.py:229 models.py:1340
msgid "Signed By UNICEF Date"
msgstr "موقعة من قبل اليونيسف التاريخ"

#: exports_v2.py:230 models.py:1291 serializers/exports/agreements.py:31
msgid "Partner Authorized Officer"
msgstr "مسؤول الشريك المعتمد"

#: exports_v2.py:231 serializers/exports/agreements.py:54
msgid "Amendments"
msgstr "تعديلات"

#: exports_v2.py:233 models.py:1337 serializers/exports/agreements.py:57
msgid "Special Conditions PCA"
msgstr "شروط خاصة PCA"

#: exports_v2.py:234 models.py:1370 serializers/exports/agreements.py:60
msgid "Terms Acknowledged By"
msgstr "الشروط التي أقرها"

#: exports_v2.py:253 exports_v2.py:383 exports_v2.py:500 models.py:937
#: models.py:969 models.py:1057 models.py:1132 models.py:1278 models.py:3450
#: models.py:3606 serializers/exports/interventions.py:227
msgid "Partner"
msgstr "شريك"

#: exports_v2.py:254
msgid "Vendor no."
msgstr "رقم البائع"

#: exports_v2.py:257 models.py:361 serializers/exports/interventions.py:242
msgid "CSO Type"
msgstr "نوع CSO"

#: exports_v2.py:258 exports_v2.py:385 models.py:1566 models.py:1850
#: serializers/exports/interventions.py:247
msgid "Agreement"
msgstr "اتفاقية"

#: exports_v2.py:259 models.py:1283 models.py:1859
#: serializers/exports/agreements.py:114
#: serializers/exports/interventions.py:91
#: serializers/exports/interventions.py:509
msgid "Country Programme"
msgstr "البرنامج القطري"

#: exports_v2.py:260 models.py:1844 serializers/interventions_v2.py:425
#: serializers/interventions_v3.py:710 templates/pd/detail.html:137
#: templates/pd/detail.html:480
msgid "Document Type"
msgstr "نوع الوثيقة"

#: exports_v2.py:262 models.py:1879
msgid "Document Title"
msgstr "عنوان المستند"

#: exports_v2.py:265 serializers/exports/interventions.py:254
#: templates/pd/detail.html:141
msgid "UNICEF Office"
msgstr "مكتب اليونيسف"

#: exports_v2.py:268
msgid "Contingency PD?"
msgstr ""

#: exports_v2.py:269 serializers/exports/interventions.py:259
msgid "Cluster"
msgstr "الكتلة"

#: exports_v2.py:270 models.py:1985 serializers/exports/interventions.py:316
msgid "UNICEF Focal Points"
msgstr "نقاط اتصال اليونيسف"

#: exports_v2.py:271 models.py:1992 serializers/exports/interventions.py:313
msgid "CSO Authorized Officials"
msgstr "مسؤولو منظمات المجتمع المدني المعتمدون"

#: exports_v2.py:272 serializers/exports/interventions.py:277
msgid "Budget Currency"
msgstr "عملة الموازنة"

#: exports_v2.py:273
msgid "Total CSO Budget (USD)"
msgstr ""

#: exports_v2.py:274
msgid "UNICEF Cash (USD)"
msgstr ""

#: exports_v2.py:275
msgid "UNICEF Supply (USD)"
msgstr ""

#: exports_v2.py:276
msgid "Total PD/SPD Budget (USD)"
msgstr ""

#: exports_v2.py:277 serializers/exports/interventions.py:261
msgid "FR Number(s)"
msgstr "عدد (أرقام) FR"

#: exports_v2.py:278 exports_v2.py:348 serializers/exports/interventions.py:262
msgid "FR Currency"
msgstr "عملة فرنسا"

#: exports_v2.py:279 serializers/exports/interventions.py:263
msgid "FR Posting Date"
msgstr "تاريخ الإرسال FR"

#: exports_v2.py:280 serializers/exports/interventions.py:265
msgid "FR Amount"
msgstr "مبلغ FR"

#: exports_v2.py:281 serializers/exports/interventions.py:268
msgid "FR Actual CT"
msgstr "FR الفعلية CT"

#: exports_v2.py:282 exports_v2.py:352 serializers/exports/interventions.py:271
msgid "Outstanding DCT"
msgstr "DCT المتميز"

#: exports_v2.py:284
msgid "Planned Spot Checks"
msgstr ""

#: exports_v2.py:285
msgid "Planned Audits"
msgstr ""

#: exports_v2.py:286 models.py:1901
msgid "Document Submission Date by CSO"
msgstr "تاريخ تقديم الوثيقة من قبل CSO"

#: exports_v2.py:287 models.py:1907
msgid "Submission Date to PRC"
msgstr "تاريخ التقديم إلى جمهورية الصين الشعبية"

#: exports_v2.py:288 models.py:1919
msgid "Review Date by PRC"
msgstr "تاريخ المراجعة بواسطة جمهورية الصين الشعبية"

#: exports_v2.py:289 models.py:1976 models.py:2752
#: serializers/exports/interventions.py:319
msgid "Signed by Partner"
msgstr "وقعه الشريك"

#: exports_v2.py:290 models.py:1960 models.py:2736
msgid "Signed by Partner Date"
msgstr "وقعه الشريك التاريخ"

#: exports_v2.py:291 models.py:1967 models.py:2743
#: serializers/exports/interventions.py:310
msgid "Signed by UNICEF"
msgstr "بتوقيع اليونيسف"

#: exports_v2.py:292 models.py:1955 models.py:2731
msgid "Signed by UNICEF Date"
msgstr "موقعة من قبل اليونيسف التاريخ"

#: exports_v2.py:293 serializers/exports/interventions.py:324
msgid "Days from Submission to Signed"
msgstr "أيام من التقديم إلى التوقيع"

#: exports_v2.py:294 serializers/exports/interventions.py:327
msgid "Days from Review to Signed"
msgstr "أيام من المراجعة إلى التوقيع"

#: exports_v2.py:295 serializers/exports/interventions.py:330
msgid "Total no. of amendments"
msgstr "العدد الإجمالي. "

#: exports_v2.py:296 serializers/exports/interventions.py:333
msgid "Last amendment date"
msgstr "تاريخ آخر تعديل"

#: exports_v2.py:297
msgid "Attachment Type"
msgstr "نوع المرفق"

#: exports_v2.py:298 serializers/exports/interventions.py:339
msgid "# of attachments"
msgstr "# من المرفقات"

#: exports_v2.py:299 serializers/exports/interventions.py:321
msgid "CP Outputs"
msgstr "مخرجات CP"

#: exports_v2.py:301 models.py:2092
msgid "UNPP Number"
msgstr "رقم UNPP"

#: exports_v2.py:302 models.py:2200 models.py:3332 templates/pd/detail.html:224
msgid "Data Processing Agreement"
msgstr "اتفاقية معالجة البيانات"

#: exports_v2.py:303 models.py:2204 models.py:3333 templates/pd/detail.html:227
msgid "Activities involving children and young people"
msgstr "الأنشطة التي يشارك فيها الأطفال والشباب"

#: exports_v2.py:304 models.py:2208 templates/pd/detail.html:230
msgid "Special Conditions for Construction Works by Implementing Partners"
msgstr "الشروط الخاصة بأعمال البناء من قبل الشركاء المنفذين"

#: exports_v2.py:336
msgid "IP Name"
msgstr ""

#: exports_v2.py:338
msgid "PD/SPD Ref #"
msgstr ""

#: exports_v2.py:339 exports_v2.py:387 serializers/exports/interventions.py:102
msgid "Section"
msgstr "الجزء"

#: exports_v2.py:340
msgid "Field Office"
msgstr ""

#: exports_v2.py:344
msgid "PD Currency"
msgstr "العملة"

#: exports_v2.py:345
msgid "CSO Contribution (PD Currency)"
msgstr ""

#: exports_v2.py:346
msgid "Total UNICEF Supplies (PD Currency)"
msgstr ""

#: exports_v2.py:347
msgid "Total UNICEF Cash (PD Currency)"
msgstr ""

#: exports_v2.py:349
msgid "FR Grand Total"
msgstr ""

#: exports_v2.py:350
msgid "Actual Disbursements"
msgstr ""

#: exports_v2.py:351
msgid "Multi-currency Transaction"
msgstr ""

#: exports_v2.py:353
msgid "FR Grand Total (USD)"
msgstr ""

#: exports_v2.py:354
msgid "Actual Disbursement (USD)"
msgstr ""

#: exports_v2.py:355
msgid "Outstanding DCT (USD)"
msgstr ""

#: exports_v2.py:356
msgid "Disbursement To Date (%)"
msgstr ""

#: exports_v2.py:358
msgid "Link"
msgstr ""

#: exports_v2.py:378
msgid "CP output"
msgstr "إخراج CP"

#: exports_v2.py:380
msgid "Name of UNICEF Focal Point"
msgstr ""

#: exports_v2.py:381
msgid "Hyperlink"
msgstr ""

#: exports_v2.py:382 templates/pd/detail.html:267
msgid "Location"
msgstr ""

#: exports_v2.py:386
msgid "PD Ref Number"
msgstr ""

#: exports_v2.py:502 templates/pd/detail.html:155
msgid "Start date"
msgstr "تاريخ البدء"

#: exports_v2.py:503
#, python-format
msgid "Currency %(currency)s"
msgstr ""

#: exports_v2.py:507
msgid "Vendor #: "
msgstr "رقم البائع"

#: exports_v2.py:508 templates/pd/detail.html:156
msgid "End date"
msgstr "تاريخ الانتهاء"

#: exports_v2.py:511
msgid "PD Reference"
msgstr ""

#: exports_v2.py:513
msgid "Duration"
msgstr ""

#: exports_v2.py:541
msgid "Total PD Budget"
msgstr "إجمالي ميزانية PD"

#: exports_v2.py:548 exports_v2.py:1134
msgid "UNICEF Contribution"
msgstr ""

#: exports_v2.py:556 exports_v2.py:586
msgid "Total Cash"
msgstr ""

#: exports_v2.py:562 exports_v2.py:592
msgid "Prog effectiveness"
msgstr ""

#: exports_v2.py:572 exports_v2.py:597
msgid "Supplies in-kind"
msgstr ""

#: exports_v2.py:578 exports_v2.py:1137 models.py:2968
msgid "Partner Contribution"
msgstr "مساهمة الشريك"

#: exports_v2.py:627
msgid "PD Output/ PD Activity"
msgstr ""

#: exports_v2.py:628
#, python-format
msgid "Total (%s)"
msgstr ""

#: exports_v2.py:629 exports_v2.py:864
msgid "CSO"
msgstr ""

#: exports_v2.py:629 exports_v2.py:630 exports_v2.py:864 exports_v2.py:865
msgid "contribution"
msgstr ""

#: exports_v2.py:630 exports_v2.py:865 models.py:3605
msgid "UNICEF"
msgstr "اليونيسف"

#: exports_v2.py:631 exports_v2.py:867
msgid "PD Quarters"
msgstr ""

#: exports_v2.py:647 templates/pd/detail.html:324
msgid "Result Level"
msgstr ""

#: exports_v2.py:660 exports_v2.py:898
msgid "CP Output "
msgstr "إخراج CP"

#: exports_v2.py:672
msgid "PD Output"
msgstr ""

#: exports_v2.py:732 exports_v2.py:980
msgid "EEPM"
msgstr ""

#: exports_v2.py:732 exports_v2.py:980 templates/pd/detail.html:358
msgid "Effective and efficient programme management"
msgstr ""

#: exports_v2.py:756 exports_v2.py:994
msgid "EEPM.1"
msgstr ""

#: exports_v2.py:756 templates/pd/detail.html:365
msgid "In-country management & support"
msgstr ""

#: exports_v2.py:769 exports_v2.py:1019
msgid "EEPM.2"
msgstr ""

#: exports_v2.py:769 templates/pd/detail.html:372
msgid "Operational costs"
msgstr ""

#: exports_v2.py:782 exports_v2.py:1044
msgid "EEPM.3"
msgstr ""

#: exports_v2.py:782 templates/pd/detail.html:379
msgid "Planning, monitoring, evaluation, and communication"
msgstr ""

#: exports_v2.py:792
msgid "Subtotal for the programme costs"
msgstr ""

#: exports_v2.py:813
#, python-format
msgid ""
"Capacity Strengthening Costs ({%(cost)d}%% of UNICEF the cash component)"
msgstr ""

#: exports_v2.py:833
msgid "Total PD budget cash"
msgstr ""

#: exports_v2.py:859
msgid "No."
msgstr ""

#: exports_v2.py:860
msgid "PD Output/ PD Activity / Item Description"
msgstr ""

#: exports_v2.py:861
msgid "Unit Type"
msgstr ""

#: exports_v2.py:862 exports_v2.py:1102
msgid "Number of Units"
msgstr ""

#: exports_v2.py:863
msgid "Price/Unit"
msgstr ""

#: exports_v2.py:866 models.py:2976 serializers/exports/interventions.py:557
#: templates/pd/detail.html:174 templates/pd/detail.html:195
msgid "Total"
msgstr "المجموع"

#: exports_v2.py:868
msgid "Other Notes"
msgstr ""

#: exports_v2.py:915
msgid "PD OUTPUT "
msgstr ""

#: exports_v2.py:940 templates/pd/detail.html:364 templates/pd/detail.html:371
#: templates/pd/detail.html:378
msgid "Activity"
msgstr ""

#: exports_v2.py:994
msgid "Activity: In-country management & support"
msgstr ""

#: exports_v2.py:1010
#, python-format
msgid "EEPM.1.{%d}"
msgstr ""

#: exports_v2.py:1019
msgid "Activity: Operational costs"
msgstr ""

#: exports_v2.py:1035
#, python-format
msgid "EEPM.2.{%d}"
msgstr ""

#: exports_v2.py:1044
msgid "Activity: Planning, monitoring, evaluation, and communication"
msgstr ""

#: exports_v2.py:1060
#, python-format
msgid "EEPM.3.{%d}"
msgstr ""

#: exports_v2.py:1073
msgid "Total Cost for all outputs"
msgstr ""

#: exports_v2.py:1102 templates/pd/detail.html:412
msgid "Item"
msgstr ""

#: exports_v2.py:1102 templates/pd/detail.html:414
msgid "Price/unit"
msgstr ""

#: exports_v2.py:1102 models.py:3639 templates/pd/detail.html:415
msgid "Total Price"
msgstr "السعر الكلي"

#: exports_v2.py:1103 models.py:3653
msgid "Provided By"
msgstr "مقدمة من"

#: exports_v2.py:1103 models.py:2913
msgid "CP Output"
msgstr "إخراج CP"

#: exports_v2.py:1103 models.py:3646
msgid "Other Mentions"
msgstr "إشارات أخرى"

#: exports_v2.py:1103 models.py:3656
msgid "UNICEF Product Number"
msgstr "رقم منتج اليونيسف"

#: exports_v2.py:1130
msgid "Total Value"
msgstr ""

#: exports_v2.py:1154
msgid "Partner non-financial contribution:"
msgstr ""

#: exports_v2.py:1168 exports_v2.py:1177
msgid "Budget Summary"
msgstr ""

#: exports_v2.py:1170
msgid "Activity Budget"
msgstr ""

#: exports_v2.py:1172
msgid "Detailed Budget"
msgstr ""

#: exports_v2.py:1174
msgid "Supply Cost"
msgstr ""

#: exports_v2.py:1180 templates/pd/detail.html:321
msgid "Workplan Budget"
msgstr ""

#: exports_v2.py:1183
msgid "Detailed Workplan Budget"
msgstr ""

#: exports_v2.py:1186
msgid "Supply Contribution (Planned)"
msgstr "خطة التوريد / التوزيع"

#: forms.py:38
msgid "You must select a type for this CSO"
msgstr "يجب عليك تحديد نوع CSO هذا"

#: forms.py:42
msgid ""
"\"CSO Type\" does not apply to non-CSO organizations, please remove type"
msgstr ""
"لا ينطبق \"نوع CSO\" على المنظمات غير التابعة لمنظمات المجتمع المدني ، يرجى "
"إزالة النوع"

#: models.py:153 models.py:368 models.py:3337 models.py:3695
#: serializers/exports/interventions.py:108
msgid "Name"
msgstr "الاسم"

#: models.py:166
msgid "Bilateral / Multilateral"
msgstr "ثنائي / متعدد الأطراف"

#: models.py:167
msgid "Civil Society Organization"
msgstr "منظمة المجتمع المدني"

#: models.py:168
msgid "Government"
msgstr "الحكومة"

#: models.py:169
msgid "UN Agency"
msgstr "وكالة الامم المتحدة"

#: models.py:266
msgid "High"
msgstr "مرتفع"

#: models.py:267 models.py:1818
msgid "Significant"
msgstr "مهم"

#: models.py:268
msgid "Medium"
msgstr "متوسط"

#: models.py:269
msgid "Low"
msgstr "منخفض"

#: models.py:270
msgid "Not Required"
msgstr "غير مطلوب"

#: models.py:342
msgid "International"
msgstr "دولي"

#: models.py:343
msgid "National"
msgstr "وطني"

#: models.py:344
msgid "Community Based Organization"
msgstr "منظمة مجتمعية"

#: models.py:345
msgid "Academic Institution"
msgstr "المؤسسة الأكاديمية"

#: models.py:346
msgid "Red Cross/Red Crescent National Societies"
msgstr ""

#: models.py:378 models.py:2705
msgid "Description"
msgstr "الوصف"

#: models.py:389
msgid "Street Address"
msgstr "عنوان الشارع"

#: models.py:395
msgid "City"
msgstr "المدينة"

#: models.py:401
msgid "Postal Code"
msgstr "الرمز البريدي"

#: models.py:407
msgid "Country"
msgstr "الدولة"

#: models.py:441
msgid "Alternate ID"
msgstr "معرف بديل"

#: models.py:464
msgid "Last Assessment Date"
msgstr "تاريخ آخر تقييم"

#: models.py:469 models.py:940
msgid "Date positively assessed against core values"
msgstr "تاريخ تقييم إيجابي مقابل القيم الأساسية"

#: models.py:474 serializers/exports/partner_organization.py:125
msgid "VISION Synced"
msgstr "مزامنة الرؤية"

#: models.py:479
msgid "Marked for deletion"
msgstr "وضع علامة للحذف"

#: models.py:482
msgid "Manually Hidden"
msgstr "مخفي يدويًا"

#: models.py:484 serializers/exports/partner_organization.py:126
msgid "Hidden"
msgstr "مخفي"

#: models.py:487
msgid "Total Cash Transferred for Country Programme"
msgstr "إجمالي المبالغ المحولة للبرنامج القطري"

#: models.py:495
msgid "Total Cash Transferred per Current Year"
msgstr "إجمالي النقد المحوّل لكل سنة حالية"

#: models.py:506
msgid "Net Cash Transferred"
msgstr "صافي النقدية المحولة"

#: models.py:512
msgid "Liquidation"
msgstr "التصفية"

#: models.py:518
msgid "Cash Transfer Jan - Dec"
msgstr "التحويل النقدي يناير - ديسمبر"

#: models.py:524
msgid "Outstanding DCT 6/9 months"
msgstr "DCT المعلقة 6/9 أشهر"

#: models.py:530
msgid "Outstanding DCT more than 9 months"
msgstr "DCT المعلقة أكثر من 9 أشهر"

#: models.py:535
msgid "Basis for Risk Rating"
msgstr "أساس تصنيف المخاطر"

#: models.py:537
msgid "Last PSEA Assess. Date"
msgstr "آخر تقييم للحماية من الاستغلال والانتهاك الجنسيين. "

#: models.py:543
msgid "PSEA Risk Rating"
msgstr "تصنيف مخاطر الحماية من الاستغلال والانتهاك الجنسيين"

#: models.py:549
msgid "Highest Risk Rating Type"
msgstr "نوع التصنيف الأعلى مخاطرة"

#: models.py:555
msgid "Highest Risk Rating Name"
msgstr "اسم التصنيف الأكثر خطورة"

#: models.py:560
msgid "Lead Office"
msgstr "المكتب الرئيسي"

#: models.py:562
msgid "Lead Section"
msgstr "قسم الرصاص"

#: models.py:941 models.py:944
msgid "Core Values Assessment"
msgstr "تقييم القيم الجوهرية"

#: models.py:975 models.py:3256 models.py:3300
msgid "User"
msgstr "مستخدم"

#: models.py:982 models.py:3616
msgid "Title"
msgstr "العنوان"

#: models.py:987
msgid "First Name"
msgstr "الاسم الاول"

#: models.py:988
msgid "Last Name"
msgstr "اسم العائلة"

#: models.py:1003 models.py:1794
msgid "Active"
msgstr "نشط"

#: models.py:1059
msgid "Spot Check Follow Up Required"
msgstr "مطلوب متابعة الفحص الفوري"

#: models.py:1060
msgid "Spot Check Q1"
msgstr "فحص موضعي ، Q1"

#: models.py:1061
msgid "Spot Check Q2"
msgstr "بقعة فحص Q2"

#: models.py:1062
msgid "Spot Check Q3"
msgstr "بقعة فحص Q3"

#: models.py:1063
msgid "Spot Check Q4"
msgstr "فحص بقعة Q4"

#: models.py:1064
msgid "Scheduled Audit"
msgstr "التدقيق المجدول"

#: models.py:1065
msgid "Special Audit"
msgstr "تدقيق خاص"

#: models.py:1123
msgid "Micro Assessment"
msgstr "التقييم الجزئي"

#: models.py:1124
msgid "Simplified Checklist"
msgstr "قائمة تدقيق مبسطة"

#: models.py:1125
msgid "Scheduled Audit report"
msgstr "تقرير التدقيق المجدول"

#: models.py:1126
msgid "Special Audit report"
msgstr "تقرير المراجعة الخاص"

#: models.py:1127 models.py:3335
msgid "Other"
msgstr "أخرى"

#: models.py:1137 models.py:3357
msgid "Type"
msgstr "النوع"

#: models.py:1142
msgid "Other Agencies"
msgstr "وكالات أخرى"

#: models.py:1149
msgid "Planned amount"
msgstr "الكمية المخطط لها"

#: models.py:1155
msgid "Special requests"
msgstr "طلبات خاصة"

#: models.py:1159
msgid "Requested Date"
msgstr "التاريخ المطلوب"

#: models.py:1164
msgid "Requesting Officer"
msgstr "ضابط طلب"

#: models.py:1172
msgid "Approving Officer"
msgstr "موظف اعتماد"

#: models.py:1178
msgid "Planned Date"
msgstr "التاريخ المخطط"

#: models.py:1183
msgid "Completed Date"
msgstr "تاريخ الانتهاء"

#: models.py:1188
msgid "Rating"
msgstr "التقييم"

#: models.py:1210
msgid "Basis for risk rating"
msgstr "أسس تصنيف المخاطر"

#: models.py:1252
msgid "Programme Cooperation Agreement"
msgstr "اتفاقية تعاون البرنامج"

#: models.py:1253
msgid "Small Scale Funding Agreement"
msgstr "اتفاقية التمويل الصغير الحجم"

#: models.py:1254
msgid "Memorandum of Understanding"
msgstr "مذكرة تفاهم"

#: models.py:1263
msgid "Draft"
msgstr "مسودة"

#: models.py:1264 models.py:1793
msgid "Signed"
msgstr "التوقيع"

#: models.py:1265 models.py:1796
msgid "Ended"
msgstr "انتهى"

#: models.py:1266 models.py:1798
msgid "Suspended"
msgstr "معلق"

#: models.py:1267 models.py:1799
msgid "Terminated"
msgstr "تم الإنهاء"

#: models.py:1307 models.py:1314 serializers/exports/agreements.py:109
msgid "Attached Agreement"
msgstr "الاتفاقية المرفقة"

#: models.py:1320
msgid "Termination document for PCAs"
msgstr "وثيقة إنهاء PCA"

#: models.py:1363
msgid "Signed by partner"
msgstr "موقعة من الشريك"

#: models.py:1557
msgid "Change in Legal Name of Implementing Partner"
msgstr "تغيير الاسم القانوني للشريك المنفذ"

#: models.py:1558
msgid "Change Authorized Officer(s)"
msgstr "تغيير المسؤول (الموظفين) المعتمد"

#: models.py:1559
msgid "Banking Information"
msgstr "المعلومات المصرفية"

#: models.py:1560
msgid "Change in clause"
msgstr "تغيير في البند"

#: models.py:1563 models.py:2717
msgid "Number"
msgstr "رقم"

#: models.py:1585 models.py:2701 models.py:3210
#: serializers/exports/interventions.py:17
msgid "Types"
msgstr "أنواع"

#: models.py:1588 models.py:2712
msgid "Signed Date"
msgstr "تاريخ التوقيع"

#: models.py:1599 models.py:2822 models.py:3203
msgid "Amendment"
msgstr "تعديل"

#: models.py:1600
msgid "Agreement amendments"
msgstr "تعديلات الاتفاقية"

#: models.py:1790
msgid "Development"
msgstr "تطوير"

#: models.py:1791
msgid "Review"
msgstr "مراجعة"

#: models.py:1792 templates/pd/detail.html:461 templates/pd/detail.html:466
msgid "Signature"
msgstr "التوقيع"

#: models.py:1795
msgid "Cancelled"
msgstr "ملغاة"

#: models.py:1797
msgid "Closed"
msgstr "مغلق"

#: models.py:1800
msgid "Expired"
msgstr "منتهية الصلاحية"

#: models.py:1806
msgid "Programme Document"
msgstr "وثيقة البرنامج"

#: models.py:1807
msgid "Simplified Programme Document"
msgstr "مستند برنامج مبسط"

#: models.py:1816
msgid "None"
msgstr "لا شيء"

#: models.py:1817
msgid "Marginal"
msgstr "هامشي"

#: models.py:1819
msgid "Principal"
msgstr "مدير"

#: models.py:1826
msgid "Direct Payment"
msgstr "الدفع المباشر"

#: models.py:1827
msgid "Reimbursement"
msgstr "السداد"

#: models.py:1828
msgid "Direct Cash Transfer"
msgstr "تحويل نقدي مباشر"

#: models.py:1867 serializers/exports/interventions.py:252
msgid "Country Programmes"
msgstr "البرامج القطرية"

#: models.py:1914
msgid "Date Final Partnership Review Performed"
msgstr "تاريخ إجراء مراجعة الشراكة النهائية"

#: models.py:1938
msgid "Final Review Approved"
msgstr ""

#: models.py:1998 serializers/exports/interventions.py:257
msgid "Contingency PD"
msgstr "الطوارئ PD"

#: models.py:2002 models.py:2010
msgid "Activation Document for Contingency PDs"
msgstr "مستند التنشيط لحالات PDs"

#: models.py:2016 templates/pd/detail.html:447
msgid "Activation Protocol"
msgstr "بروتوكول التنشيط"

#: models.py:2020 models.py:2028
msgid "Termination document for PDs"
msgstr "وثيقة إنهاء PD"

#: models.py:2041
msgid "Office"
msgstr "مكتب"

#: models.py:2051
msgid "Sites"
msgstr "المواقع"

#: models.py:2054
msgid "Population Focus"
msgstr "التركيز على السكان"

#: models.py:2062
msgid "Amendment Open"
msgstr "فتح التعديل"

#: models.py:2067
msgid "Humanitarian"
msgstr "إنساني"

#: models.py:2075
msgid "Date first sent to Partner"
msgstr "تاريخ الإرسال الأول للشريك"

#: models.py:2099 templates/pd/detail.html:210
msgid "Context"
msgstr "سياق"

#: models.py:2104
msgid "Implementation Strategy"
msgstr "استراتيجية التنفيذ"

#: models.py:2109 templates/pd/detail.html:233
msgid "Gender Rating"
msgstr "تصنيف الجنس"

#: models.py:2115
msgid "Gender Narrative"
msgstr "سرد النوع الاجتماعي"

#: models.py:2120 templates/pd/detail.html:238
msgid "Equity Rating"
msgstr "تصنيف حقوق الملكية"

#: models.py:2126
msgid "Equity Narrative"
msgstr "سرد حقوق الملكية"

#: models.py:2131 templates/pd/detail.html:243
msgid "Sustainability Rating"
msgstr "تقييم الاستدامة"

#: models.py:2137
msgid "Sustainability Narrative"
msgstr "الاستدامة السرد"

#: models.py:2142
msgid "Partner Non-Financial Contribution to Programme"
msgstr "مساهمة الشريك غير المالية في البرنامج"

#: models.py:2148
msgid "Budget Owner"
msgstr "مالك الميزانية"

#: models.py:2155
msgid "HQ Support Cost"
msgstr "تكلفة دعم المقر"

#: models.py:2162
msgid "Cash Transfer Modalities"
msgstr "طرق التحويل النقدي"

#: models.py:2169
msgid "UNICEF Review Type"
msgstr "نوع مراجعة اليونيسف"

#: models.py:2175 templates/pd/detail.html:218
msgid "Capacity Development"
msgstr "تنمية القدرات"

#: models.py:2180
msgid "Other Info"
msgstr "معلومات أخرى"

#: models.py:2185
msgid "Other Partners Involved"
msgstr "شركاء آخرون منخرطون"

#: models.py:2190
msgid "Technical Guidance"
msgstr "الارشاد الفني"

#: models.py:2195
msgid "Cancel Justification"
msgstr "إلغاء التبرير"

#: models.py:2213 serializers/exports/interventions.py:507
msgid "Attachments"
msgstr "المرفقات"

#: models.py:2222
msgid "Metadata"
msgstr "البيانات الوصفية"

#: models.py:2228
msgid "Confidential"
msgstr "سري"

#: models.py:2629
msgid "Unknown"
msgstr ""

#: models.py:2662
msgid "Type 1: Administrative error (correction)"
msgstr "النوع 1: خطأ إداري (تصحيح)"

#: models.py:2663
msgid "Type 2: Budget <= 20%"
msgstr "النوع 2: الميزانية <= 20٪"

#: models.py:2664
msgid "Type 3: Budget > 20%"
msgstr "النوع 3: الميزانية> 20٪"

#: models.py:2665
msgid "Type 4: Changes to planned results"
msgstr "النوع 4: تغييرات على النتائج المخطط لها"

#: models.py:2666
msgid "Type 5: No cost extension"
msgstr "النوع 5: بدون تمديد للتكلفة"

#: models.py:2667
msgid "Type 6: Other"
msgstr "النوع 6: أخرى"

#: models.py:2679
msgid "Normal"
msgstr "عادي"

#: models.py:2680
msgid "Contingency"
msgstr "طوارئ"

#: models.py:2692 models.py:3713
msgid "Kind"
msgstr "عيني"

#: models.py:2723 models.py:2760
msgid "Amendment Document"
msgstr "وثيقة التعديل"

#: models.py:2767
msgid "Internal PRC Review"
msgstr "المراجعة الداخلية لجمعية الصين الشعبية"

#: models.py:2773
msgid "Amended Intervention"
msgstr "تدخل معدل"

#: models.py:2823
msgid "Intervention amendments"
msgstr "تعديلات التدخل"

#: models.py:2887 models.py:2909 models.py:2964 models.py:3194 models.py:3353
#: models.py:3406 models.py:3503 models.py:3524 models.py:3611
msgid "Intervention"
msgstr "مداخلة"

#: models.py:2890 models.py:3453
msgid "Year"
msgstr "سنة"

#: models.py:2891 models.py:3454
msgid "Programmatic Q1"
msgstr "برمجي Q1"

#: models.py:2892 models.py:3455
msgid "Programmatic Q2"
msgstr "برمجي Q2"

#: models.py:2893 models.py:3456
msgid "Programmatic Q3"
msgstr "برمجي Q3"

#: models.py:2894 models.py:3457
msgid "Programmatic Q4"
msgstr "آلي Q4"

#: models.py:2900
msgid "Intervention Planned Visits"
msgstr "زيارات مخططة التدخل"

#: models.py:2907 serializers/exports/interventions.py:113
msgid "Code"
msgstr "كود"

#: models.py:2916
msgid "RAM Indicators"
msgstr "مؤشرات RAM"

#: models.py:2969
msgid "Unicef Cash"
msgstr "Unicef ​​Cash"

#: models.py:2974
msgid "UNICEF Supplies"
msgstr "لوازم اليونيسف"

#: models.py:2980
msgid "Partner Contribution Local"
msgstr "مساهمة الشريك محلي"

#: models.py:2984
msgid "Partner Supplies Local"
msgstr "شريك إمدادات محلي"

#: models.py:2988
msgid "Total Partner Contribution"
msgstr "إجمالي مساهمة الشريك"

#: models.py:2993 models.py:2997
msgid "Total HQ Cash Local"
msgstr "إجمالي المقر النقدي المحلي"

#: models.py:3001
msgid "Unicef Cash Local"
msgstr "Unicef ​​Cash Local"

#: models.py:3005
msgid "UNICEF Supplies Local"
msgstr "مستلزمات اليونيسف محلية"

#: models.py:3007 serializers/exports/interventions.py:551
#: templates/pd/detail.html:193
msgid "Currency"
msgstr "العملة"

#: models.py:3008
msgid "Total Local"
msgstr "إجمالي محلي"

#: models.py:3012
msgid "Programme Effectiveness (%)"
msgstr "فعالية البرنامج (٪)"

#: models.py:3019
msgid "Intervention budget"
msgstr "ميزانية التدخل"

#: models.py:3114
msgid "Not decided yet"
msgstr "لم تقرر بعد"

#: models.py:3115
msgid "Yes, strongly agree"
msgstr "نعم ، أوافق بشدة"

#: models.py:3116
msgid "Yes, agree"
msgstr "نعم ، أوافق"

#: models.py:3117
msgid "No, disagree"
msgstr "لا ، غير موافق"

#: models.py:3118
msgid "No, strongly disagree"
msgstr "لا ، أعارض بشدة"

#: models.py:3123
msgid ""
"The proposed relationship is best represented and regulated by partnership "
"(as opposed to procurement), with both UNICEF and the CSO making clear "
"contributions to the PD/SPD"
msgstr ""
"أفضل تمثيل للعلاقة المقترحة وتنظيمها من خلال الشراكة (على عكس المشتريات) ، "
"حيث تقدم كل من اليونيسف ومنظمة المجتمع المدني مساهمات واضحة في PD / SPD"

#: models.py:3130
msgid ""
"The partner selection evidences the CSO’s comparative advantage and value "
"for money in relation to the planned results"
msgstr ""
"يثبت اختيار الشريك الميزة النسبية لمنظمات المجتمع المدني والقيمة مقابل المال "
"فيما يتعلق بالنتائج المخطط لها"

#: models.py:3136
msgid ""
"Previous UNICEF/UN relationships with the proposed CSO have been positive"
msgstr ""
"كانت العلاقات السابقة بين اليونيسف والأمم المتحدة مع منظمات المجتمع المدني "
"المقترحة إيجابية"

#: models.py:3141
msgid ""
"The proposed PD/SPD is relevant to achieving results in the country "
"programme document, the relevant sector workplan and or humanitarian "
"response plan"
msgstr ""
"وثيقة PD / SPD المقترحة ذات صلة بتحقيق النتائج في وثيقة البرنامج القطري ، "
"وخطة عمل القطاع ذات الصلة و / أو خطة الاستجابة الإنسانية"

#: models.py:3147
msgid ""
"The results framework of the proposed PD/SPD has been guided by M&E feedback "
"during the drafting process"
msgstr ""
"تم توجيه إطار عمل نتائج PD / SPD من خلال ملاحظات الرصد والتقييم أثناء عملية "
"الصياغة"

#: models.py:3153
msgid ""
"Gender, equity and sustainability have been considered in the programme "
"design process"
msgstr ""
"تم أخذ قضايا الجنسين والإنصاف والاستدامة في الاعتبار في عملية تصميم البرنامج"

#: models.py:3158
msgid ""
"The budget of the proposed PD/SPD is aligned with the principles of value "
"for money with the effective and efficient programme management costs "
"adhering to office defined limits"
msgstr ""
"تتماشى ميزانية PD / SPD المقترحة مع مبادئ القيمة مقابل المال مع تكاليف إدارة "
"البرامج الفعالة والفعالة التي تلتزم بالحدود المحددة للمكتب"

#: models.py:3164
msgid "The relevant supply issues have been duly considered"
msgstr "تم النظر على النحو الواجب في قضايا التوريد ذات الصلة"

#: models.py:3181
msgid "PRC Review"
msgstr "مراجعة جمهورية الصين الشعبية"

#: models.py:3182
msgid "Non-PRC Review"
msgstr "مراجعة غير جمهورية الصين الشعبية"

#: models.py:3188
msgid "No Review Required"
msgstr "لا حاجة للمراجعة"

#: models.py:3214
msgid "Actions List"
msgstr "قائمة الإجراءات"

#: models.py:3218
msgid "PRC Submitted By"
msgstr "مقدم من جمهورية الصين الشعبية"

#: models.py:3224 models.py:3306
msgid "Review Date"
msgstr "تاريخ المراجعة"

#: models.py:3226
msgid "Meeting Date"
msgstr "موعد الاجتماع"

#: models.py:3229
msgid "PRC Officers"
msgstr "ضباط جمهورية الصين الشعبية"

#: models.py:3235
msgid "Overall Approver"
msgstr "الموافق العام"

#: models.py:3242
msgid "Sent Back by Secretary Comment"
msgstr "أعادها السكرتير تعليق"

#: models.py:3327
msgid "FACE"
msgstr "الوجه"

#: models.py:3328
msgid "Progress Report"
msgstr "تقرير مرحلي"

#: models.py:3329
msgid "(Legacy) Final Partnership Review"
msgstr "(قديم) مراجعة الشراكة النهائية"

#: models.py:3330
msgid "Correspondence"
msgstr "المراسلات"

#: models.py:3331
msgid "Supply/Distribution Plan"
msgstr "خطة التوريد / التوزيع"

#: models.py:3334
msgid "Special Conditions for Construction Works"
msgstr "الشروط الخاصة بأعمال البناء"

#: models.py:3368
msgid "Intervention Attachment"
msgstr "مرفق التدخل"

#: models.py:3427
msgid "Fund Commitment Reference"
msgstr "مرجع الالتزام الصندوق"

#: models.py:3428
msgid "Amount (USD)"
msgstr "المبلغ (دولار أمريكي)"

#: models.py:3429
msgid "Liquidation (USD)"
msgstr "التصفية (بالدولار الأمريكي)"

#: models.py:3431
msgid "Outstanding Balance (USD)"
msgstr "الرصيد القائم (بالدولار الأمريكي)"

#: models.py:3433
msgid "Amount less than 3 months (USD)"
msgstr "مقدار فوضى أكبر من 3 أشهر (بالدولار الأمريكي)"

#: models.py:3435
msgid "Amount between 3 and 6 months (USD)"
msgstr "مبلغ يتراوح بين 3 و 6 أشهر (دولار أمريكي)"

#: models.py:3437
msgid "Amount between 6 and 9 months (USD)"
msgstr "مبلغ يتراوح بين 6 و 9 أشهر (بالدولار الأمريكي)"

#: models.py:3439
msgid "Amount more than 9 months (USD)"
msgstr "المبلغ أكثر من 9 أشهر (دولار أمريكي)"

#: models.py:3463
msgid "Partner Planned Visits"
msgstr "زيارات مخططة من قبل الشركاء"

#: models.py:3492
msgid "Social & Environmental"
msgstr "اجتماعي"

#: models.py:3493
msgid "Financial"
msgstr "الأمور المالية"

#: models.py:3494
msgid "Operational"
msgstr "التشغيل"

#: models.py:3495
msgid "Organizational"
msgstr "التنظيمية"

#: models.py:3496
msgid "Political"
msgstr "سياسي"

#: models.py:3497
msgid "Strategic"
msgstr "استراتيجية"

#: models.py:3498
msgid "Safety & security"
msgstr "سلامة الامن"

#: models.py:3508
msgid "Risk Type"
msgstr "نوع المخاطرة"

#: models.py:3529
msgid ""
"UNICEF contribution for In-country management and support staff prorated to "
"their contribution to the programme (representation, planning, coordination, "
"logistics, administration, finance)"
msgstr ""
"مساهمة اليونيسف في الإدارة وموظفي الدعم داخل البلد مقسمة بالتناسب مع "
"مساهمتهم في البرنامج (التمثيل ، التخطيط ، التنسيق ، اللوجستيات ، الإدارة ، "
"المالية)"

#: models.py:3535
msgid ""
"Partner contribution for In-country management and support staff prorated to "
"their contribution to the programme (representation, planning, coordination, "
"logistics, administration, finance)"
msgstr ""
"مساهمة الشريك في الإدارة الداخلية وموظفي الدعم مقسمة إلى مساهماتهم في "
"البرنامج (التمثيل ، التخطيط ، التنسيق ، اللوجستيات ، الإدارة ، المالية)"

#: models.py:3541
msgid ""
"UNICEF contribution for Operational costs prorated to their contribution to "
"the programme (office space, equipment, office supplies, maintenance)"
msgstr ""
"مساهمة اليونيسيف في التكاليف التشغيلية مقسمة بالتناسب مع مساهمتها في "
"البرنامج (الحيز المكتبي ، المعدات ، اللوازم المكتبية ، الصيانة)"

#: models.py:3547
msgid ""
"Partner contribution for Operational costs prorated to their contribution to "
"the programme (office space, equipment, office supplies, maintenance)"
msgstr ""
"مساهمة الشركاء في التكاليف التشغيلية مقسمة بالتناسب مع مساهمتهم في البرنامج "
"(مساحة مكتبية ، معدات ، لوازم مكتبية ، صيانة)"

#: models.py:3553
msgid ""
"UNICEF contribution for Planning, monitoring, evaluation and communication, "
"prorated to their contribution to the programme (venue, travels, etc.)"
msgstr ""
"مساهمة اليونيسف في التخطيط ، والرصد ، والتقييم ، والاتصال ، متناسبة مع "
"مساهمتها في البرنامج (المكان ، والسفر ، وما إلى ذلك)"

#: models.py:3559
msgid ""
"Partner contribution for Planning, monitoring, evaluation and communication, "
"prorated to their contribution to the programme (venue, travels, etc.)"
msgstr ""
"مساهمة الشريك في التخطيط والمراقبة والتقييم والاتصال ، مُتناسبة مع مساهمتهم "
"في البرنامج (المكان ، والسفر ، وما إلى ذلك)"

#: models.py:3620
msgid "Unit Number"
msgstr "رقم الوحدة"

#: models.py:3626 models.py:3703
msgid "Unit Price"
msgstr "سعر الوحدة"

#: models.py:3633
msgid "Result"
msgstr "نتيجة"

#: models.py:3682
msgid ""
"In-country management and support staff prorated to their contribution to "
"the programme (representation, planning, coordination, logistics, "
"administration, finance)"
msgstr ""
"موظفو الإدارة والدعم داخل الدولة مقسَّمين بالتناسب مع مساهمتهم في البرنامج "
"(التمثيل ، التخطيط ، التنسيق ، اللوجستيات ، الإدارة ، المالية)"

#: models.py:3684
msgid ""
"Operational costs prorated to their contribution to the programme (office "
"space, equipment, office supplies, maintenance)"
msgstr ""
"التكاليف التشغيلية مقسمة بالتناسب مع مساهمتها في البرنامج (الحيز المكتبي ، "
"المعدات ، اللوازم المكتبية ، الصيانة)"

#: models.py:3686
msgid ""
"Planning, monitoring, evaluation and communication, prorated to their "
"contribution to the programme (venue, travels, etc.)"
msgstr ""
"التخطيط والرصد والتقييم والاتصال ، حسب مساهمتهم في البرنامج (المكان ، "
"والسفر ، وما إلى ذلك)"

#: models.py:3691 templates/pd/detail.html:164
msgid "Budget"
msgstr "ميزانية"

#: models.py:3699
msgid "Unit"
msgstr "وحدة"

#: models.py:3708
msgid "Units Number"
msgstr "عدد الوحدات"

#: models.py:3715
msgid "UNICEF Cash Local"
msgstr "اليونيسف المحلية النقدية"

#: models.py:3721
msgid "CSO Cash Local"
msgstr "CSO Cash Local"

#: permissions.py:329 permissions.py:365 permissions.py:388
msgid "Accessing this item is not allowed."
msgstr "الوصول إلى هذا العنصر غير مسموح به."

#: serializers/exports/agreements.py:55
#: serializers/exports/interventions.py:322
#: serializers/exports/partner_organization.py:67
msgid "URL"
msgstr "URL"

#: serializers/exports/interventions.py:97
msgid "Result Type"
msgstr "نوع النتيجة"

#: serializers/exports/interventions.py:118
msgid "From Date"
msgstr "من التاريخ"

#: serializers/exports/interventions.py:123
msgid "To Date"
msgstr "حتي اليوم"

#: serializers/exports/interventions.py:128
#: serializers/exports/interventions.py:184
msgid "Parent"
msgstr "الأبوين"

#: serializers/exports/interventions.py:134
msgid "WBS"
msgstr "WBS"

#: serializers/exports/interventions.py:139
msgid "VISION ID"
msgstr "معرف الرؤية"

#: serializers/exports/interventions.py:144
msgid "GIC Code"
msgstr "كود GIC"

#: serializers/exports/interventions.py:149
msgid "GIC Name"
msgstr "اسم GIC"

#: serializers/exports/interventions.py:154
msgid "SIC Code"
msgstr "كود SIC"

#: serializers/exports/interventions.py:159
msgid "SIC Name"
msgstr "اسم SIC"

#: serializers/exports/interventions.py:164
msgid "Activity Focus Code"
msgstr "رمز تركيز النشاط"

#: serializers/exports/interventions.py:169
msgid "Activity Focus Name"
msgstr "اسم تركيز النشاط"

#: serializers/exports/interventions.py:282
msgid "Total CSO Contribution"
msgstr "إجمالي مساهمة منظمات المجتمع المدني"

#: serializers/exports/interventions.py:289
#: serializers/exports/interventions.py:521 templates/pd/detail.html:168
msgid "UNICEF Cash"
msgstr "أموال اليونيسف"

#: serializers/exports/interventions.py:296
msgid "UNICEF Supply"
msgstr "إمدادات اليونيسف"

#: serializers/exports/interventions.py:303
msgid "Total PD/SPD Budget"
msgstr "إجمالي ميزانية PD / SPD"

#: serializers/exports/interventions.py:336
msgid "Attachment type"
msgstr "نوع المرفق"

#: serializers/exports/interventions.py:491
#: serializers/exports/interventions.py:578
msgid "N/A"
msgstr "غير متاح"

#: serializers/exports/interventions.py:515
msgid "CSO Contribution"
msgstr "مساهمة منظمات المجتمع المدني"

#: serializers/exports/interventions.py:527
msgid "In Kind Amount"
msgstr "المبلغ العيني"

#: serializers/exports/interventions.py:533
msgid "CSO Contribution (Local)"
msgstr "مساهمة منظمات المجتمع المدني (محلي)"

#: serializers/exports/interventions.py:539
msgid "UNICEF Cash (Local)"
msgstr "اليونيسف النقدية (محلي)"

#: serializers/exports/interventions.py:545
msgid "In Kind Amount (Local)"
msgstr "مبلغ عيني (محلي)"

#: serializers/exports/partner_organization.py:42
msgid "SEA Risk Rating"
msgstr "تصنيف مخاطر SEA"

#: serializers/exports/partner_organization.py:127
msgid "HACT"
msgstr "HACT"

#: serializers/interventions_v2.py:140
msgid ""
"Cannot add a new amendment while another amendment of same kind is in "
"progress."
msgstr "لا يمكن إضافة تعديل جديد أثناء إجراء تعديل آخر من نفس النوع."

#: serializers/interventions_v2.py:453
msgid "Unable to find corresponding file type."
msgstr ""

#: serializers/interventions_v2.py:557 serializers/v3.py:34
msgid "Invalid CP Output provided."
msgstr "تم توفير إخراج CP غير صالح."

#: serializers/interventions_v2.py:816
#, python-format
msgid ""
"Please adjust activities to not use the quarters to be removed (%(names)s)."
msgstr ""
"الرجاء ضبط الأنشطة بحيث لا تستخدم أرباع السنة المراد إزالتها (%(names)s)."

#: serializers/interventions_v2.py:1104
msgid "Indicator needs to be either cluster or high frequency."
msgstr "يجب أن يكون المؤشر إما عنقوديًا أو عالي التردد."

#: serializers/interventions_v2.py:1118
msgid "Start date needs to be on or after PD start date."
msgstr "يجب أن يكون تاريخ البدء في تاريخ بدء PD أو بعده."

#: serializers/interventions_v2.py:1130
msgid "End date needs to be on or before PD end date."
msgstr "يجب أن يكون تاريخ الانتهاء في تاريخ انتهاء PD أو قبله."

#: serializers/interventions_v2.py:1142
msgid "End date needs to be after the start date."
msgstr "يجب أن يكون تاريخ الانتهاء بعد تاريخ البدء."

#: serializers/interventions_v2.py:1152
msgid "Next start date needs to be one day after previous end date."
msgstr "يجب أن يكون تاريخ البدء التالي بعد يوم واحد من تاريخ الانتهاء السابق."

#: serializers/interventions_v2.py:1226
msgid "Changes not allowed when PD is terminated."
msgstr "التغييرات غير مسموح بها عند إنهاء PD."

#: serializers/interventions_v2.py:1233
msgid "Changes not allowed when PD not in amendment state."
msgstr "التغييرات غير مسموح بها عندما لا يكون PD في حالة التعديل."

#: serializers/interventions_v2.py:1238
msgid "PD needs to have a start date."
msgstr "يحتاج PD إلى تاريخ بدء."

#: serializers/interventions_v2.py:1244
msgid "This field cannot be empty."
msgstr "لا يمكن ترك هذا الحقل فارغًا."

#: serializers/interventions_v3.py:156
msgid ""
"Invalid budget data. Total cash should be equal to items number * price per "
"item."
msgstr ""
"بيانات الميزانية غير صالحة. يجب أن يكون إجمالي النقد مساويًا لرقم العناصر * "
"السعر لكل عنصر."

#: serializers/v3.py:150 serializers/v3.py:189
msgid "Unknown intervention."
msgstr "تدخل غير معروف."

#: synchronizers.py:416
msgid "EZHACT Vision integration disabled"
msgstr "تم تعطيل تكامل رؤية EZHACT"

#: templates/pd/detail.html:127
msgid "PDF could not be generated properly"
msgstr ""

#: templates/pd/detail.html:133
msgid "eTools ref no"
msgstr ""

#: templates/pd/detail.html:145
msgid "Organization Name"
msgstr ""

#: templates/pd/detail.html:149
msgid "Programme Title"
msgstr ""

#: templates/pd/detail.html:153
msgid "Planned duration"
msgstr ""

#: templates/pd/detail.html:160
msgid "Geographical coverage"
msgstr ""

#: templates/pd/detail.html:170
msgid "Supplies"
msgstr ""

#: templates/pd/detail.html:178
msgid "Partner Cash"
msgstr ""

#: templates/pd/detail.html:180
msgid "Supplies:"
msgstr ""

#: templates/pd/detail.html:182
msgid "Total:"
msgstr ""

#: templates/pd/detail.html:207
msgid "Strategy"
msgstr ""

#: templates/pd/detail.html:214
msgid "Implementation Strategy & Technical Guidance"
msgstr ""

#: templates/pd/detail.html:221
msgid "Other Partners involved"
msgstr "شركاء آخرون منخرطون"

#: templates/pd/detail.html:224 templates/pd/detail.html:227
#: templates/pd/detail.html:230 templates/pd/detail.html:489
msgid "Yes"
msgstr ""

#: templates/pd/detail.html:224 templates/pd/detail.html:227
#: templates/pd/detail.html:230 templates/pd/detail.html:489
msgid "No"
msgstr "لا شيء"

#: templates/pd/detail.html:249
msgid "Risk & Proposed Mitigation Measures"
msgstr ""

#: templates/pd/detail.html:262
msgid "Workplan Result"
msgstr ""

#: templates/pd/detail.html:265
msgid "Result statement"
msgstr ""

#: templates/pd/detail.html:266
msgid "Performance indicator/s"
msgstr ""

#: templates/pd/detail.html:268
msgid "Baseline"
msgstr ""

#: templates/pd/detail.html:269
msgid "Target"
msgstr ""

#: templates/pd/detail.html:270
msgid "Means of Verification"
msgstr ""

#: templates/pd/detail.html:325
msgid "Result/activity"
msgstr ""

#: templates/pd/detail.html:326
msgid "Timeframe"
msgstr ""

#: templates/pd/detail.html:327
msgid "Total (CSO + UNICEF)"
msgstr ""

#: templates/pd/detail.html:328
msgid "CSO contribution"
msgstr "مساهمة منظمات المجتمع المدني"

#: templates/pd/detail.html:329
msgid "UNICEF contribution"
msgstr ""

#: templates/pd/detail.html:334 templates/pd/detail.html:357
msgid "Prog. Output"
msgstr ""

#: templates/pd/detail.html:385
msgid "Sub-total for programme costs"
msgstr ""

#: templates/pd/detail.html:397
msgid "Total Cash budget"
msgstr ""

#: templates/pd/detail.html:408
msgid "Supply Contribution Plan"
msgstr ""

#: templates/pd/detail.html:411
msgid "Provided by"
msgstr "مقدمة من"

#: templates/pd/detail.html:413
msgid "No. of units"
msgstr ""

#: templates/pd/detail.html:427
msgid "Total supply Cost"
msgstr ""

#: templates/pd/detail.html:436
msgid "Others"
msgstr "أخرى"

#: templates/pd/detail.html:439
msgid "Partner non-financial contribution"
msgstr ""

#: templates/pd/detail.html:443
msgid "Cash Transfer modality"
msgstr "طرق التحويل النقدي"

#: templates/pd/detail.html:456 templates/pd/detail.html:476
msgid "Signatures and date"
msgstr ""

#: templates/pd/detail.html:460
msgid "CSO Authorized Officer"
msgstr ""

#: templates/pd/detail.html:462 templates/pd/detail.html:467
msgid "Date"
msgstr ""

#: templates/pd/detail.html:465
msgid "UNICEF Authorized Officer"
msgstr ""

#: templates/pd/detail.html:479
msgid "Date Uploaded"
msgstr ""

#: templates/pd/detail.html:481
msgid "Document"
msgstr ""

#: templates/pd/detail.html:482
msgid "Invalid"
msgstr ""

#: validation/agreements.py:49 validation/interventions.py:117
msgid "Cannot Transition without termination doc attached"
msgstr "لا يمكن الانتقال بدون إرفاق مستند الإنهاء"

#: validation/agreements.py:103
msgid "None of the signatures can be dated in the future"
msgstr "لا يمكن تأريخ أي من التوقيعات في المستقبل"

#: validation/agreements.py:120
msgid "Start and end dates don't match the Document's start and end"
msgstr "لا يتطابق تاريخا البدء والانتهاء مع بداية المستند ونهايته"

#: validation/agreements.py:206 validation/interventions.py:481
msgid "Today is not after the end date"
msgstr "اليوم ليس بعد تاريخ الانتهاء"

#: validation/interventions.py:74
msgid "End date is in the future"
msgstr "تاريخ الانتهاء في المستقبل"

#: validation/interventions.py:82
msgid "Total Outstanding DCTs need to equal to 0"
msgstr "يجب أن يساوي إجمالي DCT المعلقة 0"

#: validation/interventions.py:91
msgid ""
"Total FR amount needs to equal total actual amount, and Total Outstanding "
"DCTs need to equal to 0"
msgstr ""
"يجب أن يساوي إجمالي مبلغ FR المبلغ الفعلي الإجمالي ، ويجب أن يساوي إجمالي "
"DCT المعلقة 0"

#: validation/interventions.py:98
msgid ""
"Final Review must be approved for documents having amount transferred "
"greater than 100,000"
msgstr ""

#: validation/interventions.py:104 validation/interventions.py:119
#: validation/interventions.py:129 validation/interventions.py:143
#: validation/interventions.py:173
msgid "Cannot Transition status while adding an amendment"
msgstr "لا يمكن نقل الحالة أثناء إضافة تعديل"

#: validation/interventions.py:108
msgid "PD cannot be closed if the Partner is Blocked in Vision"
msgstr "لا يمكن إغلاق PD إذا كان الشريك محظورًا في الرؤية"

#: validation/interventions.py:127 validation/interventions.py:194
msgid "Cannot Transition to ended if termination_doc attached"
msgstr "لا يمكن الانتقال إلى إنهاء إذا تم إرفاق termination_doc"

#: validation/interventions.py:133
msgid "PD cannot transition to ended if the Partner is Blocked in Vision"
msgstr "لا يمكن أن ينتقل PD إلى منتهي إذا كان الشريك محظورًا في الرؤية"

#: validation/interventions.py:147
msgid "PD cannot be suspended if the Partner is Blocked in Vision"
msgstr "لا يمكن تعليق PD إذا تم حظر الشريك في الرؤية"

#: validation/interventions.py:159
msgid "Justification required for cancellation"
msgstr "التبرير المطلوب للإلغاء"

#: validation/interventions.py:177
msgid ""
"The PCA related to this record is Draft, Suspended or Terminated. This "
"Programme Document will not change status until the related PCA is in Signed "
"status"
msgstr ""
"محكمة التحكيم الدائمة المتعلقة بهذا السجل هي مسودة أو معلقة أو منتهية. لن "
"تغير حالة مستند البرنامج هذا حتى تصبح PCA ذات الصلة في حالة التوقيع"

#: validation/interventions.py:183
msgid "PD cannot transition to signed if the Partner is Blocked in Vision"
msgstr "لا يمكن أن ينتقل PD إلى التوقيع إذا كان الشريك محظورًا في الرؤية"

#: validation/interventions.py:199
msgid "PD cannot be activated if the associated Agreement is not active"
msgstr "لا يمكن تنشيط PD إذا كانت الاتفاقية المرتبطة بها غير نشطة"

#: validation/interventions.py:204
msgid "PD cannot be activated if the Partner is Blocked in Vision"
msgstr "لا يمكن تنشيط PD إذا كان الشريك محظورًا في الرؤية"

#: validation/interventions.py:263
msgid "Agreement selected is not of type SSFA"
msgstr "الاتفاقية المختارة ليست من نوع SSFA"

#: validation/interventions.py:283
#, python-format
msgid ""
"The following sections have been selected on the PD/SPD indicators and "
"cannot be removed %(sections)s "
msgstr ""
"%(sections)s تم تحديد الأقسام التالية على مؤشرات PD / SPD ولا يمكن إزالتها"

#: validation/interventions.py:297
#, python-format
msgid ""
"The following locations have been selected on the PD/SPD indicators and "
"cannot be removed without removing them from the indicators first: "
"%(locations)s"
msgstr ""
"%(locations)s تم تحديد المواقع التالية على مؤشرات PD / SPD ولا يمكن إزالتها "
"دون إزالتها من المؤشرات أولاً:"

#: validation/interventions.py:315
#, python-format
msgid ""
"The Country Programme selected on this PD is not the same as the Country "
"Programme selected on the Agreement, please select %(cp)s"
msgstr ""
"البرنامج القطري المحدد في PD ليس هو نفسه البرنامج القطري المحدد في "
"الاتفاقية ، يرجى تحديد %(cp)s"

#: validation/interventions.py:365
msgid ""
"State suspended cannot be modified since the end date of the intervention "
"surpasses today"
msgstr "الدولة المعلقة لا يمكن تعديلها لأن تاريخ انتهاء التدخل يتجاوز اليوم"

#: validation/interventions.py:367
msgid "Start date must precede end date"
msgstr "يجب أن يسبق تاريخ البدء تاريخ الانتهاء"

#: validation/interventions.py:368
msgid "Signatures cannot be dated in the future"
msgstr "لا يمكن تأريخ أي من التوقيعات في المستقبل"

#: validation/interventions.py:369
msgid "Document type PD or HPD can only be associated with a PCA agreement."
msgstr "لا يمكن ربط نوع المستند PD أو HPD إلا باتفاقية PCA."

#: validation/interventions.py:370
msgid "The agreement selected has at least one other SSFA Document connected"
msgstr "الاتفاقية المختارة لها وثيقة SSFA أخرى متصلة"

#: validation/interventions.py:372
msgid "The start date cannot be before the later of signature dates."
msgstr "لا يمكن أن يكون تاريخ البدء قبل تاريخ لاحق للتوقيع."

#: validation/interventions.py:373
msgid "PD start date cannot be earlier than the Start Date of the related PCA"
msgstr "لا يمكن أن يكون تاريخ بدء PD قبل تاريخ بدء PCA ذي الصلة"

#: validation/interventions.py:374
msgid "Amendment Flag cannot be turned on without adding an amendment"
msgstr "لا يمكن تشغيل علامة التعديل بدون إضافة تعديل"

#: validation/interventions.py:375
msgid ""
"The sections selected on the PD/SPD are not a subset of all sections "
"selected for this PD/SPD's indicators"
msgstr ""
"الأقسام المحددة في PD / SPD ليست مجموعة فرعية من جميع الأقسام المختارة "
"لمؤشرات PD / SPD"

#: validation/interventions.py:377
msgid ""
"The locations selected on the PD/SPD are not a subset of all locations "
"selected for this PD/SPD's indicators"
msgstr ""
"المواقع المحددة في PD / SPD ليست مجموعة فرعية من جميع المواقع المحددة "
"لمؤشرات PD / SPD"

#: validation/interventions.py:389
#, python-format
msgid "Required fields not completed in %(status)s: %(fields)s"
msgstr "الحقول المطلوبة غير مكتملة في %(status)s: %(fields)s"

#: validation/interventions.py:402
#, python-format
msgid "Cannot change fields while in %(status)s: %(field)s"
msgstr "لا يمكن تغيير الحقول أثناء وجود %(status) s: %(field) s"

#: validation/interventions.py:409 validation/interventions.py:427
#: validation/interventions.py:443 validation/interventions.py:461
#: validation/interventions.py:475
msgid "All activities must have at least one time frame"
msgstr "يجب أن يكون لجميع الأنشطة إطار زمني واحد على الأقل"

#: validation/interventions.py:411
msgid "Results section is empty"
msgstr "قسم النتائج فارغ"

#: validation/interventions.py:413
msgid "All PD Outputs need to have at least one indicator"
msgstr "يجب أن تحتوي جميع مخرجات PD على مؤشر واحد على الأقل"

#: validation/interventions.py:415
msgid "Total UNICEF Contribution must be greater than 0"
msgstr "يجب أن يكون إجمالي مساهمة اليونيسف أكبر من صفر"

#: validation/interventions.py:418 validation/interventions.py:429
#: validation/interventions.py:445 validation/interventions.py:463
#: validation/interventions.py:477
msgid "All PD Outputs need to be associated to a CP Output"
msgstr "يجب ربط جميع مخرجات PD بإخراج CP"

#: validation/interventions.py:425
msgid "Unicef and Partner both need to accept"
msgstr "يتعين على كل من اليونيسف والشريك الموافقة"

#: validation/interventions.py:436
msgid "Review needs to be approved"
msgstr "المراجعة تحتاج للموافقة عليها"

#: validation/interventions.py:447 validation/interventions.py:468
msgid "UNICEF Cash $ or UNICEF Supplies $ should not be 0"
msgstr ""
"يجب ألا تكون قيمة الأموال النقدية لليونيسيف بالدولار الأمريكي أو لوازم "
"اليونيسف بالدولار صفرًا"

#: validation/interventions.py:459
msgid "Only original PD can be active"
msgstr "يمكن تنشيط PD الأصلي فقط"

#: validation/interventions.py:466
msgid "Today is not after the start date"
msgstr "اليوم ليس بعد تاريخ البدء"

#: views/interventions_v3.py:359
msgid "Meeting date is not available."
msgstr "تاريخ الاجتماع غير متوفر."<|MERGE_RESOLUTION|>--- conflicted
+++ resolved
@@ -8,11 +8,7 @@
 msgstr ""
 "Project-Id-Version: PACKAGE VERSION\n"
 "Report-Msgid-Bugs-To: \n"
-<<<<<<< HEAD
-"POT-Creation-Date: 2023-02-07 13:47+0000\n"
-=======
 "POT-Creation-Date: 2023-02-07 11:01+0200\n"
->>>>>>> f7dc06d4
 "PO-Revision-Date: YEAR-MO-DA HO:MI+ZONE\n"
 "Last-Translator: FULL NAME <EMAIL@ADDRESS>\n"
 "Language-Team: LANGUAGE <LL@li.org>\n"
@@ -31,11 +27,7 @@
 msgid "PRC Reviewed Attachment"
 msgstr "مرفق مراجعة جمهورية الصين الشعبية"
 
-<<<<<<< HEAD
-#: admin.py:188 admin.py:743 models.py:3364
-=======
 #: admin.py:189 admin.py:759 models.py:3357
->>>>>>> f7dc06d4
 msgid "Attachment"
 msgstr "التعلق"
 
@@ -336,7 +328,7 @@
 msgstr ""
 
 #: exports_v2.py:219 exports_v2.py:261 models.py:1300 models.py:1873
-#: models.py:2685 serializers/exports/interventions.py:48
+#: models.py:2678 serializers/exports/interventions.py:48
 #: serializers/exports/interventions.py:86
 #: serializers/exports/interventions.py:197
 #: serializers/exports/interventions.py:209
@@ -399,8 +391,8 @@
 msgstr "الشروط التي أقرها"
 
 #: exports_v2.py:253 exports_v2.py:383 exports_v2.py:500 models.py:937
-#: models.py:969 models.py:1057 models.py:1132 models.py:1278 models.py:3450
-#: models.py:3606 serializers/exports/interventions.py:227
+#: models.py:969 models.py:1057 models.py:1132 models.py:1278 models.py:3443
+#: models.py:3599 serializers/exports/interventions.py:227
 msgid "Partner"
 msgstr "شريك"
 
@@ -424,8 +416,7 @@
 msgid "Country Programme"
 msgstr "البرنامج القطري"
 
-#: exports_v2.py:260 models.py:1844 serializers/interventions_v2.py:425
-#: serializers/interventions_v3.py:710 templates/pd/detail.html:137
+#: exports_v2.py:260 models.py:1844 templates/pd/detail.html:137
 #: templates/pd/detail.html:480
 msgid "Document Type"
 msgstr "نوع الوثيقة"
@@ -519,21 +510,21 @@
 msgid "Review Date by PRC"
 msgstr "تاريخ المراجعة بواسطة جمهورية الصين الشعبية"
 
-#: exports_v2.py:289 models.py:1976 models.py:2752
+#: exports_v2.py:289 models.py:1976 models.py:2745
 #: serializers/exports/interventions.py:319
 msgid "Signed by Partner"
 msgstr "وقعه الشريك"
 
-#: exports_v2.py:290 models.py:1960 models.py:2736
+#: exports_v2.py:290 models.py:1960 models.py:2729
 msgid "Signed by Partner Date"
 msgstr "وقعه الشريك التاريخ"
 
-#: exports_v2.py:291 models.py:1967 models.py:2743
+#: exports_v2.py:291 models.py:1967 models.py:2736
 #: serializers/exports/interventions.py:310
 msgid "Signed by UNICEF"
 msgstr "بتوقيع اليونيسف"
 
-#: exports_v2.py:292 models.py:1955 models.py:2731
+#: exports_v2.py:292 models.py:1955 models.py:2724
 msgid "Signed by UNICEF Date"
 msgstr "موقعة من قبل اليونيسف التاريخ"
 
@@ -569,11 +560,11 @@
 msgid "UNPP Number"
 msgstr "رقم UNPP"
 
-#: exports_v2.py:302 models.py:2200 models.py:3332 templates/pd/detail.html:224
+#: exports_v2.py:302 models.py:2200 models.py:3325 templates/pd/detail.html:224
 msgid "Data Processing Agreement"
 msgstr "اتفاقية معالجة البيانات"
 
-#: exports_v2.py:303 models.py:2204 models.py:3333 templates/pd/detail.html:227
+#: exports_v2.py:303 models.py:2204 models.py:3326 templates/pd/detail.html:227
 msgid "Activities involving children and young people"
 msgstr "الأنشطة التي يشارك فيها الأطفال والشباب"
 
@@ -710,7 +701,7 @@
 msgid "Supplies in-kind"
 msgstr ""
 
-#: exports_v2.py:578 exports_v2.py:1137 models.py:2968
+#: exports_v2.py:578 exports_v2.py:1137 models.py:2961
 msgid "Partner Contribution"
 msgstr "مساهمة الشريك"
 
@@ -731,7 +722,7 @@
 msgid "contribution"
 msgstr ""
 
-#: exports_v2.py:630 exports_v2.py:865 models.py:3605
+#: exports_v2.py:630 exports_v2.py:865 models.py:3598
 msgid "UNICEF"
 msgstr "اليونيسف"
 
@@ -817,7 +808,7 @@
 msgid "Price/Unit"
 msgstr ""
 
-#: exports_v2.py:866 models.py:2976 serializers/exports/interventions.py:557
+#: exports_v2.py:866 models.py:2969 serializers/exports/interventions.py:557
 #: templates/pd/detail.html:174 templates/pd/detail.html:195
 msgid "Total"
 msgstr "المجموع"
@@ -874,23 +865,23 @@
 msgid "Price/unit"
 msgstr ""
 
-#: exports_v2.py:1102 models.py:3639 templates/pd/detail.html:415
+#: exports_v2.py:1102 models.py:3632 templates/pd/detail.html:415
 msgid "Total Price"
 msgstr "السعر الكلي"
 
-#: exports_v2.py:1103 models.py:3653
+#: exports_v2.py:1103 models.py:3646
 msgid "Provided By"
 msgstr "مقدمة من"
 
-#: exports_v2.py:1103 models.py:2913
+#: exports_v2.py:1103 models.py:2906
 msgid "CP Output"
 msgstr "إخراج CP"
 
-#: exports_v2.py:1103 models.py:3646
+#: exports_v2.py:1103 models.py:3639
 msgid "Other Mentions"
 msgstr "إشارات أخرى"
 
-#: exports_v2.py:1103 models.py:3656
+#: exports_v2.py:1103 models.py:3649
 msgid "UNICEF Product Number"
 msgstr "رقم منتج اليونيسف"
 
@@ -941,7 +932,7 @@
 "لا ينطبق \"نوع CSO\" على المنظمات غير التابعة لمنظمات المجتمع المدني ، يرجى "
 "إزالة النوع"
 
-#: models.py:153 models.py:368 models.py:3337 models.py:3695
+#: models.py:153 models.py:368 models.py:3330 models.py:3688
 #: serializers/exports/interventions.py:108
 msgid "Name"
 msgstr "الاسم"
@@ -1002,7 +993,7 @@
 msgid "Red Cross/Red Crescent National Societies"
 msgstr ""
 
-#: models.py:378 models.py:2705
+#: models.py:378 models.py:2698
 msgid "Description"
 msgstr "الوصف"
 
@@ -1110,11 +1101,11 @@
 msgid "Core Values Assessment"
 msgstr "تقييم القيم الجوهرية"
 
-#: models.py:975 models.py:3256 models.py:3300
+#: models.py:975 models.py:3249 models.py:3293
 msgid "User"
 msgstr "مستخدم"
 
-#: models.py:982 models.py:3616
+#: models.py:982 models.py:3609
 msgid "Title"
 msgstr "العنوان"
 
@@ -1174,11 +1165,11 @@
 msgid "Special Audit report"
 msgstr "تقرير المراجعة الخاص"
 
-#: models.py:1127 models.py:3335
+#: models.py:1127 models.py:3328
 msgid "Other"
 msgstr "أخرى"
 
-#: models.py:1137 models.py:3357
+#: models.py:1137 models.py:3350
 msgid "Type"
 msgstr "النوع"
 
@@ -1282,20 +1273,20 @@
 msgid "Change in clause"
 msgstr "تغيير في البند"
 
-#: models.py:1563 models.py:2717
+#: models.py:1563 models.py:2710
 msgid "Number"
 msgstr "رقم"
 
-#: models.py:1585 models.py:2701 models.py:3210
+#: models.py:1585 models.py:2694 models.py:3203
 #: serializers/exports/interventions.py:17
 msgid "Types"
 msgstr "أنواع"
 
-#: models.py:1588 models.py:2712
+#: models.py:1588 models.py:2705
 msgid "Signed Date"
 msgstr "تاريخ التوقيع"
 
-#: models.py:1599 models.py:2822 models.py:3203
+#: models.py:1599 models.py:2815 models.py:3196
 msgid "Amendment"
 msgstr "تعديل"
 
@@ -1483,181 +1474,177 @@
 msgid "Cancel Justification"
 msgstr "إلغاء التبرير"
 
-#: models.py:2213 serializers/exports/interventions.py:507
-msgid "Attachments"
-msgstr "المرفقات"
-
-#: models.py:2222
+#: models.py:2215
 msgid "Metadata"
 msgstr "البيانات الوصفية"
 
-#: models.py:2228
+#: models.py:2221
 msgid "Confidential"
 msgstr "سري"
 
-#: models.py:2629
+#: models.py:2622
 msgid "Unknown"
 msgstr ""
 
-#: models.py:2662
+#: models.py:2655
 msgid "Type 1: Administrative error (correction)"
 msgstr "النوع 1: خطأ إداري (تصحيح)"
 
-#: models.py:2663
+#: models.py:2656
 msgid "Type 2: Budget <= 20%"
 msgstr "النوع 2: الميزانية <= 20٪"
 
-#: models.py:2664
+#: models.py:2657
 msgid "Type 3: Budget > 20%"
 msgstr "النوع 3: الميزانية> 20٪"
 
-#: models.py:2665
+#: models.py:2658
 msgid "Type 4: Changes to planned results"
 msgstr "النوع 4: تغييرات على النتائج المخطط لها"
 
-#: models.py:2666
+#: models.py:2659
 msgid "Type 5: No cost extension"
 msgstr "النوع 5: بدون تمديد للتكلفة"
 
-#: models.py:2667
+#: models.py:2660
 msgid "Type 6: Other"
 msgstr "النوع 6: أخرى"
 
-#: models.py:2679
+#: models.py:2672
 msgid "Normal"
 msgstr "عادي"
 
-#: models.py:2680
+#: models.py:2673
 msgid "Contingency"
 msgstr "طوارئ"
 
-#: models.py:2692 models.py:3713
+#: models.py:2685 models.py:3706
 msgid "Kind"
 msgstr "عيني"
 
-#: models.py:2723 models.py:2760
+#: models.py:2716 models.py:2753
 msgid "Amendment Document"
 msgstr "وثيقة التعديل"
 
-#: models.py:2767
+#: models.py:2760
 msgid "Internal PRC Review"
 msgstr "المراجعة الداخلية لجمعية الصين الشعبية"
 
-#: models.py:2773
+#: models.py:2766
 msgid "Amended Intervention"
 msgstr "تدخل معدل"
 
-#: models.py:2823
+#: models.py:2816
 msgid "Intervention amendments"
 msgstr "تعديلات التدخل"
 
-#: models.py:2887 models.py:2909 models.py:2964 models.py:3194 models.py:3353
-#: models.py:3406 models.py:3503 models.py:3524 models.py:3611
+#: models.py:2880 models.py:2902 models.py:2957 models.py:3187 models.py:3346
+#: models.py:3399 models.py:3496 models.py:3517 models.py:3604
 msgid "Intervention"
 msgstr "مداخلة"
 
-#: models.py:2890 models.py:3453
+#: models.py:2883 models.py:3446
 msgid "Year"
 msgstr "سنة"
 
-#: models.py:2891 models.py:3454
+#: models.py:2884 models.py:3447
 msgid "Programmatic Q1"
 msgstr "برمجي Q1"
 
-#: models.py:2892 models.py:3455
+#: models.py:2885 models.py:3448
 msgid "Programmatic Q2"
 msgstr "برمجي Q2"
 
-#: models.py:2893 models.py:3456
+#: models.py:2886 models.py:3449
 msgid "Programmatic Q3"
 msgstr "برمجي Q3"
 
-#: models.py:2894 models.py:3457
+#: models.py:2887 models.py:3450
 msgid "Programmatic Q4"
 msgstr "آلي Q4"
 
-#: models.py:2900
+#: models.py:2893
 msgid "Intervention Planned Visits"
 msgstr "زيارات مخططة التدخل"
 
-#: models.py:2907 serializers/exports/interventions.py:113
+#: models.py:2900 serializers/exports/interventions.py:113
 msgid "Code"
 msgstr "كود"
 
-#: models.py:2916
+#: models.py:2909
 msgid "RAM Indicators"
 msgstr "مؤشرات RAM"
 
-#: models.py:2969
+#: models.py:2962
 msgid "Unicef Cash"
 msgstr "Unicef ​​Cash"
 
-#: models.py:2974
+#: models.py:2967
 msgid "UNICEF Supplies"
 msgstr "لوازم اليونيسف"
 
-#: models.py:2980
+#: models.py:2973
 msgid "Partner Contribution Local"
 msgstr "مساهمة الشريك محلي"
 
-#: models.py:2984
+#: models.py:2977
 msgid "Partner Supplies Local"
 msgstr "شريك إمدادات محلي"
 
-#: models.py:2988
+#: models.py:2981
 msgid "Total Partner Contribution"
 msgstr "إجمالي مساهمة الشريك"
 
-#: models.py:2993 models.py:2997
+#: models.py:2986 models.py:2990
 msgid "Total HQ Cash Local"
 msgstr "إجمالي المقر النقدي المحلي"
 
-#: models.py:3001
+#: models.py:2994
 msgid "Unicef Cash Local"
 msgstr "Unicef ​​Cash Local"
 
-#: models.py:3005
+#: models.py:2998
 msgid "UNICEF Supplies Local"
 msgstr "مستلزمات اليونيسف محلية"
 
-#: models.py:3007 serializers/exports/interventions.py:551
+#: models.py:3000 serializers/exports/interventions.py:551
 #: templates/pd/detail.html:193
 msgid "Currency"
 msgstr "العملة"
 
-#: models.py:3008
+#: models.py:3001
 msgid "Total Local"
 msgstr "إجمالي محلي"
 
-#: models.py:3012
+#: models.py:3005
 msgid "Programme Effectiveness (%)"
 msgstr "فعالية البرنامج (٪)"
 
-#: models.py:3019
+#: models.py:3012
 msgid "Intervention budget"
 msgstr "ميزانية التدخل"
 
-#: models.py:3114
+#: models.py:3107
 msgid "Not decided yet"
 msgstr "لم تقرر بعد"
 
-#: models.py:3115
+#: models.py:3108
 msgid "Yes, strongly agree"
 msgstr "نعم ، أوافق بشدة"
 
-#: models.py:3116
+#: models.py:3109
 msgid "Yes, agree"
 msgstr "نعم ، أوافق"
 
-#: models.py:3117
+#: models.py:3110
 msgid "No, disagree"
 msgstr "لا ، غير موافق"
 
-#: models.py:3118
+#: models.py:3111
 msgid "No, strongly disagree"
 msgstr "لا ، أعارض بشدة"
 
-#: models.py:3123
+#: models.py:3116
 msgid ""
 "The proposed relationship is best represented and regulated by partnership "
 "(as opposed to procurement), with both UNICEF and the CSO making clear "
@@ -1666,7 +1653,7 @@
 "أفضل تمثيل للعلاقة المقترحة وتنظيمها من خلال الشراكة (على عكس المشتريات) ، "
 "حيث تقدم كل من اليونيسف ومنظمة المجتمع المدني مساهمات واضحة في PD / SPD"
 
-#: models.py:3130
+#: models.py:3123
 msgid ""
 "The partner selection evidences the CSO’s comparative advantage and value "
 "for money in relation to the planned results"
@@ -1674,14 +1661,14 @@
 "يثبت اختيار الشريك الميزة النسبية لمنظمات المجتمع المدني والقيمة مقابل المال "
 "فيما يتعلق بالنتائج المخطط لها"
 
-#: models.py:3136
+#: models.py:3129
 msgid ""
 "Previous UNICEF/UN relationships with the proposed CSO have been positive"
 msgstr ""
 "كانت العلاقات السابقة بين اليونيسف والأمم المتحدة مع منظمات المجتمع المدني "
 "المقترحة إيجابية"
 
-#: models.py:3141
+#: models.py:3134
 msgid ""
 "The proposed PD/SPD is relevant to achieving results in the country "
 "programme document, the relevant sector workplan and or humanitarian "
@@ -1690,7 +1677,7 @@
 "وثيقة PD / SPD المقترحة ذات صلة بتحقيق النتائج في وثيقة البرنامج القطري ، "
 "وخطة عمل القطاع ذات الصلة و / أو خطة الاستجابة الإنسانية"
 
-#: models.py:3147
+#: models.py:3140
 msgid ""
 "The results framework of the proposed PD/SPD has been guided by M&E feedback "
 "during the drafting process"
@@ -1698,14 +1685,14 @@
 "تم توجيه إطار عمل نتائج PD / SPD من خلال ملاحظات الرصد والتقييم أثناء عملية "
 "الصياغة"
 
-#: models.py:3153
+#: models.py:3146
 msgid ""
 "Gender, equity and sustainability have been considered in the programme "
 "design process"
 msgstr ""
 "تم أخذ قضايا الجنسين والإنصاف والاستدامة في الاعتبار في عملية تصميم البرنامج"
 
-#: models.py:3158
+#: models.py:3151
 msgid ""
 "The budget of the proposed PD/SPD is aligned with the principles of value "
 "for money with the effective and efficient programme management costs "
@@ -1714,147 +1701,147 @@
 "تتماشى ميزانية PD / SPD المقترحة مع مبادئ القيمة مقابل المال مع تكاليف إدارة "
 "البرامج الفعالة والفعالة التي تلتزم بالحدود المحددة للمكتب"
 
-#: models.py:3164
+#: models.py:3157
 msgid "The relevant supply issues have been duly considered"
 msgstr "تم النظر على النحو الواجب في قضايا التوريد ذات الصلة"
 
-#: models.py:3181
+#: models.py:3174
 msgid "PRC Review"
 msgstr "مراجعة جمهورية الصين الشعبية"
 
-#: models.py:3182
+#: models.py:3175
 msgid "Non-PRC Review"
 msgstr "مراجعة غير جمهورية الصين الشعبية"
 
-#: models.py:3188
+#: models.py:3181
 msgid "No Review Required"
 msgstr "لا حاجة للمراجعة"
 
-#: models.py:3214
+#: models.py:3207
 msgid "Actions List"
 msgstr "قائمة الإجراءات"
 
-#: models.py:3218
+#: models.py:3211
 msgid "PRC Submitted By"
 msgstr "مقدم من جمهورية الصين الشعبية"
 
-#: models.py:3224 models.py:3306
+#: models.py:3217 models.py:3299
 msgid "Review Date"
 msgstr "تاريخ المراجعة"
 
-#: models.py:3226
+#: models.py:3219
 msgid "Meeting Date"
 msgstr "موعد الاجتماع"
 
-#: models.py:3229
+#: models.py:3222
 msgid "PRC Officers"
 msgstr "ضباط جمهورية الصين الشعبية"
 
-#: models.py:3235
+#: models.py:3228
 msgid "Overall Approver"
 msgstr "الموافق العام"
 
-#: models.py:3242
+#: models.py:3235
 msgid "Sent Back by Secretary Comment"
 msgstr "أعادها السكرتير تعليق"
 
-#: models.py:3327
+#: models.py:3320
 msgid "FACE"
 msgstr "الوجه"
 
-#: models.py:3328
+#: models.py:3321
 msgid "Progress Report"
 msgstr "تقرير مرحلي"
 
-#: models.py:3329
+#: models.py:3322
 msgid "(Legacy) Final Partnership Review"
 msgstr "(قديم) مراجعة الشراكة النهائية"
 
-#: models.py:3330
+#: models.py:3323
 msgid "Correspondence"
 msgstr "المراسلات"
 
-#: models.py:3331
+#: models.py:3324
 msgid "Supply/Distribution Plan"
 msgstr "خطة التوريد / التوزيع"
 
-#: models.py:3334
+#: models.py:3327
 msgid "Special Conditions for Construction Works"
 msgstr "الشروط الخاصة بأعمال البناء"
 
-#: models.py:3368
+#: models.py:3361
 msgid "Intervention Attachment"
 msgstr "مرفق التدخل"
 
-#: models.py:3427
+#: models.py:3420
 msgid "Fund Commitment Reference"
 msgstr "مرجع الالتزام الصندوق"
 
-#: models.py:3428
+#: models.py:3421
 msgid "Amount (USD)"
 msgstr "المبلغ (دولار أمريكي)"
 
-#: models.py:3429
+#: models.py:3422
 msgid "Liquidation (USD)"
 msgstr "التصفية (بالدولار الأمريكي)"
 
-#: models.py:3431
+#: models.py:3424
 msgid "Outstanding Balance (USD)"
 msgstr "الرصيد القائم (بالدولار الأمريكي)"
 
-#: models.py:3433
+#: models.py:3426
 msgid "Amount less than 3 months (USD)"
 msgstr "مقدار فوضى أكبر من 3 أشهر (بالدولار الأمريكي)"
 
-#: models.py:3435
+#: models.py:3428
 msgid "Amount between 3 and 6 months (USD)"
 msgstr "مبلغ يتراوح بين 3 و 6 أشهر (دولار أمريكي)"
 
-#: models.py:3437
+#: models.py:3430
 msgid "Amount between 6 and 9 months (USD)"
 msgstr "مبلغ يتراوح بين 6 و 9 أشهر (بالدولار الأمريكي)"
 
-#: models.py:3439
+#: models.py:3432
 msgid "Amount more than 9 months (USD)"
 msgstr "المبلغ أكثر من 9 أشهر (دولار أمريكي)"
 
-#: models.py:3463
+#: models.py:3456
 msgid "Partner Planned Visits"
 msgstr "زيارات مخططة من قبل الشركاء"
 
-#: models.py:3492
+#: models.py:3485
 msgid "Social & Environmental"
 msgstr "اجتماعي"
 
-#: models.py:3493
+#: models.py:3486
 msgid "Financial"
 msgstr "الأمور المالية"
 
-#: models.py:3494
+#: models.py:3487
 msgid "Operational"
 msgstr "التشغيل"
 
-#: models.py:3495
+#: models.py:3488
 msgid "Organizational"
 msgstr "التنظيمية"
 
-#: models.py:3496
+#: models.py:3489
 msgid "Political"
 msgstr "سياسي"
 
-#: models.py:3497
+#: models.py:3490
 msgid "Strategic"
 msgstr "استراتيجية"
 
-#: models.py:3498
+#: models.py:3491
 msgid "Safety & security"
 msgstr "سلامة الامن"
 
-#: models.py:3508
+#: models.py:3501
 msgid "Risk Type"
 msgstr "نوع المخاطرة"
 
-#: models.py:3529
+#: models.py:3522
 msgid ""
 "UNICEF contribution for In-country management and support staff prorated to "
 "their contribution to the programme (representation, planning, coordination, "
@@ -1864,7 +1851,7 @@
 "مساهمتهم في البرنامج (التمثيل ، التخطيط ، التنسيق ، اللوجستيات ، الإدارة ، "
 "المالية)"
 
-#: models.py:3535
+#: models.py:3528
 msgid ""
 "Partner contribution for In-country management and support staff prorated to "
 "their contribution to the programme (representation, planning, coordination, "
@@ -1873,7 +1860,7 @@
 "مساهمة الشريك في الإدارة الداخلية وموظفي الدعم مقسمة إلى مساهماتهم في "
 "البرنامج (التمثيل ، التخطيط ، التنسيق ، اللوجستيات ، الإدارة ، المالية)"
 
-#: models.py:3541
+#: models.py:3534
 msgid ""
 "UNICEF contribution for Operational costs prorated to their contribution to "
 "the programme (office space, equipment, office supplies, maintenance)"
@@ -1881,7 +1868,7 @@
 "مساهمة اليونيسيف في التكاليف التشغيلية مقسمة بالتناسب مع مساهمتها في "
 "البرنامج (الحيز المكتبي ، المعدات ، اللوازم المكتبية ، الصيانة)"
 
-#: models.py:3547
+#: models.py:3540
 msgid ""
 "Partner contribution for Operational costs prorated to their contribution to "
 "the programme (office space, equipment, office supplies, maintenance)"
@@ -1889,7 +1876,7 @@
 "مساهمة الشركاء في التكاليف التشغيلية مقسمة بالتناسب مع مساهمتهم في البرنامج "
 "(مساحة مكتبية ، معدات ، لوازم مكتبية ، صيانة)"
 
-#: models.py:3553
+#: models.py:3546
 msgid ""
 "UNICEF contribution for Planning, monitoring, evaluation and communication, "
 "prorated to their contribution to the programme (venue, travels, etc.)"
@@ -1897,7 +1884,7 @@
 "مساهمة اليونيسف في التخطيط ، والرصد ، والتقييم ، والاتصال ، متناسبة مع "
 "مساهمتها في البرنامج (المكان ، والسفر ، وما إلى ذلك)"
 
-#: models.py:3559
+#: models.py:3552
 msgid ""
 "Partner contribution for Planning, monitoring, evaluation and communication, "
 "prorated to their contribution to the programme (venue, travels, etc.)"
@@ -1905,19 +1892,19 @@
 "مساهمة الشريك في التخطيط والمراقبة والتقييم والاتصال ، مُتناسبة مع مساهمتهم "
 "في البرنامج (المكان ، والسفر ، وما إلى ذلك)"
 
-#: models.py:3620
+#: models.py:3613
 msgid "Unit Number"
 msgstr "رقم الوحدة"
 
-#: models.py:3626 models.py:3703
+#: models.py:3619 models.py:3696
 msgid "Unit Price"
 msgstr "سعر الوحدة"
 
-#: models.py:3633
+#: models.py:3626
 msgid "Result"
 msgstr "نتيجة"
 
-#: models.py:3682
+#: models.py:3675
 msgid ""
 "In-country management and support staff prorated to their contribution to "
 "the programme (representation, planning, coordination, logistics, "
@@ -1926,7 +1913,7 @@
 "موظفو الإدارة والدعم داخل الدولة مقسَّمين بالتناسب مع مساهمتهم في البرنامج "
 "(التمثيل ، التخطيط ، التنسيق ، اللوجستيات ، الإدارة ، المالية)"
 
-#: models.py:3684
+#: models.py:3677
 msgid ""
 "Operational costs prorated to their contribution to the programme (office "
 "space, equipment, office supplies, maintenance)"
@@ -1934,7 +1921,7 @@
 "التكاليف التشغيلية مقسمة بالتناسب مع مساهمتها في البرنامج (الحيز المكتبي ، "
 "المعدات ، اللوازم المكتبية ، الصيانة)"
 
-#: models.py:3686
+#: models.py:3679
 msgid ""
 "Planning, monitoring, evaluation and communication, prorated to their "
 "contribution to the programme (venue, travels, etc.)"
@@ -1942,23 +1929,23 @@
 "التخطيط والرصد والتقييم والاتصال ، حسب مساهمتهم في البرنامج (المكان ، "
 "والسفر ، وما إلى ذلك)"
 
-#: models.py:3691 templates/pd/detail.html:164
+#: models.py:3684 templates/pd/detail.html:164
 msgid "Budget"
 msgstr "ميزانية"
 
-#: models.py:3699
+#: models.py:3692
 msgid "Unit"
 msgstr "وحدة"
 
-#: models.py:3708
+#: models.py:3701
 msgid "Units Number"
 msgstr "عدد الوحدات"
 
-#: models.py:3715
+#: models.py:3708
 msgid "UNICEF Cash Local"
 msgstr "اليونيسف المحلية النقدية"
 
-#: models.py:3721
+#: models.py:3714
 msgid "CSO Cash Local"
 msgstr "CSO Cash Local"
 
@@ -2047,6 +2034,10 @@
 msgid "N/A"
 msgstr "غير متاح"
 
+#: serializers/exports/interventions.py:507
+msgid "Attachments"
+msgstr "المرفقات"
+
 #: serializers/exports/interventions.py:515
 msgid "CSO Contribution"
 msgstr "مساهمة منظمات المجتمع المدني"
@@ -2075,64 +2066,60 @@
 msgid "HACT"
 msgstr "HACT"
 
-#: serializers/interventions_v2.py:140
+#: serializers/interventions_v2.py:141
 msgid ""
 "Cannot add a new amendment while another amendment of same kind is in "
 "progress."
 msgstr "لا يمكن إضافة تعديل جديد أثناء إجراء تعديل آخر من نفس النوع."
 
-#: serializers/interventions_v2.py:453
-msgid "Unable to find corresponding file type."
-msgstr ""
-
-#: serializers/interventions_v2.py:557 serializers/v3.py:34
+#: serializers/interventions_v2.py:532 serializers/v3.py:34
 msgid "Invalid CP Output provided."
 msgstr "تم توفير إخراج CP غير صالح."
 
-#: serializers/interventions_v2.py:816
+#: serializers/interventions_v2.py:792
 #, python-format
 msgid ""
 "Please adjust activities to not use the quarters to be removed (%(names)s)."
 msgstr ""
 "الرجاء ضبط الأنشطة بحيث لا تستخدم أرباع السنة المراد إزالتها (%(names)s)."
 
-#: serializers/interventions_v2.py:1104
+#: serializers/interventions_v2.py:1080
 msgid "Indicator needs to be either cluster or high frequency."
 msgstr "يجب أن يكون المؤشر إما عنقوديًا أو عالي التردد."
 
-#: serializers/interventions_v2.py:1118
+#: serializers/interventions_v2.py:1094
 msgid "Start date needs to be on or after PD start date."
 msgstr "يجب أن يكون تاريخ البدء في تاريخ بدء PD أو بعده."
 
-#: serializers/interventions_v2.py:1130
+#: serializers/interventions_v2.py:1106
 msgid "End date needs to be on or before PD end date."
 msgstr "يجب أن يكون تاريخ الانتهاء في تاريخ انتهاء PD أو قبله."
 
-#: serializers/interventions_v2.py:1142
+#: serializers/interventions_v2.py:1118
 msgid "End date needs to be after the start date."
 msgstr "يجب أن يكون تاريخ الانتهاء بعد تاريخ البدء."
 
-#: serializers/interventions_v2.py:1152
+#: serializers/interventions_v2.py:1128
 msgid "Next start date needs to be one day after previous end date."
 msgstr "يجب أن يكون تاريخ البدء التالي بعد يوم واحد من تاريخ الانتهاء السابق."
 
-#: serializers/interventions_v2.py:1226
+#: serializers/interventions_v2.py:1202
 msgid "Changes not allowed when PD is terminated."
 msgstr "التغييرات غير مسموح بها عند إنهاء PD."
 
-#: serializers/interventions_v2.py:1233
+#: serializers/interventions_v2.py:1209
 msgid "Changes not allowed when PD not in amendment state."
 msgstr "التغييرات غير مسموح بها عندما لا يكون PD في حالة التعديل."
 
-#: serializers/interventions_v2.py:1238
+#: serializers/interventions_v2.py:1214
 msgid "PD needs to have a start date."
 msgstr "يحتاج PD إلى تاريخ بدء."
 
-#: serializers/interventions_v2.py:1244
+#: serializers/interventions_v2.py:1220
 msgid "This field cannot be empty."
 msgstr "لا يمكن ترك هذا الحقل فارغًا."
 
-#: serializers/interventions_v3.py:156
+#: serializers/interventions_v3.py:155
 msgid ""
 "Invalid budget data. Total cash should be equal to items number * price per "
 "item."
@@ -2548,6 +2535,6 @@
 msgid "Today is not after the start date"
 msgstr "اليوم ليس بعد تاريخ البدء"
 
-#: views/interventions_v3.py:359
+#: views/interventions_v3.py:358
 msgid "Meeting date is not available."
 msgstr "تاريخ الاجتماع غير متوفر."