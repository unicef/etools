# SOME DESCRIPTIVE TITLE.
# Copyright (C) YEAR THE PACKAGE'S COPYRIGHT HOLDER
# This file is distributed under the same license as the PACKAGE package.
# FIRST AUTHOR <EMAIL@ADDRESS>, YEAR.
#
#, fuzzy
msgid ""
msgstr ""
"Project-Id-Version: PACKAGE VERSION\n"
"Report-Msgid-Bugs-To: \n"
<<<<<<< HEAD
"POT-Creation-Date: 2023-02-09 04:38+0000\n"
=======
"POT-Creation-Date: 2023-02-08 14:47+0000\n"
>>>>>>> c79e2786
"PO-Revision-Date: YEAR-MO-DA HO:MI+ZONE\n"
"Last-Translator: FULL NAME <EMAIL@ADDRESS>\n"
"Language-Team: LANGUAGE <LL@li.org>\n"
"Language: \n"
"MIME-Version: 1.0\n"
"Content-Type: text/plain; charset=UTF-8\n"
"Content-Transfer-Encoding: 8bit\n"
"Plural-Forms: nplurals=2; plural=(n > 1);\n"

#: admin.py:83
msgid "Signed Attachment"
msgstr "Pièce jointe signée"

#: admin.py:88
msgid "PRC Reviewed Attachment"
msgstr "pièce jointe examinée par la PRC"

<<<<<<< HEAD
#: admin.py:189 admin.py:759 models.py:3364
=======
#: admin.py:189 admin.py:759 models.py:3358
>>>>>>> c79e2786
msgid "Attachment"
msgstr "Pièce jointe"

#: admin.py:253 models.py:1926 models.py:1934
msgid "Review Document by PRC"
msgstr "Document d'examen par la PRC"

#: admin.py:258 models.py:1942 models.py:1950
msgid "Signed PD Document"
msgstr "Document PD signé"

#: admin.py:319
msgid "Intervention Details"
msgstr "Détails de l'intervention"

#: admin.py:336
msgid "Dates and Signatures"
msgstr "Dates et signatures"

#: admin.py:352
msgid "ePD"
msgstr ""

#: admin.py:392
msgid "PD is not ready for Vision synchronization."
msgstr "PD n'est pas prêt pour la synchronisation Vision."

#: admin.py:395
msgid "PD was sent to Vision."
msgstr "PD a été envoyé à Vision."

#: admin.py:438 exports_v2.py:567 templates/pd/detail.html:172
#: templates/pd/detail.html:391
msgid "Capacity Strengthening Costs"
msgstr ""

#: admin.py:463 models.py:1196 models.py:1204
msgid "Report"
msgstr "Rapport"

#: admin.py:600
msgid "Partner Details"
msgstr "Détails du partenaire"

#: admin.py:629
msgid "Hact"
msgstr ""

#: admin.py:718 models.py:1572 models.py:1579
msgid "Signed Amendment"
msgstr "Amendement signé"

#: admin.py:793
msgid "Agreement Details"
msgstr "Détails de l'accord"

#: admin.py:829
msgid ""
"Please delete all interventions associated with the selected Agreements "
"before deleting them."
msgstr ""
"Veuillez supprimer toutes les interventions associées aux accords "
"sélectionnés avant de les supprimer."

#: admin.py:835
msgid ""
"Please delete all interventions associated with this Agreement before "
"deleting the agreement."
msgstr ""
"Veuillez supprimer toutes les interventions associées à cet accord avant de "
"supprimer l'accord."

#: exports_v2.py:26 exports_v2.py:90 exports_v2.py:179 exports_v2.py:222
#: exports_v2.py:337 exports_v2.py:384 models.py:435
#: serializers/exports/interventions.py:232
msgid "Vendor Number"
msgstr "Numéro du fournisseur"

#: exports_v2.py:27 serializers/exports/partner_organization.py:34
msgid "Organizations Full Name"
msgstr "Nom complet de l'organisation"

#: exports_v2.py:28 models.py:374
msgid "Short Name"
msgstr "Nom court"

#: exports_v2.py:29 models.py:447
msgid "Alternate Name"
msgstr "Nom alternatif"

#: exports_v2.py:30 exports_v2.py:91 exports_v2.py:180 exports_v2.py:256
#: models.py:355 serializers/exports/interventions.py:237
#: serializers/exports/partner_organization.py:69
msgid "Partner Type"
msgstr "Type de partenaire"

#: exports_v2.py:31 models.py:385
#: serializers/exports/partner_organization.py:68
msgid "Shared Partner"
msgstr "Partenaire partagé"

#: exports_v2.py:32 models.py:417
msgid "Address"
msgstr "Adresse"

#: exports_v2.py:33 models.py:429 models.py:997
msgid "Phone Number"
msgstr "Numéro de téléphone"

#: exports_v2.py:34 models.py:424 models.py:991
#: serializers/exports/partner_organization.py:38
msgid "Email Address"
msgstr "Adresse e-mail"

#: exports_v2.py:35 serializers/exports/partner_organization.py:41
msgid "HACT Risk Rating"
msgstr "Évaluation des risques HACT"

#: exports_v2.py:36 serializers/exports/partner_organization.py:48
msgid "Date Last Assessed Against Core Values"
msgstr "Date de la dernière évaluation par rapport aux valeurs fondamentales"

#: exports_v2.py:37 serializers/exports/partner_organization.py:52
msgid "Actual Cash Transfer for CP (USD)"
msgstr "Transfert en espèces réel pour CP (USD)"

#: exports_v2.py:38 serializers/exports/partner_organization.py:56
msgid "Actual Cash Transfer for Current Year (USD)"
msgstr "Transfert en espèces réel pour l'année en cours (USD)"

#: exports_v2.py:39 serializers/exports/partner_organization.py:60
msgid "Marked for Deletion"
msgstr "Marqué pour suppression"

#: exports_v2.py:40 models.py:478
#: serializers/exports/partner_organization.py:62
msgid "Blocked"
msgstr "Bloqué"

#: exports_v2.py:41 exports_v2.py:93 exports_v2.py:183 models.py:460
msgid "Assessment Type"
msgstr "Type d'évaluation"

#: exports_v2.py:42 serializers/exports/partner_organization.py:64
msgid "Date Assessed"
msgstr "Date d'évaluation"

#: exports_v2.py:43 serializers/exports/partner_organization.py:31
msgid "Assessment Type (Date Assessed)"
msgstr "Type d'évaluation (date d'évaluation)"

#: exports_v2.py:44 serializers/exports/partner_organization.py:29
msgid "Staff Members"
msgstr "Membres du personnel"

#: exports_v2.py:46 exports_v2.py:283 serializers/exports/interventions.py:274
#: serializers/exports/interventions.py:563
#: serializers/exports/partner_organization.py:71
msgid "Planned Programmatic Visits"
msgstr "Visites programmatiques planifiées"

#: exports_v2.py:89 exports_v2.py:141 exports_v2.py:178
msgid "Implementing Partner"
msgstr ""

#: exports_v2.py:92 exports_v2.py:181
msgid "Shared IP"
msgstr ""

#: exports_v2.py:94
msgid "Cash Transfer 1 OCT - 30 SEP"
msgstr ""

#: exports_v2.py:95
msgid "Liquidations 1 OCT - 30 SEP"
msgstr ""

#: exports_v2.py:96 exports_v2.py:182
msgid "Cash Transfers Jan - Dec"
msgstr "Transfert en espèces de janvier à décembre"

#: exports_v2.py:97 exports_v2.py:184 models.py:453
msgid "Risk Rating"
msgstr "Évaluation du risque"

#: exports_v2.py:98 exports_v2.py:185
msgid "Expiring Threshold"
msgstr ""

#: exports_v2.py:99 exports_v2.py:186
msgid "Approach Threshold"
msgstr ""

#: exports_v2.py:100
msgid "Programmatic Visits Planned Q1"
msgstr "Visites programmatiques planifiées Q1"

#: exports_v2.py:101 exports_v2.py:106 exports_v2.py:110 exports_v2.py:116
msgid "Q2"
msgstr ""

#: exports_v2.py:102 exports_v2.py:107 exports_v2.py:111 exports_v2.py:117
msgid "Q3"
msgstr ""

#: exports_v2.py:103 exports_v2.py:108 exports_v2.py:112 exports_v2.py:118
msgid "Q4"
msgstr ""

#: exports_v2.py:104 exports_v2.py:188
msgid "Programmatic Visits M.R"
msgstr ""

#: exports_v2.py:105
msgid "Programmatic Visits Completed Q1"
msgstr ""

#: exports_v2.py:109
msgid "Spot Checks Planned Q1"
msgstr ""

#: exports_v2.py:113
msgid "Spot Checks M.R"
msgstr ""

#: exports_v2.py:114
msgid "Follow Up"
msgstr ""

#: exports_v2.py:115
msgid "Spot Checks Completed Q1"
msgstr ""

#: exports_v2.py:119 exports_v2.py:192
msgid "Audits M.R"
msgstr ""

#: exports_v2.py:120 exports_v2.py:193
msgid "Audit Completed"
msgstr ""

#: exports_v2.py:121 exports_v2.py:194
msgid "Audits Outstanding Findings"
msgstr ""

#: exports_v2.py:142 exports_v2.py:266 models.py:2036
#: serializers/exports/interventions.py:255
msgid "Sections"
msgstr ""

#: exports_v2.py:143 exports_v2.py:267 models.py:2047
#: serializers/exports/interventions.py:256
msgid "Locations"
msgstr "Emplacements"

#: exports_v2.py:144
msgid "Action Points #"
msgstr ""

#: exports_v2.py:145
msgid "$ Cash in the Current CP Cycle"
msgstr ""

#: exports_v2.py:146
msgid "$ Cash in the Current Year"
msgstr ""

#: exports_v2.py:147 exports_v2.py:357
msgid "Days Since Last PV"
msgstr ""

#: exports_v2.py:148
msgid "Alert: No Recent PV"
msgstr ""

#: exports_v2.py:149
msgid "Alert: No PV"
msgstr ""

#: exports_v2.py:150
msgid "Outstanding DCT Amount between 6 and 9 months"
msgstr ""

#: exports_v2.py:151
msgid "Outstanding DCT Amount more than 9 months"
msgstr ""

#: exports_v2.py:187
msgid "Programmatic Visits Planned"
msgstr "Visites programmatiques planifiées"

#: exports_v2.py:189
msgid "Programmatic Visits Completed"
msgstr ""

#: exports_v2.py:190
msgid "Spot Check Required"
msgstr ""

#: exports_v2.py:191
msgid "Spot Checks Completed"
msgstr ""

<<<<<<< HEAD
#: exports_v2.py:219 exports_v2.py:261 models.py:1300 models.py:1873
#: models.py:2685 serializers/exports/interventions.py:48
=======
#: exports_v2.py:219 exports_v2.py:261 models.py:1301 models.py:1874
#: models.py:2679 serializers/exports/interventions.py:48
>>>>>>> c79e2786
#: serializers/exports/interventions.py:86
#: serializers/exports/interventions.py:197
#: serializers/exports/interventions.py:209
msgid "Reference Number"
msgstr "Numéro de référence"

#: exports_v2.py:220 exports_v2.py:255 exports_v2.py:341 exports_v2.py:389
#: models.py:1379 models.py:1882
msgid "Status"
msgstr "Statut"

#: exports_v2.py:221
msgid "Partner Name"
msgstr ""

#: exports_v2.py:223 models.py:1296
msgid "Agreement Type"
msgstr "Type d'accord"

#: exports_v2.py:224 exports_v2.py:263 exports_v2.py:342 exports_v2.py:388
#: models.py:1327 models.py:1890
msgid "Start Date"
msgstr "Date de début"

#: exports_v2.py:225 exports_v2.py:264 exports_v2.py:343 exports_v2.py:379
#: models.py:1332 models.py:1896
msgid "End Date"
msgstr "Date de fin"

#: exports_v2.py:226 serializers/exports/agreements.py:44
msgid "Signed By Partner"
msgstr "Signé par le partenaire"

#: exports_v2.py:227 models.py:1356
msgid "Signed By Partner Date"
msgstr "Signé par le partenaire Date"

#: exports_v2.py:228 models.py:1350 serializers/exports/agreements.py:50
msgid "Signed By UNICEF"
msgstr "Signé par l'UNICEF"

#: exports_v2.py:229 models.py:1341
msgid "Signed By UNICEF Date"
msgstr "Signé par l'UNICEF Date"

#: exports_v2.py:230 models.py:1292 serializers/exports/agreements.py:31
msgid "Partner Authorized Officer"
msgstr "Officier autorisé associé"

#: exports_v2.py:231 serializers/exports/agreements.py:54
msgid "Amendments"
msgstr "Modifications"

#: exports_v2.py:233 models.py:1338 serializers/exports/agreements.py:57
msgid "Special Conditions PCA"
msgstr "Conditions particulières PCA"

#: exports_v2.py:234 models.py:1371 serializers/exports/agreements.py:60
msgid "Terms Acknowledged By"
msgstr "Conditions reconnues par"

<<<<<<< HEAD
#: exports_v2.py:253 exports_v2.py:383 exports_v2.py:500 models.py:937
#: models.py:969 models.py:1057 models.py:1132 models.py:1278 models.py:3450
#: models.py:3606 serializers/exports/interventions.py:227
=======
#: exports_v2.py:253 exports_v2.py:383 exports_v2.py:500 models.py:938
#: models.py:970 models.py:1058 models.py:1133 models.py:1279 models.py:3444
#: models.py:3600 serializers/exports/interventions.py:227
>>>>>>> c79e2786
msgid "Partner"
msgstr "Partenaire"

#: exports_v2.py:254
msgid "Vendor no."
msgstr "Numéro du fournisseur"

#: exports_v2.py:257 models.py:362 serializers/exports/interventions.py:242
msgid "CSO Type"
msgstr "Type OSC"

#: exports_v2.py:258 exports_v2.py:385 models.py:1567 models.py:1851
#: serializers/exports/interventions.py:247
msgid "Agreement"
msgstr "Accord"

#: exports_v2.py:259 models.py:1284 models.py:1860
#: serializers/exports/agreements.py:114
#: serializers/exports/interventions.py:91
#: serializers/exports/interventions.py:509
msgid "Country Programme"
msgstr "Programme de pays"

<<<<<<< HEAD
#: exports_v2.py:260 models.py:1844 serializers/interventions_v2.py:425
#: serializers/interventions_v3.py:710 templates/pd/detail.html:137
=======
#: exports_v2.py:260 models.py:1845 templates/pd/detail.html:137
>>>>>>> c79e2786
#: templates/pd/detail.html:480
msgid "Document Type"
msgstr "Type de document"

#: exports_v2.py:262 models.py:1880
msgid "Document Title"
msgstr "Titre du document"

#: exports_v2.py:265 serializers/exports/interventions.py:254
#: templates/pd/detail.html:141
msgid "UNICEF Office"
msgstr "Bureau de l'UNICEF"

#: exports_v2.py:268
msgid "Contingency PD?"
msgstr "PD de contingence?"

#: exports_v2.py:269 serializers/exports/interventions.py:259
msgid "Cluster"
msgstr "Grappe"

#: exports_v2.py:270 models.py:1986 serializers/exports/interventions.py:316
msgid "UNICEF Focal Points"
msgstr "Points focaux de l'UNICEF"

#: exports_v2.py:271 models.py:1993 serializers/exports/interventions.py:313
msgid "CSO Authorized Officials"
msgstr "Agents autorisés de la CSO"

#: exports_v2.py:272 serializers/exports/interventions.py:277
msgid "Budget Currency"
msgstr "Devise du budget"

#: exports_v2.py:273
msgid "Total CSO Budget (USD)"
msgstr ""

#: exports_v2.py:274
msgid "UNICEF Cash (USD)"
msgstr ""

#: exports_v2.py:275
msgid "UNICEF Supply (USD)"
msgstr ""

#: exports_v2.py:276
msgid "Total PD/SPD Budget (USD)"
msgstr ""

#: exports_v2.py:277 serializers/exports/interventions.py:261
msgid "FR Number(s)"
msgstr "Numéro(s) FR"

#: exports_v2.py:278 exports_v2.py:348 serializers/exports/interventions.py:262
msgid "FR Currency"
msgstr "FR Devise"

#: exports_v2.py:279 serializers/exports/interventions.py:263
msgid "FR Posting Date"
msgstr "FR Date de publication"

#: exports_v2.py:280 serializers/exports/interventions.py:265
msgid "FR Amount"
msgstr "FR Montant"

#: exports_v2.py:281 serializers/exports/interventions.py:268
msgid "FR Actual CT"
msgstr "FR Réel CT"

#: exports_v2.py:282 exports_v2.py:352 serializers/exports/interventions.py:271
msgid "Outstanding DCT"
msgstr "DCT exceptionnel"

#: exports_v2.py:284
msgid "Planned Spot Checks"
msgstr ""

#: exports_v2.py:285
msgid "Planned Audits"
msgstr ""

#: exports_v2.py:286 models.py:1902
msgid "Document Submission Date by CSO"
msgstr "Date de soumission du document par le CSO"

#: exports_v2.py:287 models.py:1908
msgid "Submission Date to PRC"
msgstr "Date de soumission au CRP"

#: exports_v2.py:288 models.py:1920
msgid "Review Date by PRC"
msgstr "Date de révision par la RPC"

<<<<<<< HEAD
#: exports_v2.py:289 models.py:1976 models.py:2752
=======
#: exports_v2.py:289 models.py:1977 models.py:2746
>>>>>>> c79e2786
#: serializers/exports/interventions.py:319
msgid "Signed by Partner"
msgstr "Signé par le partenaire"

<<<<<<< HEAD
#: exports_v2.py:290 models.py:1960 models.py:2736
msgid "Signed by Partner Date"
msgstr "Signé par le partenaire Date"

#: exports_v2.py:291 models.py:1967 models.py:2743
=======
#: exports_v2.py:290 models.py:1961 models.py:2730
msgid "Signed by Partner Date"
msgstr "Signé par le partenaire Date"

#: exports_v2.py:291 models.py:1968 models.py:2737
>>>>>>> c79e2786
#: serializers/exports/interventions.py:310
msgid "Signed by UNICEF"
msgstr "Signé par l'UNICEF"

<<<<<<< HEAD
#: exports_v2.py:292 models.py:1955 models.py:2731
=======
#: exports_v2.py:292 models.py:1956 models.py:2725
>>>>>>> c79e2786
msgid "Signed by UNICEF Date"
msgstr "Signé par l'UNICEF Date"

#: exports_v2.py:293 serializers/exports/interventions.py:324
msgid "Days from Submission to Signed"
msgstr "Jours entre la soumission et la signature"

#: exports_v2.py:294 serializers/exports/interventions.py:327
msgid "Days from Review to Signed"
msgstr "Jours entre la révision et la signature"

#: exports_v2.py:295 serializers/exports/interventions.py:330
msgid "Total no. of amendments"
msgstr "Nb total. "

#: exports_v2.py:296 serializers/exports/interventions.py:333
msgid "Last amendment date"
msgstr "Date de la dernière modification"

#: exports_v2.py:297
msgid "Attachment Type"
msgstr "Type de pièce jointe"

#: exports_v2.py:298 serializers/exports/interventions.py:339
msgid "# of attachments"
msgstr "# Nombre d'annexes"

#: exports_v2.py:299 serializers/exports/interventions.py:321
msgid "CP Outputs"
msgstr "Sorties CP"

#: exports_v2.py:301 models.py:2093
msgid "UNPP Number"
msgstr "Numéro UNPP"

<<<<<<< HEAD
#: exports_v2.py:302 models.py:2200 models.py:3332 templates/pd/detail.html:224
msgid "Data Processing Agreement"
msgstr "Accord de traitement des données"

#: exports_v2.py:303 models.py:2204 models.py:3333 templates/pd/detail.html:227
=======
#: exports_v2.py:302 models.py:2201 models.py:3326 templates/pd/detail.html:224
msgid "Data Processing Agreement"
msgstr "Accord de traitement des données"

#: exports_v2.py:303 models.py:2205 models.py:3327 templates/pd/detail.html:227
>>>>>>> c79e2786
msgid "Activities involving children and young people"
msgstr "Activités impliquant des enfants et des jeunes"

#: exports_v2.py:304 models.py:2209 templates/pd/detail.html:230
msgid "Special Conditions for Construction Works by Implementing Partners"
msgstr ""
"Conditions particulières pour les travaux de construction par les "
"partenaires de mise en œuvre"

#: exports_v2.py:336
msgid "IP Name"
msgstr ""

#: exports_v2.py:338
msgid "PD/SPD Ref #"
msgstr ""

#: exports_v2.py:339 exports_v2.py:387 serializers/exports/interventions.py:102
msgid "Section"
msgstr ""

#: exports_v2.py:340
msgid "Field Office"
msgstr ""

#: exports_v2.py:344
msgid "PD Currency"
msgstr ""

#: exports_v2.py:345
msgid "CSO Contribution (PD Currency)"
msgstr ""

#: exports_v2.py:346
msgid "Total UNICEF Supplies (PD Currency)"
msgstr ""

#: exports_v2.py:347
msgid "Total UNICEF Cash (PD Currency)"
msgstr ""

#: exports_v2.py:349
msgid "FR Grand Total"
msgstr ""

#: exports_v2.py:350
msgid "Actual Disbursements"
msgstr ""

#: exports_v2.py:351
msgid "Multi-currency Transaction"
msgstr ""

#: exports_v2.py:353
msgid "FR Grand Total (USD)"
msgstr ""

#: exports_v2.py:354
msgid "Actual Disbursement (USD)"
msgstr ""

#: exports_v2.py:355
msgid "Outstanding DCT (USD)"
msgstr ""

#: exports_v2.py:356
msgid "Disbursement To Date (%)"
msgstr ""

#: exports_v2.py:358
msgid "Link"
msgstr ""

#: exports_v2.py:378
msgid "CP output"
msgstr ""

#: exports_v2.py:380
msgid "Name of UNICEF Focal Point"
msgstr ""

#: exports_v2.py:381
msgid "Hyperlink"
msgstr ""

#: exports_v2.py:382 templates/pd/detail.html:267
msgid "Location"
msgstr "Emplacement"

#: exports_v2.py:386
msgid "PD Ref Number"
msgstr ""

#: exports_v2.py:502 templates/pd/detail.html:155
msgid "Start date"
msgstr "Date de début"

#: exports_v2.py:503
#, python-format
msgid "Currency %(currency)s"
msgstr ""

#: exports_v2.py:507
msgid "Vendor #: "
msgstr "Numéro du fournisseur"

#: exports_v2.py:508 templates/pd/detail.html:156
msgid "End date"
msgstr "Date de fin"

#: exports_v2.py:511
msgid "PD Reference"
msgstr ""

#: exports_v2.py:513
msgid "Duration"
msgstr ""

#: exports_v2.py:541
msgid "Total PD Budget"
msgstr "Budget total DP"

#: exports_v2.py:548 exports_v2.py:1134
msgid "UNICEF Contribution"
msgstr ""

#: exports_v2.py:556 exports_v2.py:586
msgid "Total Cash"
msgstr ""

#: exports_v2.py:562 exports_v2.py:592
msgid "Prog effectiveness"
msgstr "Efficacité du programme"

#: exports_v2.py:572 exports_v2.py:597
msgid "Supplies in-kind"
msgstr ""

<<<<<<< HEAD
#: exports_v2.py:578 exports_v2.py:1137 models.py:2968
=======
#: exports_v2.py:578 exports_v2.py:1137 models.py:2962
>>>>>>> c79e2786
msgid "Partner Contribution"
msgstr "Cotisation du partenaire"

#: exports_v2.py:627
msgid "PD Output/ PD Activity"
msgstr ""

#: exports_v2.py:628
#, python-format
msgid "Total (%s)"
msgstr ""

#: exports_v2.py:629 exports_v2.py:864
msgid "CSO"
msgstr ""

#: exports_v2.py:629 exports_v2.py:630 exports_v2.py:864 exports_v2.py:865
msgid "contribution"
msgstr "Contribution des OSC"

<<<<<<< HEAD
#: exports_v2.py:630 exports_v2.py:865 models.py:3605
=======
#: exports_v2.py:630 exports_v2.py:865 models.py:3599
>>>>>>> c79e2786
msgid "UNICEF"
msgstr ""

#: exports_v2.py:631 exports_v2.py:867
msgid "PD Quarters"
msgstr ""

#: exports_v2.py:647 templates/pd/detail.html:324
msgid "Result Level"
msgstr "Type de résultat"

#: exports_v2.py:660 exports_v2.py:898
msgid "CP Output "
msgstr ""

#: exports_v2.py:672
msgid "PD Output"
msgstr ""

#: exports_v2.py:732 exports_v2.py:980
msgid "EEPM"
msgstr ""

#: exports_v2.py:732 exports_v2.py:980 templates/pd/detail.html:358
msgid "Effective and efficient programme management"
msgstr ""

#: exports_v2.py:756 exports_v2.py:994
msgid "EEPM.1"
msgstr ""

#: exports_v2.py:756 templates/pd/detail.html:365
msgid "In-country management & support"
msgstr ""

#: exports_v2.py:769 exports_v2.py:1019
msgid "EEPM.2"
msgstr ""

#: exports_v2.py:769 templates/pd/detail.html:372
msgid "Operational costs"
msgstr ""

#: exports_v2.py:782 exports_v2.py:1044
msgid "EEPM.3"
msgstr ""

#: exports_v2.py:782 templates/pd/detail.html:379
msgid "Planning, monitoring, evaluation, and communication"
msgstr ""

#: exports_v2.py:792
msgid "Subtotal for the programme costs"
msgstr ""

#: exports_v2.py:813
#, python-format
msgid ""
"Capacity Strengthening Costs ({%(cost)d}%% of UNICEF the cash component)"
msgstr ""

#: exports_v2.py:833
msgid "Total PD budget cash"
msgstr ""

#: exports_v2.py:859
msgid "No."
msgstr ""

#: exports_v2.py:860
msgid "PD Output/ PD Activity / Item Description"
msgstr ""

#: exports_v2.py:861
msgid "Unit Type"
msgstr ""

#: exports_v2.py:862 exports_v2.py:1102
msgid "Number of Units"
msgstr ""

#: exports_v2.py:863
msgid "Price/Unit"
msgstr ""

<<<<<<< HEAD
#: exports_v2.py:866 models.py:2976 serializers/exports/interventions.py:557
=======
#: exports_v2.py:866 models.py:2970 serializers/exports/interventions.py:557
>>>>>>> c79e2786
#: templates/pd/detail.html:174 templates/pd/detail.html:195
msgid "Total"
msgstr "Totale"

#: exports_v2.py:868
msgid "Other Notes"
msgstr ""

#: exports_v2.py:915
msgid "PD OUTPUT "
msgstr ""

#: exports_v2.py:940 templates/pd/detail.html:364 templates/pd/detail.html:371
#: templates/pd/detail.html:378
msgid "Activity"
msgstr ""

#: exports_v2.py:994
msgid "Activity: In-country management & support"
msgstr ""

#: exports_v2.py:1010
#, python-format
msgid "EEPM.1.{%d}"
msgstr ""

#: exports_v2.py:1019
msgid "Activity: Operational costs"
msgstr ""

#: exports_v2.py:1035
#, python-format
msgid "EEPM.2.{%d}"
msgstr ""

#: exports_v2.py:1044
msgid "Activity: Planning, monitoring, evaluation, and communication"
msgstr ""

#: exports_v2.py:1060
#, python-format
msgid "EEPM.3.{%d}"
msgstr ""

#: exports_v2.py:1073
msgid "Total Cost for all outputs"
msgstr ""

#: exports_v2.py:1102 templates/pd/detail.html:412
msgid "Item"
msgstr ""

#: exports_v2.py:1102 templates/pd/detail.html:414
msgid "Price/unit"
msgstr ""

<<<<<<< HEAD
#: exports_v2.py:1102 models.py:3639 templates/pd/detail.html:415
msgid "Total Price"
msgstr "Prix total"

#: exports_v2.py:1103 models.py:3653
msgid "Provided By"
msgstr "Fourni par"

#: exports_v2.py:1103 models.py:2913
msgid "CP Output"
msgstr "Sortie CP"

#: exports_v2.py:1103 models.py:3646
msgid "Other Mentions"
msgstr "Autres mentions"

#: exports_v2.py:1103 models.py:3656
=======
#: exports_v2.py:1102 models.py:3633 templates/pd/detail.html:415
msgid "Total Price"
msgstr "Prix total"

#: exports_v2.py:1103 models.py:3647
msgid "Provided By"
msgstr "Fourni par"

#: exports_v2.py:1103 models.py:2907
msgid "CP Output"
msgstr "Sortie CP"

#: exports_v2.py:1103 models.py:3640
msgid "Other Mentions"
msgstr "Autres mentions"

#: exports_v2.py:1103 models.py:3650
>>>>>>> c79e2786
msgid "UNICEF Product Number"
msgstr "Numéro de produit UNICEF"

#: exports_v2.py:1130
msgid "Total Value"
msgstr ""

#: exports_v2.py:1154
msgid "Partner non-financial contribution:"
msgstr "Contribution non financière du partenaire:"

#: exports_v2.py:1168 exports_v2.py:1177
msgid "Budget Summary"
msgstr ""

#: exports_v2.py:1170
msgid "Activity Budget"
msgstr ""

#: exports_v2.py:1172
msgid "Detailed Budget"
msgstr ""

#: exports_v2.py:1174
msgid "Supply Cost"
msgstr ""

#: exports_v2.py:1180 templates/pd/detail.html:321
msgid "Workplan Budget"
msgstr ""

#: exports_v2.py:1183
msgid "Detailed Workplan Budget"
msgstr ""

#: exports_v2.py:1186
msgid "Supply Contribution (Planned)"
msgstr ""

#: forms.py:38
msgid "You must select a type for this CSO"
msgstr "Vous devez sélectionner un type pour ce CSO"

#: forms.py:42
msgid ""
"\"CSO Type\" does not apply to non-CSO organizations, please remove type"
msgstr ""
"\"Type d'OSC\" ne s'applique pas aux organisations non OSC, veuillez "
"supprimer le type"

<<<<<<< HEAD
#: models.py:153 models.py:368 models.py:3337 models.py:3695
=======
#: models.py:154 models.py:369 models.py:3331 models.py:3689
>>>>>>> c79e2786
#: serializers/exports/interventions.py:108
msgid "Name"
msgstr "Nom"

#: models.py:167
msgid "Bilateral / Multilateral"
msgstr "Bilatéral / Multilatéral"

#: models.py:168
msgid "Civil Society Organization"
msgstr "Organisation de la société civile"

#: models.py:169
msgid "Government"
msgstr "Gouvernement"

#: models.py:170
msgid "UN Agency"
msgstr "Agence des Nations Unies"

#: models.py:267
msgid "High"
msgstr "Haut"

#: models.py:268 models.py:1819
msgid "Significant"
msgstr "Significatif"

#: models.py:269
msgid "Medium"
msgstr "Moyen"

#: models.py:270
msgid "Low"
msgstr "Bas"

#: models.py:271
msgid "Not Required"
msgstr "Non requis"

#: models.py:343
msgid "International"
msgstr "International"

#: models.py:344
msgid "National"
msgstr "Nationale"

#: models.py:345
msgid "Community Based Organization"
msgstr "Organisation communautaire"

#: models.py:346
msgid "Academic Institution"
msgstr "Établissement universitaire"

#: models.py:347
msgid "Red Cross/Red Crescent National Societies"
msgstr ""

<<<<<<< HEAD
#: models.py:378 models.py:2705
=======
#: models.py:379 models.py:2699
>>>>>>> c79e2786
msgid "Description"
msgstr ""

#: models.py:390
msgid "Street Address"
msgstr "Adresse municipale"

#: models.py:396
msgid "City"
msgstr "Ville"

#: models.py:402
msgid "Postal Code"
msgstr "Code postal"

#: models.py:408
msgid "Country"
msgstr "Pays"

#: models.py:442
msgid "Alternate ID"
msgstr "ID alternatif"

#: models.py:465
msgid "Last Assessment Date"
msgstr "Date de la dernière évaluation"

#: models.py:470 models.py:941
msgid "Date positively assessed against core values"
msgstr "Date évaluée positivement par rapport aux valeurs fondamentales"

#: models.py:475 serializers/exports/partner_organization.py:125
msgid "VISION Synced"
msgstr "VISION synchronisée"

#: models.py:480
msgid "Marked for deletion"
msgstr "Marqué pour suppression"

#: models.py:483
msgid "Manually Hidden"
msgstr "Masqué manuellement"

#: models.py:485 serializers/exports/partner_organization.py:126
msgid "Hidden"
msgstr "Caché"

#: models.py:488
msgid "Total Cash Transferred for Country Programme"
msgstr "Total des espèces transférées pour le programme de pays"

#: models.py:496
msgid "Total Cash Transferred per Current Year"
msgstr "Total des espèces transférées par année en cours"

#: models.py:507
msgid "Net Cash Transferred"
msgstr "Espèces nettes transférées"

#: models.py:513
msgid "Liquidation"
msgstr ""

#: models.py:519
msgid "Cash Transfer Jan - Dec"
msgstr "Transfert en espèces de janvier à décembre"

#: models.py:525
msgid "Outstanding DCT 6/9 months"
msgstr "DCT exceptionnel 6/9 mois"

#: models.py:531
msgid "Outstanding DCT more than 9 months"
msgstr "DCT exceptionnel de plus de 9 mois"

#: models.py:536
msgid "Basis for Risk Rating"
msgstr "Base de la cote de risque"

#: models.py:538
msgid "Last PSEA Assess. Date"
msgstr "Dernière évaluation de la PSEA Date"

#: models.py:544
msgid "PSEA Risk Rating"
msgstr "Cote de risque de la PEAS"

#: models.py:550
msgid "Highest Risk Rating Type"
msgstr "Type de cote de risque le plus élevé"

#: models.py:556
msgid "Highest Risk Rating Name"
msgstr "Nom de la cote de risque la plus élevée"

#: models.py:561
msgid "Lead Office"
msgstr "Bureau principal"

#: models.py:563
msgid "Lead Section"
msgstr "Section principale"

#: models.py:942 models.py:945
msgid "Core Values Assessment"
msgstr "Évaluation des valeurs fondamentales"

<<<<<<< HEAD
#: models.py:975 models.py:3256 models.py:3300
msgid "User"
msgstr "Utilisateur"

#: models.py:982 models.py:3616
=======
#: models.py:976 models.py:3250 models.py:3294
msgid "User"
msgstr "Utilisateur"

#: models.py:983 models.py:3610
>>>>>>> c79e2786
msgid "Title"
msgstr "Titre"

#: models.py:988
msgid "First Name"
msgstr "Prénom"

#: models.py:989
msgid "Last Name"
msgstr "Nom de famille"

#: models.py:1004 models.py:1795
msgid "Active"
msgstr "Actif"

#: models.py:1060
msgid "Spot Check Follow Up Required"
msgstr "Suivi de vérification ponctuelle requis"

#: models.py:1061
msgid "Spot Check Q1"
msgstr "Vérification ponctuelle Q1"

#: models.py:1062
msgid "Spot Check Q2"
msgstr "Vérification ponctuelle Q2"

#: models.py:1063
msgid "Spot Check Q3"
msgstr "Vérification ponctuelle Q3"

#: models.py:1064
msgid "Spot Check Q4"
msgstr "Vérification ponctuelle Q4"

#: models.py:1065
msgid "Scheduled Audit"
msgstr "Audit planifié"

#: models.py:1066
msgid "Special Audit"
msgstr "Audit spécial"

#: models.py:1124
msgid "Micro Assessment"
msgstr "Micro-évaluation"

#: models.py:1125
msgid "Simplified Checklist"
msgstr "Liste de contrôle simplifiée"

#: models.py:1126
msgid "Scheduled Audit report"
msgstr "Rapport d'audit planifié"

#: models.py:1127
msgid "Special Audit report"
msgstr "Rapport d'audit spécial"

<<<<<<< HEAD
#: models.py:1127 models.py:3335
msgid "Other"
msgstr "Autre"

#: models.py:1137 models.py:3357
=======
#: models.py:1128 models.py:3329
msgid "Other"
msgstr "Autre"

#: models.py:1138 models.py:3351
>>>>>>> c79e2786
msgid "Type"
msgstr "Tapez"

#: models.py:1143
msgid "Other Agencies"
msgstr "Autres organismes"

#: models.py:1150
msgid "Planned amount"
msgstr "Montant prévu"

#: models.py:1156
msgid "Special requests"
msgstr "Demandes spéciales"

#: models.py:1160
msgid "Requested Date"
msgstr "Date demandée"

#: models.py:1165
msgid "Requesting Officer"
msgstr "Officier demandeur"

#: models.py:1173
msgid "Approving Officer"
msgstr "Agent d'approbation"

#: models.py:1179
msgid "Planned Date"
msgstr "Date planifiée"

#: models.py:1184
msgid "Completed Date"
msgstr "Date de fin"

#: models.py:1189
msgid "Rating"
msgstr "Classement"

#: models.py:1211
msgid "Basis for risk rating"
msgstr "Base de la cote de risque"

#: models.py:1253
msgid "Programme Cooperation Agreement"
msgstr "Accord de coopération de programme"

#: models.py:1254
msgid "Small Scale Funding Agreement"
msgstr "Accord de financement à petite échelle"

#: models.py:1255
msgid "Memorandum of Understanding"
msgstr "Protocole d'entente"

#: models.py:1264
msgid "Draft"
msgstr ""

#: models.py:1265 models.py:1794
msgid "Signed"
msgstr "Signé"

#: models.py:1266 models.py:1797
msgid "Ended"
msgstr "Terminé"

#: models.py:1267 models.py:1799
msgid "Suspended"
msgstr "Suspendu"

#: models.py:1268 models.py:1800
msgid "Terminated"
msgstr "Terminé"

#: models.py:1308 models.py:1315 serializers/exports/agreements.py:109
msgid "Attached Agreement"
msgstr "Accord ci-joint"

#: models.py:1321
msgid "Termination document for PCAs"
msgstr "Document de résiliation des PCA"

#: models.py:1364
msgid "Signed by partner"
msgstr "Signé par le partenaire"

#: models.py:1558
msgid "Change in Legal Name of Implementing Partner"
msgstr "Changement de nom légal du partenaire de mise en œuvre"

#: models.py:1559
msgid "Change Authorized Officer(s)"
msgstr "Modifier le(s) responsable(s) autorisé(s)"

#: models.py:1560
msgid "Banking Information"
msgstr "Informations bancaires"

#: models.py:1561
msgid "Change in clause"
msgstr "Modification de la clause"

<<<<<<< HEAD
#: models.py:1563 models.py:2717
msgid "Number"
msgstr "Numéro"

#: models.py:1585 models.py:2701 models.py:3210
=======
#: models.py:1564 models.py:2711
msgid "Number"
msgstr "Numéro"

#: models.py:1586 models.py:2695 models.py:3204
>>>>>>> c79e2786
#: serializers/exports/interventions.py:17
msgid "Types"
msgstr ""

<<<<<<< HEAD
#: models.py:1588 models.py:2712
msgid "Signed Date"
msgstr "Date de signature"

#: models.py:1599 models.py:2822 models.py:3203
=======
#: models.py:1589 models.py:2706
msgid "Signed Date"
msgstr "Date de signature"

#: models.py:1600 models.py:2816 models.py:3197
>>>>>>> c79e2786
msgid "Amendment"
msgstr "Modification"

#: models.py:1601
msgid "Agreement amendments"
msgstr "Modifications d'accord"

#: models.py:1791
msgid "Development"
msgstr "Développement"

#: models.py:1792
msgid "Review"
msgstr "Révision"

#: models.py:1793 templates/pd/detail.html:461 templates/pd/detail.html:466
msgid "Signature"
msgstr ""

#: models.py:1796
msgid "Cancelled"
msgstr "Annulé"

#: models.py:1798
msgid "Closed"
msgstr "Fermé"

#: models.py:1801
msgid "Expired"
msgstr "Expiré"

#: models.py:1807
msgid "Programme Document"
msgstr "Document de programme"

#: models.py:1808
msgid "Simplified Programme Document"
msgstr "Document de programme simplifié"

#: models.py:1817
msgid "None"
msgstr "Aucun"

#: models.py:1818
msgid "Marginal"
msgstr ""

#: models.py:1820
msgid "Principal"
msgstr "Principal"

#: models.py:1827
msgid "Direct Payment"
msgstr "Paiement direct"

#: models.py:1828
msgid "Reimbursement"
msgstr "Remboursement"

#: models.py:1829
msgid "Direct Cash Transfer"
msgstr "Transfert direct d'espèces"

#: models.py:1868 serializers/exports/interventions.py:252
msgid "Country Programmes"
msgstr "Programmes nationaux"

#: models.py:1915
msgid "Date Final Partnership Review Performed"
msgstr "Date d'exécution de l'examen final du partenariat"

#: models.py:1939
msgid "Final Review Approved"
msgstr ""

#: models.py:1999 serializers/exports/interventions.py:257
msgid "Contingency PD"
msgstr "PD de contingence"

#: models.py:2003 models.py:2011
msgid "Activation Document for Contingency PDs"
msgstr "Document d'activation pour les PD d'urgence"

#: models.py:2017 templates/pd/detail.html:447
msgid "Activation Protocol"
msgstr "Protocole d'activation"

#: models.py:2021 models.py:2029
msgid "Termination document for PDs"
msgstr "Document de résiliation pour les DP"

#: models.py:2042
msgid "Office"
msgstr "Bureau"

#: models.py:2052
msgid "Sites"
msgstr ""

#: models.py:2055
msgid "Population Focus"
msgstr "Focus sur la population"

#: models.py:2063
msgid "Amendment Open"
msgstr "Modification ouverte"

#: models.py:2068
msgid "Humanitarian"
msgstr "Humanitaire"

#: models.py:2076
msgid "Date first sent to Partner"
msgstr "Date du premier envoi au partenaire"

#: models.py:2100 templates/pd/detail.html:210
msgid "Context"
msgstr "Contexte"

#: models.py:2105
msgid "Implementation Strategy"
msgstr "Stratégie de mise en œuvre"

#: models.py:2110 templates/pd/detail.html:233
msgid "Gender Rating"
msgstr "Classement par sexe"

#: models.py:2116
msgid "Gender Narrative"
msgstr "Récit de genre"

#: models.py:2121 templates/pd/detail.html:238
msgid "Equity Rating"
msgstr "Notation des actions"

#: models.py:2127
msgid "Equity Narrative"
msgstr "Récit d'équité"

#: models.py:2132 templates/pd/detail.html:243
msgid "Sustainability Rating"
msgstr "Évaluation de la durabilité"

#: models.py:2138
msgid "Sustainability Narrative"
msgstr "Récit de durabilité"

#: models.py:2143
msgid "Partner Non-Financial Contribution to Programme"
msgstr "Contribution non financière du partenaire au programme"

#: models.py:2149
msgid "Budget Owner"
msgstr "Propriétaire du budget"

#: models.py:2156
msgid "HQ Support Cost"
msgstr "Coût de soutien du QG"

#: models.py:2163
msgid "Cash Transfer Modalities"
msgstr "Modalités de transfert d'espèces"

#: models.py:2170
msgid "UNICEF Review Type"
msgstr "Type d'examen de l'UNICEF"

#: models.py:2176 templates/pd/detail.html:218
msgid "Capacity Development"
msgstr "Développement des capacités"

#: models.py:2181
msgid "Other Info"
msgstr "Autres informations"

#: models.py:2186
msgid "Other Partners Involved"
msgstr "Autres partenaires impliqués"

#: models.py:2191
msgid "Technical Guidance"
msgstr "Conseils techniques"

#: models.py:2196
msgid "Cancel Justification"
msgstr "Annuler la justification"

<<<<<<< HEAD
#: models.py:2213 serializers/exports/interventions.py:507
msgid "Attachments"
msgstr "pièces jointes"

#: models.py:2222
msgid "Metadata"
msgstr "Métadonnées"

#: models.py:2228
msgid "Confidential"
msgstr "Confidentiel"

#: models.py:2629
msgid "Unknown"
msgstr ""

#: models.py:2662
msgid "Type 1: Administrative error (correction)"
msgstr "Type  1: erreur administrative (correction)"

#: models.py:2663
msgid "Type 2: Budget <= 20%"
msgstr "Type 2: Budget <= 20 %"

#: models.py:2664
msgid "Type 3: Budget > 20%"
msgstr "Type 3: Budget > 20 %"

#: models.py:2665
msgid "Type 4: Changes to planned results"
msgstr "Type 4: Modifications des résultats prévus"

#: models.py:2666
msgid "Type 5: No cost extension"
msgstr "Type 5: Prolongation sans frais"

#: models.py:2667
msgid "Type 6: Other"
msgstr "Type 6: Autre"

#: models.py:2679
msgid "Normal"
msgstr "Normale"

#: models.py:2680
msgid "Contingency"
msgstr "Contingence"

#: models.py:2692 models.py:3713
msgid "Kind"
msgstr "Genre"

#: models.py:2723 models.py:2760
msgid "Amendment Document"
msgstr "Document de modification"

#: models.py:2767
msgid "Internal PRC Review"
msgstr "Examen interne de la CRP"

#: models.py:2773
msgid "Amended Intervention"
msgstr "Intervention modifiée"

#: models.py:2823
msgid "Intervention amendments"
msgstr "Modifications d'intervention"

#: models.py:2887 models.py:2909 models.py:2964 models.py:3194 models.py:3353
#: models.py:3406 models.py:3503 models.py:3524 models.py:3611
msgid "Intervention"
msgstr ""

#: models.py:2890 models.py:3453
msgid "Year"
msgstr "Année"

#: models.py:2891 models.py:3454
msgid "Programmatic Q1"
msgstr "Q1 programmatique"

#: models.py:2892 models.py:3455
msgid "Programmatic Q2"
msgstr "Q2 programmatique"

#: models.py:2893 models.py:3456
msgid "Programmatic Q3"
msgstr "Q3 programmatique"

#: models.py:2894 models.py:3457
msgid "Programmatic Q4"
msgstr "Q4 programmatique"

#: models.py:2900
msgid "Intervention Planned Visits"
msgstr "Visites d'intervention planifiées"

#: models.py:2907 serializers/exports/interventions.py:113
msgid "Code"
msgstr ""

#: models.py:2916
msgid "RAM Indicators"
msgstr "Indicateurs de RAM"

#: models.py:2969
msgid "Unicef Cash"
msgstr "Espèces de l'UNICEF"

#: models.py:2974
msgid "UNICEF Supplies"
msgstr "Fournitures de l'UNICEF"

#: models.py:2980
msgid "Partner Contribution Local"
msgstr "Cotisation du partenaire local"

#: models.py:2984
msgid "Partner Supplies Local"
msgstr "Fournitures locales des partenaires"

#: models.py:2988
msgid "Total Partner Contribution"
msgstr "Contribution totale du partenaire"

#: models.py:2993 models.py:2997
msgid "Total HQ Cash Local"
msgstr "Total de trésorerie du siège social local"

#: models.py:3001
msgid "Unicef Cash Local"
msgstr "UNICEF Cash Local"

#: models.py:3005
msgid "UNICEF Supplies Local"
msgstr "Fournitures locales de l'UNICEF"

#: models.py:3007 serializers/exports/interventions.py:551
=======
#: models.py:2216
msgid "Metadata"
msgstr "Métadonnées"

#: models.py:2222
msgid "Confidential"
msgstr "Confidentiel"

#: models.py:2623
msgid "Unknown"
msgstr ""

#: models.py:2656
msgid "Type 1: Administrative error (correction)"
msgstr "Type  1: erreur administrative (correction)"

#: models.py:2657
msgid "Type 2: Budget <= 20%"
msgstr "Type 2: Budget <= 20 %"

#: models.py:2658
msgid "Type 3: Budget > 20%"
msgstr "Type 3: Budget > 20 %"

#: models.py:2659
msgid "Type 4: Changes to planned results"
msgstr "Type 4: Modifications des résultats prévus"

#: models.py:2660
msgid "Type 5: No cost extension"
msgstr "Type 5: Prolongation sans frais"

#: models.py:2661
msgid "Type 6: Other"
msgstr "Type 6: Autre"

#: models.py:2673
msgid "Normal"
msgstr "Normale"

#: models.py:2674
msgid "Contingency"
msgstr "Contingence"

#: models.py:2686 models.py:3707
msgid "Kind"
msgstr "Genre"

#: models.py:2717 models.py:2754
msgid "Amendment Document"
msgstr "Document de modification"

#: models.py:2761
msgid "Internal PRC Review"
msgstr "Examen interne de la CRP"

#: models.py:2767
msgid "Amended Intervention"
msgstr "Intervention modifiée"

#: models.py:2817
msgid "Intervention amendments"
msgstr "Modifications d'intervention"

#: models.py:2881 models.py:2903 models.py:2958 models.py:3188 models.py:3347
#: models.py:3400 models.py:3497 models.py:3518 models.py:3605
msgid "Intervention"
msgstr ""

#: models.py:2884 models.py:3447
msgid "Year"
msgstr "Année"

#: models.py:2885 models.py:3448
msgid "Programmatic Q1"
msgstr "Q1 programmatique"

#: models.py:2886 models.py:3449
msgid "Programmatic Q2"
msgstr "Q2 programmatique"

#: models.py:2887 models.py:3450
msgid "Programmatic Q3"
msgstr "Q3 programmatique"

#: models.py:2888 models.py:3451
msgid "Programmatic Q4"
msgstr "Q4 programmatique"

#: models.py:2894
msgid "Intervention Planned Visits"
msgstr "Visites d'intervention planifiées"

#: models.py:2901 serializers/exports/interventions.py:113
msgid "Code"
msgstr ""

#: models.py:2910
msgid "RAM Indicators"
msgstr "Indicateurs de RAM"

#: models.py:2963
msgid "Unicef Cash"
msgstr "Espèces de l'UNICEF"

#: models.py:2968
msgid "UNICEF Supplies"
msgstr "Fournitures de l'UNICEF"

#: models.py:2974
msgid "Partner Contribution Local"
msgstr "Cotisation du partenaire local"

#: models.py:2978
msgid "Partner Supplies Local"
msgstr "Fournitures locales des partenaires"

#: models.py:2982
msgid "Total Partner Contribution"
msgstr "Contribution totale du partenaire"

#: models.py:2987 models.py:2991
msgid "Total HQ Cash Local"
msgstr "Total de trésorerie du siège social local"

#: models.py:2995
msgid "Unicef Cash Local"
msgstr "UNICEF Cash Local"

#: models.py:2999
msgid "UNICEF Supplies Local"
msgstr "Fournitures locales de l'UNICEF"

#: models.py:3001 serializers/exports/interventions.py:551
>>>>>>> c79e2786
#: templates/pd/detail.html:193
msgid "Currency"
msgstr "Monnaie"

<<<<<<< HEAD
#: models.py:3008
msgid "Total Local"
msgstr "Locale totale"

#: models.py:3012
msgid "Programme Effectiveness (%)"
msgstr "Efficacité du programme (%)"

#: models.py:3019
msgid "Intervention budget"
msgstr "Budget d'intervention"

#: models.py:3114
msgid "Not decided yet"
msgstr "Pas encore décidé"

#: models.py:3115
msgid "Yes, strongly agree"
msgstr "Oui, tout à fait d'accord"

#: models.py:3116
msgid "Yes, agree"
msgstr "Oui, d'accord"

#: models.py:3117
msgid "No, disagree"
msgstr "Non, pas d'accord"

#: models.py:3118
msgid "No, strongly disagree"
msgstr "Non, fortement en désaccord"

#: models.py:3123
=======
#: models.py:3002
msgid "Total Local"
msgstr "Locale totale"

#: models.py:3006
msgid "Programme Effectiveness (%)"
msgstr "Efficacité du programme (%)"

#: models.py:3013
msgid "Intervention budget"
msgstr "Budget d'intervention"

#: models.py:3108
msgid "Not decided yet"
msgstr "Pas encore décidé"

#: models.py:3109
msgid "Yes, strongly agree"
msgstr "Oui, tout à fait d'accord"

#: models.py:3110
msgid "Yes, agree"
msgstr "Oui, d'accord"

#: models.py:3111
msgid "No, disagree"
msgstr "Non, pas d'accord"

#: models.py:3112
msgid "No, strongly disagree"
msgstr "Non, fortement en désaccord"

#: models.py:3117
>>>>>>> c79e2786
msgid ""
"The proposed relationship is best represented and regulated by partnership "
"(as opposed to procurement), with both UNICEF and the CSO making clear "
"contributions to the PD/SPD"
msgstr ""
"La relation proposée est mieux représentée et réglementée par le partenariat "
"(par opposition à l'approvisionnement), l'UNICEF et l'OSC apportant des "
"contributions claires au PD/SPD"

<<<<<<< HEAD
#: models.py:3130
=======
#: models.py:3124
>>>>>>> c79e2786
msgid ""
"The partner selection evidences the CSO’s comparative advantage and value "
"for money in relation to the planned results"
msgstr ""
"La sélection des partenaires met en évidence l'avantage comparatif et le "
"rapport qualité-prix de l'OSC par rapport aux résultats prévus"

<<<<<<< HEAD
#: models.py:3136
=======
#: models.py:3130
>>>>>>> c79e2786
msgid ""
"Previous UNICEF/UN relationships with the proposed CSO have been positive"
msgstr ""
"Les relations précédentes entre l'UNICEF et l'ONU avec l'OSC proposée ont "
"été positives"

<<<<<<< HEAD
#: models.py:3141
=======
#: models.py:3135
>>>>>>> c79e2786
msgid ""
"The proposed PD/SPD is relevant to achieving results in the country "
"programme document, the relevant sector workplan and or humanitarian "
"response plan"
msgstr ""
"Le DP/DOCUP proposé est pertinent pour atteindre les résultats dans le "
"document de programme de pays, le plan de travail sectoriel pertinent et/ou "
"le plan de réponse humanitaire"

<<<<<<< HEAD
#: models.py:3147
=======
#: models.py:3141
>>>>>>> c79e2786
msgid ""
"The results framework of the proposed PD/SPD has been guided by M&E feedback "
"during the drafting process"
msgstr ""
"Le cadre de résultats du PD/DOCUP proposé a été guidé par les commentaires "
"de M&E au cours du processus de rédaction"

<<<<<<< HEAD
#: models.py:3153
=======
#: models.py:3147
>>>>>>> c79e2786
msgid ""
"Gender, equity and sustainability have been considered in the programme "
"design process"
msgstr ""
"Le genre, l'équité et la durabilité ont été pris en compte dans le processus "
"de conception du programme"

<<<<<<< HEAD
#: models.py:3158
=======
#: models.py:3152
>>>>>>> c79e2786
msgid ""
"The budget of the proposed PD/SPD is aligned with the principles of value "
"for money with the effective and efficient programme management costs "
"adhering to office defined limits"
msgstr ""
"Le budget du DP/DOCUP proposé est aligné sur les principes d'optimisation "
"des ressources, les coûts de gestion de programme efficaces et efficients "
"respectant les limites définies par le bureau"

<<<<<<< HEAD
#: models.py:3164
=======
#: models.py:3158
>>>>>>> c79e2786
msgid "The relevant supply issues have been duly considered"
msgstr ""
"Les problèmes d'approvisionnement pertinents ont été dûment pris en compte"

<<<<<<< HEAD
#: models.py:3181
msgid "PRC Review"
msgstr "Examen de la RPC"

#: models.py:3182
msgid "Non-PRC Review"
msgstr "Examen hors RPC"

#: models.py:3188
msgid "No Review Required"
msgstr "Aucune révision requise"

#: models.py:3214
msgid "Actions List"
msgstr "Liste des actions"

#: models.py:3218
msgid "PRC Submitted By"
msgstr "RPC soumis par"

#: models.py:3224 models.py:3306
msgid "Review Date"
msgstr "Date de révision"

#: models.py:3226
msgid "Meeting Date"
msgstr "Date de réunion"

#: models.py:3229
msgid "PRC Officers"
msgstr "Officiers de la CRP"

#: models.py:3235
msgid "Overall Approver"
msgstr "Approbateur général"

#: models.py:3242
msgid "Sent Back by Secretary Comment"
msgstr "Renvoyé par le commentaire du secrétaire"

#: models.py:3327
msgid "FACE"
msgstr "VISAGE"

#: models.py:3328
msgid "Progress Report"
msgstr "Rapport d'avancement"

#: models.py:3329
msgid "(Legacy) Final Partnership Review"
msgstr "(Héritage) Examen final du partenariat"

#: models.py:3330
msgid "Correspondence"
msgstr "Correspondance"

#: models.py:3331
msgid "Supply/Distribution Plan"
msgstr "Plan d'approvisionnement/de distribution"

#: models.py:3334
msgid "Special Conditions for Construction Works"
msgstr "Conditions particulières pour les travaux de construction"

#: models.py:3368
msgid "Intervention Attachment"
msgstr "Pièce jointe d'intervention"

#: models.py:3427
msgid "Fund Commitment Reference"
msgstr "Référence d'engagement de fonds"

#: models.py:3428
msgid "Amount (USD)"
msgstr "Montant (USD)"

#: models.py:3429
msgid "Liquidation (USD)"
msgstr ""

#: models.py:3431
msgid "Outstanding Balance (USD)"
msgstr "Solde impayé (USD)"

#: models.py:3433
msgid "Amount less than 3 months (USD)"
msgstr "Montant mess de 3 mois (USD)"

#: models.py:3435
msgid "Amount between 3 and 6 months (USD)"
msgstr "Montant entre 3 et 6 mois (USD)"

#: models.py:3437
msgid "Amount between 6 and 9 months (USD)"
msgstr "Montant entre 6 et 9 mois (USD)"

#: models.py:3439
msgid "Amount more than 9 months (USD)"
msgstr "Montant supérieur à 9 mois (USD)"

#: models.py:3463
msgid "Partner Planned Visits"
msgstr "Visites planifiées des partenaires"

#: models.py:3492
msgid "Social & Environmental"
msgstr "Réseaux sociaux"

#: models.py:3493
msgid "Financial"
msgstr "Financier"

#: models.py:3494
msgid "Operational"
msgstr "Opérationnel"

#: models.py:3495
msgid "Organizational"
msgstr "Organisationnel"

#: models.py:3496
msgid "Political"
msgstr "Politique"

#: models.py:3497
msgid "Strategic"
msgstr "Stratégique"

#: models.py:3498
msgid "Safety & security"
msgstr "Sécurité"

#: models.py:3508
msgid "Risk Type"
msgstr "Type de risque"

#: models.py:3529
=======
#: models.py:3175
msgid "PRC Review"
msgstr "Examen de la RPC"

#: models.py:3176
msgid "Non-PRC Review"
msgstr "Examen hors RPC"

#: models.py:3182
msgid "No Review Required"
msgstr "Aucune révision requise"

#: models.py:3208
msgid "Actions List"
msgstr "Liste des actions"

#: models.py:3212
msgid "PRC Submitted By"
msgstr "RPC soumis par"

#: models.py:3218 models.py:3300
msgid "Review Date"
msgstr "Date de révision"

#: models.py:3220
msgid "Meeting Date"
msgstr "Date de réunion"

#: models.py:3223
msgid "PRC Officers"
msgstr "Officiers de la CRP"

#: models.py:3229
msgid "Overall Approver"
msgstr "Approbateur général"

#: models.py:3236
msgid "Sent Back by Secretary Comment"
msgstr "Renvoyé par le commentaire du secrétaire"

#: models.py:3321
msgid "FACE"
msgstr "VISAGE"

#: models.py:3322
msgid "Progress Report"
msgstr "Rapport d'avancement"

#: models.py:3323
msgid "(Legacy) Final Partnership Review"
msgstr "(Héritage) Examen final du partenariat"

#: models.py:3324
msgid "Correspondence"
msgstr "Correspondance"

#: models.py:3325
msgid "Supply/Distribution Plan"
msgstr "Plan d'approvisionnement/de distribution"

#: models.py:3328
msgid "Special Conditions for Construction Works"
msgstr "Conditions particulières pour les travaux de construction"

#: models.py:3362
msgid "Intervention Attachment"
msgstr "Pièce jointe d'intervention"

#: models.py:3421
msgid "Fund Commitment Reference"
msgstr "Référence d'engagement de fonds"

#: models.py:3422
msgid "Amount (USD)"
msgstr "Montant (USD)"

#: models.py:3423
msgid "Liquidation (USD)"
msgstr ""

#: models.py:3425
msgid "Outstanding Balance (USD)"
msgstr "Solde impayé (USD)"

#: models.py:3427
msgid "Amount less than 3 months (USD)"
msgstr "Montant mess de 3 mois (USD)"

#: models.py:3429
msgid "Amount between 3 and 6 months (USD)"
msgstr "Montant entre 3 et 6 mois (USD)"

#: models.py:3431
msgid "Amount between 6 and 9 months (USD)"
msgstr "Montant entre 6 et 9 mois (USD)"

#: models.py:3433
msgid "Amount more than 9 months (USD)"
msgstr "Montant supérieur à 9 mois (USD)"

#: models.py:3457
msgid "Partner Planned Visits"
msgstr "Visites planifiées des partenaires"

#: models.py:3486
msgid "Social & Environmental"
msgstr "Réseaux sociaux"

#: models.py:3487
msgid "Financial"
msgstr "Financier"

#: models.py:3488
msgid "Operational"
msgstr "Opérationnel"

#: models.py:3489
msgid "Organizational"
msgstr "Organisationnel"

#: models.py:3490
msgid "Political"
msgstr "Politique"

#: models.py:3491
msgid "Strategic"
msgstr "Stratégique"

#: models.py:3492
msgid "Safety & security"
msgstr "Sécurité"

#: models.py:3502
msgid "Risk Type"
msgstr "Type de risque"

#: models.py:3523
>>>>>>> c79e2786
msgid ""
"UNICEF contribution for In-country management and support staff prorated to "
"their contribution to the programme (representation, planning, coordination, "
"logistics, administration, finance)"
msgstr ""
"Contribution de l'UNICEF pour le personnel de gestion et d'appui dans le "
"pays au prorata de leur contribution au programme (représentation, "
"planification, coordination, logistique, administration, finances)"

<<<<<<< HEAD
#: models.py:3535
=======
#: models.py:3529
>>>>>>> c79e2786
msgid ""
"Partner contribution for In-country management and support staff prorated to "
"their contribution to the programme (representation, planning, coordination, "
"logistics, administration, finance)"
msgstr ""
"Contribution des partenaires pour le personnel de gestion et de soutien dans "
"le pays au prorata de leur contribution au programme (représentation, "
"planification, coordination, logistique, administration, finances)"

<<<<<<< HEAD
#: models.py:3541
=======
#: models.py:3535
>>>>>>> c79e2786
msgid ""
"UNICEF contribution for Operational costs prorated to their contribution to "
"the programme (office space, equipment, office supplies, maintenance)"
msgstr ""
"Contribution de l'UNICEF pour les coûts de fonctionnement au prorata de leur "
"contribution au programme (espace de bureau, équipement, fournitures de "
"bureau, entretien)"

<<<<<<< HEAD
#: models.py:3547
=======
#: models.py:3541
>>>>>>> c79e2786
msgid ""
"Partner contribution for Operational costs prorated to their contribution to "
"the programme (office space, equipment, office supplies, maintenance)"
msgstr ""
"Contribution des partenaires pour les coûts de fonctionnement au prorata de "
"leur contribution au programme (espace de bureau, équipement, fournitures de "
"bureau, entretien)"

<<<<<<< HEAD
#: models.py:3553
=======
#: models.py:3547
>>>>>>> c79e2786
msgid ""
"UNICEF contribution for Planning, monitoring, evaluation and communication, "
"prorated to their contribution to the programme (venue, travels, etc.)"
msgstr ""
"Contribution de l'UNICEF pour la planification, le suivi, l'évaluation et la "
"communication, au prorata de leur contribution au programme (lieu, "
"déplacements, etc.)"

<<<<<<< HEAD
#: models.py:3559
=======
#: models.py:3553
>>>>>>> c79e2786
msgid ""
"Partner contribution for Planning, monitoring, evaluation and communication, "
"prorated to their contribution to the programme (venue, travels, etc.)"
msgstr ""
"Contribution des partenaires pour la planification, le suivi, l'évaluation "
"et la communication, au prorata de leur contribution au programme (lieu, "
"déplacements, etc.)"

<<<<<<< HEAD
#: models.py:3620
msgid "Unit Number"
msgstr "Numéro d'unité"

#: models.py:3626 models.py:3703
msgid "Unit Price"
msgstr "Prix unitaire"

#: models.py:3633
msgid "Result"
msgstr "Résultat"

#: models.py:3682
=======
#: models.py:3614
msgid "Unit Number"
msgstr "Numéro d'unité"

#: models.py:3620 models.py:3697
msgid "Unit Price"
msgstr "Prix unitaire"

#: models.py:3627
msgid "Result"
msgstr "Résultat"

#: models.py:3676
>>>>>>> c79e2786
msgid ""
"In-country management and support staff prorated to their contribution to "
"the programme (representation, planning, coordination, logistics, "
"administration, finance)"
msgstr ""
"Personnel de gestion et de soutien dans le pays au prorata de sa "
"contribution au programme (représentation, planification, coordination, "
"logistique, administration, finances)"

<<<<<<< HEAD
#: models.py:3684
=======
#: models.py:3678
>>>>>>> c79e2786
msgid ""
"Operational costs prorated to their contribution to the programme (office "
"space, equipment, office supplies, maintenance)"
msgstr ""
"Coûts de fonctionnement au prorata de leur contribution au programme (espace "
"de bureau, équipement, fournitures de bureau, entretien)"

<<<<<<< HEAD
#: models.py:3686
=======
#: models.py:3680
>>>>>>> c79e2786
msgid ""
"Planning, monitoring, evaluation and communication, prorated to their "
"contribution to the programme (venue, travels, etc.)"
msgstr ""
"Planification, suivi, évaluation et communication, au prorata de leur "
"contribution au programme (lieu, déplacements, etc.)"

<<<<<<< HEAD
#: models.py:3691 templates/pd/detail.html:164
msgid "Budget"
msgstr ""

#: models.py:3699
msgid "Unit"
msgstr "Unité"

#: models.py:3708
msgid "Units Number"
msgstr "Nombre d'unités"

#: models.py:3715
msgid "UNICEF Cash Local"
msgstr "UNICEF Cash Locale"

#: models.py:3721
=======
#: models.py:3685 templates/pd/detail.html:164
msgid "Budget"
msgstr ""

#: models.py:3693
msgid "Unit"
msgstr "Unité"

#: models.py:3702
msgid "Units Number"
msgstr "Nombre d'unités"

#: models.py:3709
msgid "UNICEF Cash Local"
msgstr "UNICEF Cash Locale"

#: models.py:3715
>>>>>>> c79e2786
msgid "CSO Cash Local"
msgstr "CSO Cash Locale"

#: permissions.py:329 permissions.py:365 permissions.py:388
msgid "Accessing this item is not allowed."
msgstr "L'accès à cet élément n'est pas autorisé."

#: serializers/exports/agreements.py:55
#: serializers/exports/interventions.py:322
#: serializers/exports/partner_organization.py:67
msgid "URL"
msgstr ""

#: serializers/exports/interventions.py:97
msgid "Result Type"
msgstr "Type de résultat"

#: serializers/exports/interventions.py:118
msgid "From Date"
msgstr "Date de début"

#: serializers/exports/interventions.py:123
msgid "To Date"
msgstr "À ce jour"

#: serializers/exports/interventions.py:128
#: serializers/exports/interventions.py:184
msgid "Parent"
msgstr ""

#: serializers/exports/interventions.py:134
msgid "WBS"
msgstr ""

#: serializers/exports/interventions.py:139
msgid "VISION ID"
msgstr "ID DE VISION"

#: serializers/exports/interventions.py:144
msgid "GIC Code"
msgstr "Code CPG"

#: serializers/exports/interventions.py:149
msgid "GIC Name"
msgstr "Nom du CPG"

#: serializers/exports/interventions.py:154
msgid "SIC Code"
msgstr "Code SIC"

#: serializers/exports/interventions.py:159
msgid "SIC Name"
msgstr "Nom SIC"

#: serializers/exports/interventions.py:164
msgid "Activity Focus Code"
msgstr "Code de mise au point d'activité"

#: serializers/exports/interventions.py:169
msgid "Activity Focus Name"
msgstr "Nom du focus d'activité"

#: serializers/exports/interventions.py:282
msgid "Total CSO Contribution"
msgstr "Contribution totale des OSC"

#: serializers/exports/interventions.py:289
#: serializers/exports/interventions.py:521 templates/pd/detail.html:168
msgid "UNICEF Cash"
msgstr "Espèces de l'UNICEF"

#: serializers/exports/interventions.py:296
msgid "UNICEF Supply"
msgstr "Approvisionnement de l'UNICEF"

#: serializers/exports/interventions.py:303
msgid "Total PD/SPD Budget"
msgstr "Budget total DP/DOCUP"

#: serializers/exports/interventions.py:336
msgid "Attachment type"
msgstr "Type de pièce jointe"

#: serializers/exports/interventions.py:491
#: serializers/exports/interventions.py:578
msgid "N/A"
msgstr ""

#: serializers/exports/interventions.py:515
msgid "CSO Contribution"
msgstr "Contribution des OSC"

#: serializers/exports/interventions.py:527
msgid "In Kind Amount"
msgstr "Montant en nature"

#: serializers/exports/interventions.py:533
msgid "CSO Contribution (Local)"
msgstr "Contribution OSC (Locale)"

#: serializers/exports/interventions.py:539
msgid "UNICEF Cash (Local)"
msgstr "UNICEF Cash Locale"

#: serializers/exports/interventions.py:545
msgid "In Kind Amount (Local)"
msgstr "Montant en nature (Locale)"

#: serializers/exports/partner_organization.py:42
msgid "SEA Risk Rating"
msgstr "Évaluation du risque MER"

#: serializers/exports/partner_organization.py:127
msgid "HACT"
msgstr "ACT"

#: serializers/interventions_v2.py:140
msgid ""
"Cannot add a new amendment while another amendment of same kind is in "
"progress."
msgstr ""
"Impossible d'ajouter un nouvel amendement alors qu'un autre amendement du "
"même type est en cours."

#: serializers/interventions_v2.py:453
msgid "Unable to find corresponding file type."
msgstr ""

#: serializers/interventions_v2.py:557 serializers/v3.py:34
msgid "Invalid CP Output provided."
msgstr "Sortie CP non valide fournie."

#: serializers/interventions_v2.py:816
#, python-format
msgid ""
"Please adjust activities to not use the quarters to be removed (%(names)s)."
msgstr ""
"Veuillez ajuster les activités pour ne pas utiliser les trimestres à "
"supprimer (%(names)s)."

#: serializers/interventions_v2.py:1104
msgid "Indicator needs to be either cluster or high frequency."
msgstr "L'indicateur doit être soit en grappe, soit en haute fréquence."

#: serializers/interventions_v2.py:1118
msgid "Start date needs to be on or after PD start date."
msgstr ""
"La date de début doit être identique ou postérieure à la date de début du DP."

#: serializers/interventions_v2.py:1130
msgid "End date needs to be on or before PD end date."
msgstr ""
"La date de fin doit être identique ou antérieure à la date de fin de la DP."

#: serializers/interventions_v2.py:1142
msgid "End date needs to be after the start date."
msgstr "La date de fin doit être postérieure à la date de début."

#: serializers/interventions_v2.py:1152
msgid "Next start date needs to be one day after previous end date."
msgstr ""
"La prochaine date de début doit être un jour après la date de fin précédente."

#: serializers/interventions_v2.py:1226
msgid "Changes not allowed when PD is terminated."
msgstr "Modifications non autorisées lorsque PD est terminé."

#: serializers/interventions_v2.py:1233
msgid "Changes not allowed when PD not in amendment state."
msgstr ""
"Modifications non autorisées lorsque PD n'est pas en état de modification."

#: serializers/interventions_v2.py:1238
msgid "PD needs to have a start date."
msgstr "PD doit avoir une date de début."

#: serializers/interventions_v2.py:1244
msgid "This field cannot be empty."
msgstr "Ce champ ne peut pas être vide."

#: serializers/interventions_v3.py:156
msgid ""
"Invalid budget data. Total cash should be equal to items number * price per "
"item."
msgstr ""
"Données budgétaires non valides. Le total des liquidités doit être égal au "
"nombre d'articles * prix par article."

#: serializers/v3.py:150 serializers/v3.py:189
msgid "Unknown intervention."
msgstr "Intervention inconnue."

#: synchronizers.py:416
msgid "EZHACT Vision integration disabled"
msgstr "Intégration EZHACT Vision désactivée"

#: templates/pd/detail.html:127
msgid "PDF could not be generated properly"
msgstr ""

#: templates/pd/detail.html:133
msgid "eTools ref no"
msgstr ""

#: templates/pd/detail.html:145
msgid "Organization Name"
msgstr "Nom de l'organisation"

#: templates/pd/detail.html:149
msgid "Programme Title"
msgstr ""

#: templates/pd/detail.html:153
msgid "Planned duration"
msgstr ""

#: templates/pd/detail.html:160
msgid "Geographical coverage"
msgstr ""

#: templates/pd/detail.html:170
msgid "Supplies"
msgstr ""

#: templates/pd/detail.html:178
msgid "Partner Cash"
msgstr ""

#: templates/pd/detail.html:180
msgid "Supplies:"
msgstr ""

#: templates/pd/detail.html:182
msgid "Total:"
msgstr "Totale"

#: templates/pd/detail.html:207
msgid "Strategy"
msgstr ""

#: templates/pd/detail.html:214
msgid "Implementation Strategy & Technical Guidance"
msgstr ""

#: templates/pd/detail.html:221
msgid "Other Partners involved"
msgstr "Autres partenaires impliqués"

#: templates/pd/detail.html:224 templates/pd/detail.html:227
#: templates/pd/detail.html:230 templates/pd/detail.html:489
msgid "Yes"
msgstr ""

#: templates/pd/detail.html:224 templates/pd/detail.html:227
#: templates/pd/detail.html:230 templates/pd/detail.html:489
msgid "No"
msgstr ""

#: templates/pd/detail.html:249
msgid "Risk & Proposed Mitigation Measures"
msgstr ""

#: templates/pd/detail.html:262
msgid "Workplan Result"
msgstr ""

#: templates/pd/detail.html:265
msgid "Result statement"
msgstr ""

#: templates/pd/detail.html:266
msgid "Performance indicator/s"
msgstr ""

#: templates/pd/detail.html:268
msgid "Baseline"
msgstr ""

#: templates/pd/detail.html:269
msgid "Target"
msgstr ""

#: templates/pd/detail.html:270
msgid "Means of Verification"
msgstr ""

#: templates/pd/detail.html:325
msgid "Result/activity"
msgstr ""

#: templates/pd/detail.html:326
msgid "Timeframe"
msgstr ""

#: templates/pd/detail.html:327
msgid "Total (CSO + UNICEF)"
msgstr ""

#: templates/pd/detail.html:328
msgid "CSO contribution"
msgstr ""

#: templates/pd/detail.html:329
msgid "UNICEF contribution"
msgstr ""

#: templates/pd/detail.html:334 templates/pd/detail.html:357
msgid "Prog. Output"
msgstr ""

#: templates/pd/detail.html:385
msgid "Sub-total for programme costs"
msgstr ""

#: templates/pd/detail.html:397
msgid "Total Cash budget"
msgstr ""

#: templates/pd/detail.html:408
msgid "Supply Contribution Plan"
msgstr ""

#: templates/pd/detail.html:411
msgid "Provided by"
msgstr "Fourni par"

#: templates/pd/detail.html:413
msgid "No. of units"
msgstr ""

#: templates/pd/detail.html:427
msgid "Total supply Cost"
msgstr ""

#: templates/pd/detail.html:436
msgid "Others"
msgstr "Autre"

#: templates/pd/detail.html:439
msgid "Partner non-financial contribution"
msgstr "Contribution non financière du partenaire au programme"

#: templates/pd/detail.html:443
msgid "Cash Transfer modality"
msgstr "Modalités de transfert d'espèces"

#: templates/pd/detail.html:456 templates/pd/detail.html:476
msgid "Signatures and date"
msgstr ""

#: templates/pd/detail.html:460
msgid "CSO Authorized Officer"
msgstr ""

#: templates/pd/detail.html:462 templates/pd/detail.html:467
msgid "Date"
msgstr ""

#: templates/pd/detail.html:465
msgid "UNICEF Authorized Officer"
msgstr ""

#: templates/pd/detail.html:479
msgid "Date Uploaded"
msgstr ""

#: templates/pd/detail.html:481
msgid "Document"
msgstr ""

#: templates/pd/detail.html:482
msgid "Invalid"
msgstr ""

#: validation/agreements.py:49 validation/interventions.py:117
msgid "Cannot Transition without termination doc attached"
msgstr "Impossible de faire la transition sans document de résiliation joint"

#: validation/agreements.py:103
msgid "None of the signatures can be dated in the future"
msgstr "Aucune des signatures ne peut être datée dans le futur"

#: validation/agreements.py:120
msgid "Start and end dates don't match the Document's start and end"
msgstr ""
"Les dates de début et de fin ne correspondent pas au début et à la fin du "
"document"

#: validation/agreements.py:206 validation/interventions.py:481
msgid "Today is not after the end date"
msgstr "Aujourd'hui n'est pas après la date de fin"

#: validation/interventions.py:74
msgid "End date is in the future"
msgstr "La date de fin est dans le futur"

#: validation/interventions.py:82
msgid "Total Outstanding DCTs need to equal to 0"
msgstr "Le total des DCT en cours doit être égal à 0"

#: validation/interventions.py:91
msgid ""
"Total FR amount needs to equal total actual amount, and Total Outstanding "
"DCTs need to equal to 0"
msgstr ""
"Le montant total FR doit être égal au montant total réel et le total des DCT "
"en cours doit être égal à 0"

#: validation/interventions.py:98
msgid ""
"Final Review must be approved for documents having amount transferred "
"greater than 100,000"
msgstr ""

#: validation/interventions.py:104 validation/interventions.py:119
#: validation/interventions.py:129 validation/interventions.py:143
#: validation/interventions.py:173
msgid "Cannot Transition status while adding an amendment"
msgstr "Impossible de faire la transition lors de l'ajout d'un amendement"

#: validation/interventions.py:108
msgid "PD cannot be closed if the Partner is Blocked in Vision"
msgstr "PD ne peut pas être fermé si le partenaire est bloqué dans la vision"

#: validation/interventions.py:127 validation/interventions.py:194
msgid "Cannot Transition to ended if termination_doc attached"
msgstr "Impossible de terminer la transition si terminate_doc est joint"

#: validation/interventions.py:133
msgid "PD cannot transition to ended if the Partner is Blocked in Vision"
msgstr ""
"PD ne peut pas passer à terminé si le partenaire est bloqué dans la vision"

#: validation/interventions.py:147
msgid "PD cannot be suspended if the Partner is Blocked in Vision"
msgstr ""
"PD ne peut pas être suspendu si le partenaire est bloqué dans la vision"

#: validation/interventions.py:159
msgid "Justification required for cancellation"
msgstr "Justification requise pour l'annulation"

#: validation/interventions.py:177
msgid ""
"The PCA related to this record is Draft, Suspended or Terminated. This "
"Programme Document will not change status until the related PCA is in Signed "
"status"
msgstr ""
"Le PCA lié à ce document est en draft, suspendu ou terminé. Ce document de "
"programme ne changera pas de statut tant que le PCA correspondant n'aura pas "
"le statut Signé."

#: validation/interventions.py:183
msgid "PD cannot transition to signed if the Partner is Blocked in Vision"
msgstr "PD ne peut pas passer à signé si le partenaire est bloqué dans Vision"

#: validation/interventions.py:199
msgid "PD cannot be activated if the associated Agreement is not active"
msgstr "PD ne peut pas être activé si l'accord associé n'est pas actif"

#: validation/interventions.py:204
msgid "PD cannot be activated if the Partner is Blocked in Vision"
msgstr "PD ne peut pas être activé si le partenaire est bloqué dans la vision"

#: validation/interventions.py:263
msgid "Agreement selected is not of type SSFA"
msgstr "L'accord sélectionné n'est pas de type SSFA"

#: validation/interventions.py:283
#, python-format
msgid ""
"The following sections have been selected on the PD/SPD indicators and "
"cannot be removed %(sections)s "
msgstr ""
"Les sections suivantes ont été sélectionnées sur les indicateurs PD/SPD et "
"ne peuvent pas être supprimées %(sections)s"

#: validation/interventions.py:297
#, python-format
msgid ""
"The following locations have been selected on the PD/SPD indicators and "
"cannot be removed without removing them from the indicators first: "
"%(locations)s"
msgstr ""
"Les emplacements suivants ont été sélectionnés sur les indicateurs PD/SPD et "
"ne peuvent pas être supprimés sans les supprimer d'abord des indicateurs : "
"%(locations)s"

#: validation/interventions.py:315
#, python-format
msgid ""
"The Country Programme selected on this PD is not the same as the Country "
"Programme selected on the Agreement, please select %(cp)s"
msgstr ""
"Le programme de pays sélectionné sur ce PD n'est pas le même que le "
"programme de pays sélectionné sur l'accord, veuillez sélectionner %(cp)s"

#: validation/interventions.py:365
msgid ""
"State suspended cannot be modified since the end date of the intervention "
"surpasses today"
msgstr ""
"Etat suspendu non modifiable car la date de fin de l'intervention dépasse "
"aujourd'hui"

#: validation/interventions.py:367
msgid "Start date must precede end date"
msgstr "La date de début doit précéder la date de fin"

#: validation/interventions.py:368
msgid "Signatures cannot be dated in the future"
msgstr "Aucune des signatures ne peut être datée dans le futur"

#: validation/interventions.py:369
msgid "Document type PD or HPD can only be associated with a PCA agreement."
msgstr "Le type de document PD ou HPD ne peut être associé qu'à un accord PCA."

#: validation/interventions.py:370
msgid "The agreement selected has at least one other SSFA Document connected"
msgstr "L'accord sélectionné a au moins un autre document SSFA connecté"

#: validation/interventions.py:372
msgid "The start date cannot be before the later of signature dates."
msgstr ""
"La date de début ne peut pas être antérieure à la plus tardive des dates de "
"signature."

#: validation/interventions.py:373
msgid "PD start date cannot be earlier than the Start Date of the related PCA"
msgstr ""
"la date de début de la PD ne peut pas être antérieure à la date de début de "
"la PCA associée"

#: validation/interventions.py:374
msgid "Amendment Flag cannot be turned on without adding an amendment"
msgstr ""
"L'indicateur d'amendement ne peut pas être activé sans ajouter d'amendement"

#: validation/interventions.py:375
msgid ""
"The sections selected on the PD/SPD are not a subset of all sections "
"selected for this PD/SPD's indicators"
msgstr ""
"Les sections sélectionnées sur le PD/SPD ne sont pas un sous-ensemble de "
"toutes les sections sélectionnées pour les indicateurs de ce PD/SPD"

#: validation/interventions.py:377
msgid ""
"The locations selected on the PD/SPD are not a subset of all locations "
"selected for this PD/SPD's indicators"
msgstr ""
"Les emplacements sélectionnés sur le PD/SPD ne sont pas un sous-ensemble de "
"tous les emplacements sélectionnés pour les indicateurs de ce PD/SPD"

#: validation/interventions.py:389
#, python-format
msgid "Required fields not completed in %(status)s: %(fields)s"
msgstr "Champs obligatoires non renseignés dans %(status)s : %(fields)s"

#: validation/interventions.py:402
#, python-format
msgid "Cannot change fields while in %(status)s: %(field)s"
msgstr "Impossible de modifier les champs dans %(status)s : %(field)s"

#: validation/interventions.py:409 validation/interventions.py:427
#: validation/interventions.py:443 validation/interventions.py:461
#: validation/interventions.py:475
msgid "All activities must have at least one time frame"
msgstr "Toutes les activités doivent avoir au moins une période"

#: validation/interventions.py:411
msgid "Results section is empty"
msgstr "La section des résultats est vide"

#: validation/interventions.py:413
msgid "All PD Outputs need to have at least one indicator"
msgstr "Toutes les sorties PD doivent avoir au moins un indicateur"

#: validation/interventions.py:415
msgid "Total UNICEF Contribution must be greater than 0"
msgstr "La contribution totale de l'UNICEF doit être supérieure à 0"

#: validation/interventions.py:418 validation/interventions.py:429
#: validation/interventions.py:445 validation/interventions.py:463
#: validation/interventions.py:477
msgid "All PD Outputs need to be associated to a CP Output"
msgstr "Toutes les sorties PD doivent être associées à une sortie CP"

#: validation/interventions.py:425
msgid "Unicef and Partner both need to accept"
msgstr "L'UNICEF et le partenaire doivent tous deux accepter"

#: validation/interventions.py:436
msgid "Review needs to be approved"
msgstr "L'examen doit être approuvé"

#: validation/interventions.py:447 validation/interventions.py:468
msgid "UNICEF Cash $ or UNICEF Supplies $ should not be 0"
msgstr "UNICEF Cash $ ou UNICEF Supplies $ ne doit pas être égal à 0"

#: validation/interventions.py:459
msgid "Only original PD can be active"
msgstr "Seul le PD d'origine peut être actif"

#: validation/interventions.py:466
msgid "Today is not after the start date"
msgstr "Aujourd'hui n'est pas après la date de début"

#: views/interventions_v2.py:390 views/interventions_v3.py:631
msgid "Deleting an attachment can only be done in Draft status"
msgstr ""

#: views/interventions_v3.py:359
msgid "Meeting date is not available."
msgstr "La date de la réunion n'est pas disponible."<|MERGE_RESOLUTION|>--- conflicted
+++ resolved
@@ -8,11 +8,7 @@
 msgstr ""
 "Project-Id-Version: PACKAGE VERSION\n"
 "Report-Msgid-Bugs-To: \n"
-<<<<<<< HEAD
-"POT-Creation-Date: 2023-02-09 04:38+0000\n"
-=======
 "POT-Creation-Date: 2023-02-08 14:47+0000\n"
->>>>>>> c79e2786
 "PO-Revision-Date: YEAR-MO-DA HO:MI+ZONE\n"
 "Last-Translator: FULL NAME <EMAIL@ADDRESS>\n"
 "Language-Team: LANGUAGE <LL@li.org>\n"
@@ -30,11 +26,7 @@
 msgid "PRC Reviewed Attachment"
 msgstr "pièce jointe examinée par la PRC"
 
-<<<<<<< HEAD
-#: admin.py:189 admin.py:759 models.py:3364
-=======
 #: admin.py:189 admin.py:759 models.py:3358
->>>>>>> c79e2786
 msgid "Attachment"
 msgstr "Pièce jointe"
 
@@ -338,13 +330,8 @@
 msgid "Spot Checks Completed"
 msgstr ""
 
-<<<<<<< HEAD
-#: exports_v2.py:219 exports_v2.py:261 models.py:1300 models.py:1873
-#: models.py:2685 serializers/exports/interventions.py:48
-=======
 #: exports_v2.py:219 exports_v2.py:261 models.py:1301 models.py:1874
 #: models.py:2679 serializers/exports/interventions.py:48
->>>>>>> c79e2786
 #: serializers/exports/interventions.py:86
 #: serializers/exports/interventions.py:197
 #: serializers/exports/interventions.py:209
@@ -406,15 +393,9 @@
 msgid "Terms Acknowledged By"
 msgstr "Conditions reconnues par"
 
-<<<<<<< HEAD
-#: exports_v2.py:253 exports_v2.py:383 exports_v2.py:500 models.py:937
-#: models.py:969 models.py:1057 models.py:1132 models.py:1278 models.py:3450
-#: models.py:3606 serializers/exports/interventions.py:227
-=======
 #: exports_v2.py:253 exports_v2.py:383 exports_v2.py:500 models.py:938
 #: models.py:970 models.py:1058 models.py:1133 models.py:1279 models.py:3444
 #: models.py:3600 serializers/exports/interventions.py:227
->>>>>>> c79e2786
 msgid "Partner"
 msgstr "Partenaire"
 
@@ -438,12 +419,7 @@
 msgid "Country Programme"
 msgstr "Programme de pays"
 
-<<<<<<< HEAD
-#: exports_v2.py:260 models.py:1844 serializers/interventions_v2.py:425
-#: serializers/interventions_v3.py:710 templates/pd/detail.html:137
-=======
 #: exports_v2.py:260 models.py:1845 templates/pd/detail.html:137
->>>>>>> c79e2786
 #: templates/pd/detail.html:480
 msgid "Document Type"
 msgstr "Type de document"
@@ -537,37 +513,21 @@
 msgid "Review Date by PRC"
 msgstr "Date de révision par la RPC"
 
-<<<<<<< HEAD
-#: exports_v2.py:289 models.py:1976 models.py:2752
-=======
 #: exports_v2.py:289 models.py:1977 models.py:2746
->>>>>>> c79e2786
 #: serializers/exports/interventions.py:319
 msgid "Signed by Partner"
 msgstr "Signé par le partenaire"
 
-<<<<<<< HEAD
-#: exports_v2.py:290 models.py:1960 models.py:2736
-msgid "Signed by Partner Date"
-msgstr "Signé par le partenaire Date"
-
-#: exports_v2.py:291 models.py:1967 models.py:2743
-=======
 #: exports_v2.py:290 models.py:1961 models.py:2730
 msgid "Signed by Partner Date"
 msgstr "Signé par le partenaire Date"
 
 #: exports_v2.py:291 models.py:1968 models.py:2737
->>>>>>> c79e2786
 #: serializers/exports/interventions.py:310
 msgid "Signed by UNICEF"
 msgstr "Signé par l'UNICEF"
 
-<<<<<<< HEAD
-#: exports_v2.py:292 models.py:1955 models.py:2731
-=======
 #: exports_v2.py:292 models.py:1956 models.py:2725
->>>>>>> c79e2786
 msgid "Signed by UNICEF Date"
 msgstr "Signé par l'UNICEF Date"
 
@@ -603,19 +563,11 @@
 msgid "UNPP Number"
 msgstr "Numéro UNPP"
 
-<<<<<<< HEAD
-#: exports_v2.py:302 models.py:2200 models.py:3332 templates/pd/detail.html:224
-msgid "Data Processing Agreement"
-msgstr "Accord de traitement des données"
-
-#: exports_v2.py:303 models.py:2204 models.py:3333 templates/pd/detail.html:227
-=======
 #: exports_v2.py:302 models.py:2201 models.py:3326 templates/pd/detail.html:224
 msgid "Data Processing Agreement"
 msgstr "Accord de traitement des données"
 
 #: exports_v2.py:303 models.py:2205 models.py:3327 templates/pd/detail.html:227
->>>>>>> c79e2786
 msgid "Activities involving children and young people"
 msgstr "Activités impliquant des enfants et des jeunes"
 
@@ -754,11 +706,7 @@
 msgid "Supplies in-kind"
 msgstr ""
 
-<<<<<<< HEAD
-#: exports_v2.py:578 exports_v2.py:1137 models.py:2968
-=======
 #: exports_v2.py:578 exports_v2.py:1137 models.py:2962
->>>>>>> c79e2786
 msgid "Partner Contribution"
 msgstr "Cotisation du partenaire"
 
@@ -779,11 +727,7 @@
 msgid "contribution"
 msgstr "Contribution des OSC"
 
-<<<<<<< HEAD
-#: exports_v2.py:630 exports_v2.py:865 models.py:3605
-=======
 #: exports_v2.py:630 exports_v2.py:865 models.py:3599
->>>>>>> c79e2786
 msgid "UNICEF"
 msgstr ""
 
@@ -869,11 +813,7 @@
 msgid "Price/Unit"
 msgstr ""
 
-<<<<<<< HEAD
-#: exports_v2.py:866 models.py:2976 serializers/exports/interventions.py:557
-=======
 #: exports_v2.py:866 models.py:2970 serializers/exports/interventions.py:557
->>>>>>> c79e2786
 #: templates/pd/detail.html:174 templates/pd/detail.html:195
 msgid "Total"
 msgstr "Totale"
@@ -930,25 +870,6 @@
 msgid "Price/unit"
 msgstr ""
 
-<<<<<<< HEAD
-#: exports_v2.py:1102 models.py:3639 templates/pd/detail.html:415
-msgid "Total Price"
-msgstr "Prix total"
-
-#: exports_v2.py:1103 models.py:3653
-msgid "Provided By"
-msgstr "Fourni par"
-
-#: exports_v2.py:1103 models.py:2913
-msgid "CP Output"
-msgstr "Sortie CP"
-
-#: exports_v2.py:1103 models.py:3646
-msgid "Other Mentions"
-msgstr "Autres mentions"
-
-#: exports_v2.py:1103 models.py:3656
-=======
 #: exports_v2.py:1102 models.py:3633 templates/pd/detail.html:415
 msgid "Total Price"
 msgstr "Prix total"
@@ -966,7 +887,6 @@
 msgstr "Autres mentions"
 
 #: exports_v2.py:1103 models.py:3650
->>>>>>> c79e2786
 msgid "UNICEF Product Number"
 msgstr "Numéro de produit UNICEF"
 
@@ -1017,11 +937,7 @@
 "\"Type d'OSC\" ne s'applique pas aux organisations non OSC, veuillez "
 "supprimer le type"
 
-<<<<<<< HEAD
-#: models.py:153 models.py:368 models.py:3337 models.py:3695
-=======
 #: models.py:154 models.py:369 models.py:3331 models.py:3689
->>>>>>> c79e2786
 #: serializers/exports/interventions.py:108
 msgid "Name"
 msgstr "Nom"
@@ -1082,11 +998,7 @@
 msgid "Red Cross/Red Crescent National Societies"
 msgstr ""
 
-<<<<<<< HEAD
-#: models.py:378 models.py:2705
-=======
 #: models.py:379 models.py:2699
->>>>>>> c79e2786
 msgid "Description"
 msgstr ""
 
@@ -1194,19 +1106,11 @@
 msgid "Core Values Assessment"
 msgstr "Évaluation des valeurs fondamentales"
 
-<<<<<<< HEAD
-#: models.py:975 models.py:3256 models.py:3300
-msgid "User"
-msgstr "Utilisateur"
-
-#: models.py:982 models.py:3616
-=======
 #: models.py:976 models.py:3250 models.py:3294
 msgid "User"
 msgstr "Utilisateur"
 
 #: models.py:983 models.py:3610
->>>>>>> c79e2786
 msgid "Title"
 msgstr "Titre"
 
@@ -1266,19 +1170,11 @@
 msgid "Special Audit report"
 msgstr "Rapport d'audit spécial"
 
-<<<<<<< HEAD
-#: models.py:1127 models.py:3335
-msgid "Other"
-msgstr "Autre"
-
-#: models.py:1137 models.py:3357
-=======
 #: models.py:1128 models.py:3329
 msgid "Other"
 msgstr "Autre"
 
 #: models.py:1138 models.py:3351
->>>>>>> c79e2786
 msgid "Type"
 msgstr "Tapez"
 
@@ -1382,36 +1278,20 @@
 msgid "Change in clause"
 msgstr "Modification de la clause"
 
-<<<<<<< HEAD
-#: models.py:1563 models.py:2717
-msgid "Number"
-msgstr "Numéro"
-
-#: models.py:1585 models.py:2701 models.py:3210
-=======
 #: models.py:1564 models.py:2711
 msgid "Number"
 msgstr "Numéro"
 
 #: models.py:1586 models.py:2695 models.py:3204
->>>>>>> c79e2786
 #: serializers/exports/interventions.py:17
 msgid "Types"
 msgstr ""
 
-<<<<<<< HEAD
-#: models.py:1588 models.py:2712
-msgid "Signed Date"
-msgstr "Date de signature"
-
-#: models.py:1599 models.py:2822 models.py:3203
-=======
 #: models.py:1589 models.py:2706
 msgid "Signed Date"
 msgstr "Date de signature"
 
 #: models.py:1600 models.py:2816 models.py:3197
->>>>>>> c79e2786
 msgid "Amendment"
 msgstr "Modification"
 
@@ -1599,146 +1479,6 @@
 msgid "Cancel Justification"
 msgstr "Annuler la justification"
 
-<<<<<<< HEAD
-#: models.py:2213 serializers/exports/interventions.py:507
-msgid "Attachments"
-msgstr "pièces jointes"
-
-#: models.py:2222
-msgid "Metadata"
-msgstr "Métadonnées"
-
-#: models.py:2228
-msgid "Confidential"
-msgstr "Confidentiel"
-
-#: models.py:2629
-msgid "Unknown"
-msgstr ""
-
-#: models.py:2662
-msgid "Type 1: Administrative error (correction)"
-msgstr "Type  1: erreur administrative (correction)"
-
-#: models.py:2663
-msgid "Type 2: Budget <= 20%"
-msgstr "Type 2: Budget <= 20 %"
-
-#: models.py:2664
-msgid "Type 3: Budget > 20%"
-msgstr "Type 3: Budget > 20 %"
-
-#: models.py:2665
-msgid "Type 4: Changes to planned results"
-msgstr "Type 4: Modifications des résultats prévus"
-
-#: models.py:2666
-msgid "Type 5: No cost extension"
-msgstr "Type 5: Prolongation sans frais"
-
-#: models.py:2667
-msgid "Type 6: Other"
-msgstr "Type 6: Autre"
-
-#: models.py:2679
-msgid "Normal"
-msgstr "Normale"
-
-#: models.py:2680
-msgid "Contingency"
-msgstr "Contingence"
-
-#: models.py:2692 models.py:3713
-msgid "Kind"
-msgstr "Genre"
-
-#: models.py:2723 models.py:2760
-msgid "Amendment Document"
-msgstr "Document de modification"
-
-#: models.py:2767
-msgid "Internal PRC Review"
-msgstr "Examen interne de la CRP"
-
-#: models.py:2773
-msgid "Amended Intervention"
-msgstr "Intervention modifiée"
-
-#: models.py:2823
-msgid "Intervention amendments"
-msgstr "Modifications d'intervention"
-
-#: models.py:2887 models.py:2909 models.py:2964 models.py:3194 models.py:3353
-#: models.py:3406 models.py:3503 models.py:3524 models.py:3611
-msgid "Intervention"
-msgstr ""
-
-#: models.py:2890 models.py:3453
-msgid "Year"
-msgstr "Année"
-
-#: models.py:2891 models.py:3454
-msgid "Programmatic Q1"
-msgstr "Q1 programmatique"
-
-#: models.py:2892 models.py:3455
-msgid "Programmatic Q2"
-msgstr "Q2 programmatique"
-
-#: models.py:2893 models.py:3456
-msgid "Programmatic Q3"
-msgstr "Q3 programmatique"
-
-#: models.py:2894 models.py:3457
-msgid "Programmatic Q4"
-msgstr "Q4 programmatique"
-
-#: models.py:2900
-msgid "Intervention Planned Visits"
-msgstr "Visites d'intervention planifiées"
-
-#: models.py:2907 serializers/exports/interventions.py:113
-msgid "Code"
-msgstr ""
-
-#: models.py:2916
-msgid "RAM Indicators"
-msgstr "Indicateurs de RAM"
-
-#: models.py:2969
-msgid "Unicef Cash"
-msgstr "Espèces de l'UNICEF"
-
-#: models.py:2974
-msgid "UNICEF Supplies"
-msgstr "Fournitures de l'UNICEF"
-
-#: models.py:2980
-msgid "Partner Contribution Local"
-msgstr "Cotisation du partenaire local"
-
-#: models.py:2984
-msgid "Partner Supplies Local"
-msgstr "Fournitures locales des partenaires"
-
-#: models.py:2988
-msgid "Total Partner Contribution"
-msgstr "Contribution totale du partenaire"
-
-#: models.py:2993 models.py:2997
-msgid "Total HQ Cash Local"
-msgstr "Total de trésorerie du siège social local"
-
-#: models.py:3001
-msgid "Unicef Cash Local"
-msgstr "UNICEF Cash Local"
-
-#: models.py:3005
-msgid "UNICEF Supplies Local"
-msgstr "Fournitures locales de l'UNICEF"
-
-#: models.py:3007 serializers/exports/interventions.py:551
-=======
 #: models.py:2216
 msgid "Metadata"
 msgstr "Métadonnées"
@@ -1873,46 +1613,10 @@
 msgstr "Fournitures locales de l'UNICEF"
 
 #: models.py:3001 serializers/exports/interventions.py:551
->>>>>>> c79e2786
 #: templates/pd/detail.html:193
 msgid "Currency"
 msgstr "Monnaie"
 
-<<<<<<< HEAD
-#: models.py:3008
-msgid "Total Local"
-msgstr "Locale totale"
-
-#: models.py:3012
-msgid "Programme Effectiveness (%)"
-msgstr "Efficacité du programme (%)"
-
-#: models.py:3019
-msgid "Intervention budget"
-msgstr "Budget d'intervention"
-
-#: models.py:3114
-msgid "Not decided yet"
-msgstr "Pas encore décidé"
-
-#: models.py:3115
-msgid "Yes, strongly agree"
-msgstr "Oui, tout à fait d'accord"
-
-#: models.py:3116
-msgid "Yes, agree"
-msgstr "Oui, d'accord"
-
-#: models.py:3117
-msgid "No, disagree"
-msgstr "Non, pas d'accord"
-
-#: models.py:3118
-msgid "No, strongly disagree"
-msgstr "Non, fortement en désaccord"
-
-#: models.py:3123
-=======
 #: models.py:3002
 msgid "Total Local"
 msgstr "Locale totale"
@@ -1946,7 +1650,6 @@
 msgstr "Non, fortement en désaccord"
 
 #: models.py:3117
->>>>>>> c79e2786
 msgid ""
 "The proposed relationship is best represented and regulated by partnership "
 "(as opposed to procurement), with both UNICEF and the CSO making clear "
@@ -1956,11 +1659,7 @@
 "(par opposition à l'approvisionnement), l'UNICEF et l'OSC apportant des "
 "contributions claires au PD/SPD"
 
-<<<<<<< HEAD
-#: models.py:3130
-=======
 #: models.py:3124
->>>>>>> c79e2786
 msgid ""
 "The partner selection evidences the CSO’s comparative advantage and value "
 "for money in relation to the planned results"
@@ -1968,22 +1667,14 @@
 "La sélection des partenaires met en évidence l'avantage comparatif et le "
 "rapport qualité-prix de l'OSC par rapport aux résultats prévus"
 
-<<<<<<< HEAD
-#: models.py:3136
-=======
 #: models.py:3130
->>>>>>> c79e2786
 msgid ""
 "Previous UNICEF/UN relationships with the proposed CSO have been positive"
 msgstr ""
 "Les relations précédentes entre l'UNICEF et l'ONU avec l'OSC proposée ont "
 "été positives"
 
-<<<<<<< HEAD
-#: models.py:3141
-=======
 #: models.py:3135
->>>>>>> c79e2786
 msgid ""
 "The proposed PD/SPD is relevant to achieving results in the country "
 "programme document, the relevant sector workplan and or humanitarian "
@@ -1993,11 +1684,7 @@
 "document de programme de pays, le plan de travail sectoriel pertinent et/ou "
 "le plan de réponse humanitaire"
 
-<<<<<<< HEAD
-#: models.py:3147
-=======
 #: models.py:3141
->>>>>>> c79e2786
 msgid ""
 "The results framework of the proposed PD/SPD has been guided by M&E feedback "
 "during the drafting process"
@@ -2005,11 +1692,7 @@
 "Le cadre de résultats du PD/DOCUP proposé a été guidé par les commentaires "
 "de M&E au cours du processus de rédaction"
 
-<<<<<<< HEAD
-#: models.py:3153
-=======
 #: models.py:3147
->>>>>>> c79e2786
 msgid ""
 "Gender, equity and sustainability have been considered in the programme "
 "design process"
@@ -2017,11 +1700,7 @@
 "Le genre, l'équité et la durabilité ont été pris en compte dans le processus "
 "de conception du programme"
 
-<<<<<<< HEAD
-#: models.py:3158
-=======
 #: models.py:3152
->>>>>>> c79e2786
 msgid ""
 "The budget of the proposed PD/SPD is aligned with the principles of value "
 "for money with the effective and efficient programme management costs "
@@ -2031,154 +1710,11 @@
 "des ressources, les coûts de gestion de programme efficaces et efficients "
 "respectant les limites définies par le bureau"
 
-<<<<<<< HEAD
-#: models.py:3164
-=======
 #: models.py:3158
->>>>>>> c79e2786
 msgid "The relevant supply issues have been duly considered"
 msgstr ""
 "Les problèmes d'approvisionnement pertinents ont été dûment pris en compte"
 
-<<<<<<< HEAD
-#: models.py:3181
-msgid "PRC Review"
-msgstr "Examen de la RPC"
-
-#: models.py:3182
-msgid "Non-PRC Review"
-msgstr "Examen hors RPC"
-
-#: models.py:3188
-msgid "No Review Required"
-msgstr "Aucune révision requise"
-
-#: models.py:3214
-msgid "Actions List"
-msgstr "Liste des actions"
-
-#: models.py:3218
-msgid "PRC Submitted By"
-msgstr "RPC soumis par"
-
-#: models.py:3224 models.py:3306
-msgid "Review Date"
-msgstr "Date de révision"
-
-#: models.py:3226
-msgid "Meeting Date"
-msgstr "Date de réunion"
-
-#: models.py:3229
-msgid "PRC Officers"
-msgstr "Officiers de la CRP"
-
-#: models.py:3235
-msgid "Overall Approver"
-msgstr "Approbateur général"
-
-#: models.py:3242
-msgid "Sent Back by Secretary Comment"
-msgstr "Renvoyé par le commentaire du secrétaire"
-
-#: models.py:3327
-msgid "FACE"
-msgstr "VISAGE"
-
-#: models.py:3328
-msgid "Progress Report"
-msgstr "Rapport d'avancement"
-
-#: models.py:3329
-msgid "(Legacy) Final Partnership Review"
-msgstr "(Héritage) Examen final du partenariat"
-
-#: models.py:3330
-msgid "Correspondence"
-msgstr "Correspondance"
-
-#: models.py:3331
-msgid "Supply/Distribution Plan"
-msgstr "Plan d'approvisionnement/de distribution"
-
-#: models.py:3334
-msgid "Special Conditions for Construction Works"
-msgstr "Conditions particulières pour les travaux de construction"
-
-#: models.py:3368
-msgid "Intervention Attachment"
-msgstr "Pièce jointe d'intervention"
-
-#: models.py:3427
-msgid "Fund Commitment Reference"
-msgstr "Référence d'engagement de fonds"
-
-#: models.py:3428
-msgid "Amount (USD)"
-msgstr "Montant (USD)"
-
-#: models.py:3429
-msgid "Liquidation (USD)"
-msgstr ""
-
-#: models.py:3431
-msgid "Outstanding Balance (USD)"
-msgstr "Solde impayé (USD)"
-
-#: models.py:3433
-msgid "Amount less than 3 months (USD)"
-msgstr "Montant mess de 3 mois (USD)"
-
-#: models.py:3435
-msgid "Amount between 3 and 6 months (USD)"
-msgstr "Montant entre 3 et 6 mois (USD)"
-
-#: models.py:3437
-msgid "Amount between 6 and 9 months (USD)"
-msgstr "Montant entre 6 et 9 mois (USD)"
-
-#: models.py:3439
-msgid "Amount more than 9 months (USD)"
-msgstr "Montant supérieur à 9 mois (USD)"
-
-#: models.py:3463
-msgid "Partner Planned Visits"
-msgstr "Visites planifiées des partenaires"
-
-#: models.py:3492
-msgid "Social & Environmental"
-msgstr "Réseaux sociaux"
-
-#: models.py:3493
-msgid "Financial"
-msgstr "Financier"
-
-#: models.py:3494
-msgid "Operational"
-msgstr "Opérationnel"
-
-#: models.py:3495
-msgid "Organizational"
-msgstr "Organisationnel"
-
-#: models.py:3496
-msgid "Political"
-msgstr "Politique"
-
-#: models.py:3497
-msgid "Strategic"
-msgstr "Stratégique"
-
-#: models.py:3498
-msgid "Safety & security"
-msgstr "Sécurité"
-
-#: models.py:3508
-msgid "Risk Type"
-msgstr "Type de risque"
-
-#: models.py:3529
-=======
 #: models.py:3175
 msgid "PRC Review"
 msgstr "Examen de la RPC"
@@ -2316,7 +1852,6 @@
 msgstr "Type de risque"
 
 #: models.py:3523
->>>>>>> c79e2786
 msgid ""
 "UNICEF contribution for In-country management and support staff prorated to "
 "their contribution to the programme (representation, planning, coordination, "
@@ -2326,11 +1861,7 @@
 "pays au prorata de leur contribution au programme (représentation, "
 "planification, coordination, logistique, administration, finances)"
 
-<<<<<<< HEAD
-#: models.py:3535
-=======
 #: models.py:3529
->>>>>>> c79e2786
 msgid ""
 "Partner contribution for In-country management and support staff prorated to "
 "their contribution to the programme (representation, planning, coordination, "
@@ -2340,11 +1871,7 @@
 "le pays au prorata de leur contribution au programme (représentation, "
 "planification, coordination, logistique, administration, finances)"
 
-<<<<<<< HEAD
-#: models.py:3541
-=======
 #: models.py:3535
->>>>>>> c79e2786
 msgid ""
 "UNICEF contribution for Operational costs prorated to their contribution to "
 "the programme (office space, equipment, office supplies, maintenance)"
@@ -2353,11 +1880,7 @@
 "contribution au programme (espace de bureau, équipement, fournitures de "
 "bureau, entretien)"
 
-<<<<<<< HEAD
-#: models.py:3547
-=======
 #: models.py:3541
->>>>>>> c79e2786
 msgid ""
 "Partner contribution for Operational costs prorated to their contribution to "
 "the programme (office space, equipment, office supplies, maintenance)"
@@ -2366,11 +1889,7 @@
 "leur contribution au programme (espace de bureau, équipement, fournitures de "
 "bureau, entretien)"
 
-<<<<<<< HEAD
-#: models.py:3553
-=======
 #: models.py:3547
->>>>>>> c79e2786
 msgid ""
 "UNICEF contribution for Planning, monitoring, evaluation and communication, "
 "prorated to their contribution to the programme (venue, travels, etc.)"
@@ -2379,11 +1898,7 @@
 "communication, au prorata de leur contribution au programme (lieu, "
 "déplacements, etc.)"
 
-<<<<<<< HEAD
-#: models.py:3559
-=======
 #: models.py:3553
->>>>>>> c79e2786
 msgid ""
 "Partner contribution for Planning, monitoring, evaluation and communication, "
 "prorated to their contribution to the programme (venue, travels, etc.)"
@@ -2392,21 +1907,6 @@
 "et la communication, au prorata de leur contribution au programme (lieu, "
 "déplacements, etc.)"
 
-<<<<<<< HEAD
-#: models.py:3620
-msgid "Unit Number"
-msgstr "Numéro d'unité"
-
-#: models.py:3626 models.py:3703
-msgid "Unit Price"
-msgstr "Prix unitaire"
-
-#: models.py:3633
-msgid "Result"
-msgstr "Résultat"
-
-#: models.py:3682
-=======
 #: models.py:3614
 msgid "Unit Number"
 msgstr "Numéro d'unité"
@@ -2420,7 +1920,6 @@
 msgstr "Résultat"
 
 #: models.py:3676
->>>>>>> c79e2786
 msgid ""
 "In-country management and support staff prorated to their contribution to "
 "the programme (representation, planning, coordination, logistics, "
@@ -2430,11 +1929,7 @@
 "contribution au programme (représentation, planification, coordination, "
 "logistique, administration, finances)"
 
-<<<<<<< HEAD
-#: models.py:3684
-=======
 #: models.py:3678
->>>>>>> c79e2786
 msgid ""
 "Operational costs prorated to their contribution to the programme (office "
 "space, equipment, office supplies, maintenance)"
@@ -2442,11 +1937,7 @@
 "Coûts de fonctionnement au prorata de leur contribution au programme (espace "
 "de bureau, équipement, fournitures de bureau, entretien)"
 
-<<<<<<< HEAD
-#: models.py:3686
-=======
 #: models.py:3680
->>>>>>> c79e2786
 msgid ""
 "Planning, monitoring, evaluation and communication, prorated to their "
 "contribution to the programme (venue, travels, etc.)"
@@ -2454,25 +1945,6 @@
 "Planification, suivi, évaluation et communication, au prorata de leur "
 "contribution au programme (lieu, déplacements, etc.)"
 
-<<<<<<< HEAD
-#: models.py:3691 templates/pd/detail.html:164
-msgid "Budget"
-msgstr ""
-
-#: models.py:3699
-msgid "Unit"
-msgstr "Unité"
-
-#: models.py:3708
-msgid "Units Number"
-msgstr "Nombre d'unités"
-
-#: models.py:3715
-msgid "UNICEF Cash Local"
-msgstr "UNICEF Cash Locale"
-
-#: models.py:3721
-=======
 #: models.py:3685 templates/pd/detail.html:164
 msgid "Budget"
 msgstr ""
@@ -2490,7 +1962,6 @@
 msgstr "UNICEF Cash Locale"
 
 #: models.py:3715
->>>>>>> c79e2786
 msgid "CSO Cash Local"
 msgstr "CSO Cash Locale"
 
@@ -2579,6 +2050,10 @@
 msgid "N/A"
 msgstr ""
 
+#: serializers/exports/interventions.py:507
+msgid "Attachments"
+msgstr "pièces jointes"
+
 #: serializers/exports/interventions.py:515
 msgid "CSO Contribution"
 msgstr "Contribution des OSC"
@@ -2607,7 +2082,7 @@
 msgid "HACT"
 msgstr "ACT"
 
-#: serializers/interventions_v2.py:140
+#: serializers/interventions_v2.py:141
 msgid ""
 "Cannot add a new amendment while another amendment of same kind is in "
 "progress."
@@ -2615,15 +2090,11 @@
 "Impossible d'ajouter un nouvel amendement alors qu'un autre amendement du "
 "même type est en cours."
 
-#: serializers/interventions_v2.py:453
-msgid "Unable to find corresponding file type."
-msgstr ""
-
-#: serializers/interventions_v2.py:557 serializers/v3.py:34
+#: serializers/interventions_v2.py:532 serializers/v3.py:34
 msgid "Invalid CP Output provided."
 msgstr "Sortie CP non valide fournie."
 
-#: serializers/interventions_v2.py:816
+#: serializers/interventions_v2.py:792
 #, python-format
 msgid ""
 "Please adjust activities to not use the quarters to be removed (%(names)s)."
@@ -2631,47 +2102,47 @@
 "Veuillez ajuster les activités pour ne pas utiliser les trimestres à "
 "supprimer (%(names)s)."
 
-#: serializers/interventions_v2.py:1104
+#: serializers/interventions_v2.py:1080
 msgid "Indicator needs to be either cluster or high frequency."
 msgstr "L'indicateur doit être soit en grappe, soit en haute fréquence."
 
+#: serializers/interventions_v2.py:1094
+msgid "Start date needs to be on or after PD start date."
+msgstr ""
+"La date de début doit être identique ou postérieure à la date de début du DP."
+
+#: serializers/interventions_v2.py:1106
+msgid "End date needs to be on or before PD end date."
+msgstr ""
+"La date de fin doit être identique ou antérieure à la date de fin de la DP."
+
 #: serializers/interventions_v2.py:1118
-msgid "Start date needs to be on or after PD start date."
-msgstr ""
-"La date de début doit être identique ou postérieure à la date de début du DP."
-
-#: serializers/interventions_v2.py:1130
-msgid "End date needs to be on or before PD end date."
-msgstr ""
-"La date de fin doit être identique ou antérieure à la date de fin de la DP."
-
-#: serializers/interventions_v2.py:1142
 msgid "End date needs to be after the start date."
 msgstr "La date de fin doit être postérieure à la date de début."
 
-#: serializers/interventions_v2.py:1152
+#: serializers/interventions_v2.py:1128
 msgid "Next start date needs to be one day after previous end date."
 msgstr ""
 "La prochaine date de début doit être un jour après la date de fin précédente."
 
-#: serializers/interventions_v2.py:1226
+#: serializers/interventions_v2.py:1202
 msgid "Changes not allowed when PD is terminated."
 msgstr "Modifications non autorisées lorsque PD est terminé."
 
-#: serializers/interventions_v2.py:1233
+#: serializers/interventions_v2.py:1209
 msgid "Changes not allowed when PD not in amendment state."
 msgstr ""
 "Modifications non autorisées lorsque PD n'est pas en état de modification."
 
-#: serializers/interventions_v2.py:1238
+#: serializers/interventions_v2.py:1214
 msgid "PD needs to have a start date."
 msgstr "PD doit avoir une date de début."
 
-#: serializers/interventions_v2.py:1244
+#: serializers/interventions_v2.py:1220
 msgid "This field cannot be empty."
 msgstr "Ce champ ne peut pas être vide."
 
-#: serializers/interventions_v3.py:156
+#: serializers/interventions_v3.py:155
 msgid ""
 "Invalid budget data. Total cash should be equal to items number * price per "
 "item."
@@ -3099,10 +2570,6 @@
 msgid "Today is not after the start date"
 msgstr "Aujourd'hui n'est pas après la date de début"
 
-#: views/interventions_v2.py:390 views/interventions_v3.py:631
-msgid "Deleting an attachment can only be done in Draft status"
-msgstr ""
-
-#: views/interventions_v3.py:359
+#: views/interventions_v3.py:358
 msgid "Meeting date is not available."
 msgstr "La date de la réunion n'est pas disponible."