--- conflicted
+++ resolved
@@ -24,10 +24,6 @@
 msgid "PRC Reviewed Attachment"
 msgstr "pièce jointe examinée par la PRC"
 
-<<<<<<< HEAD
-#: admin.py:189 admin.py:759 models.py:3365
-=======
->>>>>>> 5dfc8364
 msgid "Attachment"
 msgstr "Pièce jointe"
 
@@ -249,14 +245,6 @@
 msgid "Spot Checks Completed"
 msgstr ""
 
-<<<<<<< HEAD
-#: exports_v2.py:219 exports_v2.py:261 models.py:1301 models.py:1874
-#: models.py:2686 serializers/exports/interventions.py:48
-#: serializers/exports/interventions.py:86
-#: serializers/exports/interventions.py:197
-#: serializers/exports/interventions.py:209
-=======
->>>>>>> 5dfc8364
 msgid "Reference Number"
 msgstr "Numéro de référence"
 
@@ -299,12 +287,6 @@
 msgid "Terms Acknowledged By"
 msgstr "Conditions reconnues par"
 
-<<<<<<< HEAD
-#: exports_v2.py:253 exports_v2.py:383 exports_v2.py:500 models.py:938
-#: models.py:970 models.py:1058 models.py:1133 models.py:1279 models.py:3451
-#: models.py:3607 serializers/exports/interventions.py:227
-=======
->>>>>>> 5dfc8364
 msgid "Partner"
 msgstr "Partenaire"
 
@@ -320,12 +302,6 @@
 msgid "Country Programme"
 msgstr "Programme de pays"
 
-<<<<<<< HEAD
-#: exports_v2.py:260 models.py:1845 serializers/interventions_v2.py:425
-#: serializers/interventions_v3.py:710 templates/pd/detail.html:137
-#: templates/pd/detail.html:480
-=======
->>>>>>> 5dfc8364
 msgid "Document Type"
 msgstr "Type de document"
 
@@ -395,33 +371,15 @@
 msgid "Review Date by PRC"
 msgstr "Date de révision par la RPC"
 
-<<<<<<< HEAD
-#: exports_v2.py:289 models.py:1977 models.py:2753
-#: serializers/exports/interventions.py:319
 msgid "Signed by Partner"
 msgstr "Signé par le partenaire"
 
-#: exports_v2.py:290 models.py:1961 models.py:2737
 msgid "Signed by Partner Date"
 msgstr "Signé par le partenaire Date"
 
-#: exports_v2.py:291 models.py:1968 models.py:2744
-#: serializers/exports/interventions.py:310
 msgid "Signed by UNICEF"
 msgstr "Signé par l'UNICEF"
 
-#: exports_v2.py:292 models.py:1956 models.py:2732
-=======
-msgid "Signed by Partner"
-msgstr "Signé par le partenaire"
-
-msgid "Signed by Partner Date"
-msgstr "Signé par le partenaire Date"
-
-msgid "Signed by UNICEF"
-msgstr "Signé par l'UNICEF"
-
->>>>>>> 5dfc8364
 msgid "Signed by UNICEF Date"
 msgstr "Signé par l'UNICEF Date"
 
@@ -449,17 +407,9 @@
 msgid "UNPP Number"
 msgstr "Numéro UNPP"
 
-<<<<<<< HEAD
-#: exports_v2.py:302 models.py:2201 models.py:3333 templates/pd/detail.html:224
 msgid "Data Processing Agreement"
 msgstr "Accord de traitement des données"
 
-#: exports_v2.py:303 models.py:2205 models.py:3334 templates/pd/detail.html:227
-=======
-msgid "Data Processing Agreement"
-msgstr "Accord de traitement des données"
-
->>>>>>> 5dfc8364
 msgid "Activities involving children and young people"
 msgstr "Activités impliquant des enfants et des jeunes"
 
@@ -565,10 +515,6 @@
 msgid "Supplies in-kind"
 msgstr ""
 
-<<<<<<< HEAD
-#: exports_v2.py:578 exports_v2.py:1137 models.py:2969
-=======
->>>>>>> 5dfc8364
 msgid "Partner Contribution"
 msgstr "Cotisation du partenaire"
 
@@ -585,10 +531,6 @@
 msgid "contribution"
 msgstr "Contribution des OSC"
 
-<<<<<<< HEAD
-#: exports_v2.py:630 exports_v2.py:865 models.py:3606
-=======
->>>>>>> 5dfc8364
 msgid "UNICEF"
 msgstr ""
 
@@ -654,11 +596,6 @@
 msgid "Price/Unit"
 msgstr ""
 
-<<<<<<< HEAD
-#: exports_v2.py:866 models.py:2977 serializers/exports/interventions.py:557
-#: templates/pd/detail.html:174 templates/pd/detail.html:195
-=======
->>>>>>> 5dfc8364
 msgid "Total"
 msgstr "Totale"
 
@@ -701,38 +638,18 @@
 msgid "Price/unit"
 msgstr ""
 
-<<<<<<< HEAD
-#: exports_v2.py:1102 models.py:3640 templates/pd/detail.html:415
 msgid "Total Price"
 msgstr "Prix total"
 
-#: exports_v2.py:1103 models.py:3654
 msgid "Provided By"
 msgstr "Fourni par"
 
-#: exports_v2.py:1103 models.py:2914
 msgid "CP Output"
 msgstr "Sortie CP"
 
-#: exports_v2.py:1103 models.py:3647
 msgid "Other Mentions"
 msgstr "Autres mentions"
 
-#: exports_v2.py:1103 models.py:3657
-=======
-msgid "Total Price"
-msgstr "Prix total"
-
-msgid "Provided By"
-msgstr "Fourni par"
-
-msgid "CP Output"
-msgstr "Sortie CP"
-
-msgid "Other Mentions"
-msgstr "Autres mentions"
-
->>>>>>> 5dfc8364
 msgid "UNICEF Product Number"
 msgstr "Numéro de produit UNICEF"
 
@@ -772,11 +689,6 @@
 "\"Type d'OSC\" ne s'applique pas aux organisations non OSC, veuillez "
 "supprimer le type"
 
-<<<<<<< HEAD
-#: models.py:154 models.py:369 models.py:3338 models.py:3696
-#: serializers/exports/interventions.py:108
-=======
->>>>>>> 5dfc8364
 msgid "Name"
 msgstr "Nom"
 
@@ -822,10 +734,6 @@
 msgid "Red Cross/Red Crescent National Societies"
 msgstr ""
 
-<<<<<<< HEAD
-#: models.py:379 models.py:2706
-=======
->>>>>>> 5dfc8364
 msgid "Description"
 msgstr ""
 
@@ -907,17 +815,9 @@
 msgid "Core Values Assessment"
 msgstr "Évaluation des valeurs fondamentales"
 
-<<<<<<< HEAD
-#: models.py:976 models.py:3257 models.py:3301
 msgid "User"
 msgstr "Utilisateur"
 
-#: models.py:983 models.py:3617
-=======
-msgid "User"
-msgstr "Utilisateur"
-
->>>>>>> 5dfc8364
 msgid "Title"
 msgstr "Titre"
 
@@ -963,17 +863,9 @@
 msgid "Special Audit report"
 msgstr "Rapport d'audit spécial"
 
-<<<<<<< HEAD
-#: models.py:1128 models.py:3336
 msgid "Other"
 msgstr "Autre"
 
-#: models.py:1138 models.py:3358
-=======
-msgid "Other"
-msgstr "Autre"
-
->>>>>>> 5dfc8364
 msgid "Type"
 msgstr "Tapez"
 
@@ -1052,32 +944,15 @@
 msgid "Change in clause"
 msgstr "Modification de la clause"
 
-<<<<<<< HEAD
-#: models.py:1564 models.py:2718
 msgid "Number"
 msgstr "Numéro"
 
-#: models.py:1586 models.py:2702 models.py:3211
-#: serializers/exports/interventions.py:17
 msgid "Types"
 msgstr ""
 
-#: models.py:1589 models.py:2713
 msgid "Signed Date"
 msgstr "Date de signature"
 
-#: models.py:1600 models.py:2823 models.py:3204
-=======
-msgid "Number"
-msgstr "Numéro"
-
-msgid "Types"
-msgstr ""
-
-msgid "Signed Date"
-msgstr "Date de signature"
-
->>>>>>> 5dfc8364
 msgid "Amendment"
 msgstr "Modification"
 
@@ -1219,310 +1094,132 @@
 msgid "Cancel Justification"
 msgstr "Annuler la justification"
 
-<<<<<<< HEAD
-#: models.py:2214 serializers/exports/interventions.py:507
-msgid "Attachments"
-msgstr "pièces jointes"
-
-#: models.py:2223
 msgid "Metadata"
 msgstr "Métadonnées"
 
-#: models.py:2229
 msgid "Confidential"
 msgstr "Confidentiel"
 
-#: models.py:2630
 msgid "Unknown"
 msgstr ""
 
-#: models.py:2663
 msgid "Type 1: Administrative error (correction)"
 msgstr "Type  1: erreur administrative (correction)"
 
-#: models.py:2664
 msgid "Type 2: Budget <= 20%"
 msgstr "Type 2: Budget <= 20 %"
 
-#: models.py:2665
 msgid "Type 3: Budget > 20%"
 msgstr "Type 3: Budget > 20 %"
 
-#: models.py:2666
 msgid "Type 4: Changes to planned results"
 msgstr "Type 4: Modifications des résultats prévus"
 
-#: models.py:2667
 msgid "Type 5: No cost extension"
 msgstr "Type 5: Prolongation sans frais"
 
-#: models.py:2668
 msgid "Type 6: Other"
 msgstr "Type 6: Autre"
 
-#: models.py:2680
 msgid "Normal"
 msgstr "Normale"
 
-#: models.py:2681
 msgid "Contingency"
 msgstr "Contingence"
 
-#: models.py:2693 models.py:3714
 msgid "Kind"
 msgstr "Genre"
 
-#: models.py:2724 models.py:2761
 msgid "Amendment Document"
 msgstr "Document de modification"
 
-#: models.py:2768
 msgid "Internal PRC Review"
 msgstr "Examen interne de la CRP"
 
-#: models.py:2774
 msgid "Amended Intervention"
 msgstr "Intervention modifiée"
 
-#: models.py:2824
 msgid "Intervention amendments"
 msgstr "Modifications d'intervention"
 
-#: models.py:2888 models.py:2910 models.py:2965 models.py:3195 models.py:3354
-#: models.py:3407 models.py:3504 models.py:3525 models.py:3612
 msgid "Intervention"
 msgstr ""
 
-#: models.py:2891 models.py:3454
 msgid "Year"
 msgstr "Année"
 
-#: models.py:2892 models.py:3455
 msgid "Programmatic Q1"
 msgstr "Q1 programmatique"
 
-#: models.py:2893 models.py:3456
 msgid "Programmatic Q2"
 msgstr "Q2 programmatique"
 
-#: models.py:2894 models.py:3457
 msgid "Programmatic Q3"
 msgstr "Q3 programmatique"
 
-#: models.py:2895 models.py:3458
 msgid "Programmatic Q4"
 msgstr "Q4 programmatique"
 
-#: models.py:2901
 msgid "Intervention Planned Visits"
 msgstr "Visites d'intervention planifiées"
 
-#: models.py:2908 serializers/exports/interventions.py:113
 msgid "Code"
 msgstr ""
 
-#: models.py:2917
 msgid "RAM Indicators"
 msgstr "Indicateurs de RAM"
 
-#: models.py:2970
 msgid "Unicef Cash"
 msgstr "Espèces de l'UNICEF"
 
-#: models.py:2975
 msgid "UNICEF Supplies"
 msgstr "Fournitures de l'UNICEF"
 
-#: models.py:2981
 msgid "Partner Contribution Local"
 msgstr "Cotisation du partenaire local"
 
-#: models.py:2985
 msgid "Partner Supplies Local"
 msgstr "Fournitures locales des partenaires"
 
-#: models.py:2989
 msgid "Total Partner Contribution"
 msgstr "Contribution totale du partenaire"
 
-#: models.py:2994 models.py:2998
 msgid "Total HQ Cash Local"
 msgstr "Total de trésorerie du siège social local"
 
-#: models.py:3002
 msgid "Unicef Cash Local"
 msgstr "UNICEF Cash Local"
 
-#: models.py:3006
 msgid "UNICEF Supplies Local"
 msgstr "Fournitures locales de l'UNICEF"
 
-#: models.py:3008 serializers/exports/interventions.py:551
-#: templates/pd/detail.html:193
 msgid "Currency"
 msgstr "Monnaie"
 
-#: models.py:3009
 msgid "Total Local"
 msgstr "Locale totale"
 
-#: models.py:3013
 msgid "Programme Effectiveness (%)"
 msgstr "Efficacité du programme (%)"
 
-#: models.py:3020
 msgid "Intervention budget"
 msgstr "Budget d'intervention"
 
-#: models.py:3115
 msgid "Not decided yet"
 msgstr "Pas encore décidé"
 
-#: models.py:3116
 msgid "Yes, strongly agree"
 msgstr "Oui, tout à fait d'accord"
 
-#: models.py:3117
 msgid "Yes, agree"
 msgstr "Oui, d'accord"
 
-#: models.py:3118
 msgid "No, disagree"
 msgstr "Non, pas d'accord"
 
-#: models.py:3119
 msgid "No, strongly disagree"
 msgstr "Non, fortement en désaccord"
 
-#: models.py:3124
-=======
-msgid "Metadata"
-msgstr "Métadonnées"
-
-msgid "Confidential"
-msgstr "Confidentiel"
-
-msgid "Unknown"
-msgstr ""
-
-msgid "Type 1: Administrative error (correction)"
-msgstr "Type  1: erreur administrative (correction)"
-
-msgid "Type 2: Budget <= 20%"
-msgstr "Type 2: Budget <= 20 %"
-
-msgid "Type 3: Budget > 20%"
-msgstr "Type 3: Budget > 20 %"
-
-msgid "Type 4: Changes to planned results"
-msgstr "Type 4: Modifications des résultats prévus"
-
-msgid "Type 5: No cost extension"
-msgstr "Type 5: Prolongation sans frais"
-
-msgid "Type 6: Other"
-msgstr "Type 6: Autre"
-
-msgid "Normal"
-msgstr "Normale"
-
-msgid "Contingency"
-msgstr "Contingence"
-
-msgid "Kind"
-msgstr "Genre"
-
-msgid "Amendment Document"
-msgstr "Document de modification"
-
-msgid "Internal PRC Review"
-msgstr "Examen interne de la CRP"
-
-msgid "Amended Intervention"
-msgstr "Intervention modifiée"
-
-msgid "Intervention amendments"
-msgstr "Modifications d'intervention"
-
-msgid "Intervention"
-msgstr ""
-
-msgid "Year"
-msgstr "Année"
-
-msgid "Programmatic Q1"
-msgstr "Q1 programmatique"
-
-msgid "Programmatic Q2"
-msgstr "Q2 programmatique"
-
-msgid "Programmatic Q3"
-msgstr "Q3 programmatique"
-
-msgid "Programmatic Q4"
-msgstr "Q4 programmatique"
-
-msgid "Intervention Planned Visits"
-msgstr "Visites d'intervention planifiées"
-
-msgid "Code"
-msgstr ""
-
-msgid "RAM Indicators"
-msgstr "Indicateurs de RAM"
-
-msgid "Unicef Cash"
-msgstr "Espèces de l'UNICEF"
-
-msgid "UNICEF Supplies"
-msgstr "Fournitures de l'UNICEF"
-
-msgid "Partner Contribution Local"
-msgstr "Cotisation du partenaire local"
-
-msgid "Partner Supplies Local"
-msgstr "Fournitures locales des partenaires"
-
-msgid "Total Partner Contribution"
-msgstr "Contribution totale du partenaire"
-
-msgid "Total HQ Cash Local"
-msgstr "Total de trésorerie du siège social local"
-
-msgid "Unicef Cash Local"
-msgstr "UNICEF Cash Local"
-
-msgid "UNICEF Supplies Local"
-msgstr "Fournitures locales de l'UNICEF"
-
-msgid "Currency"
-msgstr "Monnaie"
-
-msgid "Total Local"
-msgstr "Locale totale"
-
-msgid "Programme Effectiveness (%)"
-msgstr "Efficacité du programme (%)"
-
-msgid "Intervention budget"
-msgstr "Budget d'intervention"
-
-msgid "Not decided yet"
-msgstr "Pas encore décidé"
-
-msgid "Yes, strongly agree"
-msgstr "Oui, tout à fait d'accord"
-
-msgid "Yes, agree"
-msgstr "Oui, d'accord"
-
-msgid "No, disagree"
-msgstr "Non, pas d'accord"
-
-msgid "No, strongly disagree"
-msgstr "Non, fortement en désaccord"
-
->>>>>>> 5dfc8364
 msgid ""
 "The proposed relationship is best represented and regulated by partnership "
 "(as opposed to procurement), with both UNICEF and the CSO making clear "
@@ -1532,10 +1229,6 @@
 "(par opposition à l'approvisionnement), l'UNICEF et l'OSC apportant des "
 "contributions claires au PD/SPD"
 
-<<<<<<< HEAD
-#: models.py:3131
-=======
->>>>>>> 5dfc8364
 msgid ""
 "The partner selection evidences the CSO’s comparative advantage and value "
 "for money in relation to the planned results"
@@ -1543,20 +1236,12 @@
 "La sélection des partenaires met en évidence l'avantage comparatif et le "
 "rapport qualité-prix de l'OSC par rapport aux résultats prévus"
 
-<<<<<<< HEAD
-#: models.py:3137
-=======
->>>>>>> 5dfc8364
 msgid ""
 "Previous UNICEF/UN relationships with the proposed CSO have been positive"
 msgstr ""
 "Les relations précédentes entre l'UNICEF et l'ONU avec l'OSC proposée ont "
 "été positives"
 
-<<<<<<< HEAD
-#: models.py:3142
-=======
->>>>>>> 5dfc8364
 msgid ""
 "The proposed PD/SPD is relevant to achieving results in the country "
 "programme document, the relevant sector workplan and or humanitarian "
@@ -1566,10 +1251,6 @@
 "document de programme de pays, le plan de travail sectoriel pertinent et/ou "
 "le plan de réponse humanitaire"
 
-<<<<<<< HEAD
-#: models.py:3148
-=======
->>>>>>> 5dfc8364
 msgid ""
 "The results framework of the proposed PD/SPD has been guided by M&E feedback "
 "during the drafting process"
@@ -1577,10 +1258,6 @@
 "Le cadre de résultats du PD/DOCUP proposé a été guidé par les commentaires "
 "de M&E au cours du processus de rédaction"
 
-<<<<<<< HEAD
-#: models.py:3154
-=======
->>>>>>> 5dfc8364
 msgid ""
 "Gender, equity and sustainability have been considered in the programme "
 "design process"
@@ -1588,10 +1265,6 @@
 "Le genre, l'équité et la durabilité ont été pris en compte dans le processus "
 "de conception du programme"
 
-<<<<<<< HEAD
-#: models.py:3159
-=======
->>>>>>> 5dfc8364
 msgid ""
 "The budget of the proposed PD/SPD is aligned with the principles of value "
 "for money with the effective and efficient programme management costs "
@@ -1601,256 +1274,112 @@
 "des ressources, les coûts de gestion de programme efficaces et efficients "
 "respectant les limites définies par le bureau"
 
-<<<<<<< HEAD
-#: models.py:3165
-=======
->>>>>>> 5dfc8364
 msgid "The relevant supply issues have been duly considered"
 msgstr ""
 "Les problèmes d'approvisionnement pertinents ont été dûment pris en compte"
 
-<<<<<<< HEAD
-#: models.py:3182
 msgid "PRC Review"
 msgstr "Examen de la RPC"
 
-#: models.py:3183
 msgid "Non-PRC Review"
 msgstr "Examen hors RPC"
 
-#: models.py:3189
 msgid "No Review Required"
 msgstr "Aucune révision requise"
 
-#: models.py:3215
 msgid "Actions List"
 msgstr "Liste des actions"
 
-#: models.py:3219
 msgid "PRC Submitted By"
 msgstr "RPC soumis par"
 
-#: models.py:3225 models.py:3307
 msgid "Review Date"
 msgstr "Date de révision"
 
-#: models.py:3227
 msgid "Meeting Date"
 msgstr "Date de réunion"
 
-#: models.py:3230
 msgid "PRC Officers"
 msgstr "Officiers de la CRP"
 
-#: models.py:3236
 msgid "Overall Approver"
 msgstr "Approbateur général"
 
-#: models.py:3243
 msgid "Sent Back by Secretary Comment"
 msgstr "Renvoyé par le commentaire du secrétaire"
 
-#: models.py:3328
 msgid "FACE"
 msgstr "VISAGE"
 
-#: models.py:3329
 msgid "Progress Report"
 msgstr "Rapport d'avancement"
 
-#: models.py:3330
 msgid "(Legacy) Final Partnership Review"
 msgstr "(Héritage) Examen final du partenariat"
 
-#: models.py:3331
 msgid "Correspondence"
 msgstr "Correspondance"
 
-#: models.py:3332
 msgid "Supply/Distribution Plan"
 msgstr "Plan d'approvisionnement/de distribution"
 
-#: models.py:3335
 msgid "Special Conditions for Construction Works"
 msgstr "Conditions particulières pour les travaux de construction"
 
-#: models.py:3369
 msgid "Intervention Attachment"
 msgstr "Pièce jointe d'intervention"
 
-#: models.py:3428
 msgid "Fund Commitment Reference"
 msgstr "Référence d'engagement de fonds"
 
-#: models.py:3429
 msgid "Amount (USD)"
 msgstr "Montant (USD)"
 
-#: models.py:3430
 msgid "Liquidation (USD)"
 msgstr ""
 
-#: models.py:3432
 msgid "Outstanding Balance (USD)"
 msgstr "Solde impayé (USD)"
 
-#: models.py:3434
 msgid "Amount less than 3 months (USD)"
 msgstr "Montant mess de 3 mois (USD)"
 
-#: models.py:3436
 msgid "Amount between 3 and 6 months (USD)"
 msgstr "Montant entre 3 et 6 mois (USD)"
 
-#: models.py:3438
 msgid "Amount between 6 and 9 months (USD)"
 msgstr "Montant entre 6 et 9 mois (USD)"
 
-#: models.py:3440
 msgid "Amount more than 9 months (USD)"
 msgstr "Montant supérieur à 9 mois (USD)"
 
-#: models.py:3464
 msgid "Partner Planned Visits"
 msgstr "Visites planifiées des partenaires"
 
-#: models.py:3493
 msgid "Social & Environmental"
 msgstr "Réseaux sociaux"
 
-#: models.py:3494
 msgid "Financial"
 msgstr "Financier"
 
-#: models.py:3495
 msgid "Operational"
 msgstr "Opérationnel"
 
-#: models.py:3496
 msgid "Organizational"
 msgstr "Organisationnel"
 
-#: models.py:3497
 msgid "Political"
 msgstr "Politique"
 
-#: models.py:3498
 msgid "Strategic"
 msgstr "Stratégique"
 
-#: models.py:3499
 msgid "Safety & security"
 msgstr "Sécurité"
 
-#: models.py:3509
 msgid "Risk Type"
 msgstr "Type de risque"
 
-#: models.py:3530
-=======
-msgid "PRC Review"
-msgstr "Examen de la RPC"
-
-msgid "Non-PRC Review"
-msgstr "Examen hors RPC"
-
-msgid "No Review Required"
-msgstr "Aucune révision requise"
-
-msgid "Actions List"
-msgstr "Liste des actions"
-
-msgid "PRC Submitted By"
-msgstr "RPC soumis par"
-
-msgid "Review Date"
-msgstr "Date de révision"
-
-msgid "Meeting Date"
-msgstr "Date de réunion"
-
-msgid "PRC Officers"
-msgstr "Officiers de la CRP"
-
-msgid "Overall Approver"
-msgstr "Approbateur général"
-
-msgid "Sent Back by Secretary Comment"
-msgstr "Renvoyé par le commentaire du secrétaire"
-
-msgid "FACE"
-msgstr "VISAGE"
-
-msgid "Progress Report"
-msgstr "Rapport d'avancement"
-
-msgid "(Legacy) Final Partnership Review"
-msgstr "(Héritage) Examen final du partenariat"
-
-msgid "Correspondence"
-msgstr "Correspondance"
-
-msgid "Supply/Distribution Plan"
-msgstr "Plan d'approvisionnement/de distribution"
-
-msgid "Special Conditions for Construction Works"
-msgstr "Conditions particulières pour les travaux de construction"
-
-msgid "Intervention Attachment"
-msgstr "Pièce jointe d'intervention"
-
-msgid "Fund Commitment Reference"
-msgstr "Référence d'engagement de fonds"
-
-msgid "Amount (USD)"
-msgstr "Montant (USD)"
-
-msgid "Liquidation (USD)"
-msgstr ""
-
-msgid "Outstanding Balance (USD)"
-msgstr "Solde impayé (USD)"
-
-msgid "Amount less than 3 months (USD)"
-msgstr "Montant mess de 3 mois (USD)"
-
-msgid "Amount between 3 and 6 months (USD)"
-msgstr "Montant entre 3 et 6 mois (USD)"
-
-msgid "Amount between 6 and 9 months (USD)"
-msgstr "Montant entre 6 et 9 mois (USD)"
-
-msgid "Amount more than 9 months (USD)"
-msgstr "Montant supérieur à 9 mois (USD)"
-
-msgid "Partner Planned Visits"
-msgstr "Visites planifiées des partenaires"
-
-msgid "Social & Environmental"
-msgstr "Réseaux sociaux"
-
-msgid "Financial"
-msgstr "Financier"
-
-msgid "Operational"
-msgstr "Opérationnel"
-
-msgid "Organizational"
-msgstr "Organisationnel"
-
-msgid "Political"
-msgstr "Politique"
-
-msgid "Strategic"
-msgstr "Stratégique"
-
-msgid "Safety & security"
-msgstr "Sécurité"
-
-msgid "Risk Type"
-msgstr "Type de risque"
-
->>>>>>> 5dfc8364
 msgid ""
 "UNICEF contribution for In-country management and support staff prorated to "
 "their contribution to the programme (representation, planning, coordination, "
@@ -1860,10 +1389,6 @@
 "pays au prorata de leur contribution au programme (représentation, "
 "planification, coordination, logistique, administration, finances)"
 
-<<<<<<< HEAD
-#: models.py:3536
-=======
->>>>>>> 5dfc8364
 msgid ""
 "Partner contribution for In-country management and support staff prorated to "
 "their contribution to the programme (representation, planning, coordination, "
@@ -1873,10 +1398,6 @@
 "le pays au prorata de leur contribution au programme (représentation, "
 "planification, coordination, logistique, administration, finances)"
 
-<<<<<<< HEAD
-#: models.py:3542
-=======
->>>>>>> 5dfc8364
 msgid ""
 "UNICEF contribution for Operational costs prorated to their contribution to "
 "the programme (office space, equipment, office supplies, maintenance)"
@@ -1885,10 +1406,6 @@
 "contribution au programme (espace de bureau, équipement, fournitures de "
 "bureau, entretien)"
 
-<<<<<<< HEAD
-#: models.py:3548
-=======
->>>>>>> 5dfc8364
 msgid ""
 "Partner contribution for Operational costs prorated to their contribution to "
 "the programme (office space, equipment, office supplies, maintenance)"
@@ -1897,10 +1414,6 @@
 "leur contribution au programme (espace de bureau, équipement, fournitures de "
 "bureau, entretien)"
 
-<<<<<<< HEAD
-#: models.py:3554
-=======
->>>>>>> 5dfc8364
 msgid ""
 "UNICEF contribution for Planning, monitoring, evaluation and communication, "
 "prorated to their contribution to the programme (venue, travels, etc.)"
@@ -1909,10 +1422,6 @@
 "communication, au prorata de leur contribution au programme (lieu, "
 "déplacements, etc.)"
 
-<<<<<<< HEAD
-#: models.py:3560
-=======
->>>>>>> 5dfc8364
 msgid ""
 "Partner contribution for Planning, monitoring, evaluation and communication, "
 "prorated to their contribution to the programme (venue, travels, etc.)"
@@ -1921,31 +1430,15 @@
 "et la communication, au prorata de leur contribution au programme (lieu, "
 "déplacements, etc.)"
 
-<<<<<<< HEAD
-#: models.py:3621
 msgid "Unit Number"
 msgstr "Numéro d'unité"
 
-#: models.py:3627 models.py:3704
 msgid "Unit Price"
 msgstr "Prix unitaire"
 
-#: models.py:3634
 msgid "Result"
 msgstr "Résultat"
 
-#: models.py:3683
-=======
-msgid "Unit Number"
-msgstr "Numéro d'unité"
-
-msgid "Unit Price"
-msgstr "Prix unitaire"
-
-msgid "Result"
-msgstr "Résultat"
-
->>>>>>> 5dfc8364
 msgid ""
 "In-country management and support staff prorated to their contribution to "
 "the programme (representation, planning, coordination, logistics, "
@@ -1955,10 +1448,6 @@
 "contribution au programme (représentation, planification, coordination, "
 "logistique, administration, finances)"
 
-<<<<<<< HEAD
-#: models.py:3685
-=======
->>>>>>> 5dfc8364
 msgid ""
 "Operational costs prorated to their contribution to the programme (office "
 "space, equipment, office supplies, maintenance)"
@@ -1966,10 +1455,6 @@
 "Coûts de fonctionnement au prorata de leur contribution au programme (espace "
 "de bureau, équipement, fournitures de bureau, entretien)"
 
-<<<<<<< HEAD
-#: models.py:3687
-=======
->>>>>>> 5dfc8364
 msgid ""
 "Planning, monitoring, evaluation and communication, prorated to their "
 "contribution to the programme (venue, travels, etc.)"
@@ -1977,38 +1462,18 @@
 "Planification, suivi, évaluation et communication, au prorata de leur "
 "contribution au programme (lieu, déplacements, etc.)"
 
-<<<<<<< HEAD
-#: models.py:3692 templates/pd/detail.html:164
 msgid "Budget"
 msgstr ""
 
-#: models.py:3700
 msgid "Unit"
 msgstr "Unité"
 
-#: models.py:3709
 msgid "Units Number"
 msgstr "Nombre d'unités"
 
-#: models.py:3716
 msgid "UNICEF Cash Local"
 msgstr "UNICEF Cash Locale"
 
-#: models.py:3722
-=======
-msgid "Budget"
-msgstr ""
-
-msgid "Unit"
-msgstr "Unité"
-
-msgid "Units Number"
-msgstr "Nombre d'unités"
-
-msgid "UNICEF Cash Local"
-msgstr "UNICEF Cash Locale"
-
->>>>>>> 5dfc8364
 msgid "CSO Cash Local"
 msgstr "CSO Cash Locale"
 
@@ -2072,13 +1537,9 @@
 msgid "N/A"
 msgstr ""
 
-<<<<<<< HEAD
-#: serializers/exports/interventions.py:515
-=======
 msgid "Attachments"
 msgstr "pièces jointes"
 
->>>>>>> 5dfc8364
 msgid "CSO Contribution"
 msgstr "Contribution des OSC"
 
@@ -2100,10 +1561,6 @@
 msgid "HACT"
 msgstr "ACT"
 
-<<<<<<< HEAD
-#: serializers/interventions_v2.py:140
-=======
->>>>>>> 5dfc8364
 msgid ""
 "Cannot add a new amendment while another amendment of same kind is in "
 "progress."
@@ -2111,21 +1568,9 @@
 "Impossible d'ajouter un nouvel amendement alors qu'un autre amendement du "
 "même type est en cours."
 
-<<<<<<< HEAD
-#: serializers/interventions_v2.py:453
-msgid "Unable to find corresponding file type."
-msgstr ""
-
-#: serializers/interventions_v2.py:557 serializers/v3.py:34
 msgid "Invalid CP Output provided."
 msgstr "Sortie CP non valide fournie."
 
-#: serializers/interventions_v2.py:816
-=======
-msgid "Invalid CP Output provided."
-msgstr "Sortie CP non valide fournie."
-
->>>>>>> 5dfc8364
 #, python-format
 msgid ""
 "Please adjust activities to not use the quarters to be removed (%(names)s)."
@@ -2133,77 +1578,37 @@
 "Veuillez ajuster les activités pour ne pas utiliser les trimestres à "
 "supprimer (%(names)s)."
 
-<<<<<<< HEAD
-#: serializers/interventions_v2.py:1104
 msgid "Indicator needs to be either cluster or high frequency."
 msgstr "L'indicateur doit être soit en grappe, soit en haute fréquence."
 
-#: serializers/interventions_v2.py:1118
-=======
-msgid "Indicator needs to be either cluster or high frequency."
-msgstr "L'indicateur doit être soit en grappe, soit en haute fréquence."
-
->>>>>>> 5dfc8364
 msgid "Start date needs to be on or after PD start date."
 msgstr ""
 "La date de début doit être identique ou postérieure à la date de début du DP."
 
-<<<<<<< HEAD
-#: serializers/interventions_v2.py:1130
-=======
->>>>>>> 5dfc8364
 msgid "End date needs to be on or before PD end date."
 msgstr ""
 "La date de fin doit être identique ou antérieure à la date de fin de la DP."
 
-<<<<<<< HEAD
-#: serializers/interventions_v2.py:1142
 msgid "End date needs to be after the start date."
 msgstr "La date de fin doit être postérieure à la date de début."
 
-#: serializers/interventions_v2.py:1152
-=======
-msgid "End date needs to be after the start date."
-msgstr "La date de fin doit être postérieure à la date de début."
-
->>>>>>> 5dfc8364
 msgid "Next start date needs to be one day after previous end date."
 msgstr ""
 "La prochaine date de début doit être un jour après la date de fin précédente."
 
-<<<<<<< HEAD
-#: serializers/interventions_v2.py:1226
 msgid "Changes not allowed when PD is terminated."
 msgstr "Modifications non autorisées lorsque PD est terminé."
 
-#: serializers/interventions_v2.py:1233
-=======
-msgid "Changes not allowed when PD is terminated."
-msgstr "Modifications non autorisées lorsque PD est terminé."
-
->>>>>>> 5dfc8364
 msgid "Changes not allowed when PD not in amendment state."
 msgstr ""
 "Modifications non autorisées lorsque PD n'est pas en état de modification."
 
-<<<<<<< HEAD
-#: serializers/interventions_v2.py:1238
 msgid "PD needs to have a start date."
 msgstr "PD doit avoir une date de début."
 
-#: serializers/interventions_v2.py:1244
 msgid "This field cannot be empty."
 msgstr "Ce champ ne peut pas être vide."
 
-#: serializers/interventions_v3.py:156
-=======
-msgid "PD needs to have a start date."
-msgstr "PD doit avoir une date de début."
-
-msgid "This field cannot be empty."
-msgstr "Ce champ ne peut pas être vide."
-
->>>>>>> 5dfc8364
 msgid ""
 "Invalid budget data. Total cash should be equal to items number * price per "
 "item."
@@ -2533,13 +1938,5 @@
 msgid "Today is not after the start date"
 msgstr "Aujourd'hui n'est pas après la date de début"
 
-<<<<<<< HEAD
-#: views/interventions_v2.py:390 views/interventions_v3.py:631
-msgid "Deleting an attachment can only be done in Draft status"
-msgstr ""
-
-#: views/interventions_v3.py:359
-=======
->>>>>>> 5dfc8364
 msgid "Meeting date is not available."
 msgstr "La date de la réunion n'est pas disponible."