# SOME DESCRIPTIVE TITLE.
# Copyright (C) YEAR THE PACKAGE'S COPYRIGHT HOLDER
# This file is distributed under the same license as the PACKAGE package.
# FIRST AUTHOR <EMAIL@ADDRESS>, YEAR.
#
#, fuzzy
msgid ""
msgstr ""
"Project-Id-Version: PACKAGE VERSION\n"
"Report-Msgid-Bugs-To: \n"
<<<<<<< HEAD
"POT-Creation-Date: 2023-03-24 08:39+0000\n"
"PO-Revision-Date: YEAR-MO-DA HO:MI+ZONE\n"
"Last-Translator: FULL NAME <EMAIL@ADDRESS>\n"
"Language-Team: LANGUAGE <LL@li.org>\n"
=======
"POT-Creation-Date: 2023-04-20 15:51+0000\n"
>>>>>>> 214855a5
"Language: fr\n"
"MIME-Version: 1.0\n"
"Content-Type: text/plain; charset=UTF-8\n"
"Content-Transfer-Encoding: 8bit\n"
"Plural-Forms: nplurals=2; plural=(n==0 || n==1) ? 0 : 1;\n"

msgid "Signed Attachment"
msgstr "Pièce jointe signée"

msgid "PRC Reviewed Attachment"
msgstr "Pièce jointe examinée par la CRP"

msgid "Attachment"
msgstr "Pièce jointe"

msgid "Review Document by PRC"
msgstr "Document d'examen par la PRC"

msgid "Signed PD Document"
msgstr "Document PD signé"

msgid "Intervention Details"
msgstr "Détails de l'intervention"

msgid "Dates and Signatures"
msgstr "Dates et signatures"

msgid "ePD"
msgstr "ePD"

msgid "PD is not ready for Vision synchronization."
msgstr "Le PD n'est pas prêt pour la synchronisation de la vision."

msgid "PD was sent to Vision."
msgstr "Le PD a été envoyé à Vision."

msgid "Capacity Strengthening Costs"
msgstr "Coûts de renforcement des capacités"

msgid "Report"
msgstr "Rapport"

msgid "Partner Details"
msgstr "Détails du partenaire"

msgid "Hact"
msgstr "Hact"

msgid "Signed Amendment"
msgstr "Amendement signé"

msgid "Agreement Details"
msgstr "Détails de l'accord"

msgid ""
"Please delete all interventions associated with the selected Agreements "
"before deleting them."
msgstr ""
"Veuillez supprimer toutes les interventions associées aux accords "
"sélectionnés avant de les supprimer."

msgid ""
"Please delete all interventions associated with this Agreement before "
"deleting the agreement."
msgstr ""
"Veuillez supprimer toutes les interventions associées à cet accord avant de "
"supprimer l'accord."

msgid "Vendor Number"
msgstr "Numéro du vendeur"

msgid "Organizations Full Name"
msgstr "Nom complet de l'organisation"

msgid "Short Name"
msgstr "Nom court"

msgid "Alternate Name"
msgstr "Nom alternatif"

msgid "Partner Type"
msgstr "Type de partenaire"

msgid "Shared Partner"
msgstr "Partenaire partagé"

msgid "Address"
msgstr "Adresse"

msgid "Phone Number"
msgstr "Numéro de téléphone"

msgid "Email Address"
msgstr "Adresse électronique"

msgid "HACT Risk Rating"
msgstr "Cote de risque HACT"

msgid "Date Last Assessed Against Core Values"
msgstr "Date de la dernière évaluation par rapport aux valeurs fondamentales"

msgid "Actual Cash Transfer for CP (USD)"
msgstr "Transfert en espèces réel pour le PC (USD)"

msgid "Actual Cash Transfer for Current Year (USD)"
msgstr "Transfert effectif en espèces pour l'année en cours (USD)"

msgid "Marked for Deletion"
msgstr "Marqué pour la suppression"

msgid "Blocked"
msgstr "Bloqué"

msgid "Assessment Type"
msgstr "Type d'évaluation"

msgid "Date Assessed"
msgstr "Date de l'évaluation"

msgid "Assessment Type (Date Assessed)"
msgstr "Type d'évaluation (date d'évaluation)"

msgid "Staff Members"
msgstr "Membres du personnel"

msgid "Planned Programmatic Visits"
msgstr "Visites programmées"

msgid "Implementing Partner"
msgstr "Partenaire de mise en œuvre"

msgid "Shared IP"
msgstr "IP partagée"

msgid "Cash Transfer 1 OCT - 30 SEP"
msgstr "Transfert d'argent liquide 1 OCT - 30 SEP"

msgid "Liquidations 1 OCT - 30 SEP"
msgstr "Liquidations 1 OCT - 30 SEP"

msgid "Cash Transfers Jan - Dec"
msgstr "Transferts de fonds Jan - Déc"

msgid "Risk Rating"
msgstr "Évaluation du risque"

msgid "Expiring Threshold"
msgstr "Seuil d'expiration"

msgid "Approach Threshold"
msgstr "Seuil d'approche"

msgid "Programmatic Visits Planned Q1"
msgstr "Visites programmées Q1"

msgid "Q2"
msgstr "Q2"

msgid "Q3"
msgstr "Q3"

msgid "Q4"
msgstr "Q4"

msgid "Programmatic Visits M.R"
msgstr "Visites programmées M.R"

msgid "Programmatic Visits Completed Q1"
msgstr "Visites programmatiques achevées Q1"

msgid "Spot Checks Planned Q1"
msgstr "Contrôles ponctuels prévus Q1"

msgid "Spot Checks M.R"
msgstr "Contrôles ponctuels M.R"

msgid "Follow Up"
msgstr "Suivi"

msgid "Spot Checks Completed Q1"
msgstr "Contrôles ponctuels achevés Q1"

msgid "Audits M.R"
msgstr "Audits M.R"

msgid "Audit Completed"
msgstr "Audit terminé"

msgid "Audits Outstanding Findings"
msgstr "Audits Constatations en suspens"

msgid "Sections"
msgstr "Sections"

msgid "Locations"
msgstr "Sites"

msgid "Action Points #"
msgstr "Points d'action"

msgid "$ Cash in the Current CP Cycle"
msgstr "$ Cash dans le cycle actuel du PC"

msgid "$ Cash in the Current Year"
msgstr "Argent liquide de l'année en cours"

msgid "Days Since Last PV"
msgstr "Jours depuis le dernier PV"

msgid "Alert: No Recent PV"
msgstr "Alerte : Pas de PV récent"

msgid "Alert: No PV"
msgstr "Alerte : Pas de PV"

msgid "Outstanding DCT Amount between 6 and 9 months"
msgstr "Montant du DCT impayé entre 6 et 9 mois"

msgid "Outstanding DCT Amount more than 9 months"
msgstr "Montant DCT impayé plus de 9 mois"

msgid "Programmatic Visits Planned"
msgstr "Visites programmées"

msgid "Programmatic Visits Completed"
msgstr "Visites programmatiques achevées"

msgid "Spot Check Required"
msgstr "Vérification ponctuelle requise"

msgid "Spot Checks Completed"
msgstr "Contrôles ponctuels effectués"

msgid "Reference Number"
msgstr "Numéro de référence"

msgid "Status"
msgstr "Statut"

msgid "Partner Name"
msgstr "Nom du partenaire"

msgid "Agreement Type"
msgstr "Type d'accord"

msgid "Start Date"
msgstr "Date de début"

msgid "End Date"
msgstr "Date de fin"

msgid "Signed By Partner"
msgstr "Signé par le partenaire"

msgid "Signed By Partner Date"
msgstr "Signé par le partenaire Date"

msgid "Signed By UNICEF"
msgstr "Signé par l'UNICEF"

msgid "Signed By UNICEF Date"
msgstr "Signé par l'UNICEF Date"

msgid "Partner Authorized Officer"
msgstr "Partenaire Agent autorisé"

msgid "Amendments"
msgstr "Amendements"

msgid "Special Conditions PCA"
msgstr "Conditions spéciales PCA"

msgid "Terms Acknowledged By"
msgstr "Conditions reconnues par"

msgid "Partner"
msgstr "Partenaire"

msgid "Vendor no."
msgstr "Numéro de vendeur."

msgid "CSO Type"
msgstr "Type de CSO"

msgid "Agreement"
msgstr "Accord"

msgid "Country Programme"
msgstr "Programme national"

msgid "Document Type"
msgstr "Type de document"

msgid "Document Title"
msgstr "Titre du document"

msgid "UNICEF Office"
msgstr "Bureau de l'UNICEF"

msgid "Contingency PD?"
msgstr "PD de contingence ?"

msgid "Cluster"
msgstr "Cluster"

msgid "UNICEF Focal Points"
msgstr "Points focaux de l'UNICEF"

msgid "CSO Authorized Officials"
msgstr "Fonctionnaires autorisés de l'OSC"

msgid "Budget Currency"
msgstr "Devise du budget"

msgid "Total CSO Budget (USD)"
msgstr "Budget total de l'OSC (USD)"

msgid "UNICEF Cash (USD)"
msgstr "UNICEF Cash (USD)"

msgid "UNICEF Supply (USD)"
msgstr "Fourniture de l'UNICEF (USD)"

msgid "Total PD/SPD Budget (USD)"
msgstr "Budget total du PD/SPD (USD)"

msgid "FR Number(s)"
msgstr "Numéro(s) FR"

msgid "FR Currency"
msgstr "FR Monnaie"

msgid "FR Posting Date"
msgstr "FR Date d'affichage"

msgid "FR Amount"
msgstr "Montant FR"

msgid "FR Actual CT"
msgstr "FR Réel CT"

msgid "Outstanding DCT"
msgstr "DCT exceptionnel"

msgid "Planned Spot Checks"
msgstr "Contrôles ponctuels planifiés"

msgid "Planned Audits"
msgstr "Audits planifiés"

msgid "Document Submission Date by CSO"
msgstr "Date de soumission du document par l'OSC"

msgid "Submission Date to PRC"
msgstr "Date de soumission à la PRC"

msgid "Review Date by PRC"
msgstr "Date de révision par la PRC"

msgid "Signed by Partner"
msgstr "Signé par le partenaire"

msgid "Signed by Partner Date"
msgstr "Signé par le partenaire Date"

msgid "Signed by UNICEF"
msgstr "Signé par l'UNICEF"

msgid "Signed by UNICEF Date"
msgstr "Signé par l'UNICEF Date"

msgid "Days from Submission to Signed"
msgstr "Jours entre la soumission et la signature"

msgid "Days from Review to Signed"
msgstr "Jours entre la révision et la signature"

msgid "Total no. of amendments"
msgstr "Nombre total d'amendements"

msgid "Last amendment date"
msgstr "Date de la dernière modification"

msgid "Attachment Type"
msgstr "Type de pièce jointe"

msgid "# of attachments"
msgstr "# Nombre de pièces jointes"

msgid "CP Outputs"
msgstr "Sorties CP"

msgid "UNPP Number"
msgstr "Numéro UNPP"

msgid "Data Processing Agreement"
msgstr "Accord sur le traitement des données"

msgid "Activities involving children and young people"
msgstr "Activités impliquant des enfants et des jeunes"

msgid "Special Conditions for Construction Works by Implementing Partners"
msgstr ""
"Conditions spéciales pour les travaux de construction par les partenaires de "
"mise en œuvre"

msgid "IP Name"
msgstr "Nom IP"

msgid "PD/SPD Ref #"
msgstr "PD/SPD Ref #"

msgid "Section"
msgstr "Section"

msgid "Field Office"
msgstr "Bureau local"

msgid "PD Currency"
msgstr "Monnaie PD"

msgid "CSO Contribution (PD Currency)"
msgstr "Contribution du CSO (monnaie PD)"

msgid "Total UNICEF Supplies (PD Currency)"
msgstr "Total des fournitures de l'UNICEF (monnaie PD)"

msgid "Total UNICEF Cash (PD Currency)"
msgstr "Total de l'argent de l'UNICEF (monnaie PD)"

msgid "FR Grand Total"
msgstr "FR Total général"

msgid "Actual Disbursements"
msgstr "Décaissements réels"

msgid "Multi-currency Transaction"
msgstr "Transaction multidevises"

msgid "FR Grand Total (USD)"
msgstr "FR Total général (USD)"

msgid "Actual Disbursement (USD)"
msgstr "Décaissement réel (USD)"

msgid "Outstanding DCT (USD)"
msgstr "DCT en cours (USD)"

msgid "Disbursement To Date (%)"
msgstr "Décaissement à ce jour (%)"

msgid "Link"
msgstr "Lien"

msgid "CP output"
msgstr "Sortie CP"

msgid "Name of UNICEF Focal Point"
msgstr "Nom du point focal de l'UNICEF"

msgid "Hyperlink"
msgstr "Hyperlien"

msgid "Location"
msgstr "Localisation"

msgid "PD Ref Number"
msgstr "Numéro de référence PD"

msgid "Start date"
msgstr "Date de début"

#, python-format
msgid "Currency %(currency)s"
msgstr "Devise %(currency)s"

msgid "Vendor #: "
msgstr "Numéro de vendeur :"

msgid "End date"
msgstr "Date de fin"

msgid "PD Reference"
msgstr "Référence PD"

msgid "Duration"
msgstr "Durée"

msgid "Total PD Budget"
msgstr "Budget total du DP"

msgid "UNICEF Contribution"
msgstr "Contribution de l'UNICEF"

msgid "Total Cash"
msgstr "Total des liquidités"

msgid "Prog effectiveness"
msgstr "Efficacité de la Prog"

msgid "Supplies in-kind"
msgstr "Fournitures en nature"

msgid "Partner Contribution"
msgstr "Contribution des partenaires"

msgid "PD Output/ PD Activity"
msgstr "PD Output/ PD Activity"

#, python-format
msgid "Total (%s)"
msgstr "Total (%s)"

msgid "CSO"
msgstr "CSO"

msgid "contribution"
msgstr "Contribution"

msgid "UNICEF"
msgstr "UNICEF"

msgid "PD Quarters"
msgstr "Quartiers PD"

msgid "Result Level"
msgstr "Niveau de résultat"

msgid "CP Output "
msgstr "Sortie CP"

msgid "PD Output"
msgstr "SORTIE PD"

msgid "EEPM"
msgstr "MIEP"

msgid "Effective and efficient programme management"
msgstr "Gestion efficace et efficiente du programme"

msgid "EEPM.1"
msgstr "EEMP.1"

msgid "In-country management & support"
msgstr "Gestion et soutien dans le pays"

msgid "EEPM.2"
msgstr "EEMP.2"

msgid "Operational costs"
msgstr "Coûts opérationnels"

msgid "EEPM.3"
msgstr "EEMP.3"

msgid "Planning, monitoring, evaluation, and communication"
msgstr "Planification, suivi, évaluation et communication"

msgid "Subtotal for the programme costs"
msgstr "Sous-total pour les coûts du programme"

#, python-format
msgid ""
"Capacity Strengthening Costs ({%(cost)d}%% of UNICEF the cash component)"
msgstr ""
"Coûts de renforcement des capacités ({%(cost)d}%% de l'UNICEF la composante "
"en espèces)"

msgid "Total PD budget cash"
msgstr "Total du budget PD en espèces"

msgid "No."
msgstr "Non."

msgid "PD Output/ PD Activity / Item Description"
msgstr "PD Output/ PD Activity / Item Description"

msgid "Unit Type"
msgstr "Type d'unité"

msgid "Number of Units"
msgstr "Nombre d'unités"

msgid "Price/Unit"
msgstr "Prix/Unité"

msgid "Total"
msgstr "TOTAL"

msgid "Other Notes"
msgstr "Autres notes"

msgid "PD OUTPUT "
msgstr "SORTIE PD"

msgid "Activity"
msgstr "Activité"

msgid "Activity: In-country management & support"
msgstr "Activité : Gestion et soutien dans le pays"

#, python-format
msgid "EEPM.1.%d"
msgstr "EEPM.1.%d"

msgid "Activity: Operational costs"
msgstr "Activité : Coûts opérationnels"

#, python-format
msgid "EEPM.2.%d"
msgstr "EEPM.2.%d"

msgid "Activity: Planning, monitoring, evaluation, and communication"
msgstr "Activité : Planification, suivi, évaluation et communication"

#, python-format
msgid "EEPM.3.%d"
msgstr "EEPM.3.%d"

msgid "Total Cost for all outputs"
msgstr "Coût total pour tous les produits"

msgid "Item"
msgstr "Article"

msgid "Price/unit"
msgstr "Prix/Unité"

msgid "Total Price"
msgstr "Prix total"

msgid "Provided By"
msgstr "Fourni par"

msgid "CP Output"
msgstr "Sortie CP"

msgid "Other Mentions"
msgstr "Autres mentions"

msgid "UNICEF Product Number"
msgstr "Numéro de produit de l'UNICEF"

msgid "Total Value"
msgstr "Valeur totale"

msgid "Partner non-financial contribution:"
msgstr "Contribution non-financière du partenaire :"

msgid "Budget Summary"
msgstr "Résumé du budget"

msgid "Activity Budget"
msgstr "Budget des activités"

msgid "Detailed Budget"
msgstr "Budget détaillé"

msgid "Supply Cost"
msgstr "Coût de l'approvisionnement"

msgid "Workplan Budget"
msgstr "Plan de travail Budget"

msgid "Detailed Workplan Budget"
msgstr "Plan de travail détaillé Budget"

msgid "Supply Contribution (Planned)"
msgstr "Contribution à l'offre (prévue)"

msgid "Unable to associate staff member to UNICEF user"
msgstr "Impossible d'associer un membre du personnel à un utilisateur UNICEF"

#, python-format
msgid "This user already exists under a different partnership: %s"
msgstr "Cet utilisateur existe déjà sous un autre partenariat: %s"

#, python-format
msgid ""
"User emails cannot be changed, please remove the user and add another one: %s"
msgstr ""
"Les e-mails des utilisateurs ne peuvent pas être modifiés, veuillez "
"supprimer l'utilisateur et en ajouter un autre: %s"

msgid "User already synced to PRP and cannot be disabled."
msgstr ""
"L'utilisateur est déjà synchronisé avec PRP et ne peut pas être désactivé."

msgid "Name"
msgstr "Nom"

msgid "High"
msgstr "Haut"

msgid "Significant"
msgstr "Significatif"

msgid "Medium"
msgstr "Moyen"

msgid "Low"
msgstr "Faible"

msgid "Not Required"
msgstr "Non requis"

msgid "Low Capacity (High Risk)"
msgstr "Faible capacité (risque élevé)"

msgid "Medium Capacity (Moderate Risk)"
msgstr "Capacité moyenne (risque modéré)"

msgid "Full Capacity (Low Risk)"
msgstr "Pleine capacité (faible risque)"

msgid "Low Capacity Assumed - Emergency"
msgstr "Faible capacité présumée - Urgence"

msgid "No Contact with Beneficiaries"
msgstr "Aucun contact avec les bénéficiaires"

msgid "Not Assessed"
msgstr "Non évalué"

msgid "Description"
msgstr "Description"

msgid "Street Address"
msgstr "Adresse de la rue"

msgid "City"
msgstr "Ville"

msgid "Postal Code"
msgstr "Code postal"

msgid "Country"
msgstr "Pays"

msgid "Alternate ID"
msgstr "ID alternatif"

msgid "Last Assessment Date"
msgstr "Date de la dernière évaluation"

msgid "Date positively assessed against core values"
msgstr "Date évaluée positivement par rapport aux valeurs fondamentales"

msgid "VISION Synced"
msgstr "VISION Synchronisée"

msgid "Marked for deletion"
msgstr "Marqué pour la suppression"

msgid "Manually Hidden"
msgstr "Caché manuellement"

msgid "Hidden"
msgstr "Caché"

msgid "Total Cash Transferred for Country Programme"
msgstr "Total des transferts d'espèces pour le programme national"

msgid "Total Cash Transferred per Current Year"
msgstr "Total des transferts en espèces pour l'année en cours"

msgid "Net Cash Transferred"
msgstr "Transfert net d'argent"

msgid "Liquidation"
msgstr "LIQUIDATION"

msgid "Cash Transfer Jan - Dec"
msgstr "Transfert d'argent Jan - Dec"

msgid "Outstanding DCT 6/9 months"
msgstr "DCT en suspens 6/9 mois"

msgid "Outstanding DCT more than 9 months"
msgstr "DCT en suspens depuis plus de 9 mois"

msgid "Basis for Risk Rating"
msgstr "Base de l'évaluation du risque"

msgid "Last PSEA Assess. Date"
msgstr "Dernière évaluation de la PSEA Date"

msgid "PSEA Risk Rating"
msgstr "Cote de risque de la LEFP"

msgid "Highest Risk Rating Type"
msgstr "Type d'évaluation du risque le plus élevé"

msgid "Highest Risk Rating Name"
msgstr "Nom de l'évaluation du risque le plus élevé"

msgid "Lead Office"
msgstr "Bureau principal"

msgid "Lead Section"
msgstr "Section principale"

msgid "Core Values Assessment"
msgstr "Évaluation des valeurs fondamentales"

msgid "User"
msgstr "Utilisateur"

msgid "Title"
msgstr "Titre"

msgid "First Name"
msgstr "Prénom"

msgid "Last Name"
msgstr "Nom de famille"

msgid "Active"
msgstr "Actif"

msgid "Spot Check Follow Up Required"
msgstr "Suivi des contrôles ponctuels requis"

msgid "Spot Check Q1"
msgstr "Spot Check Q1"

msgid "Spot Check Q2"
msgstr "Spot Check Q2"

msgid "Spot Check Q3"
msgstr "Spot Check Q3"

msgid "Spot Check Q4"
msgstr "Spot Check Q4"

msgid "Scheduled Audit"
msgstr "Audit programmé"

msgid "Special Audit"
msgstr "Audit spécial"

msgid "Micro Assessment"
msgstr "Évaluation micro"

msgid "Simplified Checklist"
msgstr "Liste de contrôle simplifiée"

msgid "Scheduled Audit report"
msgstr "Rapport d'audit programmé"

msgid "Special Audit report"
msgstr "Rapport d'audit spécial"

msgid "Other"
msgstr "Autre"

msgid "Type"
msgstr "Tapez"

msgid "Other Agencies"
msgstr "Autres agences"

msgid "Planned amount"
msgstr "Montant prévu"

msgid "Special requests"
msgstr "Demandes spéciales"

msgid "Requested Date"
msgstr "Date demandée"

msgid "Requesting Officer"
msgstr "Agent demandeur"

msgid "Approving Officer"
msgstr "Agent approbateur"

msgid "Planned Date"
msgstr "Date prévue"

msgid "Completed Date"
msgstr "Date d'achèvement"

msgid "Rating"
msgstr "Classement"

msgid "Basis for risk rating"
msgstr "Base de l'évaluation du risque"

msgid "Programme Cooperation Agreement"
msgstr "Accord de coopération en matière de programmes"

msgid "Small Scale Funding Agreement"
msgstr "Accord de financement à petite échelle"

msgid "Memorandum of Understanding"
msgstr "Protocole d'accord"

msgid "Draft"
msgstr "Développement"

msgid "Signed"
msgstr "Signé"

msgid "Ended"
msgstr "Fini"

msgid "Suspended"
msgstr "Suspendu"

msgid "Terminated"
msgstr "Terminé"

#, fuzzy
#| msgid "Partner Authorized Officer"
msgid "(old)Partner Authorized Officer"
msgstr "Partenaire Agent autorisé"

msgid "Attached Agreement"
msgstr "Accord ci-joint"

msgid "Termination document for PCAs"
msgstr "Document de fin de contrat pour les APC"

#, fuzzy
#| msgid "Signed by partner"
msgid "(old)Signed by partner"
msgstr "Signé par le partenaire"

msgid "Signed by partner"
msgstr "Signé par le partenaire"

msgid "Change in Legal Name of Implementing Partner"
msgstr "Changement de nom légal du partenaire de mise en œuvre"

msgid "Change Authorized Officer(s)"
msgstr "Changement d'agent(s) autorisé(s)"

msgid "Banking Information"
msgstr "Informations bancaires"

msgid "Change in clause"
msgstr "Changement de clause"

msgid "Number"
msgstr "Numéro"

msgid "Types"
msgstr "Types"

msgid "Signed Date"
msgstr "Signé Date"

msgid "Amendment"
msgstr "Amendement"

msgid "Agreement amendments"
msgstr "Modifications de l'accord"

msgid "Development"
msgstr "Développement"

msgid "Review"
msgstr "Consultez le site"

msgid "Signature"
msgstr "Signature"

msgid "Cancelled"
msgstr "Annulé"

msgid "Closed"
msgstr "Fermé"

msgid "Expired"
msgstr "Expiré"

msgid "Programme Document"
msgstr "Document de programme"

msgid "Simplified Programme Document"
msgstr "Document de programme simplifié"

msgid "None"
msgstr "Aucun"

msgid "Marginal"
msgstr "Marginal"

msgid "Principal"
msgstr "Principal"

msgid "Direct Payment"
msgstr "Paiement direct"

msgid "Reimbursement"
msgstr "Remboursement"

msgid "Direct Cash Transfer"
msgstr "Transfert direct en espèces"

msgid "Country Programmes"
msgstr "Programmes nationaux"

msgid "Date Final Partnership Review Performed"
msgstr "Date de la révision finale du partenariat"

msgid "Final Review Approved"
msgstr "Révision finale approuvée"

#, fuzzy
#| msgid "Signed by Partner"
msgid "(old)Signed by Partner"
msgstr "Signé par le partenaire"

#, fuzzy
#| msgid "CSO Authorized Officials"
msgid "(old)CSO Authorized Officials"
msgstr "Fonctionnaires autorisés de l'OSC"

msgid "Contingency PD"
msgstr "PD pour imprévus"

msgid "Activation Document for Contingency PDs"
msgstr "Document d'activation pour les DP de contingence"

msgid "Activation Protocol"
msgstr "Protocole d'activation"

msgid "Termination document for PDs"
msgstr "Document de fin de contrat pour les PD"

msgid "Office"
msgstr "Bureau"

msgid "Sites"
msgstr "Sites"

msgid "Population Focus"
msgstr "Focus sur la population"

msgid "Amendment Open"
msgstr "Amendement ouvert"

msgid "Humanitarian"
msgstr "Humanitaire"

msgid "Date first sent to Partner"
msgstr "Date du premier envoi au partenaire"

msgid "Context"
msgstr "Contexte"

msgid "Implementation Strategy"
msgstr "Stratégie de mise en œuvre"

msgid "Gender Rating"
msgstr "Classement par sexe"

msgid "Gender Narrative"
msgstr "Récit de genre"

msgid "Equity Rating"
msgstr "Notation des actions"

msgid "Equity Narrative"
msgstr "Equity Narrative"

msgid "Sustainability Rating"
msgstr "Évaluation de la durabilité"

msgid "Sustainability Narrative"
msgstr "Narration sur la durabilité"

msgid "Partner Non-Financial Contribution to Programme"
msgstr "Partenaire Contribution non financière au programme"

msgid "Budget Owner"
msgstr "Propriétaire du budget"

msgid "HQ Support Cost"
msgstr "Coût du soutien du QG"

msgid "Cash Transfer Modalities"
msgstr "Modalités de transfert de fonds"

msgid "UNICEF Review Type"
msgstr "UNICEF Type d'examen"

msgid "Capacity Development"
msgstr "Développement des capacités"

msgid "Other Info"
msgstr "Autres informations"

msgid "Other Document Details"
msgstr "Autres détails du document"

msgid "Other Partners Involved"
msgstr "Autres partenaires impliqués"

msgid "Technical Guidance"
msgstr "Conseils techniques"

msgid "Cancel Justification"
msgstr "Justification de l'annulation"

msgid "Metadata"
msgstr "Métadonnées"

msgid "Confidential"
msgstr "Confidentiel"

msgid "Unknown"
msgstr "Inconnu"

msgid "Type 1: Administrative error (correction)"
msgstr "Type 1 : erreur administrative (correction)"

msgid "Type 2: Budget <= 20%"
msgstr "Type 2 : Budget <= 20"

msgid "Type 3: Budget > 20%"
msgstr "Type 3 : Budget > 20"

msgid "Type 4: Changes to planned results"
msgstr "Type 4 : modifications des résultats planifiés"

msgid "Type 5: No cost extension"
msgstr "Type 5 : Extension sans frais"

msgid "Type 6: Other"
msgstr "Type 6 : Autre"

msgid "Normal"
msgstr "Normal"

msgid "Contingency"
msgstr "Contingence"

msgid "Kind"
msgstr "Kind"

msgid "Amendment Document"
msgstr "Document d'amendement"

msgid "Internal PRC Review"
msgstr "Examen interne du CEP"

msgid "Amended Intervention"
msgstr "Intervention modifiée"

msgid "Intervention amendments"
msgstr "Modifications de l'intervention"

msgid "Q1"
msgstr ""

msgid "Intervention"
msgstr "Intervention"

msgid "Year"
msgstr "Année"

msgid "Programmatic Q1"
msgstr "Programmation Q1"

msgid "Programmatic Q2"
msgstr "Programmatique Q2"

msgid "Programmatic Q3"
msgstr "Programmatique Q3"

msgid "Programmatic Q4"
msgstr "Programmatique Q4"

msgid "Intervention Planned Visits"
msgstr "Intervention Visites planifiées"

msgid "Code"
msgstr "Code"

msgid "RAM Indicators"
msgstr "Indicateurs de la RAM"

msgid "Unicef Cash"
msgstr "Unicef Cash"

msgid "UNICEF Supplies"
msgstr "Fournitures de l'UNICEF"

msgid "Partner Contribution Local"
msgstr "Contribution du partenaire Local"

msgid "Partner Supplies Local"
msgstr "Fournitures des partenaires locaux"

msgid "Total Partner Contribution"
msgstr "Contribution totale des partenaires"

msgid "Total HQ Cash Local"
msgstr "Total HQ Cash Local"

msgid "Unicef Cash Local"
msgstr "Unicef Cash Local"

msgid "UNICEF Supplies Local"
msgstr "Fournitures UNICEF locales"

msgid "Currency"
msgstr "Monnaie"

msgid "Total Local"
msgstr "Total Local"

msgid "Programme Effectiveness (%)"
msgstr "Efficacité du programme (%)"

msgid "Intervention budget"
msgstr "Budget d'intervention"

msgid "Not decided yet"
msgstr "Pas encore décidé"

msgid "Yes, strongly agree"
msgstr "Oui, tout à fait d'accord"

msgid "Yes, agree"
msgstr "Oui, d'accord"

msgid "No, disagree"
msgstr "Non, pas d'accord"

msgid "No, strongly disagree"
msgstr "Non, pas du tout d'accord"

msgid ""
"The proposed relationship is best represented and regulated by partnership "
"(as opposed to procurement), with both UNICEF and the CSO making clear "
"contributions to the PD/SPD"
msgstr ""
"La relation proposée est mieux représentée et régie par le partenariat (par "
"opposition à la passation de marchés), l'UNICEF et l'OSC apportant tous deux "
"des contributions claires au PD/SPD."

msgid ""
"The partner selection evidences the CSO’s comparative advantage and value "
"for money in relation to the planned results"
msgstr ""
"La sélection du partenaire met en évidence l'avantage comparatif et le "
"rapport qualité-prix de l'OSC par rapport aux résultats prévus."

msgid ""
"Previous UNICEF/UN relationships with the proposed CSO have been positive"
msgstr ""
"Les relations précédentes de l'UNICEF/des Nations unies avec l'OSC proposée "
"ont été positives."

msgid ""
"The proposed PD/SPD is relevant to achieving results in the country "
"programme document, the relevant sector workplan and or humanitarian "
"response plan"
msgstr ""
"Le PD/SPD proposé est pertinent pour atteindre les résultats du document de "
"programme du pays, du plan de travail sectoriel pertinent et/ou du plan de "
"réponse humanitaire."

msgid ""
"The results framework of the proposed PD/SPD has been guided by M&E feedback "
"during the drafting process"
msgstr ""
"Le cadre de résultats du PD/SPD proposé a été guidé par le retour "
"d'information du S&E pendant le processus de rédaction."

msgid ""
"Gender, equity and sustainability have been considered in the programme "
"design process"
msgstr ""
"Le genre, l'équité et la durabilité ont été pris en compte dans le processus "
"de conception du programme."

msgid ""
"The budget of the proposed PD/SPD is aligned with the principles of value "
"for money with the effective and efficient programme management costs "
"adhering to office defined limits"
msgstr ""
"Le budget du PD/SPD proposé est aligné sur les principes d'optimisation des "
"ressources, les coûts de gestion du programme étant conformes aux limites "
"définies par le bureau."

msgid "The relevant supply issues have been duly considered"
msgstr ""
"Les questions d'approvisionnement pertinentes ont été dûment prises en compte"

msgid "PRC Review"
msgstr "Examen de la CRP"

msgid "Non-PRC Review"
msgstr "Examen hors CRP"

msgid "No Review Required"
msgstr "Aucun examen requis"

msgid "Actions List"
msgstr "Liste des actions"

msgid "PRC Submitted By"
msgstr "PRC Présenté par"

msgid "Review Date"
msgstr "Date de révision"

msgid "Meeting Date"
msgstr "Date de la réunion"

msgid "PRC Officers"
msgstr "Agents de la RPC"

msgid "Overall Approver"
msgstr "Approbation générale"

msgid "Sent Back by Secretary Comment"
msgstr "Renvoyé par le secrétaire Commentaire"

msgid "FACE"
msgstr "Visage"

msgid "Progress Report"
msgstr "Rapport d'activité"

msgid "(Legacy) Final Partnership Review"
msgstr "Revue finale du partenariat (héritage)"

msgid "Correspondence"
msgstr "Correspondance"

msgid "Supply/Distribution Plan"
msgstr "Plan d'approvisionnement/distribution"

msgid "Special Conditions for Construction Works"
msgstr "Conditions spéciales pour les travaux de construction"

msgid "Intervention Attachment"
msgstr "Attachement d'intervention"

msgid "Fund Commitment Reference"
msgstr "Référence de l'engagement du fonds"

msgid "Amount (USD)"
msgstr "Montant (USD)"

msgid "Liquidation (USD)"
msgstr "Liquidation (USD)"

msgid "Outstanding Balance (USD)"
msgstr "Solde impayé (USD)"

msgid "Amount less than 3 months (USD)"
msgstr "Montant à moins de 3 mois (USD)"

msgid "Amount between 3 and 6 months (USD)"
msgstr "Montant entre 3 et 6 mois (USD)"

msgid "Amount between 6 and 9 months (USD)"
msgstr "Montant entre 6 et 9 mois (USD)"

msgid "Amount more than 9 months (USD)"
msgstr "Montant plus de 9 mois (USD)"

msgid "Partner Planned Visits"
msgstr "Visites planifiées par les partenaires"

msgid "Social & Environmental"
msgstr "Social et environnemental"

msgid "Financial"
msgstr "Financier"

msgid "Operational"
msgstr "Opérationnel"

msgid "Organizational"
msgstr "Organisation"

msgid "Political"
msgstr "Politique"

msgid "Strategic"
msgstr "Stratégique"

msgid "Safety & security"
msgstr "Sûreté et sécurité"

msgid "Risk Type"
msgstr "Type de risque"

msgid ""
"UNICEF contribution for In-country management and support staff prorated to "
"their contribution to the programme (representation, planning, coordination, "
"logistics, administration, finance)"
msgstr ""
"Contribution de l'UNICEF pour le personnel de gestion et d'appui dans le "
"pays au prorata de leur contribution au programme (représentation, "
"planification, coordination, logistique, administration, finances)."

msgid ""
"Partner contribution for In-country management and support staff prorated to "
"their contribution to the programme (representation, planning, coordination, "
"logistics, administration, finance)"
msgstr ""
"Contribution du partenaire pour le personnel de gestion et de soutien dans "
"le pays au prorata de leur contribution au programme (représentation, "
"planification, coordination, logistique, administration, finances)."

msgid ""
"UNICEF contribution for Operational costs prorated to their contribution to "
"the programme (office space, equipment, office supplies, maintenance)"
msgstr ""
"Contribution de l'UNICEF pour les coûts opérationnels au prorata de leur "
"contribution au programme (espace de bureau, équipement, fournitures de "
"bureau, entretien)."

msgid ""
"Partner contribution for Operational costs prorated to their contribution to "
"the programme (office space, equipment, office supplies, maintenance)"
msgstr ""
"Contribution des partenaires pour les coûts opérationnels au prorata de leur "
"contribution au programme (espace de bureau, équipement, fournitures de "
"bureau, entretien)."

msgid ""
"UNICEF contribution for Planning, monitoring, evaluation and communication, "
"prorated to their contribution to the programme (venue, travels, etc.)"
msgstr ""
"Contribution de l'UNICEF pour la planification, le suivi, l'évaluation et la "
"communication, au prorata de leur contribution au programme (lieu, voyages, "
"etc.)."

msgid ""
"Partner contribution for Planning, monitoring, evaluation and communication, "
"prorated to their contribution to the programme (venue, travels, etc.)"
msgstr ""
"Contribution des partenaires pour la planification, le suivi, l'évaluation "
"et la communication, au prorata de leur contribution au programme (lieu, "
"voyages, etc.)."

msgid "Unit Number"
msgstr "Numéro d'unité"

msgid "Unit Price"
msgstr "Prix unitaire"

msgid "Result"
msgstr "Résultat"

msgid ""
"In-country management and support staff prorated to their contribution to "
"the programme (representation, planning, coordination, logistics, "
"administration, finance)"
msgstr ""
"Personnel de gestion et d'appui dans le pays au prorata de leur contribution "
"au programme (représentation, planification, coordination, logistique, "
"administration, finances)."

msgid ""
"Operational costs prorated to their contribution to the programme (office "
"space, equipment, office supplies, maintenance)"
msgstr ""
"Coûts opérationnels au prorata de leur contribution au programme (espace de "
"bureau, équipement, fournitures de bureau, maintenance)"

msgid ""
"Planning, monitoring, evaluation and communication, prorated to their "
"contribution to the programme (venue, travels, etc.)"
msgstr ""
"Planification, suivi, évaluation et communication, au prorata de leur "
"contribution au programme (lieu de réunion, voyages, etc.)."

msgid "Budget"
msgstr "Budget"

msgid "Unit"
msgstr "Unité"

msgid "Units Number"
msgstr "Nombre d'unités"

msgid "UNICEF Cash Local"
msgstr "Unicef Cash Local"

msgid "CSO Cash Local"
msgstr "CSO Cash Local"

msgid "Accessing this item is not allowed."
msgstr "L'accès à cet élément n'est pas autorisé."

msgid "Country Programme is required for PCAs!"
msgstr "Le programme de pays est requis pour les PCA!"

msgid "URL"
msgstr "URL"

msgid "Result Type"
msgstr "Type de résultat"

msgid "From Date"
msgstr "De la date"

msgid "To Date"
msgstr "A ce jour"

msgid "Parent"
msgstr "Parent"

msgid "WBS"
msgstr "WBS"

msgid "VISION ID"
msgstr "VISION ID"

msgid "GIC Code"
msgstr "Code CPG"

msgid "GIC Name"
msgstr "Nom du CPG"

msgid "SIC Code"
msgstr "Code SIC"

msgid "SIC Name"
msgstr "Nom du SIC"

msgid "Activity Focus Code"
msgstr "Code de l'activité principale"

msgid "Activity Focus Name"
msgstr "Nom du centre d'intérêt de l'activité"

msgid "Total CSO Contribution"
msgstr "Contribution totale des OSC"

msgid "UNICEF Cash"
msgstr "Unicef Cash"

msgid "UNICEF Supply"
msgstr "Approvisionnement de l'UNICEF"

msgid "Total PD/SPD Budget"
msgstr "Budget total PD/SPD"

msgid "Attachment type"
msgstr "Type de pièce jointe"

msgid "N/A"
msgstr "N/A"

msgid "Attachments"
msgstr "Pièces jointes"

msgid "CSO Contribution"
msgstr "Contribution des OSC"

msgid "In Kind Amount"
msgstr "Montant en nature"

msgid "CSO Contribution (Local)"
msgstr "Contribution des OSC (locales)"

msgid "UNICEF Cash (Local)"
msgstr "UNICEF Cash (Local)"

msgid "In Kind Amount (Local)"
msgstr "Montant en nature (local)"

msgid "SEA Risk Rating"
msgstr "Cote de risque SEA"

msgid "HACT"
msgstr "Hact"

msgid ""
"Cannot add a new amendment while another amendment of same kind is in "
"progress."
msgstr ""
"On ne peut pas ajouter un nouvel amendement alors qu'un autre amendement du "
"même type est en cours."

msgid "Date cannot be in the future!"
msgstr "La date ne peut pas être dans le futur!"

msgid "Cannot add a new amendment while the partner is blocked in Vision."
msgstr ""
"Impossible d'ajouter un nouvel amendement tant que le partenaire est bloqué "
"dans Vision."

msgid "Other description required, if type 'Other' selected."
msgstr "Autre description requise, si le type \"Autre\" est sélectionné."

<<<<<<< HEAD
=======
#, fuzzy
#| msgid "Active"
msgid "Inactive"
msgstr "Actif"

msgid "Planned Visit to be set only at Partner level"
msgstr "Visite planifiée à définir uniquement au niveau du partenaire"

>>>>>>> 214855a5
msgid "Planned Visit cannot be set for Terminated interventions"
msgstr ""
"La visite planifiée ne peut pas être définie pour les interventions terminées"

msgid ""
"An attachment cannot be changed in statuses \"Ended, Closed or Terminated\""
msgstr ""
"Une pièce jointe ne peut pas être modifiée dans les statuts \"Terminé, Fermé "
"ou Terminé\""

msgid "An Output cannot be updated for a partner that is blocked in Vision"
msgstr ""
"Une sortie ne peut pas être mise à jour pour un partenaire bloqué dans Vision"

msgid "Invalid CP Output provided."
msgstr "Sortie CP invalide fournie."

msgid "lower_result has an id but cannot be found in the db"
msgstr ""
"lower_result a un identifiant mais est introuvable dans la base de données"

msgid ""
"Cannot change the intervention that this reporting period is associated with."
msgstr ""
"Impossible de modifier l'intervention à laquelle cette période de rapport "
"est associée."

msgid "end_date must be on or after start_date"
msgstr "end_date doit être le ou après start_date"

msgid "due_date must be on or after end_date"
msgstr "due_date doit être le ou après end_date"

msgid "This period overlaps an existing reporting period."
msgstr "Cette période chevauche une période de déclaration existante."

#, python-format
msgid "One or more of the FRs selected is related to a different PD/SPD, %s"
msgstr ""
"Un ou plusieurs des FR sélectionnés sont liés à un PD/SPD différent, %s"

#, python-format
msgid "This field is limited to %d or less characters."
msgstr "Ce champ est limité à %d caractères ou moins."

#, python-format
msgid ""
"Please adjust activities to not use the quarters to be removed (%(names)s)."
msgstr ""
"Veuillez adapter les activités afin de ne pas utiliser les trimestres à "
"supprimer (%(names)s)."

msgid "Indicator needs to be either cluster or high frequency."
msgstr "L'indicateur doit être soit en grappe, soit à haute fréquence."

msgid "Start date needs to be on or after PD start date."
msgstr ""
"La date de début doit être égale ou postérieure à la date de début du PD."

msgid "End date needs to be on or before PD end date."
msgstr "La date de fin doit être égale ou antérieure à la date de fin du PD."

msgid "End date needs to be after the start date."
msgstr "La date de fin doit être postérieure à la date de début."

msgid "Next start date needs to be one day after previous end date."
msgstr ""
"La date de début suivante doit être un jour après la date de fin précédente."

msgid "Changes not allowed when PD is terminated."
msgstr "Les changements ne sont pas autorisés lorsque le DP est terminé."

msgid "Changes not allowed when PD not in amendment state."
msgstr ""
"Les modifications ne sont pas autorisées lorsque le DP n'est pas en état de "
"modification."

msgid "PD needs to have a start date."
msgstr "Le DP doit avoir une date de début."

msgid "This field cannot be empty."
msgstr "Ce champ ne peut pas être vide."

msgid "Requirement ID passed in does not exist"
msgstr "L'ID d'exigence transmis n'existe pas"

msgid "Requirement ID passed in belongs to a different intervention"
msgstr "L'ID d'exigence transmis appartient à une autre intervention"

msgid "You're trying to delete a record that has a start date in the past"
msgstr ""
"Vous essayez de supprimer un enregistrement dont la date de début est située "
"dans le passé"

msgid ""
"A record that starts in the passed cannot be modified on a non-draft PD/SPD"
msgstr ""
"Un enregistrement commençant par le passé ne peut pas être modifié sur un PD/"
"SPD non-développement"

msgid ""
"Invalid budget data. Total cash should be equal to items number * price per "
"item."
msgstr ""
"Données budgétaires non valides. Le total des liquidités doit être égal au "
"nombre d'articles * prix par article."

msgid ""
"User already synced to PRP and cannot be disabled. Please instruct the "
"partner to disable from PRP"
msgstr ""
"L'utilisateur est déjà synchronisé avec PRP et ne peut pas être désactivé. "
"Veuillez demander au partenaire de désactiver le PRP"

msgid "The Date of Report cannot be in the future"
msgstr "La date du rapport ne peut pas être dans le futur"

msgid "Planned Visit can be set only for Government partners"
msgstr ""
"La visite planifiée ne peut être définie que pour les partenaires "
"gouvernementaux"

msgid "The basis for risk rating has to be blank if Type is Low or High"
msgstr ""
"La base de la cote de risque doit être vide si le type est faible ou élevé"

msgid ""
"The basis for risk rating has to be blank if rating is Not Required and type "
"is Micro Assessment"
msgstr ""
"La base de la notation du risque doit être vide si la notation est Non "
"requise et le type est Micro évaluation"

msgid "Vendor number must belong to PRG2 account group"
msgstr "Le numéro de fournisseur doit appartenir au groupe de comptes PRG2"

msgid "Unknown intervention."
msgstr "Intervention inconnue."

msgid "EZHACT Vision integration disabled"
msgstr "Intégration d'EZHACT Vision désactivée"

msgid "The vendor number could not be found in INSIGHT"
msgstr "Le numéro du vendeur n'a pas pu être trouvé dans INSIGHT"

msgid "Partner skipped because one or more of the required fields are missing"
msgstr ""
"Partenaire ignoré car un ou plusieurs champs obligatoires sont manquants"

msgid "PDF could not be generated properly"
msgstr "Le PDF n'a pas pu être généré correctement"

msgid "eTools ref no"
msgstr "eTools ref no"

msgid "Organization Name"
msgstr "Nom de l'organisation"

msgid "Programme Title"
msgstr "Titre du programme"

msgid "Planned duration"
msgstr "Durée prévue"

msgid "Geographical coverage"
msgstr "Couverture géographique"

msgid "Supplies"
msgstr "Fournitures"

msgid "Partner Cash"
msgstr "Partenaires en espèces"

msgid "Supplies:"
msgstr "Fournitures :"

msgid "Total:"
msgstr "Total :"

msgid "Strategy"
msgstr "Stratégie"

msgid "Implementation Strategy & Technical Guidance"
msgstr "Stratégie de mise en œuvre et conseils techniques"

msgid "Other Partners involved"
msgstr "Autres partenaires impliqués"

msgid "Yes"
msgstr "Oui"

msgid "No"
msgstr "Non"

msgid "Risk & Proposed Mitigation Measures"
msgstr "Risque et mesures d'atténuation proposées"

msgid "Workplan Result"
msgstr "Résultat du plan de travail"

msgid "Result statement"
msgstr "Déclaration de résultat"

msgid "Performance indicator/s"
msgstr "Indicateur(s) de performance"

msgid "Baseline"
msgstr "ligne de base"

msgid "Target"
msgstr "Cible"

msgid "Means of Verification"
msgstr "Moyens de vérification"

msgid "Result/activity"
msgstr "Résultat/activité"

msgid "Timeframe"
msgstr "Cadre temporel"

msgid "Total (CSO + UNICEF)"
msgstr "Total (OSC + UNICEF)"

msgid "CSO contribution"
msgstr "Contribution des OSC"

msgid "UNICEF contribution"
msgstr "Contribution de l'UNICEF"

msgid "Prog. Output"
msgstr "Prog. Sortie"

msgid "Sub-total for programme costs"
msgstr "Sous-total pour les coûts du programme"

msgid "Total Cash budget"
msgstr "Budget de trésorerie total"

msgid "Supply Contribution Plan"
msgstr "Plan de contribution à l'approvisionnement"

msgid "Provided by"
msgstr "Fourni par"

msgid "No. of units"
msgstr "Nombre d'unités"

msgid "Total supply Cost"
msgstr "Coût total de l'approvisionnement"

msgid "Others"
msgstr "Autres"

msgid "Partner non-financial contribution"
msgstr "Contribution non-financière du partenaire"

msgid "Cash Transfer modality"
msgstr "Modalité de transfert d'argent"

msgid "Signatures and date"
msgstr "Signatures et date"

msgid "CSO Authorized Officer"
msgstr "Agent autorisé de l'OSC"

msgid "Date"
msgstr "Date"

msgid "UNICEF Authorized Officer"
msgstr "Agent autorisé de l'UNICEF"

msgid "Date Uploaded"
msgstr "Date du téléchargement"

msgid "Document"
msgstr "Document"

msgid "Invalid"
msgstr "Invalide"

msgid ""
"Agreement cannot transition to signed until the start date is less than or "
"equal to today"
msgstr ""
"L'accord ne peut pas passer à signé tant que la date de début n'est pas "
"inférieure ou égale à aujourd'hui"

msgid "Agreement cannot transition to signed unless the end date is defined"
msgstr ""
"L'accord ne peut pas passer à signé tant que la date de fin n'est pas définie"

msgid "Cannot Transition without termination doc attached"
msgstr "Impossible de faire la transition sans document de résiliation joint"

msgid "None of the signatures can be dated in the future"
msgstr "Aucune des signatures ne peut être datée dans le futur."

msgid "Start and end dates don't match the Document's start and end"
msgstr ""
"Les dates de début et de fin ne correspondent pas aux dates de début et de "
"fin du document."

msgid ""
"A PCA with this partner already exists for this Country Programme Cycle. If "
"the record is in \"Draft\" status please edit that record."
msgstr ""
"Un PCA avec ce partenaire existe déjà pour ce cycle de programme de pays. Si "
"l'enregistrement est à l'état \"Développement\", veuillez le modifier."

msgid ""
"Agreement start date needs to be earlier than or the same as the end date"
msgstr ""
"La date de début de l'accord doit être antérieure ou identique à la date de "
"fin"

msgid "You cannot have more than 1 PCA active per Partner within 1 CP"
msgstr ""
"Vous ne pouvez pas avoir plus d'un PCA actif par partenaire dans un même PC"

msgid "Partner must be CSO in order to create a PCA."
msgstr "Le partenaire doit être CSO pour créer une PCA."

msgid ""
"Please check that the Document is attached and signatures are not in the "
"future"
msgstr ""
"Veuillez vérifier que le document est joint et que les signatures ne sont "
"pas dans le futur"

#, python-format
msgid "Required fields not completed in %(status)s: %(field)s"
msgstr "Champs obligatoires non remplis dans %(status)s : %(field)s"

#, python-format
msgid "Cannot change fields while in %(status)s: %(field)s"
msgstr "Impossible de modifier les champs en %(status)s : %(field)s"

msgid "Today is not after the end date"
msgstr "Aujourd'hui n'est pas après la date de fin"

msgid "Only Partnership Managers can execute this transition"
msgstr ""
"Seuls les gestionnaires de partenariat peuvent exécuter cette transition"

msgid "End date is in the future"
msgstr "La date de fin est dans le futur"

msgid "Total Outstanding DCTs need to equal to 0"
msgstr "Le nombre total de DCT en suspens doit être égal à 0."

msgid ""
"Total FR amount needs to equal total actual amount, and Total Outstanding "
"DCTs need to equal to 0"
msgstr ""
"Le montant total du FR doit être égal au montant réel total, et le total des "
"DCT en suspens doit être égal à 0."

msgid ""
"Final Review must be approved for documents having amount transferred "
"greater than 100,000"
msgstr ""
"L'examen final doit être approuvé pour les documents dont le montant "
"transféré est supérieur à 100 000 euros."

msgid "Cannot Transition status while adding an amendment"
msgstr "Impossible de changer de statut en ajoutant un amendement"

msgid "PD cannot be closed if the Partner is Blocked in Vision"
msgstr "Le DP ne peut être fermé si le partenaire est bloqué dans la vision."

msgid "Cannot Transition to ended if termination_doc attached"
msgstr ""
"Impossible de faire la transition vers la fin si le document de fin de "
"contrat est joint."

msgid "PD cannot transition to ended if the Partner is Blocked in Vision"
msgstr ""
"Le DP ne peut pas passer à la fin si le partenaire est bloqué en vision."

msgid "PD cannot be suspended if the Partner is Blocked in Vision"
msgstr ""
"Le DP ne peut être suspendu si le partenaire est bloqué dans la vision."

msgid "Justification required for cancellation"
msgstr "Justification requise pour l'annulation"

msgid ""
"The PCA related to this record is Draft, Suspended or Terminated. This "
"Programme Document will not change status until the related PCA is in Signed "
"status"
msgstr ""
"L'APC lié à ce document est en Développement, Suspendu ou Terminé. Ce "
"document de programme ne changera pas de statut tant que l'APC correspondant "
"n'aura pas le statut Signé."

msgid "PD cannot transition to signed if the Partner is Blocked in Vision"
msgstr ""
"Le DP ne peut pas passer à la signature si le partenaire est bloqué en "
"vision."

msgid "PD cannot be activated if the associated Agreement is not active"
msgstr "Le DP ne peut être activé si l'accord associé n'est pas actif."

msgid "PD cannot be activated if the Partner is Blocked in Vision"
msgstr "Le DP ne peut pas être activé si le partenaire est bloqué en vision."

msgid "Agreement selected is not of type SSFA"
msgstr "L'accord sélectionné n'est pas de type SSFA"

msgid " without deleting the indicators first"
msgstr "sans supprimer les indicateurs au préalable"

#, python-format
msgid ""
"The following sections have been selected on the PD/SPD indicators and "
"cannot be removed %(sections)s "
msgstr ""
"Les sections suivantes ont été sélectionnées sur les indicateurs PD/SPD et "
"ne peuvent pas être supprimées %(sections)s"

#, python-format
msgid ""
"The following locations have been selected on the PD/SPD indicators and "
"cannot be removed without removing them from the indicators first: "
"%(locations)s"
msgstr ""
"Les emplacements suivants ont été sélectionnés sur les indicateurs PD/SPD et "
"ne peuvent pas être retirés sans qu'ils soient d'abord retirés des "
"indicateurs : %(locations)s"

#, python-format
msgid ""
"The Country Programme selected on this PD is not the same as the Country "
"Programme selected on the Agreement, please select %(cp)s"
msgstr ""
"Le programme pays sélectionné sur cette DP n'est pas le même que le "
"programme pays sélectionné sur la convention, veuillez sélectionner %(cp)s"

msgid ""
"State suspended cannot be modified since the end date of the intervention "
"surpasses today"
msgstr ""
"L'état suspendu ne peut être modifié car la date de fin de l'intervention "
"dépasse aujourd'hui."

msgid "Start date must precede end date"
msgstr "La date de début doit précéder la date de fin"

msgid "Signatures cannot be dated in the future"
msgstr "Les signatures ne peuvent pas être datées dans le futur"

msgid "Document type PD or HPD can only be associated with a PCA agreement."
msgstr "Le type de document PD ou HPD ne peut être associé qu'à un accord PCA."

msgid "The agreement selected has at least one other SSFA Document connected"
msgstr "L'accord sélectionné a au moins un autre document SSFA connecté."

msgid "The start date cannot be before the later of signature dates."
msgstr ""
"La date de début ne peut être antérieure à la dernière des dates de "
"signature."

msgid "PD start date cannot be earlier than the Start Date of the related PCA"
msgstr ""
"La date de début du DP ne peut être antérieure à la date de début de l'APC "
"correspondant."

msgid "Amendment Flag cannot be turned on without adding an amendment"
msgstr ""
"Le drapeau d'amendement ne peut pas être activé sans ajouter un amendement."

msgid ""
"The sections selected on the PD/SPD are not a subset of all sections "
"selected for this PD/SPD's indicators"
msgstr ""
"Les sections sélectionnées sur le DP/DSP ne sont pas un sous-ensemble de "
"toutes les sections sélectionnées pour les indicateurs de ce DP/DSP."

msgid ""
"The locations selected on the PD/SPD are not a subset of all locations "
"selected for this PD/SPD's indicators"
msgstr ""
"Les lieux sélectionnés sur le DP/SPD ne sont pas un sous-ensemble de tous "
"les lieux sélectionnés pour les indicateurs de ce DP/SPD."

#, python-format
msgid "Required fields not completed in %(status)s: %(fields)s"
msgstr "Champs obligatoires non remplis dans %(status)s : %(fields)s"

msgid "All activities must have at least one time frame"
msgstr "Toutes les activités doivent avoir au moins un délai"

msgid "Results section is empty"
msgstr "La section des résultats est vide"

msgid "All PD Outputs need to have at least one indicator"
msgstr "Tous les résultats du DP doivent avoir au moins un indicateur."

msgid "Total UNICEF Contribution must be greater than 0"
msgstr "La contribution totale de l'UNICEF doit être supérieure à 0"

msgid "All PD Outputs need to be associated to a CP Output"
msgstr "Toutes les sorties PD doivent être associées à une sortie CP."

msgid "Unicef and Partner both need to accept"
msgstr "L'Unicef et Partner doivent tous deux accepter"

msgid "Review needs to be approved"
msgstr "La révision doit être approuvée"

msgid "UNICEF Cash $ or UNICEF Supplies $ should not be 0"
msgstr "UNICEF Cash $ ou UNICEF Supplies $ ne doit pas être 0"

msgid "Only original PD can be active"
msgstr "Seul le DP d'origine peut être actif"

msgid "Today is not after the start date"
msgstr "La date d'aujourd'hui n'est pas postérieure à la date de début"

msgid "Cannot delete a signed amendment"
msgstr "Impossible de supprimer un avenant signé"

msgid ""
"Cannot delete an agreement that is not Draft or has PDs/SSFAs associated "
"with it"
msgstr ""
"Impossible de supprimer un accord qui n'est pas un Développement ou qui est "
"associé à des PD/SSFA"

msgid "Workspace is required as a queryparam"
msgstr "L'espace de travail est requis en tant que paramètre de requête"

#, python-format
msgid "Workspace code provided is not a valid business_area_code: %s"
msgstr ""
"Le code d'espace de travail fourni n'est pas un business_area_code valide: %s"

msgid "ID values must be integers"
msgstr "Les valeurs d'ID doivent être des nombres entiers"

msgid "Deleting an attachment can only be done in Draft status"
msgstr ""
"La suppression d'une pièce jointe ne peut être effectuée qu'en état "
"Développement"

msgid ""
"This PD Output has indicators related, please remove the indicators first"
msgstr ""
"Ce produit PD a des indicateurs liés, veuillez d'abord supprimer les "
"indicateurs"

msgid ""
"This CP Output cannot be removed from this Intervention because there are "
"nested Results, please remove all Document Results to continue"
msgstr ""
"Cette sortie CP ne peut pas être supprimée de cette intervention car il y a "
"des résultats imbriqués, veuillez supprimer tous les résultats du document "
"pour continuer"

msgid "Deleting an indicator is only possible in status Draft."
msgstr ""
"La suppression d'un indicateur n'est possible qu'en état Développement."

msgid "Cannot delete a PD or SSFA that is not Draft"
msgstr "Impossible de supprimer un PD ou SSFA qui n'est pas un Développement"

msgid "Cannot delete a PD or SSFA that has Planned Trips"
msgstr "Impossible de supprimer un PD ou SSFA qui a des trajets planifiés"

msgid "Cannot delete a PD or SSFA that was manually moved back to Draft"
msgstr ""
"Impossible de supprimer un PD ou une SSFA qui a été déplacé manuellement "
"vers le Développement"

msgid "PD has already been sent to Partner."
msgstr "PD a déjà été envoyé au partenaire."

msgid "Meeting date is not available."
msgstr "La date de la réunion n'est pas disponible."

msgid "Action is not allowed"
msgstr "L'action n'est pas autorisée"

msgid "You need to be a focal point in order to perform this action"
msgstr "Vous devez être un point focal pour effectuer cette action"

msgid "Partner has already accepted this PD."
msgstr "Le partenaire a déjà accepté ce PD."

msgid ""
"You cannot perform this action while the PD is not available for partner to "
"edit"
msgstr ""
"Vous ne pouvez pas effectuer cette action tant que le PD n'est pas "
"disponible pour que le partenaire puisse le modifier"

msgid ""
"You cannot perform this action while the PD is not available for UNICEF to "
"edit"
msgstr ""
"Vous ne pouvez pas effectuer cette action tant que le PD n'est pas "
"disponible pour que l'UNICEF puisse le modifier"

msgid "UNICEF has already accepted this PD."
msgstr "L'UNICEF a déjà accepté ce DP."

msgid "Only focal points or budget owners can accept"
msgstr ""
"Seuls les points focaux ou les propriétaires de budget peuvent accepter"

msgid "Only focal points can accept"
msgstr "Seuls les points focaux peuvent accepter"

msgid "PD needs to be in Review state"
msgstr "PD doit être à l'état Révision"

msgid "PD review is missing"
msgstr "L'examen de PD est manquant"

msgid "Only overall approver can reject review."
msgstr "Seul l'approbateur général peut rejeter la révision."

msgid "PD review already approved"
msgstr "Revue PD déjà approuvée"

msgid "PD is already in Review status."
msgstr "PD est déjà en statut Révision."

#, python-format
msgid ""
"Merge Error: Amended field was already changed (%(field)s at %(instance)s). "
"This can be caused by parallel merged amendment or changed original "
"intervention. Amendment should be re-created."
msgstr ""
"Erreur de fusion: le champ modifié a déjà été modifié (%(field)s à "
"%(instance)s). Cela peut être causé par un amendement fusionné parallèle ou "
"une intervention originale modifiée. L'amendement devrait être recréé."

msgid "PD has already been cancelled."
msgstr "PD a déjà été annulé."

msgid "Only focal points or budget owners can cancel"
msgstr "Seuls les points focaux ou les propriétaires de budget peuvent annuler"

msgid "PD has already been terminated."
msgstr "PD a déjà été terminé."

msgid "Only focal points or budget owners can terminate"
msgstr ""
"Seuls les points focaux ou les propriétaires de budget peuvent résilier"

msgid "PD has already been suspended."
msgstr "PD a déjà été suspendu."

msgid "Only focal points or budget owners can suspend"
msgstr ""
"Seuls les points focaux ou les propriétaires de budget peuvent suspendre"

msgid "PD is not suspended."
msgstr "PD n'est pas suspendu."

msgid "Only focal points or budget owners can unsuspend"
msgstr ""
"Seuls les points focaux ou les propriétaires de budget peuvent lever la "
"suspension"

msgid "PD is already in Signature status."
msgstr "PD est déjà en statut Signature."

msgid "Only overall approver can accept review."
msgstr "Seul l'approbateur général peut accepter la révision."

msgid "PD is already unlocked."
msgstr "PD est déjà déverrouillé."

msgid "PD is currently with Partner"
msgstr "PD est actuellement avec Partner"

msgid "Only focal points or budget owners can send to partner"
msgstr ""
"Seuls les points focaux ou les propriétaires de budget peuvent envoyer au "
"partenaire"

msgid "PD is currently with UNICEF"
msgstr "PD est actuellement avec l'UNICEF"

msgid "Only partner focal points can send to UNICEF"
msgstr "Seuls les points focaux partenaires peuvent envoyer à l'UNICEF"

msgid "Only amended interventions can be merged"
msgstr "Seules les interventions modifiées peuvent être fusionnées"

msgid "Amendment cannot be merged yet"
msgstr "L'amendement ne peut pas encore être fusionné"

msgid "Amendment does not exist for this pd"
msgstr "L'amendement n'existe pas pour ce pd"

msgid "Cannot delete a completed assessment"
msgstr "Impossible de supprimer une évaluation terminée"

msgid "No vendor number provided for Partner Organization"
msgstr "Aucun numéro de fournisseur fourni pour l'organisation partenaire"

msgid ""
"There was a PCA/SSFA signed with this partner or a transaction was performed "
"against this partner. The Partner record cannot be deleted"
msgstr ""
"Un PCA/SSFA a été signé avec ce partenaire ou une transaction a été "
"effectuée contre ce partenaire. L'enregistrement de partenaire ne peut pas "
"être supprimé"

msgid "This partner has trips associated to it"
msgstr "Ce partenaire est associé à des voyages"

msgid "This partner has cash transactions associated to it"
msgstr "Ce partenaire est associé à des transactions en espèces"

msgid "Terms to be acknowledged"
msgstr "Termes à reconnaître"

msgid "Agreement with specified ID does not exist"
msgstr "L'accord avec l'ID spécifié n'existe pas"

msgid ""
"Partner Organization has no vendor number stored, please report to an etools "
"focal point"
msgstr ""
"L'organisation partenaire n'a pas de numéro de fournisseur stocké, veuillez "
"le signaler à un point focal etools"

msgid "Partner Organization has no \"Authorized Officers selected\" selected"
msgstr ""
"L'organisation partenaire n'a pas sélectionné de \"dirigeants autorisés "
"sélectionnés\""

msgid ""
"Response returned by the Server does not have the necessary values to "
"generate PCA"
msgstr ""
"La réponse renvoyée par le serveur n'a pas les valeurs nécessaires pour "
"générer PCA"

msgid "Partnership Manager role required for pca export."
msgstr "Rôle de gestionnaire de partenariat requis pour l'exportation pca."

#~ msgid "International"
#~ msgstr "International"

#~ msgid "National"
#~ msgstr "National"

#~ msgid "Community Based Organization"
#~ msgstr "Organisation à base communautaire"

#~ msgid "Academic Institution"
#~ msgstr "Institution académique"

#~ msgid "Red Cross/Red Crescent National Societies"
#~ msgstr "Sociétés nationales de la Croix-Rouge et du Croissant-Rouge"

#~ msgid "Planned Visit to be set only at Partner level"
#~ msgstr "Visite planifiée à définir uniquement au niveau du partenaire"

#~ msgid ""
#~ "The email for the partner contact is used by another partner contact. "
#~ "Email has to be unique to proceed %s"
#~ msgstr ""
#~ "L'adresse e-mail du contact partenaire est utilisée par un autre contact "
#~ "partenaire. L'e-mail doit être unique pour continuer %s"

#~ msgid ""
#~ "The Partner Staff member you are trying to activate is associated with a "
#~ "different Partner Organization"
#~ msgstr ""
#~ "Le membre du personnel partenaire que vous essayez d'activer est associé "
#~ "à une autre organisation partenaire"

#~ msgid "You must select a type for this CSO"
#~ msgstr "Vous devez sélectionner un type pour ce CSO"

#~ msgid ""
#~ "\"CSO Type\" does not apply to non-CSO organizations, please remove type"
#~ msgstr ""
#~ "Le \"Type d'OSC\" ne s'applique pas aux organisations non OSC, veuillez "
#~ "supprimer le type."<|MERGE_RESOLUTION|>--- conflicted
+++ resolved
@@ -8,14 +8,10 @@
 msgstr ""
 "Project-Id-Version: PACKAGE VERSION\n"
 "Report-Msgid-Bugs-To: \n"
-<<<<<<< HEAD
 "POT-Creation-Date: 2023-03-24 08:39+0000\n"
 "PO-Revision-Date: YEAR-MO-DA HO:MI+ZONE\n"
 "Last-Translator: FULL NAME <EMAIL@ADDRESS>\n"
 "Language-Team: LANGUAGE <LL@li.org>\n"
-=======
-"POT-Creation-Date: 2023-04-20 15:51+0000\n"
->>>>>>> 214855a5
 "Language: fr\n"
 "MIME-Version: 1.0\n"
 "Content-Type: text/plain; charset=UTF-8\n"
@@ -1614,17 +1610,6 @@
 msgid "Other description required, if type 'Other' selected."
 msgstr "Autre description requise, si le type \"Autre\" est sélectionné."
 
-<<<<<<< HEAD
-=======
-#, fuzzy
-#| msgid "Active"
-msgid "Inactive"
-msgstr "Actif"
-
-msgid "Planned Visit to be set only at Partner level"
-msgstr "Visite planifiée à définir uniquement au niveau du partenaire"
-
->>>>>>> 214855a5
 msgid "Planned Visit cannot be set for Terminated interventions"
 msgstr ""
 "La visite planifiée ne peut pas être définie pour les interventions terminées"
