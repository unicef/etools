<<<<<<< HEAD
import codecs
import csv
=======
>>>>>>> fa9d5760
import datetime
import json
import logging

from django.conf import settings
from django.contrib.contenttypes.models import ContentType
from django.core.cache import cache
from django.db.models import Q
<<<<<<< HEAD
import requests
=======
from django.utils.timezone import now, make_aware
>>>>>>> fa9d5760

from etools.applications.attachments.models import Attachment, FileType
from etools.applications.EquiTrack.utils import run_on_all_tenants

logger = logging.getLogger(__name__)


class Vividict(dict):
    def __missing__(self, key):
        value = self[key] = type(self)()
        return value


class HashableDict(dict):
    def __hash__(self):
        return hash(frozenset(self.items()))


def get_data_from_insight(endpoint, data={}):
    url = '{}/{}'.format(
        settings.VISION_URL,
        endpoint
    ).format(**data)

    response = requests.get(
        url,
        headers={'Content-Type': 'application/json'},
        auth=(settings.VISION_USER, settings.VISION_PASSWORD),
        verify=False
    )
    if response.status_code != 200:
        return False, 'Loading data from Vision Failed, status {}'.format(response.status_code)
    try:
        result = json.loads(response.json())
    except ValueError:
        return False, 'Loading data from Vision Failed, no valid response returned for data: {}'.format(data)
    return True, result


def process_permissions(permission_dict):
    '''
    :param permission_dict: the csv field read as a dictionary where the header contains the following keys:
    'Group' - the Django Group the user should belong to - field may be blank.
    'Condition' - the condition that should be required to satisfy.
    'Status' - the status of the model (represents state)
    'Field' - the field we are targetting (eg: start_date) this needs to be spelled exactly as it is on the model
    'Action' - One of the following values: 'view', 'edit', 'required'
    'Allowed' - the boolean 'TRUE' or 'FALSE' if the action should be allowed if the: group match, stastus match and
    condition match are all valid

    *** note that in order for the system to know what the default behaviour should be on a specified field for a
    specific action, only the conditions opposite to the default should be defined.

    :return:
     a nested dictionary where the first key is the field targeted, the following nested key is the action possible,
     and the last nested key is the action parameter
     eg:
     {'start_date': {'edit': {'false': [{'condition': 'condition2',
                                         'group': 'UNICEF USER',
                                         'status': 'Active'}]},
                     'required': {'true': [{'condition': '',
                                            'group': 'UNICEF USER',
                                            'status': 'Active'},
                                           {'condition': '',
                                            'group': 'UNICEF USER',
                                            'status': 'Signed'}]},
                     'view': {'true': [{'condition': 'condition1',
                                        'group': 'PM',
                                        'status': 'Active'}]}}}
    '''

    result = Vividict()
    possible_actions = ['edit', 'required', 'view']

    for row in permission_dict:
        field = row['Field Name']
        action = row['Action'].lower()
        allowed = row['Allowed'].lower()
        assert action in possible_actions

        if isinstance(result[field][action][allowed], dict):
            result[field][action][allowed] = []

        # this action should not have been defined with any other allowed param
        assert list(result[field][action].keys()) == [allowed], \
            'There cannot be two types of "allowed" defined on the same '\
            'field with the same action as the system will not  be able' \
            ' to have a default behaviour.  field=%r, action=%r, allowed=%r' \
            % (field, action, allowed)

        result[field][action][allowed].append({
            'group': row['Group'],
            'condition': row['Condition'],
            'status': row['Status'].lower()
        })
    return result


def import_permissions(model_name):
    permission_file_map = {
        'Intervention': settings.PACKAGE_ROOT + '/assets/partner/intervention_permissions.csv',
        'Agreement': settings.PACKAGE_ROOT + '/assets/partner/agreement_permissions.csv'
    }

    def process_file():
        with codecs.open(permission_file_map[model_name], 'r', encoding="ascii") as csvfile:
            sheet = csv.DictReader(csvfile, delimiter=',', quotechar='|')
            result = process_permissions(sheet)
        return result

    cache_key = "public-{}-permissions".format(model_name.lower())
    response = cache.get_or_set(cache_key, process_file, 60 * 60 * 24)

    return response


def get_quarter(retrieve_date=None):
    if not retrieve_date:
        retrieve_date = datetime.datetime.today()
    month = retrieve_date.month
    if 0 < month <= 3:
        quarter = 'q1'
    elif 3 < month <= 6:
        quarter = 'q2'
    elif 6 < month <= 9:
        quarter = 'q3'
    else:
        quarter = 'q4'
    return quarter


def update_or_create_attachment(file_type, content_type, object_id, filename):
    logger.info("code: {}".format(file_type.code))
    logger.info("content type: {}".format(content_type))
    logger.info("object_id: {}".format(object_id))
    attachment, created = Attachment.objects.update_or_create(
        code=file_type.code,
        content_type=content_type,
        object_id=object_id,
        file_type=file_type,
        defaults={"file": filename}
    )


def get_from_datetime(**kwargs):
    """Return from datetime to use

    If `all` provided, ignore and process since beginning of time,
    Otherwise process days and hours accordingly
    """
    if kwargs.get("all"):
        return make_aware(datetime.datetime(1970, 1, 1))

    # Start with midnight this morning, timezone-aware
    from_datetime = now().replace(hour=0, minute=0, second=0, microsecond=0)

    # Adjust per the arguments
    if kwargs.get("days"):
        from_datetime = from_datetime - datetime.timedelta(days=kwargs.get("days"))

    if kwargs.get("hours"):
        from_datetime = from_datetime - datetime.timedelta(hours=kwargs.get("hours"))

    return from_datetime


def copy_attached_agreements(**kwargs):
    # Copy attached_agreement field content to
    # attachments model
    from etools.applications.partners.models import Agreement

    file_type, _ = FileType.objects.get_or_create(
        code="partners_agreement",
        defaults={
            "label": "Signed Agreement",
            "name": "attached_agreement",
            "order": 0,
        }
    )

    content_type = ContentType.objects.get_for_model(Agreement)

    for agreement in Agreement.view_objects.filter(
            attached_agreement__isnull=False,
            modified__gte=get_from_datetime(**kwargs)
    ).all():
        update_or_create_attachment(
            file_type,
            content_type,
            agreement.pk,
            agreement.attached_agreement,
        )


def copy_core_values_assessments(**kwargs):
    # Copy core_values_assessment field content to
    # attachments model
    from etools.applications.partners.models import PartnerOrganization

    file_type, _ = FileType.objects.get_or_create(
        code="partners_partner_assessment",
        defaults={
            "label": "Core Values Assessment",
            "name": "core_values_assessment",
            "order": 0,
        }
    )

    content_type = ContentType.objects.get_for_model(PartnerOrganization)

    for partner in PartnerOrganization.objects.filter(
            core_values_assessment__isnull=False,
            modified__gte=get_from_datetime(**kwargs)
    ).all():
        update_or_create_attachment(
            file_type,
            content_type,
            partner.pk,
            partner.core_values_assessment,
        )


def copy_reports(**kwargs):
    # Copy report field content to attachments model
    from etools.applications.partners.models import Assessment

    file_type, _ = FileType.objects.get_or_create(
        code="partners_assessment_report",
        defaults={
            "label": "Assessment Report",
            "name": "assessment_report",
            "order": 0,
        }
    )

    content_type = ContentType.objects.get_for_model(Assessment)

    for assessment in Assessment.objects.filter(
            report__isnull=False,
            modified__gte=get_from_datetime(**kwargs)
    ).all():
        update_or_create_attachment(
            file_type,
            content_type,
            assessment.pk,
            assessment.report,
        )


def copy_signed_amendments(**kwargs):
    # Copy signed amendment field content to attachments model
    from etools.applications.partners.models import AgreementAmendment

    file_type, _ = FileType.objects.get_or_create(
        code="partners_agreement_amendment",
        defaults={
            "label": "Agreement Amendment",
            "name": "agreement_signed_amendment",
            "order": 0,
        }
    )

    content_type = ContentType.objects.get_for_model(AgreementAmendment)

    for amendment in AgreementAmendment.view_objects.filter(
            signed_amendment__isnull=False,
            modified__gte=get_from_datetime(**kwargs)
    ).all():
        update_or_create_attachment(
            file_type,
            content_type,
            amendment.pk,
            amendment.signed_amendment,
        )


def copy_interventions(**kwargs):
    # Copy prc review and signed pd field content to attachments model
    from etools.applications.partners.models import Intervention

    prc_file_type, _ = FileType.objects.get_or_create(
        code="partners_intervention_prc_review",
        defaults={
            "label": "PRC Review",
            "name": "intervention_prc_review",
            "order": 0,
        }
    )
    pd_file_type, _ = FileType.objects.get_or_create(
        code="partners_intervention_signed_pd",
        defaults={
            "label": "Signed PD/SSFA",
            "name": "intervention_signed_pd",
            "order": 0,
        }
    )

    content_type = ContentType.objects.get_for_model(Intervention)

    for intervention in Intervention.objects.filter(
            Q(prc_review_document__isnull=False) |
            Q(signed_pd_document__isnull=False),
            modified__gte=get_from_datetime(**kwargs)
    ).all():
        if intervention.prc_review_document:
            update_or_create_attachment(
                prc_file_type,
                content_type,
                intervention.pk,
                intervention.prc_review_document,
            )
        if intervention.signed_pd_document:
            update_or_create_attachment(
                pd_file_type,
                content_type,
                intervention.pk,
                intervention.signed_pd_document,
            )


def copy_intervention_amendments(**kwargs):
    # Copy signed amendment field content to attachments model
    from etools.applications.partners.models import InterventionAmendment

    file_type, _ = FileType.objects.get_or_create(
        code="partners_intervention_amendment_signed",
        defaults={
            "label": "PD/SSFA Amendment",
            "name": "intervention_amendment_signed",
            "order": 0,
        }
    )

    content_type = ContentType.objects.get_for_model(InterventionAmendment)

    for amendment in InterventionAmendment.objects.filter(
            signed_amendment__isnull=False,
            modified__gte=get_from_datetime(**kwargs)
    ).all():
        if amendment.signed_amendment:
            update_or_create_attachment(
                file_type,
                content_type,
                amendment.pk,
                amendment.signed_amendment,
            )


def copy_intervention_attachments(**kwargs):
    # Copy attachment field content to attachments model
    from etools.applications.partners.models import InterventionAttachment

    file_type, _ = FileType.objects.get_or_create(
        code="partners_intervention_attachment",
        defaults={
            "label": "Intervention Attachment",
            "name": "intervention_attachment",
            "order": 0,
        }
    )

    content_type = ContentType.objects.get_for_model(InterventionAttachment)

    for attachment in InterventionAttachment.objects.filter(
            attachment__isnull=False,
            modified__gte=get_from_datetime(**kwargs)
    ).all():
        if attachment.attachment:
            update_or_create_attachment(
                file_type,
                content_type,
                attachment.pk,
                attachment.attachment,
            )


def copy_all_attachments(**kwargs):
    copy_commands = [
        copy_attached_agreements,
        copy_core_values_assessments,
        copy_reports,
        copy_signed_amendments,
        copy_interventions,
        copy_intervention_amendments,
        copy_intervention_attachments,
    ]
    for cmd in copy_commands:
        run_on_all_tenants(cmd, **kwargs)<|MERGE_RESOLUTION|>--- conflicted
+++ resolved
@@ -1,21 +1,15 @@
-<<<<<<< HEAD
 import codecs
 import csv
-=======
->>>>>>> fa9d5760
 import datetime
 import json
 import logging
+import requests
 
 from django.conf import settings
 from django.contrib.contenttypes.models import ContentType
 from django.core.cache import cache
 from django.db.models import Q
-<<<<<<< HEAD
-import requests
-=======
 from django.utils.timezone import now, make_aware
->>>>>>> fa9d5760
 
 from etools.applications.attachments.models import Attachment, FileType
 from etools.applications.EquiTrack.utils import run_on_all_tenants
