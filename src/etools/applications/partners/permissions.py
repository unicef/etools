import datetime
from functools import lru_cache

from django.apps import apps
from django.conf import settings
from django.utils.translation import gettext as _

from etools_validator.utils import check_rigid_related
from rest_framework import permissions
from rest_framework.permissions import BasePermission

from etools.applications.environment.helpers import tenant_switch_is_active
from etools.libraries.djangolib.utils import get_all_field_names, is_user_in_groups
from etools.libraries.pythonlib.collections import HashableDict

# READ_ONLY_API_GROUP_NAME is the name of the permissions group that provides read-only access to some list views.
# Initially, this is only being used for PRP-related endpoints.


UNICEF_USER = 'UNICEF User'
READ_ONLY_API_GROUP_NAME = 'Read-Only API'
SENIOR_MANAGEMENT_GROUP = 'Senior Management Team'
PARTNERSHIP_MANAGER_GROUP = 'Partnership Manager'
REPRESENTATIVE_OFFICE_GROUP = 'Representative Office'
PRC_SECRETARY = 'PRC Secretary'


class PMPPermissions:
    # this property specifies an array of model properties in order to check against the permission matrix. The fields
    # declared under this property need to be both property on the model and delcared in the permission matrix
    EXTRA_FIELDS = []
    actions_default_permissions = {
        'edit': True,
        'view': True,
        'required': False
    }
    possible_actions = ['edit', 'required', 'view']

    def __init__(self, user, instance, permission_structure, **kwargs):
        self.MODEL = apps.get_model(self.MODEL_NAME)
        self.user = user
        self.user_groups = list(self.user.groups.values_list('name', flat=True))
        self.instance = instance
        self.condition_group_valid = lru_cache(maxsize=16)(self.condition_group_valid)
        self.permission_structure = permission_structure
        self.all_model_fields = get_all_field_names(self.MODEL)
        self.all_model_fields += self.EXTRA_FIELDS

    def condition_group_valid(self, condition_group):
        if condition_group['status'] and condition_group['status'] != '*':
            if self.instance.status != condition_group['status']:
                return False
        if condition_group['group'] and condition_group['group'] != '*':
            groups = condition_group['group'].split("|")

            # If none of the groups defined match any of the groups in the user groups
            if not set(groups).intersection(set(self.user_groups)):
                return False
        if condition_group['condition'] and condition_group['condition'] != '*':
            # use the following commented line in case we want to not use a condition mapper and interpret the
            # condition directly from the sheet (not recommended)
            # if not eval(condition_group['condition'], globals=globals(), locals=locals()):
            if not self.condition_map[condition_group['condition']]:
                return False
        return True

    def get_field_permissions(self, action, field):
        condition_groups = field[action]

        # For a field and one action (start_date, can_view) you can't define both true conditions and false conditions
        # because if both groups fail, we can't know what to default to
        # this assertion should be in the ingestion script

        # if the "false" conditions were defined that means that by default allowed will be "true"
        # otherwise it means that the "true" conditions were defined and therefore default will be "false"
        default_return = bool(len(condition_groups['false']))

        for allowed in ['true', 'false']:
            for condition_group in condition_groups[allowed]:
                if self.condition_group_valid(HashableDict(condition_group)):
                    return True if allowed == 'true' else False

        return default_return

    def get_permissions(self):
        ps = self.permission_structure

        my_permissions = {}
        for action in self.possible_actions:
            my_permissions[action] = {}
            for field in self.all_model_fields:
                if field not in ps:
                    my_permissions[action][field] = self.actions_default_permissions[action]
                else:
                    my_permissions[action][field] = self.get_field_permissions(action, ps[field])
        return my_permissions


class InterventionPermissions(PMPPermissions):

    MODEL_NAME = 'partners.Intervention'
    EXTRA_FIELDS = ['sections_present', 'pd_outputs', 'final_partnership_review', 'prc_reviews', 'document_currency']

    def __init__(self, **kwargs):
        """
        :param kwargs: user, instance, permission_structure
        # FIXME: This documentation is out of date as the flag check has been commented out.
        if 'inbound_check' key, is sent in, that means that instance now contains all of the fields available in the
        validation: old_instance, old.instance.property_old in case of related fields.
        the reason for this is so that we can check the more complex permissions that can only be checked on save.
        for example: in this case certain field are editable only when user adds an amendment. that means that we would
        need access to the old amendments, new amendments in order to check this.
        """
        super().__init__(**kwargs)

        # Inbound check flag is available here:
        # inbound_check = kwargs.get('inbound_check', False)

        def user_added_amendment(instance):
            return instance.in_amendment is True

        def prp_mode_off():
            return tenant_switch_is_active("prp_mode_off")

        def prp_server_on():
            return tenant_switch_is_active("prp_server_on")

        def unlocked(instance):
            return not instance.locked

        def unicef_not_accepted(instance):
            return not instance.unicef_accepted

        def unicef_not_accepted_contingency(instance):
            """ field not required to accept if contingency is on"""
            return instance.contingency_pd or not instance.unicef_accepted

        def unlocked_or_contingency(instance):
            """ field not required to accept if contingency is on"""
            return instance.contingency_pd or not instance.locked

        def is_spd_non_hum(instance):
            # TODO: in the future we might want to add a money condition here (100k is the current limit)
            return instance.document_type == instance.SPD and not instance.humanitarian_flag

        def unicef_not_accepted_spd_non_hum(instance):
            """ field not required to accept if pd is not non-humanitarian spd"""
            # TODO: in the future we might want to add a money condition here (100k is the current limit)
            return is_spd_non_hum(instance) or not instance.unicef_accepted

        def not_spd(instance):
            return not instance.document_type == instance.SPD

        def not_ssfa(instance):
            return not is_spd_non_hum(instance)

        staff_member = self.user.get_partner_staff_member()

        # focal points are prefetched, so just cast to array to collect ids
        partner_focal_points = [fp.id for fp in self.instance.partner_focal_points.all()]

        if staff_member and staff_member.id == self.instance.partner_authorized_officer_signatory_id:
            self.user_groups.extend(['Partner User', 'Partner Signer'])

        if staff_member and staff_member.id in partner_focal_points:
            self.user_groups.extend(['Partner User', 'Partner Focal Point'])

        if self.user.is_staff and self.user in self.instance.unicef_focal_points.all():
            self.user_groups.append("Unicef Focal Point")
        if self.user.is_staff and self.instance.budget_owner and self.user == self.instance.budget_owner:
            self.user_groups.append("Unicef Budget Owner")
        if self.user.is_staff and self.user in self.instance.unicef_users_involved:
            self.user_groups.append("Unicef Users Involved")

        if self.user.is_staff and self.instance.budget_owner and self.user == self.instance.budget_owner:
            self.user_groups.append("Unicef Budget Owner")

        review = self.instance.review
        if review:
            if self.user.id == review.overall_approver_id:
                self.user_groups.append('Overall Approver')

            if review.prc_reviews.filter(overall_review=review, user=self.user).exists():
                self.user_groups.append('PRC Officer')

        self.user_groups = list(set(self.user_groups))

        self.condition_map = {
<<<<<<< HEAD
            'condition1': self.user in self.instance.unicef_focal_points.all(),
            'condition2': self.user in self.instance.partner_focal_points.all(),
            'contingency on': self.instance.contingency_pd is True,
=======
            'contingency_on': self.instance.contingency_pd is True,
>>>>>>> 4bebfa1e
            'in_amendment_mode': user_added_amendment(self.instance),
            'not_in_amendment_mode': not user_added_amendment(self.instance),
            'not_ssfa': not_ssfa(self.instance),
            'user_adds_amendment': user_added_amendment(self.instance),
            'prp_mode_on': not prp_mode_off(),
            'prp_mode_on+contingency_on': not prp_mode_off() and self.instance.contingency_pd,
            'prp_mode_on+unicef_court': not prp_mode_off() and self.instance.unicef_court,
            'prp_mode_on+partner_court': not prp_mode_off() and not self.instance.unicef_court,
            'prp_mode_off': prp_mode_off(),
            'prp_server_on': prp_server_on(),
            'user_adds_amendment+prp_mode_on': user_added_amendment(self.instance) and not prp_mode_off(),
            'termination_doc_attached': self.instance.termination_doc_attachment.exists(),
            'not_ended': self.instance.end >= datetime.datetime.now().date() if self.instance.end else False,
            'unicef_court': self.instance.unicef_court and unlocked(self.instance),
            'partner_court': not self.instance.unicef_court and unlocked(self.instance),
            'unlocked': unlocked(self.instance),
            'is_spd': self.instance.document_type == self.instance.SPD,
            'is_spd_non_hum': is_spd_non_hum(self.instance),
            'is_pd_unlocked': self.instance.document_type == self.instance.PD and not self.instance.locked,
            'unicef_not_accepted': unicef_not_accepted(self.instance),
            'unicef_not_accepted_contingency': unicef_not_accepted_contingency(self.instance),
            'unlocked_or_contingency': unlocked_or_contingency(self.instance),
            'unicef_not_accepted_spd': not_spd(self.instance) or unicef_not_accepted(self.instance),
<<<<<<< HEAD
            'unlocked_spd': not_spd(self.instance) or unlocked(self.instance),
=======
            'unlocked_or_spd': not not_spd(self.instance) or unlocked(self.instance),
>>>>>>> 4bebfa1e
            'unicef_not_accepted_spd_non_hum': unicef_not_accepted_spd_non_hum(self.instance),
            'not_ssfa+unicef_not_accepted': not_ssfa(self.instance) and unicef_not_accepted(self.instance),
        }

    # override get_permissions to enable us to prevent old interventions from being blocked on transitions
    def get_permissions(self):
        def intervention_is_v1():
            if self.instance.status in [self.instance.DRAFT]:
                return False
            return self.instance.start < settings.PMP_V2_RELEASE_DATE if self.instance.start else False

        # TODO: Remove this method when there are no active legacy programme documents
        list_of_new_fields = ["budget_owner",
                              "humanitarian_flag",
                              "unicef_court",
                              "date_sent_to_partner",
                              "unicef_accepted",
                              "partner_accepted",
                              "context",
                              "implementation_strategy",
                              "gender_rating",
                              "gender_narrative",
                              "equity_rating",
                              "equity_narrative",
                              "sustainability_rating",
                              "sustainability_narrative",
                              "ip_program_contribution",
                              "budget_owner",
                              "hq_support_cost",
                              "cash_transfer_modalities",
                              "unicef_review_type",
                              "capacity_development",
                              "other_info",
                              "other_partners_involved",
                              "technical_guidance",
                              "cancel_justification",
                              "population_focus",
                              "risks",
                              "sites"]
        ps = self.permission_structure
        my_permissions = {}
        for action in self.possible_actions:
            my_permissions[action] = {}
            for field in self.all_model_fields:
                if action == "required" and field in list_of_new_fields and intervention_is_v1():
                    my_permissions[action][field] = False
                elif field in ps:
                    if not ps[field][action]['true'] and not ps[field][action]['false']:
                        my_permissions[action][field] = self.actions_default_permissions[action]
                    else:
                        my_permissions[action][field] = self.get_field_permissions(action, ps[field])
                else:
                    my_permissions[action][field] = self.actions_default_permissions[action]
        return my_permissions


class AgreementPermissions(PMPPermissions):

    MODEL_NAME = 'partners.Agreement'

    def __init__(self, **kwargs):
        """
        :param kwargs: user, instance, permission_structure
        if 'inbound_check' key, is sent in, that means that instance now contains all of the fields available in the
        validation: old_instance, old.instance.property_old in case of related fields.
        the reason for this is so that we can check the more complex permissions that can only be checked on save.
        for example: in this case certain field are editable only when user adds an amendment. that means that we would
        need access to the old amendments, new amendments in order to check this.
        """
        super().__init__(**kwargs)
        inbound_check = kwargs.get('inbound_check', False)

        def termination_doc_attached():
            if self.instance.agreement_type != self.instance.PCA:
                return True
            if self.instance.termination_doc.exists():
                return True
            return False

        def user_added_amendment(instance):
            assert inbound_check, 'this function cannot be called unless instantiated with inbound_check=True'
            # check_rigid_related checks if there were any changes from the previous
            # amendments if there were changes it returns False
            return not check_rigid_related(instance, 'amendments')

        self.condition_map = {
            'is type PCA or MOU': self.instance.agreement_type in [self.instance.PCA, self.instance.MOU],
            'is type PCA or SSFA': self.instance.agreement_type in [self.instance.PCA, self.instance.SSFA],
            'is type SSFA': self.instance.agreement_type == self.instance.SSFA,
            'is type MOU': self.instance.agreement_type == self.instance.MOU,
            # this condition can only be checked on data save
            'user adds amendment': False if not inbound_check else user_added_amendment(self.instance),
            'termination_doc_attached': termination_doc_attached(),
        }


class PartnershipManagerPermission(permissions.BasePermission):
    """Applies general and object-based permissions.

    - For list views --
      - user must be staff or in 'Partnership Manager' group

    - For create views --
      - user must be in 'Partnership Manager' group

    - For retrieve views --
      - user must be (staff or in 'Partnership Manager' group) OR
                     (staff or listed as a partner staff member on the object)

    - For update/delete views --
      - user must be (in 'Partnership Manager' group) OR
                     (listed as a partner staff member on the object)
    """
    message = _('Accessing this item is not allowed.')

    def _has_access_permissions(self, user, obj):
        """True if --
              - user is staff OR
              - user is 'Partnership Manager' group member OR
              - user is listed as a partner staff member on the object, assuming the object has a partner attribute
        """
        has_access = user.is_staff or is_user_in_groups(user, [PARTNERSHIP_MANAGER_GROUP])
        if has_access:
            return True

        has_access = hasattr(obj, 'partner') and obj.partner.user_is_staff_member(user)
        return has_access

    def has_permission(self, request, view):
        """
        Return `True` if permission is granted, `False` otherwise.
        """
        if request.method in permissions.SAFE_METHODS:
            # Check permissions for read-only request
            return request.user.is_staff or is_user_in_groups(request.user, [PARTNERSHIP_MANAGER_GROUP])
        else:
            return is_user_in_groups(request.user, [PARTNERSHIP_MANAGER_GROUP])

    def has_object_permission(self, request, view, obj):
        if request.method in permissions.SAFE_METHODS:
            # Check permissions for read-only request
            return self._has_access_permissions(request.user, obj)
        else:
            # Check permissions for write request
            return self._has_access_permissions(request.user, obj) and \
                is_user_in_groups(request.user, [PARTNERSHIP_MANAGER_GROUP])


class PartnershipManagerRepPermission(permissions.BasePermission):
    message = _('Accessing this item is not allowed.')

    def _has_access_permissions(self, user, object):
        if user.is_staff or object.partner.user_is_staff_member(user):
            return True

    def has_object_permission(self, request, view, obj):
        if request.user.is_superuser:
            # Check permissions for read-only request
            return self._has_access_permissions(request.user, obj)
        else:
            # Check permissions for write request
            return self._has_access_permissions(request.user, obj) and is_user_in_groups(
                request.user,
                [
                    PARTNERSHIP_MANAGER_GROUP,
                    SENIOR_MANAGEMENT_GROUP,
                    REPRESENTATIVE_OFFICE_GROUP,
                ]
            )


class PartnershipSeniorManagerPermission(permissions.BasePermission):
    message = _('Accessing this item is not allowed.')

    def _has_access_permissions(self, user, object):
        if user.is_staff or object.partner.user_is_staff_member(user):
            return True

    def has_object_permission(self, request, view, obj):
        if request.user.is_superuser:
            # Check permissions for read-only request
            return self._has_access_permissions(request.user, obj)
        else:
            # Check permissions for write request
            return self._has_access_permissions(request.user, obj) and is_user_in_groups(
                request.user,
                [PARTNERSHIP_MANAGER_GROUP, SENIOR_MANAGEMENT_GROUP]
            )


class ListCreateAPIMixedPermission(permissions.BasePermission):
    """Permission class for ListCreate views that want to allow read-only access to some groups and read-write
    to others.

    GET users must be either (a) staff or (b) in the Limited API group.

    POST users must be staff.
    """

    def has_permission(self, request, view):
        if request.method in permissions.SAFE_METHODS:
            if request.user.is_authenticated:
                if request.user.is_staff or is_user_in_groups(request.user, [READ_ONLY_API_GROUP_NAME]):
                    return True
            return False
        elif request.method == 'POST':
            # user must have have admin access
            return request.user.is_authenticated and request.user.is_staff
        else:
            # This class shouldn't see methods other than GET and POST, but regardless the answer is 'no you may not'.
            return False


class AllowSafeAuthenticated(permissions.BasePermission):
    """"only read peremissions if authenticated, no write"""
    def has_permission(self, request, view):
        if request.method in permissions.SAFE_METHODS:
            if request.user.is_authenticated:
                return True
        return False


class ReadOnlyAPIUser(permissions.BasePermission):
    """Permission class for Views that only allow read and only for backend api users or superusers
        GET users must be either (a) superusers or (b) in the Limited API group.
    """
    def has_permission(self, request, view):
        if request.method in permissions.SAFE_METHODS:
            if request.user.is_authenticated:
                if request.user.is_superuser or is_user_in_groups(request.user, [READ_ONLY_API_GROUP_NAME]):
                    return True
            return False
        else:
            # This class shouldn't see methods other than GET, but regardless the answer is 'no you may not'.
            return False


def intervention_field_is_editable_permission(field):
    """
    Check the user is able to edit selected monitoring activity field.
    View should either implement get_root_object to return instance of Intervention (if view is nested),
    or return Intervention instance via get_object (can be used for detail actions).
    """

    from etools.applications.partners.models import Intervention

    class FieldPermission(BasePermission):
        def has_permission(self, request, view):
            if not view.kwargs:
                # This is needed for swagger to be able to build the correct structure
                # https://github.com/unicef/etools/pull/2540/files#r356446025
                return True

            if hasattr(view, 'get_root_object'):
                instance = view.get_root_object()
            else:
                instance = view.get_object()

            ps = Intervention.permission_structure()
            permissions = InterventionPermissions(
                user=request.user, instance=instance, permission_structure=ps
            )
            return permissions.get_permissions()['edit'].get(field)

    return FieldPermission


def view_action_permission(*actions):
    class ViewActionPermission(BasePermission):
        def has_permission(self, request, view):
            return request.method.upper() in actions

    return ViewActionPermission


def user_group_permission(*groups):
    class UserGroupPermission(BasePermission):
        def has_permission(self, request, view):
            return request.user.is_authenticated and is_user_in_groups(request.user, groups)

    return UserGroupPermission


class UserIsPartnerStaffMemberPermission(BasePermission):
    def has_permission(self, request, view):
        return request.user.get_partner_staff_member()


class UserIsNotPartnerStaffMemberPermission(BasePermission):
    def has_permission(self, request, view):
        return not request.user.get_partner_staff_member()


class UserIsObjectPartnerStaffMember(UserIsPartnerStaffMemberPermission):
    def has_object_permission(self, request, view, obj):
        if not hasattr(obj, 'partner'):
            return False

        return obj.partner.user_is_staff_member(request.user)


class UserIsStaffPermission(BasePermission):
    def has_permission(self, request, view):
        return request.user.is_staff


class IsSafeMethodPermission(BasePermission):
    def has_permission(self, request, view):
        return request.method in permissions.SAFE_METHODS


class IsUnsafeMethodPermission(BasePermission):
    def has_permission(self, request, view):
        return request.method not in permissions.SAFE_METHODS


"""
PartnershipManagerPermission is too broad, so we can't just add partners and be sure it wouldn't have side effects.
Rewritten using smaller permissions from comment describing how it should work.

Applies general and object-based permissions.

- For list views --
  - user must be staff or in 'Partnership Manager' group

- For create views --
  - user must be in 'Partnership Manager' group

- For retrieve views --
  - user must be (staff or in 'Partnership Manager' group) OR
                 (staff or listed as a partner staff member on the object)
    # equals to: staff or in 'Partnership Manager' group or listed as a partner staff member on the object

- For update/delete views --
  - user must be (in 'Partnership Manager' group) OR
                 (listed as a partner staff member on the object)
"""
PartnershipManagerRefinedPermission = (
    view_action_permission('OPTIONS') |
    (view_action_permission('GET') & (UserIsStaffPermission | user_group_permission(PARTNERSHIP_MANAGER_GROUP))) |
    (view_action_permission('POST') & user_group_permission(PARTNERSHIP_MANAGER_GROUP)) |
    (
        view_action_permission('GET') &
        (UserIsStaffPermission | user_group_permission(PARTNERSHIP_MANAGER_GROUP) | UserIsObjectPartnerStaffMember)
    ) |
    (
        view_action_permission('PUT', 'PATCH', 'DELETE') &
        (user_group_permission(PARTNERSHIP_MANAGER_GROUP) | UserIsObjectPartnerStaffMember)
    )
)

# allow partners to load list ONLY for interventions to keep everything
# else working right as before; at least for now
PMPInterventionPermission = (
    PartnershipManagerRefinedPermission | (view_action_permission('GET') & UserIsPartnerStaffMemberPermission)
)

# allow partners to load list ONLY for agreements to keep everything
# else working right as before; at least for now
PMPAgreementPermission = (
    (view_action_permission('POST') & (
        UserIsStaffPermission | user_group_permission('Partnership Manager')
    )) |
    (view_action_permission('GET') & (
        UserIsPartnerStaffMemberPermission | (
            UserIsStaffPermission | user_group_permission('Partnership Manager')
        )
    ))
)


class UserBelongsToObjectPermission(BasePermission):
    def has_object_permission(self, request, view, obj):
        if not hasattr(obj, 'user'):
            return False

        return obj.user == request.user


class IsInterventionBudgetOwnerPermission(BasePermission):
    def has_object_permission(self, request, view, obj):
        return obj.budget_owner and obj.budget_owner == request.user


class AmendmentSessionActivitiesPermission(BasePermission):
    """
    Lock activities created before current amendment
    """
    def has_object_permission(self, request, view, obj):
        if request.method.upper() != 'DELETE':
            return True

        intervention = view.get_root_object()
        if not hasattr(intervention, 'amendment'):
            return True

        amendment = intervention.amendment
        return obj.created > amendment.created<|MERGE_RESOLUTION|>--- conflicted
+++ resolved
@@ -186,13 +186,7 @@
         self.user_groups = list(set(self.user_groups))
 
         self.condition_map = {
-<<<<<<< HEAD
-            'condition1': self.user in self.instance.unicef_focal_points.all(),
-            'condition2': self.user in self.instance.partner_focal_points.all(),
-            'contingency on': self.instance.contingency_pd is True,
-=======
             'contingency_on': self.instance.contingency_pd is True,
->>>>>>> 4bebfa1e
             'in_amendment_mode': user_added_amendment(self.instance),
             'not_in_amendment_mode': not user_added_amendment(self.instance),
             'not_ssfa': not_ssfa(self.instance),
@@ -216,11 +210,7 @@
             'unicef_not_accepted_contingency': unicef_not_accepted_contingency(self.instance),
             'unlocked_or_contingency': unlocked_or_contingency(self.instance),
             'unicef_not_accepted_spd': not_spd(self.instance) or unicef_not_accepted(self.instance),
-<<<<<<< HEAD
-            'unlocked_spd': not_spd(self.instance) or unlocked(self.instance),
-=======
             'unlocked_or_spd': not not_spd(self.instance) or unlocked(self.instance),
->>>>>>> 4bebfa1e
             'unicef_not_accepted_spd_non_hum': unicef_not_accepted_spd_non_hum(self.instance),
             'not_ssfa+unicef_not_accepted': not_ssfa(self.instance) and unicef_not_accepted(self.instance),
         }
