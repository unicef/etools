--- conflicted
+++ resolved
@@ -2,22 +2,14 @@
 from tempfile import NamedTemporaryFile
 
 from openpyxl import Workbook
-<<<<<<< HEAD
-from openpyxl.styles import Border, Font, PatternFill, Side
-=======
 from openpyxl.styles import Alignment, Border, Font, PatternFill, Side
->>>>>>> 19c71b96
 from openpyxl.utils import get_column_letter
 from rest_framework_csv import renderers as r
 
 from etools.applications.core.renderers import FriendlyCSVRenderer
-<<<<<<< HEAD
-from etools.applications.partners.models import Intervention
-=======
 from etools.applications.core.util_scripts import currency_format
 from etools.applications.partners.models import Intervention
 from etools.applications.partners.utils import get_quarters_range
->>>>>>> 19c71b96
 
 
 class PartnerOrganizationCSVRenderer(r.CSVRenderer):
@@ -397,13 +389,6 @@
         self.color_gray_dark = '00808080'
         self.color_blue = '00003D73'
         self.color_blue_light = '0099CCFF'
-<<<<<<< HEAD
-        self.color_yellow = '00FFCC00'
-        self.fill_gray = ['fill', PatternFill(fill_type='solid', fgColor=self.color_gray)]
-        self.fill_blue_light = ['fill', PatternFill(fill_type='solid', fgColor=self.color_blue_light)]
-        self.fill_blue = ['fill', PatternFill(fill_type='solid', fgColor=self.color_blue)]
-        self.fill_yellow = ['fill', PatternFill(fill_type='solid', fgColor=self.color_yellow)]
-=======
         self.color_blue_pale = '00A6DBFE'
         self.color_blue_pale_light = '00CCEBFF'
         self.color_yellow = '00FFCC00'
@@ -416,7 +401,6 @@
         self.fill_blue_pale_light = ['fill', PatternFill(fill_type='solid', fgColor=self.color_blue_pale_light)]
         self.fill_yellow = ['fill', PatternFill(fill_type='solid', fgColor=self.color_yellow)]
         self.fill_yellow_light = ['fill', PatternFill(fill_type='solid', fgColor=self.color_yellow_light)]
->>>>>>> 19c71b96
 
         self.font_default = Font(
             name='Calibri', size=11, bold=False, italic=False, vertAlign=None,
@@ -424,11 +408,6 @@
         )
         self.font_white = ['font', copy(self.font_default)]
         self.font_white[1].color = '00FFFFFF'
-<<<<<<< HEAD
-        self.font_bold = ['font', copy(self.font_default)]
-        self.font_bold[1].bold = True
-
-=======
 
         self.font_white_bold = ['font', copy(self.font_default)]
         self.font_white_bold[1].color = '00FFFFFF'
@@ -447,7 +426,6 @@
         self.align_right = ["alignment", Alignment(horizontal='right')]
         self.align_center = ["alignment", Alignment(horizontal='center')]
 
->>>>>>> 19c71b96
         self.border_blue = ['border', Border(
             left=Side(border_style='thick', color=self.color_blue),
             right=Side(border_style='thick', color=self.color_blue),
@@ -461,8 +439,6 @@
             bottom=Side(border_style='thick', color=self.color_gray_dark),
         )]
 
-<<<<<<< HEAD
-=======
     def td_format(self, td_object):
         seconds = int(td_object.total_seconds())
         periods = [
@@ -480,7 +456,6 @@
 
         return ", ".join(strings)
 
->>>>>>> 19c71b96
     def apply_styles_to_cells(self, worksheet, start_row=1, start_column=1, end_row=1, end_column=1, styles=None):
         start_row, end_row = min(start_row, end_row), max(start_row, end_row)
         start_column, end_column = min(start_column, end_column), max(start_column, end_column)
@@ -490,253 +465,6 @@
                 for name, style in styles:
                     setattr(cell, name, style)
 
-<<<<<<< HEAD
-    def render_pd_info(self, worksheet):
-        worksheet.append(['eTools ref no:', self.intervention.reference_number])
-        worksheet.merge_cells(start_row=worksheet.max_row, start_column=2, end_row=worksheet.max_row, end_column=9)
-
-        pd_type = self.intervention.get_document_type_display()
-        if self.intervention.humanitarian_flag:
-            pd_type += '(Humanitarian)'
-        if self.intervention.contingency_pd:
-            pd_type += '(Contingency)'
-
-        worksheet.append(['Document Type:', pd_type])
-        worksheet.merge_cells(start_row=worksheet.max_row, start_column=2, end_row=worksheet.max_row, end_column=9)
-        worksheet.append(['UNICEF Office:', ', '.join(o.name for o in self.intervention.offices.all())])
-        worksheet.merge_cells(start_row=worksheet.max_row, start_column=2, end_row=worksheet.max_row, end_column=9)
-        worksheet.append(['Organization Name:', self.intervention.agreement.partner.name])
-        worksheet.merge_cells(start_row=worksheet.max_row, start_column=2, end_row=worksheet.max_row, end_column=9)
-        worksheet.append(['Programme Title:', self.intervention.title])
-        worksheet.merge_cells(start_row=worksheet.max_row, start_column=2, end_row=worksheet.max_row, end_column=9)
-        worksheet.append(['Planned duration:', 'Start Date:', self.intervention.start])
-        worksheet.merge_cells(start_row=worksheet.max_row, start_column=3, end_row=worksheet.max_row, end_column=9)
-        worksheet.append(['', 'End Date:', self.intervention.end])
-        worksheet.merge_cells(start_row=worksheet.max_row, start_column=3, end_row=worksheet.max_row, end_column=9)
-        worksheet.merge_cells(start_row=worksheet.max_row - 1, start_column=1, end_row=worksheet.max_row, end_column=1)
-        worksheet.append([
-            'Geographical coverage:',
-            ', '.join(location.name for location in self.intervention.flat_locations.all())
-        ])
-        worksheet.merge_cells(start_row=worksheet.max_row, start_column=2, end_row=worksheet.max_row, end_column=9)
-        worksheet.append([
-            'Budget:',
-            'UNICEF Cash:', self.intervention.planned_budget.unicef_cash_local,
-            'Supplies:', self.intervention.planned_budget.in_kind_amount_local,
-            'HQ Cash:', self.intervention.planned_budget.total_unicef_cash_local_wo_hq,
-            'Total:', self.intervention.planned_budget.total_unicef_contribution_local(),
-        ])
-        worksheet.append([
-            '',
-            'Partner Cash:', self.intervention.planned_budget.partner_contribution_local,
-            'Supplies:', self.intervention.planned_budget.partner_supply_local,
-            '', '',
-            'Total:', self.intervention.planned_budget.total_partner_contribution_local,
-        ])
-        worksheet.merge_cells(start_row=worksheet.max_row - 1, start_column=1, end_row=worksheet.max_row, end_column=1)
-        worksheet.append(
-            ['Total:', 'Currency:', self.intervention.planned_budget.currency] + 4 * [''] +
-            ['Total:', self.intervention.planned_budget.total_local]
-        )
-        worksheet.merge_cells(start_row=worksheet.max_row, start_column=4, end_row=worksheet.max_row, end_column=7)
-        self.apply_styles_to_cells(worksheet, worksheet.max_row - 10, 1, worksheet.max_row, 1, [self.fill_gray])
-        self.apply_styles_to_cells(worksheet, worksheet.max_row - 10, 1, worksheet.max_row, 9, [self.border_gray_dark])
-
-    def render_strategy(self, worksheet):
-        worksheet.append(['Strategy'])
-        self.apply_styles_to_cells(worksheet, worksheet.max_row, 1, worksheet.max_row, 9,
-                                   [self.fill_blue, self.font_white])
-        worksheet.merge_cells(start_row=worksheet.max_row, start_column=1, end_row=worksheet.max_row, end_column=9)
-        worksheet.append(['Context:', self.intervention.context])
-        worksheet.append(['Implementation Strategy & Technical Guidance:', self.intervention.implementation_strategy])
-        worksheet.append(['Capacity Development:', self.intervention.capacity_development])
-        worksheet.append(['Other Partners involved:', self.intervention.other_partners_involved])
-        worksheet.append(['Gender Rating:', self.intervention.get_gender_rating_display()])
-        worksheet.append(['Equity Rating:', self.intervention.get_equity_rating_display()])
-        worksheet.append(['Sustainability Rating:', self.intervention.get_sustainability_rating_display()])
-        for i in range(7):
-            worksheet.merge_cells(start_row=worksheet.max_row - i, start_column=2,
-                                  end_row=worksheet.max_row - i, end_column=9)
-        self.apply_styles_to_cells(worksheet, worksheet.max_row - 6, 1, worksheet.max_row, 1, [self.fill_gray])
-        self.apply_styles_to_cells(worksheet, worksheet.max_row - 7, 1, worksheet.max_row, 9, [self.border_gray_dark])
-
-    def render_risks(self, worksheet):
-        worksheet.append(['Risk & Proposed Mitigation Measures'])
-        self.apply_styles_to_cells(worksheet, worksheet.max_row, 1, worksheet.max_row, 9,
-                                   [self.fill_blue, self.font_white])
-        worksheet.merge_cells(start_row=worksheet.max_row, start_column=1, end_row=worksheet.max_row, end_column=9)
-        risks_no = 0
-        for risk in self.intervention.risks.all():
-            worksheet.append([risk.get_risk_type_display(), risk.mitigation_measures])
-            worksheet.merge_cells(start_row=worksheet.max_row, start_column=2, end_row=worksheet.max_row, end_column=9)
-            risks_no += 1
-        self.apply_styles_to_cells(worksheet, worksheet.max_row - risks_no, 1, worksheet.max_row, 9,
-                                   [self.border_gray_dark])
-
-    def render_workplan(self, worksheet):
-        worksheet.append(['Workplan Result'])
-        worksheet.merge_cells(start_row=worksheet.max_row, start_column=1, end_row=worksheet.max_row, end_column=9)
-        worksheet.append(['eTools ref no:', self.intervention.reference_number])
-        worksheet.merge_cells(start_row=worksheet.max_row, start_column=2, end_row=worksheet.max_row, end_column=9)
-        worksheet.append(['Partner:', self.intervention.agreement.partner.name])
-        worksheet.merge_cells(start_row=worksheet.max_row, start_column=2, end_row=worksheet.max_row, end_column=9)
-        self.apply_styles_to_cells(worksheet, worksheet.max_row - 2, 1, worksheet.max_row, 9,
-                                   [self.fill_blue, self.font_white])
-
-        worksheet.append([
-            'CP output', 'PD output', 'RAM indicator', 'Section/Cluster',
-            'Baseline', 'Target', 'MoV', 'Disaggregation', 'Location',
-        ])
-        self.apply_styles_to_cells(worksheet, worksheet.max_row, 1, worksheet.max_row, 9, [self.fill_gray])
-        data_len = 0
-
-        for result_link in self.intervention.result_links.all():
-            base_row_data = [result_link.cp_output.name if result_link.cp_output else '']
-
-            worksheet.append(base_row_data + [''] * 8)
-            self.apply_styles_to_cells(worksheet, worksheet.max_row, 1, worksheet.max_row, 1, [self.fill_yellow])
-            self.apply_styles_to_cells(worksheet, worksheet.max_row, 2, worksheet.max_row, 9, [self.fill_gray])
-            data_len += 1
-
-            for pd_output in result_link.ll_results.all():
-                pd_row_data = base_row_data + [pd_output.name]
-                indicators = list(pd_output.applied_indicators.all())
-                for indicator in indicators:
-                    worksheet.append(pd_row_data + [
-                        indicator.indicator.title,
-                        indicator.section.name,
-                        indicator.baseline_display_string,
-                        indicator.target_display_string,
-                        indicator.means_of_verification,
-                        ', '.join(disaggregation.name for disaggregation in indicator.disaggregation.all()),
-                        ', '.join(location.name for location in indicator.locations.all()),
-                    ])
-                    data_len += 1
-                if not indicators:
-                    worksheet.append(pd_row_data + [''] * 7)
-                    data_len += 1
-
-        self.apply_styles_to_cells(
-            worksheet, worksheet.max_row - data_len - 3, 1, worksheet.max_row, 9,
-            [self.border_gray_dark],
-        )
-
-    def render_workplan_budget(self, worksheet):
-        worksheet.append(['Workplan Budget'])
-        worksheet.merge_cells(start_row=worksheet.max_row, start_column=1, end_row=worksheet.max_row, end_column=9)
-        worksheet.append(['eTools reference number', self.intervention.reference_number])
-        worksheet.merge_cells(start_row=worksheet.max_row, start_column=2, end_row=worksheet.max_row, end_column=9)
-        worksheet.append(['Partner:', self.intervention.agreement.partner.name])
-        worksheet.merge_cells(start_row=worksheet.max_row, start_column=2, end_row=worksheet.max_row, end_column=9)
-        worksheet.append(['Currency:', self.intervention.planned_budget.currency])
-        worksheet.merge_cells(start_row=worksheet.max_row, start_column=2, end_row=worksheet.max_row, end_column=9)
-        self.apply_styles_to_cells(worksheet, worksheet.max_row - 3, 1, worksheet.max_row, 9,
-                                   [self.fill_blue, self.font_white])
-        worksheet.append([
-            'Result Level', 'Result/Activity', 'Timeframe', 'CSO contribution',
-            'UNICEF contribution', f'Total (CSO+ UNICEF) [{self.intervention.planned_budget.currency}]',
-            'Unit', 'Number of Units', 'Price',
-        ])
-        self.apply_styles_to_cells(worksheet, worksheet.max_row, 1, worksheet.max_row, 9, [self.fill_gray])
-        activity_rows = 0
-        for result_link in self.intervention.result_links.all():
-            for pd_output in result_link.ll_results.all():
-                worksheet.append([
-                    'Prog Output', result_link.cp_output.name + '\n' + pd_output.name, '',
-                    pd_output.total_cso(), pd_output.total_unicef(), pd_output.total(),
-                ])
-                worksheet.merge_cells(start_row=worksheet.max_row, start_column=2,
-                                      end_row=worksheet.max_row, end_column=3)
-                self.apply_styles_to_cells(worksheet, worksheet.max_row, 1, worksheet.max_row, 9, [self.fill_yellow])
-                activity_rows += 1
-
-                for activity in pd_output.activities.all():
-                    worksheet.append([
-                        'Prog Activity', activity.name, activity.get_time_frames_display(),
-                        activity.cso_cash, activity.unicef_cash, activity.total,
-                    ])
-                    self.apply_styles_to_cells(worksheet, worksheet.max_row, 1, worksheet.max_row, 1, [self.fill_gray])
-                    activity_rows += 1
-
-                    for item in activity.items.all():
-                        worksheet.append([
-                            'Activity Item', item.name, '', '', '', '',
-                            item.unit, item.no_units, item.unicef_cash + item.cso_cash,
-                        ])
-                        self.apply_styles_to_cells(worksheet, worksheet.max_row, 1, worksheet.max_row, 1,
-                                                   [self.fill_gray])
-                        activity_rows += 1
-
-        worksheet.append([
-            'Prog. Output', 'Effective and efficient programme management', '',
-            self.intervention.management_budgets.partner_total, self.intervention.management_budgets.unicef_total,
-            self.intervention.management_budgets.total,
-        ])
-        self.apply_styles_to_cells(worksheet, worksheet.max_row, 1, worksheet.max_row, 9, [self.fill_yellow])
-        budget_items = 0
-        worksheet.append([
-            '1', 'In-country management & support', '',
-            self.intervention.management_budgets.act1_partner, self.intervention.management_budgets.act1_unicef,
-            self.intervention.management_budgets.act1_unicef + self.intervention.management_budgets.act1_partner,
-        ])
-        for item in self.intervention.management_budgets.items.filter(kind='in_country'):
-            worksheet.append([
-                'EEPM Item', item.name, '', '', '', '',
-                item.unit, item.no_units, item.unicef_cash + item.cso_cash,
-            ])
-            budget_items += 1
-        worksheet.append([
-            '2', 'Operational costs', '',
-            self.intervention.management_budgets.act2_partner, self.intervention.management_budgets.act2_unicef,
-            self.intervention.management_budgets.act2_unicef + self.intervention.management_budgets.act2_partner,
-        ])
-        for item in self.intervention.management_budgets.items.filter(kind='operational'):
-            worksheet.append([
-                'EEPM Item', item.name, '', '', '', '',
-                item.unit, item.no_units, item.unicef_cash + item.cso_cash,
-            ])
-            budget_items += 1
-        worksheet.append([
-            '3', 'Planning, monitoring, evaluation, and communication', '',
-            self.intervention.management_budgets.act3_partner, self.intervention.management_budgets.act3_unicef,
-            self.intervention.management_budgets.act3_unicef + self.intervention.management_budgets.act3_partner,
-        ])
-        for item in self.intervention.management_budgets.items.filter(kind='planning'):
-            worksheet.append([
-                'EEPM Item', item.name, '', '', '', '',
-                item.unit, item.no_units, item.unicef_cash + item.cso_cash,
-            ])
-            budget_items += 1
-        self.apply_styles_to_cells(worksheet, worksheet.max_row - budget_items - 2, 1, worksheet.max_row, 1,
-                                   [self.fill_gray])
-        worksheet.append([
-            'Overhead cost', 'Applicable {0}%'.format(self.intervention.hq_support_cost),
-        ])
-        worksheet.append([
-            'Total', '', '',
-            self.intervention.planned_budget.partner_contribution_local,
-            self.intervention.planned_budget.unicef_cash_local,
-            self.intervention.planned_budget.total_cash_local(),
-        ])
-        self.apply_styles_to_cells(worksheet, worksheet.max_row - 1, 1, worksheet.max_row, 1, [self.fill_blue_light])
-        self.apply_styles_to_cells(
-            worksheet, worksheet.max_row - activity_rows - budget_items - 10, 1, worksheet.max_row, 9,
-            [self.border_gray_dark],
-        )
-
-    def render_supply_plan(self, worksheet):
-        worksheet.append(['Workplan Budget'])
-        worksheet.merge_cells(start_row=worksheet.max_row, start_column=1, end_row=worksheet.max_row, end_column=6)
-        worksheet.append(['eTools reference number', self.intervention.reference_number])
-        worksheet.merge_cells(start_row=worksheet.max_row, start_column=2, end_row=worksheet.max_row, end_column=6)
-        worksheet.append(['Partner:', self.intervention.agreement.partner.name])
-        worksheet.merge_cells(start_row=worksheet.max_row, start_column=2, end_row=worksheet.max_row, end_column=6)
-        worksheet.append(['Currency:', self.intervention.planned_budget.currency])
-        worksheet.merge_cells(start_row=worksheet.max_row, start_column=2, end_row=worksheet.max_row, end_column=6)
-        self.apply_styles_to_cells(worksheet, worksheet.max_row - 3, 1, worksheet.max_row, 6,
-                                   [self.fill_blue, self.font_white])
-        worksheet.append(['Provided by', 'Item', 'UNICEF catalogue no', 'No of units', 'Price/unit', 'Total Price'])
-=======
     def auto_format_cell_width(self, worksheet):
         for letter in range(1, worksheet.max_column):
             maximum_value = 0
@@ -1173,67 +901,10 @@
         self.apply_styles_to_cells(
             worksheet, worksheet.max_row, 1, worksheet.max_row, 8, [self.fill_blue, self.font_white_bold]
         )
->>>>>>> 19c71b96
 
         supply_items_no = 0
         for supply_item in self.intervention.supply_items.all():
             worksheet.append([
-<<<<<<< HEAD
-                supply_item.get_provided_by_display(), supply_item.title, supply_item.unicef_product_number,
-                supply_item.unit_number, supply_item.unit_price, supply_item.total_price
-            ])
-            supply_items_no += 1
-
-        self.apply_styles_to_cells(worksheet, worksheet.max_row - supply_items_no, 1, worksheet.max_row, 1,
-                                   [self.fill_gray])
-
-        worksheet.append(
-            ['Total cost'] + [''] * 4 +
-            [
-                self.intervention.planned_budget.in_kind_amount_local +
-                self.intervention.planned_budget.partner_supply_local
-            ]
-        )
-        self.apply_styles_to_cells(worksheet, worksheet.max_row, 1, worksheet.max_row, 1, [self.fill_blue_light])
-        worksheet.merge_cells(start_row=worksheet.max_row, start_column=2, end_row=worksheet.max_row, end_column=5)
-        self.apply_styles_to_cells(
-            worksheet, worksheet.max_row - supply_items_no - 5, 1, worksheet.max_row, 6,
-            [self.border_gray_dark],
-        )
-
-    def render_others_section(self, worksheet):
-        worksheet.append(['Others'])
-        self.apply_styles_to_cells(worksheet, worksheet.max_row, 1, worksheet.max_row, 6,
-                                   [self.fill_blue, self.font_white])
-        worksheet.merge_cells(start_row=worksheet.max_row, start_column=1, end_row=worksheet.max_row, end_column=6)
-        worksheet.append(['Partner non-financial contribution', self.intervention.ip_program_contribution])
-        worksheet.merge_cells(start_row=worksheet.max_row, start_column=2, end_row=worksheet.max_row, end_column=6)
-        worksheet.append(['Cash Transfer modality', self.intervention.get_cash_transfer_modalities_display()])
-        worksheet.merge_cells(start_row=worksheet.max_row, start_column=2, end_row=worksheet.max_row, end_column=6)
-        worksheet.append(['Activation Protocol', self.intervention.activation_protocol])
-        worksheet.merge_cells(start_row=worksheet.max_row, start_column=2, end_row=worksheet.max_row, end_column=6)
-        self.apply_styles_to_cells(worksheet, worksheet.max_row, 1, worksheet.max_row - 2, 1, [self.fill_gray])
-        self.apply_styles_to_cells(worksheet, worksheet.max_row, 1, worksheet.max_row - 3, 6, [self.border_gray_dark])
-
-    def render_signatures_section(self, worksheet):
-        worksheet.append(['Signatures and date'])
-        self.apply_styles_to_cells(worksheet, worksheet.max_row, 1, worksheet.max_row, 6,
-                                   [self.fill_blue, self.font_white])
-        worksheet.merge_cells(start_row=worksheet.max_row, start_column=1, end_row=worksheet.max_row, end_column=6)
-
-        worksheet.append(['CSO Authorized Name', '', '', 'UNICEF Authorized Name', '', ''])
-        worksheet.merge_cells(start_row=worksheet.max_row, start_column=2, end_row=worksheet.max_row, end_column=3)
-        worksheet.merge_cells(start_row=worksheet.max_row, start_column=5, end_row=worksheet.max_row, end_column=6)
-        worksheet.append(['Signature', '', '', 'Signature', '', ''])
-        worksheet.merge_cells(start_row=worksheet.max_row, start_column=2, end_row=worksheet.max_row, end_column=3)
-        worksheet.merge_cells(start_row=worksheet.max_row, start_column=5, end_row=worksheet.max_row, end_column=6)
-        worksheet.append(['Date', '', '', 'Date', '', ''])
-        worksheet.merge_cells(start_row=worksheet.max_row, start_column=2, end_row=worksheet.max_row, end_column=3)
-        worksheet.merge_cells(start_row=worksheet.max_row, start_column=5, end_row=worksheet.max_row, end_column=6)
-        self.apply_styles_to_cells(worksheet, worksheet.max_row - 2, 1, worksheet.max_row, 1, [self.fill_gray])
-        self.apply_styles_to_cells(worksheet, worksheet.max_row - 2, 4, worksheet.max_row, 4, [self.fill_gray])
-        self.apply_styles_to_cells(worksheet, worksheet.max_row, 1, worksheet.max_row - 3, 6, [self.border_gray_dark])
-=======
                 supply_item.title,
                 currency_format(supply_item.unit_number),
                 currency_format(supply_item.unit_price),
@@ -1282,7 +953,6 @@
             )
             worksheet.append([self.intervention.ip_program_contribution])
             worksheet.append([''])
->>>>>>> 19c71b96
 
     def render(self):
         workbook = Workbook()
@@ -1291,25 +961,6 @@
             # remove default sheet
             workbook.remove(workbook.active)
 
-<<<<<<< HEAD
-        worksheet = workbook.create_sheet('details')
-
-        self.render_pd_info(worksheet)
-        worksheet.append([])
-        self.render_strategy(worksheet)
-        worksheet.append([])
-        self.render_risks(worksheet)
-        worksheet.append([])
-        self.render_workplan(worksheet)
-        worksheet.append([])
-        self.render_workplan_budget(worksheet)
-        worksheet.append([])
-        self.render_supply_plan(worksheet)
-        worksheet.append([])
-        self.render_others_section(worksheet)
-        worksheet.append([])
-        self.render_signatures_section(worksheet)
-=======
         budget_summary_sheet = workbook.create_sheet('Budget Summary')
         budget_summary_sheet.sheet_properties.tabColor = 'F4B183'
         activity_sheet = workbook.create_sheet('Activity Budget')
@@ -1330,7 +981,6 @@
 
         self.sheet_header(supply_cost_sheet, 'Supply Contribution (Planned)')
         self.render_supply_plan(supply_cost_sheet)
->>>>>>> 19c71b96
 
         with NamedTemporaryFile() as tmp:
             workbook.save(tmp.name)
