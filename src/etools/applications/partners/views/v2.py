import datetime
import operator

from django.contrib.auth import get_user_model
from django.db.models import Value
from django.db.models.functions import Concat

from model_utils import Choices
from rest_framework import status
from rest_framework.generics import RetrieveUpdateDestroyAPIView
from rest_framework.permissions import IsAdminUser, IsAuthenticated
from rest_framework.response import Response
from rest_framework.views import APIView
from unicef_attachments.models import FileType as AttachmentFileType
from unicef_djangolib.fields import CURRENCIES
from unicef_locations.models import GatewayType

from etools.applications.attachments.models import AttachmentFlat
from etools.applications.funds.models import FundsReservationItem
from etools.applications.partners.filters import PartnerScopeFilter
from etools.applications.partners.models import (
    Agreement,
    AgreementAmendment,
    Assessment,
    FileType,
    Intervention,
    InterventionAmendment,
    InterventionRisk,
    PartnerOrganization,
    PartnerStaffMember,
    PartnerType,
)
from etools.applications.partners.permissions import PartnershipManagerPermission, SENIOR_MANAGEMENT_GROUP
from etools.applications.partners.serializers.partner_organization_v2 import (
    PartnerStaffMemberCreateUpdateSerializer,
    PartnerStaffMemberDetailSerializer,
)
from etools.applications.reports.models import CountryProgramme, Result, ResultType


class PartnerStaffMemberDetailAPIView(RetrieveUpdateDestroyAPIView):
    queryset = PartnerStaffMember.objects.all()
    serializer_class = PartnerStaffMemberDetailSerializer
    permission_classes = (PartnershipManagerPermission,)
    filter_backends = (PartnerScopeFilter,)

    def get_serializer_class(self, format=None):
        if self.request.method in ["PUT", "PATCH"]:
            return PartnerStaffMemberCreateUpdateSerializer
        return super().get_serializer_class()


# TODO move in core (after utils package has been merged in core)
def choices_to_json_ready(choices, sort_choices=True):
    if isinstance(choices, dict):
        choice_list = [(k, v) for k, v in choices.items()]
    elif isinstance(choices, Choices):
        choice_list = [(k, v) for k, v in choices]
    elif isinstance(choices, list):
        choice_list = []
        for c in choices:
            if isinstance(c, tuple):
                choice_list.append((c[0], c[1]))
            else:
                choice_list.append((c, c))
    else:
        choice_list = choices

    if sort_choices:
        choice_list = sorted(choice_list, key=lambda tup: tup[1])
    return [{'label': choice[1], 'value': choice[0]} for choice in choice_list]


class PMPStaticDropdownsListAPIView(APIView):
    permission_classes = (IsAuthenticated,)

    def get(self, request):
        """
        Return All Static values used for dropdowns in the frontend
        """

        local_workspace = self.request.user.profile.country
        cso_types = PartnerOrganization.objects.values_list('cso_type', flat=True)
        cso_types = cso_types.exclude(cso_type__isnull=True).exclude(cso_type__exact='')
        cso_types = cso_types.order_by('cso_type').distinct('cso_type')
        cso_types = choices_to_json_ready(list(cso_types))
        partner_types = choices_to_json_ready(PartnerType.CHOICES)
        agency_choices = choices_to_json_ready(PartnerOrganization.AGENCY_CHOICES)
        partner_risk_rating = choices_to_json_ready(PartnerOrganization.RISK_RATINGS)
        assessment_types = choices_to_json_ready(Assessment.ASSESSMENT_TYPES)
        agreement_types = choices_to_json_ready(Agreement.AGREEMENT_TYPES)
        agreement_status = choices_to_json_ready(Agreement.STATUS_CHOICES, sort_choices=False)
        agreement_amendment_types = choices_to_json_ready(AgreementAmendment.AMENDMENT_TYPES)
        intervention_doc_type = choices_to_json_ready(Intervention.INTERVENTION_TYPES)
        intervention_status = choices_to_json_ready(Intervention.INTERVENTION_STATUS, sort_choices=False)
        intervention_amendment_types = choices_to_json_ready(InterventionAmendment.AMENDMENT_TYPES)
        location_types = GatewayType.objects.values('id', 'name', 'admin_level').order_by('id')
        currencies = choices_to_json_ready(CURRENCIES)
        attachment_types = AttachmentFileType.objects.values_list(
            "label",
            flat=True,
        )
        attachment_types_active = AttachmentFlat.get_file_types()
        partner_file_types = FileType.objects.values_list("name", flat=True)
<<<<<<< HEAD
        sea_risk_ratings = choices_to_json_ready(PartnerOrganization.RISK_RATINGS)
        gender_equity_sustainability_ratings = choices_to_json_ready(Intervention.RATING_CHOICES, sort_choices=False)
        risk_types = choices_to_json_ready(InterventionRisk.RISK_TYPE_CHOICES, sort_choices=False)
        cash_transfer_modalities = choices_to_json_ready(Intervention.CASH_TRANSFER_CHOICES, sort_choices=False)
=======
        sea_risk_ratings = choices_to_json_ready(PartnerOrganization.PSEA_RISK_RATING)
>>>>>>> dd8c9cf7

        local_currency = local_workspace.local_currency.id if local_workspace.local_currency else None

        return Response(
            {
                'cso_types': cso_types,
                'partner_types': partner_types,
                'agency_choices': agency_choices,
                'partner_risk_rating': partner_risk_rating,
                'assessment_types': assessment_types,
                'agreement_types': agreement_types,
                'agreement_status': agreement_status,
                'agreement_amendment_types': agreement_amendment_types,
                'intervention_doc_type': intervention_doc_type,
                'intervention_status': intervention_status,
                'intervention_amendment_types': intervention_amendment_types,
                'currencies': currencies,
                'local_currency': local_currency,
                'location_types': location_types,
                'attachment_types': attachment_types,
                'attachment_types_active': attachment_types_active,
                'partner_file_types': partner_file_types,
                'sea_risk_ratings': sea_risk_ratings,
                'gender_equity_sustainability_ratings': gender_equity_sustainability_ratings,
                'risk_types': risk_types,
                'cash_transfer_modalities': cash_transfer_modalities,
            },
            status=status.HTTP_200_OK
        )


class PMPDropdownsListApiView(APIView):
    permission_classes = (IsAdminUser,)

    def get(self, request):
        """
        Return All dropdown values used for Agreements form
        """
        signed_by_unicef = list(get_user_model().objects.filter(
            groups__name__in=[SENIOR_MANAGEMENT_GROUP],
            profile__country=request.user.profile.country
        ).annotate(
            name=Concat('first_name', Value(' '), 'last_name')
        ).values('id', 'name', 'username', 'email'))

        country_programmes = list(CountryProgramme.objects.all_active_and_future.values('id', 'wbs', 'name',
                                                                                        'from_date', 'to_date'))
        cp_outputs = [{"id": r.id, "name": r.output_name, "wbs": r.wbs, "country_programme": r.country_programme.id}
                      for r in Result.objects.filter(result_type__name=ResultType.OUTPUT, wbs__isnull=False)]
        file_types = list(FileType.objects.filter(name__in=[i[0] for i in FileType.NAME_CHOICES])
                          .all().values())

        donors = FundsReservationItem.objects.filter(donor__isnull=False).\
            order_by('donor').values_list('donor', flat=True).distinct('donor')
        grants = FundsReservationItem.objects.filter(donor__isnull=False).\
            order_by('grant_number').values_list('grant_number', flat=True).distinct('grant_number')

        return Response(
            {
                'signed_by_unicef_users': signed_by_unicef,
                'country_programmes': country_programmes,
                'cp_outputs': cp_outputs,
                'file_types': file_types,
                'donors': choices_to_json_ready(list(donors), sort_choices=False),
                'grants': choices_to_json_ready(list(grants), sort_choices=False)
            },
            status=status.HTTP_200_OK
        )


class PartnershipDashboardAPIView(APIView):
    permission_classes = (IsAdminUser,)

    def get(self, request, ct_pk=None, office_pk=None):
        """
        Return the aggregation data for Intervention
        """

        current = datetime.date.today()
        last_year = datetime.date(current.year - 1, 12, 31)

        # Use given CountryProgramme pk to filter Intervention
        if ct_pk:
            interventions = Intervention.objects.detail_qs().filter(agreement__country_programme=ct_pk)

        # Otherwise, use current CountryProgramme this year to filter Intervention
        else:
            currentCountryProgramme = CountryProgramme.main_active()

            interventions = Intervention.objects.detail_qs().filter(
                agreement__country_programme=currentCountryProgramme)

        # If Office pk is given, filter even more
        if office_pk:
            interventions = interventions.filter(offices=office_pk)

        # Categorize active Interventions
        active_partnerships = interventions.filter(
            status=Intervention.ACTIVE,
            start__isnull=False,
            end__isnull=False
        )
        total_this_year = interventions.filter(start__year=current.year)
        active_this_year = active_partnerships.filter(start__year=current.year)
        total_last_year = interventions.filter(end__lte=last_year, end__year=last_year.year)
        active_last_year = active_partnerships.filter(end__lte=last_year, end__year=last_year.year)
        total_expire_in_two_months = interventions.filter(
            end__range=[current, current + datetime.timedelta(days=60)])
        expire_in_two_months = active_partnerships.filter(
            end__range=[current, current + datetime.timedelta(days=60)])

        def total_value_for_parternships(partnerships):
            sum_cash = sum(
                map(lambda pd: pd.total_unicef_cash, partnerships))
            return sum_cash

        result = {'partners': {}}

        # Count active Interventions by its type
        for p_type in [
            PartnerType.BILATERAL_MULTILATERAL,
            PartnerType.CIVIL_SOCIETY_ORGANIZATION,
            PartnerType.UN_AGENCY,
        ]:
            result['partners'][p_type] = active_partnerships.filter(
                agreement__partner__partner_type=p_type).count()

        # Count GovernmentInterventions separately
        result['partners'][PartnerType.GOVERNMENT] = 0

        # (1) Number and value of Active Interventions for this year
        result['active_count'] = len(active_partnerships)
        result['total_count'] = len(interventions)
        result['active_value'] = total_value_for_parternships(active_partnerships)
        result['active_percentage'] = "{0:.0f}%".format(
            operator.truediv(result['active_count'], result['total_count']) * 100) \
            if result['total_count'] and result['active_count'] else "0%"

        # (2a) Number and value of Approved Interventions this year
        result['total_this_year_count'] = len(total_this_year)
        result['active_this_year_count'] = len(active_this_year)
        result['active_this_year_value'] = total_value_for_parternships(active_this_year)
        result['active_this_year_percentage'] = "{0:.0f}%".format(
            operator.truediv(result['active_this_year_count'], result['total_this_year_count']) * 100) \
            if result['total_this_year_count'] and result['active_this_year_count'] else "0%"

        # (2b) Number and value of Approved Interventions last year
        result['total_last_year_count'] = len(total_last_year)
        result['active_last_year_count'] = len(active_last_year)
        result['active_last_year_value'] = total_value_for_parternships(active_last_year)
        result['active_last_year_percentage'] = "{0:.0f}%".format(
            operator.truediv(result['active_last_year_count'], result['total_last_year_count']) * 100) \
            if result['total_last_year_count'] and result['active_last_year_count'] else "0%"

        # (3) Number and Value of Expiring Interventions in next two months
        result['total_expire_in_two_months_count'] = len(total_expire_in_two_months)
        result['expire_in_two_months_count'] = len(expire_in_two_months)
        result['expire_in_two_months_value'] = total_value_for_parternships(expire_in_two_months)
        result['expire_in_two_months_percentage'] = "{0:.0f}%".format(
            operator.truediv(result['expire_in_two_months_count'], result['active_count']) * 100) \
            if result['active_count'] and result['expire_in_two_months_count'] else "0%"

        return Response(result, status=status.HTTP_200_OK)<|MERGE_RESOLUTION|>--- conflicted
+++ resolved
@@ -102,14 +102,10 @@
         )
         attachment_types_active = AttachmentFlat.get_file_types()
         partner_file_types = FileType.objects.values_list("name", flat=True)
-<<<<<<< HEAD
-        sea_risk_ratings = choices_to_json_ready(PartnerOrganization.RISK_RATINGS)
+        sea_risk_ratings = choices_to_json_ready(PartnerOrganization.PSEA_RISK_RATING)
         gender_equity_sustainability_ratings = choices_to_json_ready(Intervention.RATING_CHOICES, sort_choices=False)
         risk_types = choices_to_json_ready(InterventionRisk.RISK_TYPE_CHOICES, sort_choices=False)
         cash_transfer_modalities = choices_to_json_ready(Intervention.CASH_TRANSFER_CHOICES, sort_choices=False)
-=======
-        sea_risk_ratings = choices_to_json_ready(PartnerOrganization.PSEA_RISK_RATING)
->>>>>>> dd8c9cf7
 
         local_currency = local_workspace.local_currency.id if local_workspace.local_currency else None
 
