--- conflicted
+++ resolved
@@ -167,17 +167,11 @@
 
     def get_intervention(self):
         if not hasattr(self, '_intervention'):
-            self._intervention = get_object_or_404(
-                Intervention,
-                pk=self.kwargs.get("intervention_pk"),
+            self._intervention = self.get_pd_or_404(self.kwargs.get("intervention_pk")
             )
         return self._intervention
 
     def get_object(self):
-<<<<<<< HEAD
-=======
-        intervention = self.get_pd_or_404(self.kwargs.get("intervention_pk"))
->>>>>>> a525f4f7
         obj, __ = InterventionManagementBudget.objects.get_or_create(
             intervention=self.get_intervention(),
         )
@@ -189,9 +183,6 @@
         return super().get_serializer(*args, **kwargs)
 
 
-<<<<<<< HEAD
-class InterventionActivityViewMixin(DetailedInterventionResponseMixin):
-=======
 class PMPInterventionSupplyItemListCreateView(PMPInterventionMixin, ListCreateAPIView):
     queryset = InterventionSupplyItem.objects
     serializer_class = InterventionSupplyItemSerializer
@@ -215,8 +206,7 @@
     serializer_class = InterventionSupplyItemSerializer
 
 
-class InterventionActivityViewMixin():
->>>>>>> a525f4f7
+class InterventionActivityViewMixin(DetailedInterventionResponseMixin):
     queryset = InterventionActivity.objects.prefetch_related('items', 'time_frames').order_by('id')
     permission_classes = [
         IsAuthenticated,
