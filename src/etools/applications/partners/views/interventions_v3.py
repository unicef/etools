from copy import copy

from django.db import transaction

from rest_framework import status
from rest_framework.generics import (
    CreateAPIView,
    DestroyAPIView,
    ListCreateAPIView,
    RetrieveUpdateAPIView,
    RetrieveUpdateDestroyAPIView,
)
from rest_framework.permissions import IsAuthenticated
from rest_framework.response import Response
from rest_framework.status import is_success

from etools.applications.field_monitoring.permissions import IsEditAction, IsReadAction
from etools.applications.partners.models import (
    Intervention,
<<<<<<< HEAD
    InterventionAttachment,
    InterventionManagementBudget,
=======
    InterventionManagementBudget,
    InterventionRisk,
>>>>>>> 08a2f972
    InterventionSupplyItem,
)
from etools.applications.partners.permissions import (
    intervention_field_is_editable_permission,
    PMPInterventionPermission,
)
from etools.applications.partners.serializers.exports.interventions import (
    InterventionExportFlatSerializer,
    InterventionExportSerializer,
)
from etools.applications.partners.serializers.interventions_v2 import (
    InterventionCreateUpdateSerializer,
    InterventionListSerializer,
    MinimalInterventionListSerializer,
)
from etools.applications.partners.serializers.interventions_v3 import (
    InterventionDetailSerializer,
    InterventionDummySerializer,
    InterventionManagementBudgetSerializer,
    InterventionRiskSerializer,
    InterventionSupplyItemSerializer,
    PMPInterventionAttachmentSerializer,
)
from etools.applications.partners.serializers.v3 import (
    PartnerInterventionLowerResultSerializer,
    UNICEFInterventionLowerResultSerializer,
)
from etools.applications.partners.views.interventions_v2 import (
    InterventionAttachmentUpdateDeleteView,
    InterventionDetailAPIView,
    InterventionListAPIView,
)
from etools.applications.partners.views.v3 import PMPBaseViewMixin
from etools.applications.reports.models import InterventionActivity, LowerResult
from etools.applications.reports.serializers.v2 import InterventionActivityDetailSerializer


class APIActionsMixin:
    """
    add viewsets-like action attribute to generic api views to reuse action-based things, for example permissions
    """
    def get_action(self, method):
        if method == 'OPTIONS':
            return 'metadata'

        if not self.detail:
            if method == 'GET':
                return 'list'
            elif method == 'POST':
                return 'create'
        else:
            if method == 'GET':
                return 'retrieve'
            elif method == 'PUT':
                return 'update'
            elif method == 'PATCH':
                return 'partial_update'
            elif method == 'DELETE':
                return 'delete'

        return 'unknown'

    def dispatch(self, request, *args, **kwargs):
        # if api view is inherited from one of GenericAPIView subclasses, we can just check which methods are defined
        if hasattr(self, 'list') or hasattr(self, 'create'):
            self.detail = False
        else:
            self.detail = True
        self.action = self.get_action(request.method.upper())
        return super().dispatch(request, *args, **kwargs)


class PMPInterventionMixin(PMPBaseViewMixin):
    SERIALIZER_OPTIONS = {
        "list": (InterventionListSerializer, InterventionListSerializer),
        "create": (InterventionCreateUpdateSerializer, InterventionCreateUpdateSerializer),
        "detail": (InterventionDetailSerializer, InterventionDetailSerializer),
        "list_min": (MinimalInterventionListSerializer, MinimalInterventionListSerializer),
        "csv": (InterventionExportSerializer, InterventionDummySerializer),
        "csv_flat": (InterventionExportFlatSerializer, InterventionDummySerializer),
    }

    def get_queryset(self, format=None):
        qs = super().get_queryset()
        # if partner, limit to interventions that they are associated with
        if self.is_partner_staff():
            qs = qs.filter(agreement__partner__in=self.partners())
        return qs


<<<<<<< HEAD
class DetailedInterventionResponseMixin:
    detailed_intervention_methods = ['post', 'put', 'patch']
    detailed_intervention_serializer = InterventionDetailSerializer

    def get_intervention(self) -> Intervention:
        raise NotImplementedError

    def dispatch(self, request, *args, **kwargs):
        response = super().dispatch(request, *args, **kwargs)
        if request.method.lower() in self.detailed_intervention_methods and is_success(response.status_code):
            response.data['intervention'] = self.detailed_intervention_serializer(
                instance=self.get_intervention(),
                context=self.get_serializer_context(),
            ).data
        return response


class PMPInterventionListCreateView(PMPInterventionMixin, InterventionListAPIView):
    permission_classes = (IsAuthenticated, PartnershipManagerPermission,)
=======
class PMPInterventionListCreateView(APIActionsMixin, PMPInterventionMixin, InterventionListAPIView):
    permission_classes = (IsAuthenticated, PMPInterventionPermission)
>>>>>>> 08a2f972

    def get_serializer_class(self):
        if self.request.method == "GET":
            query_params = self.request.query_params
            if "format" in query_params.keys():
                if query_params.get("format") in ["csv", "csv_flat"]:
                    return self.map_serializer(query_params.get("format"))
            if "verbosity" in query_params.keys():
                if query_params.get("verbosity") == 'minimal':
                    return self.map_serializer("list_min")
        if self.request.method == "POST":
            return self.map_serializer("create")
        return self.map_serializer("list")

    @transaction.atomic
    def create(self, request, *args, **kwargs):
        super().create(request, *args, **kwargs)
        return Response(
            self.map_serializer("detail")(
                self.instance,
                context=self.get_serializer_context(),
            ).data,
            status=status.HTTP_201_CREATED,
            headers=self.headers
        )


class PMPInterventionRetrieveUpdateView(APIActionsMixin, PMPInterventionMixin, InterventionDetailAPIView):
    SERIALIZER_MAP = copy(InterventionDetailAPIView.SERIALIZER_MAP)
    SERIALIZER_MAP['risks'] = InterventionRiskSerializer
    related_fields = InterventionDetailAPIView.related_fields + [
        'risks',
    ]

    def get_serializer_class(self):
        if self.request.method in ["PATCH", "PUT"]:
            return self.map_serializer("create")
        return self.map_serializer("detail")

    @transaction.atomic
    def update(self, request, *args, **kwargs):
        super().update(request, *args, **kwargs)
        return Response(
            self.map_serializer("detail")(
                self.instance,
                context=self.get_serializer_context(),
            ).data,
        )


class InterventionPDOutputsViewMixin(DetailedInterventionResponseMixin):
    queryset = LowerResult.objects.select_related('result_link').order_by('id')
    permission_classes = [
        IsAuthenticated,
        IsReadAction | (IsEditAction & intervention_field_is_editable_permission('pd_outputs'))
    ]

    def get_serializer_class(self):
        if 'UNICEF User' in self.request.user.groups.values_list('name', flat=True):
            return UNICEFInterventionLowerResultSerializer
        return PartnerInterventionLowerResultSerializer

    def get_root_object(self):
        if not hasattr(self, '_intervention'):
            self._intervention = Intervention.objects.filter(pk=self.kwargs.get('intervention_pk')).first()
        return self._intervention

    def get_intervention(self):
        return self.get_root_object()

    def get_serializer(self, *args, **kwargs):
        kwargs['intervention'] = self.get_root_object()
        return super().get_serializer(*args, **kwargs)

    def get_queryset(self):
        return super().get_queryset().filter(result_link__intervention=self.get_root_object())


class InterventionPDOutputsListCreateView(InterventionPDOutputsViewMixin, ListCreateAPIView):
    pass


class InterventionPDOutputsDetailUpdateView(InterventionPDOutputsViewMixin, RetrieveUpdateDestroyAPIView):
    pass


class PMPInterventionManagementBudgetRetrieveUpdateView(
    DetailedInterventionResponseMixin, PMPInterventionMixin, RetrieveUpdateAPIView
):
    queryset = InterventionManagementBudget.objects
    serializer_class = InterventionManagementBudgetSerializer

    def get_intervention(self):
        if not hasattr(self, '_intervention'):
            self._intervention = self.get_pd_or_404(self.kwargs.get("intervention_pk"))
        return self._intervention

    def get_object(self):
        obj, __ = InterventionManagementBudget.objects.get_or_create(
            intervention=self.get_intervention(),
        )
        return obj

    def get_serializer(self, *args, **kwargs):
        if kwargs.get("data"):
            kwargs["data"]["intervention"] = self.kwargs.get("intervention_pk")
        return super().get_serializer(*args, **kwargs)


class PMPInterventionSupplyItemListCreateView(
    DetailedInterventionResponseMixin,
    PMPInterventionMixin,
    ListCreateAPIView
):
    queryset = InterventionSupplyItem.objects
    serializer_class = InterventionSupplyItemSerializer

    def get_queryset(self):
        qs = super().get_queryset()
        return qs.filter(
            intervention=self.get_pd(self.kwargs.get("intervention_pk")),
        )

    def get_intervention(self) -> Intervention:
        return self.get_pd(self.kwargs.get("intervention_pk"))

    def get_serializer(self, *args, **kwargs):
        if kwargs.get("data"):
            kwargs["data"]["intervention"] = self.get_pd(
                self.kwargs.get("intervention_pk"),
            )
        return super().get_serializer(*args, **kwargs)


class PMPInterventionSupplyItemRetrieveUpdateView(
    DetailedInterventionResponseMixin,
    PMPInterventionMixin,
    RetrieveUpdateAPIView,
):
    queryset = InterventionSupplyItem.objects
    serializer_class = InterventionSupplyItemSerializer

    def get_intervention(self) -> Intervention:
        return self.get_pd(self.kwargs.get("intervention_pk"))


class InterventionActivityViewMixin(DetailedInterventionResponseMixin):
    queryset = InterventionActivity.objects.prefetch_related('items', 'time_frames').order_by('id')
    permission_classes = [
        IsAuthenticated,
        IsReadAction | (IsEditAction & intervention_field_is_editable_permission('pd_outputs'))
    ]
    serializer_class = InterventionActivityDetailSerializer

    def get_root_object(self):
        if not hasattr(self, '_intervention'):
            self._intervention = Intervention.objects.filter(pk=self.kwargs.get('intervention_pk')).first()
        return self._intervention

    def get_intervention(self) -> Intervention:
        return self.get_root_object()

    def get_parent_object(self):
        if not hasattr(self, '_result'):
            self._result = LowerResult.objects.filter(
                result_link__intervention_id=self.kwargs.get('intervention_pk'),
                pk=self.kwargs.get('output_pk')
            ).first()
        return self._result

    def get_serializer(self, *args, **kwargs):
        kwargs['intervention'] = self.get_root_object()
        return super().get_serializer(*args, **kwargs)

    def get_queryset(self):
        return super().get_queryset().filter(result=self.get_parent_object())


class InterventionActivityCreateView(InterventionActivityViewMixin, CreateAPIView):
    def perform_create(self, serializer):
        serializer.save(result=self.get_parent_object())


class InterventionActivityDetailUpdateView(InterventionActivityViewMixin, RetrieveUpdateDestroyAPIView):
    pass


<<<<<<< HEAD
class PMPInterventionAttachmentListCreateView(DetailedInterventionResponseMixin, ListCreateAPIView):
    serializer_class = PMPInterventionAttachmentSerializer
    permission_classes = [
        IsAuthenticated,
        IsReadAction | (IsEditAction & intervention_field_is_editable_permission('attachments')),
    ]
    queryset = InterventionAttachment.objects.all()
=======
class InterventionRiskDeleteView(DestroyAPIView):
    queryset = InterventionRisk.objects
    permission_classes = [
        IsAuthenticated,
        IsReadAction | (IsEditAction & intervention_field_is_editable_permission('risks'))
    ]
>>>>>>> 08a2f972

    def get_root_object(self):
        if not hasattr(self, '_intervention'):
            self._intervention = Intervention.objects.filter(pk=self.kwargs.get('intervention_pk')).first()
        return self._intervention

    def get_queryset(self):
<<<<<<< HEAD
        return super().get_queryset().filter(intervention=self.get_root_object())

    def perform_create(self, serializer):
        serializer.save(intervention=self.get_root_object())

    def get_intervention(self) -> Intervention:
        return self.get_root_object()


class PMPInterventionAttachmentUpdateDeleteView(
    DetailedInterventionResponseMixin,
    InterventionAttachmentUpdateDeleteView,
):
    serializer_class = PMPInterventionAttachmentSerializer
    queryset = InterventionAttachment.objects.all()
    permission_classes = [
        IsAuthenticated,
        IsReadAction | (IsEditAction & intervention_field_is_editable_permission('attachments')),
    ]

    def get_root_object(self):
        if not hasattr(self, '_intervention'):
            self._intervention = Intervention.objects.filter(pk=self.kwargs.get('intervention_pk')).first()
        return self._intervention

    def get_queryset(self):
        return super().get_queryset().filter(intervention=self.get_root_object())

    def get_intervention(self) -> Intervention:
        return self.get_root_object()
=======
        return super().get_queryset().filter(intervention=self.get_root_object())
>>>>>>> 08a2f972
<|MERGE_RESOLUTION|>--- conflicted
+++ resolved
@@ -17,13 +17,9 @@
 from etools.applications.field_monitoring.permissions import IsEditAction, IsReadAction
 from etools.applications.partners.models import (
     Intervention,
-<<<<<<< HEAD
     InterventionAttachment,
     InterventionManagementBudget,
-=======
-    InterventionManagementBudget,
-    InterventionRisk,
->>>>>>> 08a2f972
+   InterventionRisk,
     InterventionSupplyItem,
 )
 from etools.applications.partners.permissions import (
@@ -114,7 +110,6 @@
         return qs
 
 
-<<<<<<< HEAD
 class DetailedInterventionResponseMixin:
     detailed_intervention_methods = ['post', 'put', 'patch']
     detailed_intervention_serializer = InterventionDetailSerializer
@@ -132,12 +127,8 @@
         return response
 
 
-class PMPInterventionListCreateView(PMPInterventionMixin, InterventionListAPIView):
-    permission_classes = (IsAuthenticated, PartnershipManagerPermission,)
-=======
 class PMPInterventionListCreateView(APIActionsMixin, PMPInterventionMixin, InterventionListAPIView):
     permission_classes = (IsAuthenticated, PMPInterventionPermission)
->>>>>>> 08a2f972
 
     def get_serializer_class(self):
         if self.request.method == "GET":
@@ -325,7 +316,22 @@
     pass
 
 
-<<<<<<< HEAD
+class InterventionRiskDeleteView(DestroyAPIView):
+    queryset = InterventionRisk.objects
+    permission_classes = [
+        IsAuthenticated,
+        IsReadAction | (IsEditAction & intervention_field_is_editable_permission('risks'))
+    ]
+
+    def get_root_object(self):
+        if not hasattr(self, '_intervention'):
+            self._intervention = Intervention.objects.filter(pk=self.kwargs.get('intervention_pk')).first()
+        return self._intervention
+
+    def get_queryset(self):
+        return super().get_queryset().filter(intervention=self.get_root_object())
+
+
 class PMPInterventionAttachmentListCreateView(DetailedInterventionResponseMixin, ListCreateAPIView):
     serializer_class = PMPInterventionAttachmentSerializer
     permission_classes = [
@@ -333,22 +339,13 @@
         IsReadAction | (IsEditAction & intervention_field_is_editable_permission('attachments')),
     ]
     queryset = InterventionAttachment.objects.all()
-=======
-class InterventionRiskDeleteView(DestroyAPIView):
-    queryset = InterventionRisk.objects
-    permission_classes = [
-        IsAuthenticated,
-        IsReadAction | (IsEditAction & intervention_field_is_editable_permission('risks'))
-    ]
->>>>>>> 08a2f972
-
-    def get_root_object(self):
-        if not hasattr(self, '_intervention'):
-            self._intervention = Intervention.objects.filter(pk=self.kwargs.get('intervention_pk')).first()
-        return self._intervention
-
-    def get_queryset(self):
-<<<<<<< HEAD
+
+    def get_root_object(self):
+        if not hasattr(self, '_intervention'):
+            self._intervention = Intervention.objects.filter(pk=self.kwargs.get('intervention_pk')).first()
+        return self._intervention
+
+    def get_queryset(self):
         return super().get_queryset().filter(intervention=self.get_root_object())
 
     def perform_create(self, serializer):
@@ -378,7 +375,4 @@
         return super().get_queryset().filter(intervention=self.get_root_object())
 
     def get_intervention(self) -> Intervention:
-        return self.get_root_object()
-=======
-        return super().get_queryset().filter(intervention=self.get_root_object())
->>>>>>> 08a2f972
+        return self.get_root_object()