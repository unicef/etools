--- conflicted
+++ resolved
@@ -42,13 +42,6 @@
     InterventionResultLink,
 )
 from etools.applications.partners.permissions import (
-<<<<<<< HEAD
-    PARTNERSHIP_MANAGER_GROUP,
-    PartnershipManagerPermission,
-    PartnershipManagerRepPermission,
-    SENIOR_MANAGEMENT_GROUP,
-    UserIsNotPartnerStaffMemberPermission,
-=======
     InterventionAmendmentIsNotCompleted,
     InterventionIsDraftPermission,
     IsInterventionBudgetOwnerPermission,
@@ -56,7 +49,6 @@
     PartnershipManagerRepPermission,
     UserIsNotPartnerStaffMemberPermission,
     UserIsUnicefFocalPoint,
->>>>>>> 19c71b96
 )
 from etools.applications.partners.serializers.exports.interventions import (
     InterventionAmendmentExportFlatSerializer,
@@ -526,32 +518,6 @@
         return Response(serializer.data, status=status.HTTP_201_CREATED, headers=headers)
 
 
-<<<<<<< HEAD
-class InterventionAmendmentDeleteView(DestroyAPIView):
-    permission_classes = (PartnershipManagerRepPermission, UserIsNotPartnerStaffMemberPermission)
-
-    def delete(self, request, *args, **kwargs):
-        try:
-            intervention_amendment = InterventionAmendment.objects.get(id=int(kwargs['pk']))
-        except InterventionAmendment.DoesNotExist:
-            return Response(status=status.HTTP_404_NOT_FOUND)
-
-        # todo: there are 3 possible checks for permissions: code below + permission_classes + permissions matrix.
-        #  should be refined and moved to permissions matrix. in fact, both permissions_classes and
-        #  permissions matrix are ignored. in addition to that, they are not synchronized to each other,
-        #  for example we ignore amendment mode here PartnershipManagerRepPermission.check_object_permissions
-        #  never executed. normally view.check_object_permissions is called
-        #  inside GenericAPIView.get_object method which is not used.
-
-        if intervention_amendment.intervention.status in [Intervention.DRAFT] or \
-            request.user in intervention_amendment.intervention.unicef_focal_points.all() or \
-            request.user.groups.filter(name__in=[PARTNERSHIP_MANAGER_GROUP,
-                                                 SENIOR_MANAGEMENT_GROUP]).exists():
-            intervention_amendment.delete()
-            return Response(status=status.HTTP_204_NO_CONTENT)
-        else:
-            raise ValidationError("You do not have permissions to delete an amendment")
-=======
 class InterventionAmendmentDeleteView(FullInterventionSnapshotDeleteMixin, DestroyAPIView):
     permission_classes = (
         IsAuthenticated,
@@ -566,7 +532,6 @@
     @functools.cache
     def get_root_object(self):
         return get_object_or_404(Intervention.objects, amendments=self.kwargs.get('pk'))
->>>>>>> 19c71b96
 
 
 class InterventionListMapView(QueryStringFilterMixin, ListCreateAPIView):
