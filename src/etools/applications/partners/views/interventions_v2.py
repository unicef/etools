--- conflicted
+++ resolved
@@ -28,17 +28,10 @@
                                                  InterventionResultLink, InterventionSectorLocationLink,)
 from etools.applications.partners.permissions import PartnershipManagerPermission, PartnershipManagerRepPermission
 from etools.applications.partners.serializers.exports.interventions import (
-<<<<<<< HEAD
-    InterventionAmendmentExportFlatSerializer, InterventionAmendmentExportSerializer, InterventionExportFlatSerializer,
-    InterventionExportSerializer, InterventionIndicatorExportFlatSerializer, InterventionIndicatorExportSerializer,
-    InterventionResultExportFlatSerializer, InterventionResultExportSerializer,
-    InterventionSectorLocationLinkExportFlatSerializer, InterventionSectorLocationLinkExportSerializer,)
-=======
     InterventionAmendmentExportFlatSerializer, InterventionAmendmentExportSerializer,
     InterventionExportFlatSerializer, InterventionExportSerializer, InterventionIndicatorExportFlatSerializer,
     InterventionIndicatorExportSerializer, InterventionResultExportFlatSerializer, InterventionResultExportSerializer,
     InterventionSectorLocationLinkExportFlatSerializer, InterventionSectorLocationLinkExportSerializer)
->>>>>>> 6be43f79
 from etools.applications.partners.serializers.interventions_v2 import (InterventionAmendmentCUSerializer,
                                                                        InterventionAttachmentSerializer,
                                                                        InterventionBudgetCUSerializer,
