--- conflicted
+++ resolved
@@ -27,7 +27,6 @@
     PartnerOrganizationSimpleHactCsvRenderer,
 )
 from etools.applications.partners.filters import PartnerScopeFilter
-<<<<<<< HEAD
 from etools.applications.partners.models import (
     Assessment,
     PartnerOrganization,
@@ -60,24 +59,6 @@
     PlannedEngagementSerializer,
 )
 from etools.applications.partners.utils import get_data_from_insight
-=======
-from etools.applications.partners.models import Assessment, PartnerOrganization, PartnerStaffMember, PlannedEngagement
-from etools.applications.partners.permissions import (ListCreateAPIMixedPermission, PartnershipManagerPermission,
-                                                      PartnershipManagerRepPermission,)
-from etools.applications.partners.serializers.exports.partner_organization import (
-    AssessmentExportFlatSerializer, AssessmentExportSerializer, PartnerOrganizationExportFlatSerializer,
-    PartnerOrganizationExportSerializer, PartnerStaffMemberExportFlatSerializer, PartnerStaffMemberExportSerializer,)
-from etools.applications.partners.serializers.partner_organization_v2 import (AssessmentDetailSerializer,
-                                                                              MinimalPartnerOrganizationListSerializer,
-                                                                              PartnerOrganizationCreateUpdateSerializer,
-                                                                              PartnerOrganizationDetailSerializer,
-                                                                              PartnerOrganizationHactSerializer,
-                                                                              PartnerOrganizationListSerializer,
-                                                                              PartnerStaffMemberCreateUpdateSerializer,
-                                                                              PartnerStaffMemberDetailSerializer,
-                                                                              PlannedEngagementNestedSerializer,
-                                                                              PlannedEngagementSerializer,)
->>>>>>> 6be43f79
 from etools.applications.partners.views.helpers import set_tenant_or_fail
 from etools.applications.t2f.models import TravelActivity
 from etools.applications.vision.adapters.partner import PartnerSynchronizer
