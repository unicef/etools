--- conflicted
+++ resolved
@@ -9,13 +9,9 @@
 from django.db import models, connection, transaction
 from django.db.models import Case, Count, CharField, F, Max, Min, Q, Sum, When
 from django.db.models.signals import post_save, pre_delete
-<<<<<<< HEAD
-from django.utils import timezone
-=======
 from django.urls import reverse
 from django.utils import six, timezone
 from django.utils.encoding import python_2_unicode_compatible
->>>>>>> a33f8b11
 from django.utils.functional import cached_property
 from django.utils.translation import ugettext as _
 
