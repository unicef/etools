--- conflicted
+++ resolved
@@ -1363,8 +1363,6 @@
         blank=True, null=True,
         on_delete=models.CASCADE,
     )
-<<<<<<< HEAD
-=======
 
     terms_acknowledged_by = models.ForeignKey(
         settings.AUTH_USER_MODEL,
@@ -1374,7 +1372,6 @@
         on_delete=models.CASCADE,
     )
 
->>>>>>> 8dd165d5
     # TODO: Write a script that sets a status to each existing record
     status = FSMField(
         verbose_name=_("Status"),
