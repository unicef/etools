import datetime
import decimal

from django.conf import settings
from django.contrib.contenttypes.models import ContentType
from django.contrib.postgres.fields import ArrayField
from django.core.validators import MinValueValidator
from django.db import connection, IntegrityError, models, transaction
from django.db.models import Case, CharField, Count, F, Max, Min, OuterRef, Prefetch, Q, Subquery, Sum, When
from django.urls import reverse
from django.utils import timezone
from django.utils.functional import cached_property
from django.utils.translation import ugettext_lazy as _

from django_fsm import FSMField, transition
from django_tenants.utils import get_public_schema_name
from model_utils import Choices, FieldTracker
from model_utils.models import TimeStampedModel
from unicef_attachments.models import Attachment, FileType as AttachmentFileType
from unicef_djangolib.fields import CodedGenericRelation, CurrencyField
from unicef_snapshot.models import Activity

from etools.applications.core.permissions import import_permissions
from etools.applications.environment.notifications import send_notification_with_template
from etools.applications.funds.models import FundsReservationHeader
from etools.applications.locations.models import Location
from etools.applications.partners.amendment_utils import (
    calculate_difference,
    copy_instance,
    INTERVENTION_AMENDMENT_COPY_POST_EFFECTS,
    INTERVENTION_AMENDMENT_DEFAULTS,
    INTERVENTION_AMENDMENT_DIFF_POST_EFFECTS,
    INTERVENTION_AMENDMENT_IGNORED_FIELDS,
    INTERVENTION_AMENDMENT_MERGE_POST_EFFECTS,
    INTERVENTION_AMENDMENT_RELATED_FIELDS,
    merge_instance,
)
from etools.applications.partners.validation import (
    agreements as agreement_validation,
    interventions as intervention_validation,
)
from etools.applications.partners.validation.agreements import (
    agreement_transition_to_ended_valid,
    agreement_transition_to_signed_valid,
    agreements_illegal_transition,
)
from etools.applications.reports.models import CountryProgramme, Indicator, Office, Result, Section
from etools.applications.t2f.models import Travel, TravelActivity, TravelType
from etools.applications.tpm.models import TPMActivity, TPMVisit
from etools.applications.users.models import Country
from etools.libraries.djangolib.models import MaxDistinct, StringConcat
from etools.libraries.djangolib.utils import get_environment
from etools.libraries.pythonlib.datetime import get_current_year, get_quarter
from etools.libraries.pythonlib.encoders import CustomJSONEncoder


def _get_partner_base_path(partner):
    return '/'.join([
        connection.schema_name,
        'file_attachments',
        'partner_organization',
        str(partner.id),
    ])


def get_agreement_path(instance, filename):
    return '/'.join([
        _get_partner_base_path(instance.partner),
        'agreements',
        str(instance.agreement_number),
        filename
    ])


def get_assessment_path(instance, filename):
    return '/'.join([
        _get_partner_base_path(instance.partner),
        'assesments',
        str(instance.id),
        filename
    ])


def get_intervention_file_path(instance, filename):
    return '/'.join([
        _get_partner_base_path(instance.agreement.partner),
        'agreements',
        str(instance.agreement.id),
        'interventions',
        str(instance.id),
        filename
    ])


def get_prc_intervention_file_path(instance, filename):
    return '/'.join([
        _get_partner_base_path(instance.agreement.partner),
        'agreements',
        str(instance.agreement.id),
        'interventions',
        str(instance.id),
        'prc',
        filename
    ])


def get_intervention_amendment_file_path(instance, filename):
    return '/'.join([
        _get_partner_base_path(instance.intervention.agreement.partner),
        str(instance.intervention.agreement.partner.id),
        'agreements',
        str(instance.intervention.agreement.id),
        'interventions',
        str(instance.intervention.id),
        'amendments',
        str(instance.id),
        filename
    ])


def get_intervention_attachments_file_path(instance, filename):
    return '/'.join([
        _get_partner_base_path(instance.intervention.agreement.partner),
        'agreements',
        str(instance.intervention.agreement.id),
        'interventions',
        str(instance.intervention.id),
        'attachments',
        str(instance.id),
        filename
    ])


def get_agreement_amd_file_path(instance, filename):
    return '/'.join([
        connection.schema_name,
        'file_attachments',
        'partner_org',
        str(instance.agreement.partner.id),
        'agreements',
        instance.agreement.base_number,
        'amendments',
        str(instance.number),
        filename
    ])


class WorkspaceFileType(models.Model):
    """
    Represents a file type
    """

    name = models.CharField(max_length=64, unique=True, verbose_name=_('Name'))

    def __str__(self):
        return self.name


class PartnerType:
    BILATERAL_MULTILATERAL = 'Bilateral / Multilateral'
    CIVIL_SOCIETY_ORGANIZATION = 'Civil Society Organization'
    GOVERNMENT = 'Government'
    UN_AGENCY = 'UN Agency'

    CHOICES = Choices(
        (BILATERAL_MULTILATERAL, _('Bilateral / Multilateral')),
        (CIVIL_SOCIETY_ORGANIZATION, _('Civil Society Organization')),
        (GOVERNMENT, _('Government')),
        (UN_AGENCY, _('UN Agency'))
    )


def hact_default():
    return {
        'audits': {
            'minimum_requirements': 0,
            'completed': 0,
        },
        'spot_checks': {
            'minimum_requirements': 0,
            'completed': {
                'q1': 0,
                'q2': 0,
                'q3': 0,
                'q4': 0,
                'total': 0,
            },
            'follow_up_required': 0,
        },
        'programmatic_visits': {
            'minimum_requirements': 0,
            'planned': {
                'q1': 0,
                'q2': 0,
                'q3': 0,
                'q4': 0,
                'total': 0,
            },
            'completed': {
                'q1': 0,
                'q2': 0,
                'q3': 0,
                'q4': 0,
                'total': 0,
            },
        },
        'outstanding_findings': 0,
        'assurance_coverage': PartnerOrganization.ASSURANCE_VOID
    }


class PartnerOrganizationQuerySet(models.QuerySet):

    def active(self, *args, **kwargs):
        return self.filter(
            Q(partner_type=PartnerType.CIVIL_SOCIETY_ORGANIZATION, agreements__interventions__status__in=[
                Intervention.ACTIVE, Intervention.SIGNED, Intervention.SUSPENDED, Intervention.ENDED]) |
            Q(total_ct_cp__gt=0), hidden=False, *args, **kwargs)

    def hact_active(self, *args, **kwargs):
        return self.filter(Q(reported_cy__gt=0) | Q(total_ct_cy__gt=0), *args, **kwargs)

    def not_programmatic_visit_compliant(self, *args, **kwargs):
        return self.hact_active(net_ct_cy__gt=PartnerOrganization.CT_MR_AUDIT_TRIGGER_LEVEL,
                                hact_values__programmatic_visits__completed__total=0,
                                *args, **kwargs)

    def not_spot_check_compliant(self, *args, **kwargs):
        return self.hact_active(Q(reported_cy__gt=PartnerOrganization.CT_CP_AUDIT_TRIGGER_LEVEL) |
                                Q(planned_engagement__spot_check_planned_q1__gt=0) |
                                Q(planned_engagement__spot_check_planned_q2__gt=0) |
                                Q(planned_engagement__spot_check_planned_q3__gt=0) |
                                Q(planned_engagement__spot_check_planned_q4__gt=0),  # aka required
                                hact_values__spot_checks__completed__total=0,
                                hact_values__audits__completed=0, *args, **kwargs)

    def not_assurance_compliant(self, *args, **kwargs):
        return self.not_programmatic_visit_compliant().not_spot_check_compliant(*args, **kwargs)


class PartnerOrganization(TimeStampedModel):
    """
    Represents a partner organization

    related models:
        Assessment: "assessments"
        PartnerStaffMember: "staff_members"


    """
    # When cash transferred to a country programme exceeds CT_CP_AUDIT_TRIGGER_LEVEL, an audit is triggered.
    EXPIRING_ASSESSMENT_LIMIT_YEAR = 4
    CT_CP_AUDIT_TRIGGER_LEVEL = decimal.Decimal('50000.00')

    CT_MR_AUDIT_TRIGGER_LEVEL = decimal.Decimal('2500.00')
    CT_MR_AUDIT_TRIGGER_LEVEL2 = decimal.Decimal('100000.00')
    CT_MR_AUDIT_TRIGGER_LEVEL3 = decimal.Decimal('500000.00')

    RATING_HIGH = 'High'
    RATING_SIGNIFICANT = 'Significant'
    RATING_MEDIUM = 'Medium'
    RATING_LOW = 'Low'
    RATING_NOT_REQUIRED = 'Not Required'

    RISK_RATINGS = (
        (RATING_HIGH, _('High')),
        (RATING_SIGNIFICANT, _('Significant')),
        (RATING_MEDIUM, _('Medium')),
        (RATING_LOW, _('Low')),
        (RATING_NOT_REQUIRED, _('Not Required')),
    )

    RATING_HIGH_RISK_ASSUMED = 'High Risk Assumed'
    RATING_LOW_RISK_ASSUMED = 'Low Risk Assumed'
    RATING_NOT_ASSESSED = 'Not Assessed'

    PSEA_RISK_RATING = RISK_RATINGS + (
        (RATING_HIGH_RISK_ASSUMED, RATING_HIGH_RISK_ASSUMED),
        (RATING_LOW_RISK_ASSUMED, RATING_LOW_RISK_ASSUMED),
        (RATING_NOT_ASSESSED, RATING_NOT_ASSESSED),
    )

    MICRO_ASSESSMENT = 'MICRO ASSESSMENT'
    HIGH_RISK_ASSUMED = 'HIGH RISK ASSUMED'
    LOW_RISK_ASSUMED = 'LOW RISK ASSUMED'
    NEGATIVE_AUDIT_RESULTS = 'NEGATIVE AUDIT RESULTS'
    SIMPLIFIED_CHECKLIST = 'SIMPLIFIED CHECKLIST'
    OTHERS = 'OTHERS'

    # maybe at some point this can become a type_of_assessment can became a choice
    TYPE_OF_ASSESSMENT = (
        (MICRO_ASSESSMENT, 'Micro Assessment'),
        (HIGH_RISK_ASSUMED, 'High Risk Assumed'),
        (LOW_RISK_ASSUMED, 'Low Risk Assumed'),
        (NEGATIVE_AUDIT_RESULTS, 'Negative Audit Results'),
        (SIMPLIFIED_CHECKLIST, 'Simplified Checklist'),
        (OTHERS, 'Others'),
    )

    AGENCY_CHOICES = Choices(
        ('DPKO', 'DPKO'),
        ('ECA', 'ECA'),
        ('ECLAC', 'ECLAC'),
        ('ESCWA', 'ESCWA'),
        ('FAO', 'FAO'),
        ('ILO', 'ILO'),
        ('IOM', 'IOM'),
        ('OHCHR', 'OHCHR'),
        ('UN', 'UN'),
        ('UN Women', 'UN Women'),
        ('UNAIDS', 'UNAIDS'),
        ('UNDP', 'UNDP'),
        ('UNESCO', 'UNESCO'),
        ('UNFPA', 'UNFPA'),
        ('UN - Habitat', 'UN - Habitat'),
        ('UNHCR', 'UNHCR'),
        ('UNODC', 'UNODC'),
        ('UNOPS', 'UNOPS'),
        ('UNRWA', 'UNRWA'),
        ('UNSC', 'UNSC'),
        ('UNU', 'UNU'),
        ('WB', 'WB'),
        ('WFP', 'WFP'),
        ('WHO', 'WHO')
    )

    CSO_TYPE_INTERNATIONAL = 'International'
    CSO_TYPE_NATIONAL = 'National'
    CSO_TYPE_COMMUNITY = 'Community Based Organization'
    CSO_TYPE_ACADEMIC = 'Academic Institution'
    CSO_TYPES = Choices(
        (CSO_TYPE_INTERNATIONAL, _('International')),
        (CSO_TYPE_NATIONAL, _('National')),
        (CSO_TYPE_COMMUNITY, _('Community Based Organization')),
        (CSO_TYPE_ACADEMIC, _('Academic Institution'))
    )

    ASSURANCE_VOID = 'void'
    ASSURANCE_PARTIAL = 'partial'
    ASSURANCE_COMPLETE = 'complete'

    partner_type = models.CharField(
        verbose_name=_("Partner Type"),
        max_length=50,
        choices=PartnerType.CHOICES
    )

    # this is only applicable if type is CSO
    cso_type = models.CharField(
        verbose_name=_('CSO Type'),
        max_length=50,
        choices=CSO_TYPES,
        blank=True,
        null=True,
    )
    name = models.CharField(
        verbose_name=_('Name'),
        max_length=255,
        help_text='Please make sure this matches the name you enter in VISION'
    )
    short_name = models.CharField(
        verbose_name=_("Short Name"),
        max_length=50,
        blank=True
    )
    description = models.CharField(
        verbose_name=_("Description"),
        max_length=256,
        blank=True
    )
    shared_with = ArrayField(
        models.CharField(max_length=20, blank=True, choices=AGENCY_CHOICES),
        verbose_name=_("Shared Partner"),
        blank=True,
        null=True
    )
    street_address = models.CharField(
        verbose_name=_("Street Address"),
        max_length=500,
        blank=True,
        null=True,
    )
    city = models.CharField(
        verbose_name=_("City"),
        max_length=64,
        blank=True,
        null=True,
    )
    postal_code = models.CharField(
        verbose_name=_("Postal Code"),
        max_length=32,
        blank=True,
        null=True,
    )
    country = models.CharField(
        verbose_name=_("Country"),
        max_length=64,
        blank=True,
        null=True,
    )

    # TODO: remove this when migration to the new fields is done. check for references
    # BEGIN REMOVE
    address = models.TextField(
        verbose_name=_("Address"),
        blank=True,
        null=True
    )
    # END REMOVE

    email = models.CharField(
        verbose_name=_("Email Address"),
        max_length=255,
        blank=True, null=True
    )
    phone_number = models.CharField(
        verbose_name=_("Phone Number"),
        max_length=64,
        blank=True,
        null=True,
    )
    vendor_number = models.CharField(
        verbose_name=_("Vendor Number"),
        blank=True,
        null=True,  # nullable so it can be optional and not interfere with uniqueness
        unique=True,
        max_length=30
    )
    alternate_id = models.IntegerField(
        verbose_name=_("Alternate ID"),
        blank=True,
        null=True
    )
    alternate_name = models.CharField(
        verbose_name=_("Alternate Name"),
        max_length=255,
        blank=True,
        null=True
    )
    rating = models.CharField(
        verbose_name=_('Risk Rating'),
        max_length=50,
        choices=RISK_RATINGS,
        null=True,
        blank=True
    )
    type_of_assessment = models.CharField(
        verbose_name=_("Assessment Type"),
        max_length=50,
        null=True,
    )
    last_assessment_date = models.DateField(
        verbose_name=_("Last Assessment Date"),
        blank=True,
        null=True,
    )
    core_values_assessment_date = models.DateField(
        verbose_name=_('Date positively assessed against core values'),
        blank=True,
        null=True,
    )
    vision_synced = models.BooleanField(
        verbose_name=_("VISION Synced"),
        default=False,
    )
    blocked = models.BooleanField(verbose_name=_("Blocked"), default=False)
    deleted_flag = models.BooleanField(
        verbose_name=_('Marked for deletion'),
        default=False,
    )
    manually_blocked = models.BooleanField(verbose_name=_("Manually Hidden"), default=False)

    hidden = models.BooleanField(verbose_name=_("Hidden"), default=False)

    total_ct_cp = models.DecimalField(
        verbose_name=_("Total Cash Transferred for Country Programme"),
        decimal_places=2,
        max_digits=20,
        blank=True,
        null=True,
        help_text='Total Cash Transferred for Country Programme'
    )
    total_ct_cy = models.DecimalField(
        verbose_name=_("Total Cash Transferred per Current Year"),
        decimal_places=2,
        max_digits=20,
        blank=True,
        null=True,
        help_text='Total Cash Transferred per Current Year'
    )

    net_ct_cy = models.DecimalField(
        decimal_places=2, max_digits=20, blank=True, null=True,
        help_text='Net Cash Transferred per Current Year',
        verbose_name=_('Net Cash Transferred')
    )

    reported_cy = models.DecimalField(
        decimal_places=2, max_digits=20, blank=True, null=True,
        help_text='Liquidations 1 Oct - 30 Sep',
        verbose_name=_('Liquidation')
    )

    total_ct_ytd = models.DecimalField(
        decimal_places=2, max_digits=20, blank=True, null=True,
        help_text='Cash Transfers Jan - Dec',
        verbose_name=_('Cash Transfer Jan - Dec')
    )

    outstanding_dct_amount_6_to_9_months_usd = models.DecimalField(
        decimal_places=2, max_digits=20, blank=True, null=True,
        help_text='Outstanding DCT 6/9 months',
        verbose_name=_('Outstanding DCT 6/9 months')
    )

    outstanding_dct_amount_more_than_9_months_usd = models.DecimalField(
        decimal_places=2, max_digits=20, blank=True, null=True,
        help_text='Outstanding DCT more than 9 months',
        verbose_name=_('Outstanding DCT more than 9 months')
    )

    hact_values = models.JSONField(blank=True, null=True, default=hact_default, verbose_name='HACT', encoder=CustomJSONEncoder)
    basis_for_risk_rating = models.CharField(
        verbose_name=_("Basis for Risk Rating"), max_length=50, default='', blank=True)
    psea_assessment_date = models.DateTimeField(
        verbose_name=_("Last PSEA Assess. Date"),
        null=True,
        blank=True,
    )
    sea_risk_rating_name = models.CharField(
        max_length=150,
        verbose_name=_("PSEA Risk Rating"),
        blank=True,
        default='',
    )
    highest_risk_rating_type = models.CharField(
        max_length=150,
        verbose_name=_("Highest Risk Rating Type"),
        blank=True,
        default='',
    )
    highest_risk_rating_name = models.CharField(
        max_length=150,
        verbose_name=_("Highest Risk Rating Name"),
        choices=PSEA_RISK_RATING,
        blank=True,
        default='',
    )
    lead_office = models.ForeignKey(Office, verbose_name=_("Lead Office"),
                                    blank=True, null=True, on_delete=models.SET_NULL)
    lead_section = models.ForeignKey(Section, verbose_name=_("Lead Section"),
                                     blank=True, null=True, on_delete=models.SET_NULL)

    tracker = FieldTracker()
    objects = PartnerOrganizationQuerySet.as_manager()

    class Meta:
        ordering = ['name']
        unique_together = ('name', 'vendor_number')

    def __str__(self):
        return self.name

    def get_object_url(self):
        return reverse("partners_api:partner-detail", args=[self.pk])

    def latest_assessment(self, type):
        return self.assessments.filter(type=type).order_by('completed_date').last()

    @cached_property
    def partner_type_slug(self):
        slugs = {
            PartnerType.BILATERAL_MULTILATERAL: 'Multi',
            PartnerType.CIVIL_SOCIETY_ORGANIZATION: 'CSO',
            PartnerType.GOVERNMENT: 'Gov',
            PartnerType.UN_AGENCY: 'UN',
        }
        return slugs.get(self.partner_type, self.partner_type)

    @cached_property
    def get_last_pca(self):
        # exclude Agreements that were not signed
        return self.agreements.filter(
            agreement_type=Agreement.PCA
        ).exclude(
            signed_by_unicef_date__isnull=True,
            signed_by_partner_date__isnull=True,
            status__in=[Agreement.DRAFT, Agreement.TERMINATED]
        ).order_by('signed_by_unicef_date').last()

    @cached_property
    def expiring_assessment_flag(self):
        if self.last_assessment_date:
            last_assessment_age = datetime.date.today().year - self.last_assessment_date.year
            return last_assessment_age >= PartnerOrganization.EXPIRING_ASSESSMENT_LIMIT_YEAR
        return False

    @cached_property
    def expiring_psea_assessment_flag(self):
        if self.psea_assessment_date:
            psea_assessment_age = datetime.date.today().year - self.psea_assessment_date.year
            return psea_assessment_age >= PartnerOrganization.EXPIRING_ASSESSMENT_LIMIT_YEAR
        return False

    @cached_property
    def approaching_threshold_flag(self):
        total_ct_ytd = self.total_ct_ytd or 0
        not_required = self.highest_risk_rating_name == PartnerOrganization.RATING_NOT_REQUIRED
        ct_year_overflow = total_ct_ytd > PartnerOrganization.CT_CP_AUDIT_TRIGGER_LEVEL
        return not_required and ct_year_overflow

    @cached_property
    def flags(self):
        return {
            'expiring_assessment_flag': self.expiring_assessment_flag,
            'approaching_threshold_flag': self.approaching_threshold_flag,
            'expiring_psea_assessment_flag': self.expiring_psea_assessment_flag,
        }

    @cached_property
    def min_req_programme_visits(self):
        programme_visits = 0
        if self.partner_type not in [PartnerType.BILATERAL_MULTILATERAL, PartnerType.UN_AGENCY]:
            ct = self.net_ct_cy or 0  # Must be integer, but net_ct_cy could be None

            if ct <= PartnerOrganization.CT_MR_AUDIT_TRIGGER_LEVEL:
                programme_visits = 0
            elif PartnerOrganization.CT_MR_AUDIT_TRIGGER_LEVEL < ct <= PartnerOrganization.CT_MR_AUDIT_TRIGGER_LEVEL2:
                programme_visits = 1
            elif PartnerOrganization.CT_MR_AUDIT_TRIGGER_LEVEL2 < ct <= PartnerOrganization.CT_MR_AUDIT_TRIGGER_LEVEL3:
                if self.highest_risk_rating_name in [PartnerOrganization.RATING_HIGH,
                                                     PartnerOrganization.RATING_HIGH_RISK_ASSUMED,
                                                     PartnerOrganization.RATING_SIGNIFICANT]:
                    programme_visits = 3
                elif self.highest_risk_rating_name in [PartnerOrganization.RATING_MEDIUM, ]:
                    programme_visits = 2
                elif self.highest_risk_rating_name in [PartnerOrganization.RATING_LOW,
                                                       PartnerOrganization.RATING_LOW_RISK_ASSUMED]:
                    programme_visits = 1
            else:
                if self.highest_risk_rating_name in [PartnerOrganization.RATING_HIGH,
                                                     PartnerOrganization.RATING_HIGH_RISK_ASSUMED,
                                                     PartnerOrganization.RATING_SIGNIFICANT]:
                    programme_visits = 4
                elif self.highest_risk_rating_name in [PartnerOrganization.RATING_MEDIUM, ]:
                    programme_visits = 3
                elif self.highest_risk_rating_name in [PartnerOrganization.RATING_LOW,
                                                       PartnerOrganization.RATING_LOW_RISK_ASSUMED]:
                    programme_visits = 2
        return programme_visits

    @cached_property
    def min_req_spot_checks(self):
        # reported_cy can be None
        reported_cy = self.reported_cy or 0
        if self.partner_type in [PartnerType.BILATERAL_MULTILATERAL, PartnerType.UN_AGENCY]:
            return 0
        if self.type_of_assessment == 'Low Risk Assumed' or reported_cy <= PartnerOrganization.CT_CP_AUDIT_TRIGGER_LEVEL:
            return 0
        try:
            self.planned_engagement
        except PlannedEngagement.DoesNotExist:
            pass
        else:
            if self.planned_engagement.scheduled_audit:
                return 0
        return 1

    @cached_property
    def min_req_audits(self):
        if self.partner_type in [PartnerType.BILATERAL_MULTILATERAL, PartnerType.UN_AGENCY]:
            return 0
        return self.planned_engagement.required_audit if getattr(self, 'planned_engagement', None) else 0

    @cached_property
    def hact_min_requirements(self):

        return {
            'programmatic_visits': self.min_req_programme_visits,
            'spot_checks': self.min_req_spot_checks,
            'audits': self.min_req_audits,
        }

    @cached_property
    def assurance_coverage(self):

        pv = self.hact_values['programmatic_visits']['completed']['total']
        sc = self.hact_values['spot_checks']['completed']['total']
        au = self.hact_values['audits']['completed']

        if (pv >= self.min_req_programme_visits) & (sc >= self.min_req_spot_checks) & (au >= self.min_req_audits):
            return PartnerOrganization.ASSURANCE_COMPLETE
        elif pv + sc + au == 0:
            return PartnerOrganization.ASSURANCE_VOID
        else:
            return PartnerOrganization.ASSURANCE_PARTIAL

    @cached_property
    def current_core_value_assessment(self):
        return self.core_values_assessments.filter(archived=False).first()

    def update_planned_visits_to_hact(self):
        """For current year sum all programmatic values of planned visits records for partner"""
        year = datetime.date.today().year
        if self.partner_type != 'Government':
            pv = InterventionPlannedVisits.objects.filter(
                intervention__agreement__partner=self, year=year).exclude(intervention__status=Intervention.DRAFT)
            pvq1 = pv.aggregate(models.Sum('programmatic_q1'))['programmatic_q1__sum'] or 0
            pvq2 = pv.aggregate(models.Sum('programmatic_q2'))['programmatic_q2__sum'] or 0
            pvq3 = pv.aggregate(models.Sum('programmatic_q3'))['programmatic_q3__sum'] or 0
            pvq4 = pv.aggregate(models.Sum('programmatic_q4'))['programmatic_q4__sum'] or 0
        else:
            try:
                pv = self.planned_visits.get(year=year)
                pvq1 = pv.programmatic_q1
                pvq2 = pv.programmatic_q2
                pvq3 = pv.programmatic_q3
                pvq4 = pv.programmatic_q4
            except PartnerPlannedVisits.DoesNotExist:
                pvq1 = pvq2 = pvq3 = pvq4 = 0

        self.hact_values['programmatic_visits']['planned']['q1'] = pvq1
        self.hact_values['programmatic_visits']['planned']['q2'] = pvq2
        self.hact_values['programmatic_visits']['planned']['q3'] = pvq3
        self.hact_values['programmatic_visits']['planned']['q4'] = pvq4
        self.hact_values['programmatic_visits']['planned']['total'] = pvq1 + pvq2 + pvq3 + pvq4

        self.save()

    @cached_property
    def programmatic_visits(self):
        # Avoid circular imports
        from etools.applications.field_monitoring.planning.models import MonitoringActivity, MonitoringActivityGroup

        pv_year = Travel.objects.filter(
            activities__travel_type=TravelType.PROGRAMME_MONITORING,
            traveler=F('activities__primary_traveler'),
            status=Travel.COMPLETED,
            end_date__year=timezone.now().year,
            activities__partner=self
        )
        tpmv = TPMActivity.objects.filter(is_pv=True, partner=self, tpm_visit__status=TPMVisit.UNICEF_APPROVED,
                                          date__year=datetime.datetime.now().year)

        fmvgs = MonitoringActivityGroup.objects.filter(
            partner=self,
            monitoring_activities__status="completed",
        ).annotate(
            end_date=Max('monitoring_activities__end_date'),
        ).filter(
            end_date__year=datetime.datetime.now().year
        ).distinct()

        # field monitoring activities qualify as programmatic visits if during a monitoring activity the hact
        # question was answered with an overall rating and the visit is completed
        grouped_activities = MonitoringActivityGroup.objects.filter(
            partner=self
        ).values_list('monitoring_activities__id', flat=True)

        fmvqs = MonitoringActivity.objects.filter(
            end_date__year=datetime.datetime.now().year,
        ).filter_hact_for_partner(self.id).exclude(
            id__in=grouped_activities,
        )

        return {
            't2f': pv_year,
            'tpm': tpmv,
            'fm_group': fmvgs,
            'fm': fmvqs
        }

    def update_programmatic_visits(self, event_date=None, update_one=False):
        """
        :return: all completed programmatic visits
        """

        pv = self.hact_values['programmatic_visits']['completed']['total']

        if update_one and event_date:
            quarter_name = get_quarter(event_date)
            pvq = self.hact_values['programmatic_visits']['completed'][quarter_name]
            pv += 1
            pvq += 1
            self.hact_values['programmatic_visits']['completed'][quarter_name] = pvq
            self.hact_values['programmatic_visits']['completed']['total'] = pv
        else:

            pv_year = self.programmatic_visits['t2f']
            pv = pv_year.count()
            pvq1 = pv_year.filter(end_date__quarter=1).count()
            pvq2 = pv_year.filter(end_date__quarter=2).count()
            pvq3 = pv_year.filter(end_date__quarter=3).count()
            pvq4 = pv_year.filter(end_date__quarter=4).count()

            tpmv = self.programmatic_visits['tpm']
            tpmv1 = tpmv.filter(date__quarter=1).count()
            tpmv2 = tpmv.filter(date__quarter=2).count()
            tpmv3 = tpmv.filter(date__quarter=3).count()
            tpmv4 = tpmv.filter(date__quarter=4).count()

            tpm_total = tpmv1 + tpmv2 + tpmv3 + tpmv4

            fmvgs = self.programmatic_visits['fm_group']
            fmgv1 = fmvgs.filter(end_date__quarter=1).count()
            fmgv2 = fmvgs.filter(end_date__quarter=2).count()
            fmgv3 = fmvgs.filter(end_date__quarter=3).count()
            fmgv4 = fmvgs.filter(end_date__quarter=4).count()
            fmgv_total = fmgv1 + fmgv2 + fmgv3 + fmgv4

            fmvqs = self.programmatic_visits['fm']
            fmvq1 = fmvqs.filter(end_date__quarter=1).count()
            fmvq2 = fmvqs.filter(end_date__quarter=2).count()
            fmvq3 = fmvqs.filter(end_date__quarter=3).count()
            fmvq4 = fmvqs.filter(end_date__quarter=4).count()
            fmv_total = fmvq1 + fmvq2 + fmvq3 + fmvq4

            self.hact_values['programmatic_visits']['completed']['q1'] = pvq1 + tpmv1 + fmgv1 + fmvq1
            self.hact_values['programmatic_visits']['completed']['q2'] = pvq2 + tpmv2 + fmgv2 + fmvq2
            self.hact_values['programmatic_visits']['completed']['q3'] = pvq3 + tpmv3 + fmgv3 + fmvq3
            self.hact_values['programmatic_visits']['completed']['q4'] = pvq4 + tpmv4 + fmgv4 + fmvq4
            self.hact_values['programmatic_visits']['completed']['total'] = pv + tpm_total + fmgv_total + fmv_total

        self.save()

    @cached_property
    def spot_checks(self):
        from etools.applications.audit.models import Engagement, SpotCheck
        return SpotCheck.objects.filter(
            partner=self, date_of_draft_report_to_ip__year=datetime.datetime.now().year
        ).exclude(status=Engagement.CANCELLED)

    def update_spot_checks(self, event_date=None, update_one=False):
        """
        :return: all completed spot checks
        """
        if not event_date:
            event_date = datetime.datetime.today()

        if update_one:
            quarter_name = get_quarter(event_date)
            self.hact_values['spot_checks']['completed']['total'] += 1
            self.hact_values['spot_checks']['completed'][quarter_name] += 1
        else:
            audit_spot_check = self.spot_checks

            asc1 = audit_spot_check.filter(date_of_draft_report_to_ip__quarter=1).count()
            asc2 = audit_spot_check.filter(date_of_draft_report_to_ip__quarter=2).count()
            asc3 = audit_spot_check.filter(date_of_draft_report_to_ip__quarter=3).count()
            asc4 = audit_spot_check.filter(date_of_draft_report_to_ip__quarter=4).count()

            self.hact_values['spot_checks']['completed']['q1'] = asc1
            self.hact_values['spot_checks']['completed']['q2'] = asc2
            self.hact_values['spot_checks']['completed']['q3'] = asc3
            self.hact_values['spot_checks']['completed']['q4'] = asc4

            self.hact_values['spot_checks']['completed']['total'] = audit_spot_check.count()  # TODO 1.1.9c add spot checks from field monitoring
        self.save(update_fields=['hact_values'])

    @cached_property
    def audits_completed(self):
        from etools.applications.audit.models import Audit, Engagement, SpecialAudit
        audits = Audit.objects.filter(
            partner=self,
            date_of_draft_report_to_ip__year=datetime.datetime.now().year
        ).exclude(status=Engagement.CANCELLED)

        s_audits = SpecialAudit.objects.filter(
            partner=self,
            date_of_draft_report_to_ip__year=datetime.datetime.now().year
        ).exclude(status=Engagement.CANCELLED)
        return audits, s_audits

    def update_audits_completed(self, update_one=False):
        """
        :param partner: Partner Organization
        :param update_one: if True will increase by one the value, if False would recalculate the value
        :return: all completed audit (including special audit)
        """
        audits, s_audits = self.audits_completed
        completed_audit = self.hact_values['audits']['completed']
        if update_one:
            completed_audit += 1
        else:
            completed_audit = audits.count() + s_audits.count()
        self.hact_values['audits']['completed'] = completed_audit
        self.save()

    def update_hact_support(self):

        audits, _ = self.audits_completed
        self.hact_values['outstanding_findings'] = sum([
            audit.pending_unsupported_amount for audit in audits if audit.pending_unsupported_amount])
        self.hact_values['assurance_coverage'] = self.assurance_coverage
        self.save()

    def update_min_requirements(self):
        updated = []
        for hact_eng in ['programmatic_visits', 'spot_checks', 'audits']:
            if self.hact_values[hact_eng]['minimum_requirements'] != self.hact_min_requirements[hact_eng]:
                self.hact_values[hact_eng]['minimum_requirements'] = self.hact_min_requirements[hact_eng]
                updated.append(hact_eng)
        if updated:
            self.save()
            return updated

    def get_admin_url(self):
        admin_url_name = 'admin:partners_partnerorganization_change'
        return reverse(admin_url_name, args=(self.id,))

    def user_is_staff_member(self, user):
        staff_member = user.get_partner_staff_member()
        if not staff_member:
            return False

        return staff_member.id in self.staff_members.values_list('id', flat=True)


class CoreValuesAssessment(TimeStampedModel):
    partner = models.ForeignKey(PartnerOrganization, verbose_name=_("Partner"), related_name='core_values_assessments',
                                on_delete=models.CASCADE)

    date = models.DateField(verbose_name=_('Date positively assessed against core values'), blank=True, null=True)
    assessment = models.FileField(verbose_name=_("Core Values Assessment"), blank=True, null=True,
                                  upload_to='partners/core_values/', max_length=1024,
                                  help_text='Only required for CSO partners')
    attachment = CodedGenericRelation(Attachment, verbose_name=_('Core Values Assessment'), blank=True, null=True,
                                      code='partners_partner_assessment', help_text='Only required for CSO partners')
    archived = models.BooleanField(default=False)


class PartnerStaffMemberManager(models.Manager):

    def get_queryset(self):
        return super().get_queryset().select_related('partner')


class PartnerStaffMember(TimeStampedModel):
    """
    Represents a staff member at the partner organization.
    A User is created for each staff member

    Relates to :model:`partners.PartnerOrganization`

    related models:
        Agreement: "agreement_authorizations" (m2m - all agreements this user is authorized for)
        Agreement: "agreements_signed" (refers to all the agreements this user signed)
    """

    partner = models.ForeignKey(
        PartnerOrganization,
        verbose_name=_("Partner"),
        related_name='staff_members',
        on_delete=models.CASCADE,
    )
    user = models.OneToOneField(
        settings.AUTH_USER_MODEL,
        verbose_name=_("User"),
        related_name='partner_staff_member',
        on_delete=models.PROTECT,
        null=True,
        blank=True,
    )
    title = models.CharField(
        verbose_name=_("Title"),
        max_length=100,
        null=True,
        blank=True,
    )
    first_name = models.CharField(verbose_name=_("First Name"), max_length=64)
    last_name = models.CharField(verbose_name=_("Last Name"), max_length=64)
    email = models.CharField(
        verbose_name=_("Email Address"),
        max_length=128,
        unique=True,
        blank=False,
    )
    phone = models.CharField(
        verbose_name=_("Phone Number"),
        max_length=64,
        blank=True,
        null=True,
        default='',
    )
    active = models.BooleanField(
        verbose_name=_("Active"),
        default=True
    )

    tracker = FieldTracker()
    objects = PartnerStaffMemberManager()

    def get_full_name(self):
        full_name = '%s %s' % (self.first_name, self.last_name)
        return full_name.strip()

    def __str__(self):
        return'{} {} ({})'.format(
            self.first_name,
            self.last_name,
            self.partner.name
        )

    @transaction.atomic
    def save(self, **kwargs):
        """
        core ideas:
        1. user with profile should exists on create if staff member activation status is being changed
        2. only one user staff member can be active through all tenants
        """

        # make sure no other partner staff records exist with matching email
        if not self.pk and self.user:
            if bool(self.user.get_staff_member_country()):
                raise IntegrityError(
                    "Partner Staff Member record already exists with matching email.",
                )

        if self.user and self.tracker.has_changed('active'):
            if self.active:
                # staff is activated
                self.user.profile.countries_available.add(connection.tenant)
                self.user.profile.country = connection.tenant
                self.user.profile.save()
            else:
                # staff is deactivated
                self.user.profile.countries_available.remove(connection.tenant)
                # using first() here because public schema unavailable during testing
                self.user.profile.country = Country.objects.filter(schema_name=get_public_schema_name()).first()
                self.user.profile.save()

            self.user.is_active = self.active
            self.user.save()

        return super().save(**kwargs)


class PlannedEngagement(TimeStampedModel):
    """ class to handle partner's engagement for current year """
    partner = models.OneToOneField(PartnerOrganization, verbose_name=_("Partner"), related_name='planned_engagement',
                                   on_delete=models.CASCADE)
    spot_check_follow_up = models.IntegerField(verbose_name=_("Spot Check Follow Up Required"), default=0)
    spot_check_planned_q1 = models.IntegerField(verbose_name=_("Spot Check Q1"), default=0)
    spot_check_planned_q2 = models.IntegerField(verbose_name=_("Spot Check Q2"), default=0)
    spot_check_planned_q3 = models.IntegerField(verbose_name=_("Spot Check Q3"), default=0)
    spot_check_planned_q4 = models.IntegerField(verbose_name=_("Spot Check Q4"), default=0)
    scheduled_audit = models.BooleanField(verbose_name=_("Scheduled Audit"), default=False)
    special_audit = models.BooleanField(verbose_name=_("Special Audit"), default=False)

    @cached_property
    def total_spot_check_planned(self):
        return sum([
            self.spot_check_planned_q1, self.spot_check_planned_q2,
            self.spot_check_planned_q3, self.spot_check_planned_q4
        ])

    @cached_property
    def spot_check_required(self):
        completed_audit = self.partner.hact_values['audits']['completed']
        required = self.spot_check_follow_up + self.partner.min_req_spot_checks - completed_audit
        return max(0, required)

    @cached_property
    def required_audit(self):
        return sum([self.scheduled_audit, self.special_audit])

    def reset(self):
        """this is used to reset the values of the object at the end of the year"""
        self.spot_check_follow_up = 0
        self.spot_check_planned_q1 = 0
        self.spot_check_planned_q2 = 0
        self.spot_check_planned_q3 = 0
        self.spot_check_planned_q4 = 0
        self.scheduled_audit = False
        self.special_audit = False
        self.save()

    def __str__(self):
        return 'Planned Engagement {}'.format(self.partner.name)


class Assessment(TimeStampedModel):
    """
    Represents an assessment for a partner organization.

    Relates to :model:`partners.PartnerOrganization`
    Relates to :model:`AUTH_USER_MODEL`
    """
    HIGH = 'high'
    SIGNIFICANT = 'significant'
    MEDIUM = 'medium'
    LOW = 'low'
    RISK_RATINGS = (
        (HIGH, 'High'),
        (SIGNIFICANT, 'Significant'),
        (MEDIUM, 'Medium'),
        (LOW, 'Low'),
    )

    TYPE_MICRO = 'Micro Assessment'
    TYPE_SIMPLIFIED = 'Simplified Checklist'
    TYPE_SCHEDULED = 'Scheduled Audit report'
    TYPE_SPECIAL = 'Special Audit report'
    TYPE_OTHER = 'Other'
    ASSESSMENT_TYPES = (
        (TYPE_MICRO, _('Micro Assessment')),
        (TYPE_SIMPLIFIED, _('Simplified Checklist')),
        (TYPE_SCHEDULED, _('Scheduled Audit report')),
        (TYPE_SPECIAL, _('Special Audit report')),
        (TYPE_OTHER, _('Other')),
    )

    partner = models.ForeignKey(
        PartnerOrganization,
        verbose_name=_("Partner"),
        related_name='assessments',
        on_delete=models.CASCADE,
    )
    type = models.CharField(
        verbose_name=_("Type"),
        max_length=50,
        choices=ASSESSMENT_TYPES,
    )
    names_of_other_agencies = models.CharField(
        verbose_name=_("Other Agencies"),
        max_length=255,
        blank=True,
        null=True,
        help_text='List the names of the other agencies they have worked with',
    )
    expected_budget = models.IntegerField(
        verbose_name=_('Planned amount'),
        blank=True, null=True,
    )
    notes = models.CharField(
        max_length=255,
        blank=True, null=True,
        verbose_name=_('Special requests'),
        help_text='Note any special requests to be considered during the assessment'
    )
    requested_date = models.DateField(
        verbose_name=_("Requested Date"),
        auto_now_add=True,
    )
    requesting_officer = models.ForeignKey(
        settings.AUTH_USER_MODEL,
        verbose_name=_("Requesting Officer"),
        related_name='requested_assessments',
        blank=True,
        null=True,
        on_delete=models.CASCADE,
    )
    approving_officer = models.ForeignKey(
        settings.AUTH_USER_MODEL,
        verbose_name=_("Approving Officer"),
        blank=True,
        null=True,
        on_delete=models.CASCADE,
    )
    planned_date = models.DateField(
        verbose_name=_("Planned Date"),
        blank=True,
        null=True,
    )
    completed_date = models.DateField(
        verbose_name=_("Completed Date"),
        blank=True,
        null=True,
    )
    rating = models.CharField(
        verbose_name=_("Rating"),
        max_length=50,
        choices=RISK_RATINGS,
        default=HIGH,
    )
    # Assessment Report
    report = models.FileField(
        verbose_name=_("Report"),
        blank=True,
        null=True,
        max_length=1024,
        upload_to=get_assessment_path
    )
    report_attachment = CodedGenericRelation(
        Attachment,
        verbose_name=_('Report'),
        code='partners_assessment_report',
        blank=True,
        null=True
    )
    # Basis for Risk Rating
    current = models.BooleanField(
        verbose_name=_('Basis for risk rating'),
        default=False,
    )
    active = models.BooleanField(default=True)

    tracker = FieldTracker()

    def __str__(self):
        return'{type}: {partner} {rating} {date}'.format(
            type=self.type,
            partner=self.partner.name,
            rating=self.rating,
            date=self.completed_date.strftime("%d-%m-%Y") if
            self.completed_date else'NOT COMPLETED'
        )


class AgreementManager(models.Manager):

    def get_queryset(self):
        return super().get_queryset().select_related('partner')


def activity_to_active_side_effects(i, old_instance=None, user=None):
    # here we can make any updates to the object as we need as part of the auto transition change
    # obj.end = datetime.date.today()
    # old_instance.status will give you the status you're transitioning from
    pass


class Agreement(TimeStampedModel):
    """
    Represents an agreement with the partner organization.

    Relates to :model:`partners.PartnerOrganization`
    """
    # POTENTIAL_AUTO_TRANSITIONS.. these are all transitions that we want to
    # make automatically if possible
    PCA = 'PCA'
    MOU = 'MOU'
    SSFA = 'SSFA'
    AGREEMENT_TYPES = (
        (PCA, _("Programme Cooperation Agreement")),
        (SSFA, _('Small Scale Funding Agreement')),
        (MOU, _('Memorandum of Understanding')),
    )

    DRAFT = "draft"
    SIGNED = "signed"
    ENDED = "ended"
    SUSPENDED = "suspended"
    TERMINATED = "terminated"
    STATUS_CHOICES = (
        (DRAFT, _("Draft")),
        (SIGNED, _("Signed")),
        (ENDED, _("Ended")),
        (SUSPENDED, _("Suspended")),
        (TERMINATED, _("Terminated")),
    )
    AUTO_TRANSITIONS = {
        DRAFT: [SIGNED],
        SIGNED: [ENDED],
    }
    TRANSITION_SIDE_EFFECTS = {
        SIGNED: [activity_to_active_side_effects],
    }

    partner = models.ForeignKey(
        PartnerOrganization, related_name="agreements", verbose_name=_('Partner'),
        on_delete=models.CASCADE,
    )
    country_programme = models.ForeignKey(
        'reports.CountryProgramme',
        verbose_name=_("Country Programme"),
        related_name='agreements',
        blank=True,
        null=True,
        on_delete=models.CASCADE,
    )
    authorized_officers = models.ManyToManyField(
        PartnerStaffMember,
        verbose_name=_("Partner Authorized Officer"),
        blank=True,
        related_name="agreement_authorizations")
    agreement_type = models.CharField(
        verbose_name=_("Agreement Type"),
        max_length=10,
        choices=AGREEMENT_TYPES
    )
    agreement_number = models.CharField(
        verbose_name=_('Reference Number'),
        max_length=45,
        blank=True,
        # TODO: write a script to insure this before merging.
        unique=True,
    )
    attached_agreement = models.FileField(
        verbose_name=_("Attached Agreement"),
        upload_to=get_agreement_path,
        blank=True,
        max_length=1024
    )
    attachment = CodedGenericRelation(
        Attachment,
        verbose_name=_('Attached Agreement'),
        code='partners_agreement',
        blank=True
    )
    termination_doc = CodedGenericRelation(
        Attachment,
        verbose_name=_('Termination document for PCAs'),
        code='partners_agreement_termination_doc',
        blank=True,
        null=True
    )
    start = models.DateField(
        verbose_name=_("Start Date"),
        null=True,
        blank=True,
    )
    end = models.DateField(
        verbose_name=_("End Date"),
        null=True,
        blank=True,
    )
    reference_number_year = models.IntegerField()

    special_conditions_pca = models.BooleanField(default=False, verbose_name=_('Special Conditions PCA'))

    signed_by_unicef_date = models.DateField(
        verbose_name=_("Signed By UNICEF Date"),
        null=True,
        blank=True,
    )

    # Unicef staff members that sign the agreements
    # this user needs to be in the partnership management group
    signed_by = models.ForeignKey(
        settings.AUTH_USER_MODEL,
        verbose_name=_("Signed By UNICEF"),
        related_name='agreements_signed+',
        null=True, blank=True,
        on_delete=models.CASCADE,
    )
    signed_by_partner_date = models.DateField(
        verbose_name=_("Signed By Partner Date"),
        null=True,
        blank=True,
    )
    # Signatory on behalf of the PartnerOrganization
    partner_manager = models.ForeignKey(
        PartnerStaffMember,
        related_name='agreements_signed',
        verbose_name=_('Signed by partner'),
        blank=True, null=True,
        on_delete=models.CASCADE,
    )

    terms_acknowledged_by = models.ForeignKey(
        settings.AUTH_USER_MODEL,
        verbose_name=_("Terms Acknowledged By"),
        related_name='agreements_acknowledged+',
        null=True, blank=True,
        on_delete=models.CASCADE,
    )

    # TODO: Write a script that sets a status to each existing record
    status = FSMField(
        verbose_name=_("Status"),
        max_length=32,
        blank=True,
        choices=STATUS_CHOICES,
        default=DRAFT
    )

    tracker = FieldTracker()
    view_objects = AgreementManager()
    objects = models.Manager()

    class Meta:
        ordering = ['-created']

    def __str__(self):
        return'{} for {} ({} - {})'.format(
            self.agreement_type,
            self.partner.name,
            self.start.strftime('%d-%m-%Y') if self.start else '',
            self.end.strftime('%d-%m-%Y') if self.end else '',
        )

    def get_object_url(self):
        return reverse("partners_api:agreement-detail", args=[self.pk])

    @classmethod
    def permission_structure(cls):
        permissions = import_permissions(cls.__name__)
        return permissions

    @property
    def year(self):
        if self.id:
            if self.signed_by_unicef_date is not None:
                return self.signed_by_unicef_date.year
            else:
                return self.created.year
        else:
            return datetime.date.today().year

    @property
    def reference_number(self):
        return '{code}/{type}{year}{id}'.format(
            code=connection.tenant.country_short_code or '',
            type=self.agreement_type,
            year=self.reference_number_year,
            id=self.id,
        )

    @property
    def base_number(self):
        return self.agreement_number.split('-')[0]

    def update_reference_number(self, amendment_number=None):

        if amendment_number:
            self.agreement_number = '{}-{}'.format(self.base_number, amendment_number)
            return
        self.agreement_number = self.reference_number

    def update_related_interventions(self, oldself, **kwargs):
        """
        When suspending or terminating an agreement we need to suspend or terminate all interventions related
        this should only be called in a transaction with agreement save
        """

        if oldself and oldself.status != self.status and \
                self.status in [Agreement.SUSPENDED, Agreement.TERMINATED]:

            interventions = self.interventions.filter(
                document_type__in=[Intervention.PD, Intervention.SPD]
            )
            for item in interventions:
                if item.status not in [Intervention.DRAFT,
                                       Intervention.CLOSED,
                                       Intervention.ENDED,
                                       Intervention.TERMINATED] and\
                        item.status != self.status:
                    item.status = self.status
                    item.save()

    @transition(field=status,
                source=[DRAFT],
                target=[SIGNED],
                conditions=[agreement_transition_to_signed_valid])
    def transition_to_signed(self):
        pass

    @transition(field=status,
                source=[SIGNED],
                target=[ENDED],
                conditions=[agreement_transition_to_ended_valid])
    def transition_to_ended(self):
        pass

    @transition(field=status,
                source=[SIGNED],
                target=[SUSPENDED],
                conditions=[])
    def transition_to_suspended(self):
        pass

    @transition(field=status,
                source=[SUSPENDED, SIGNED],
                target=[DRAFT],
                conditions=[agreements_illegal_transition])
    def transition_to_cancelled(self):
        pass

    @transition(field=status,
                source=[SIGNED],
                target=[TERMINATED, SUSPENDED],
                conditions=[agreement_validation.transition_to_terminated])
    def transition_to_terminated(self):
        pass

    @transition(field=status,
                source=[DRAFT],
                target=[TERMINATED, SUSPENDED],
                conditions=[agreements_illegal_transition])
    def transition_to_terminated_illegal(self):
        pass

    @transaction.atomic
    def save(self, force_insert=False, **kwargs):

        oldself = None
        if self.pk and not force_insert:
            # load from DB
            oldself = Agreement.objects.get(pk=self.pk)

        if not oldself:
            # to create a ref number we need an id
            super().save()
            self.update_reference_number()
        else:
            # if it's draft and not SSFA or SSFA and no interventions, update ref number on every save.
            if self.status == self.DRAFT:
                self.update_reference_number()
                for i in self.interventions.all():
                    i.save(save_from_agreement=True)
            self.update_related_interventions(oldself)

        # update reference number if needed
        amendment_number = kwargs.pop('amendment_number', None)
        if amendment_number:
            self.update_reference_number(amendment_number)

        if self.agreement_type == self.PCA:
            assert self.country_programme is not None, 'Country Programme is required'
            # set start date
            if self.signed_by_partner_date and self.signed_by_unicef_date:
                self.start = max(self.signed_by_unicef_date,
                                 self.signed_by_partner_date,
                                 self.country_programme.from_date
                                 )

            # set end date
            self.end = self.country_programme.to_date

        return super().save()


class AgreementAmendmentManager(models.Manager):

    def get_queryset(self):
        return super().get_queryset().select_related('agreement__partner')


class AgreementAmendment(TimeStampedModel):
    """
    Represents an amendment to an agreement
    """
    IP_NAME = 'Change IP name'
    AUTHORIZED_OFFICER = 'Change authorized officer'
    BANKING_INFO = 'Change banking info'
    CLAUSE = 'Change in clause'

    AMENDMENT_TYPES = Choices(
        (IP_NAME, _('Change in Legal Name of Implementing Partner')),
        (AUTHORIZED_OFFICER, _('Change Authorized Officer(s)')),
        (BANKING_INFO, _('Banking Information')),
        (CLAUSE, _('Change in clause')),
    )

    number = models.CharField(verbose_name=_("Number"), max_length=5)
    agreement = models.ForeignKey(
        Agreement,
        verbose_name=_("Agreement"),
        related_name='amendments',
        on_delete=models.CASCADE,
    )
    signed_amendment = models.FileField(
        verbose_name=_("Signed Amendment"),
        max_length=1024,
        null=True, blank=True,
        upload_to=get_agreement_amd_file_path
    )
    signed_amendment_attachment = CodedGenericRelation(
        Attachment,
        verbose_name=_('Signed Amendment'),
        code='partners_agreement_amendment',
        blank=True,
        null=True
    )
    types = ArrayField(models.CharField(
        max_length=50,
        verbose_name=_("Types"),
        choices=AMENDMENT_TYPES))
    signed_date = models.DateField(
        verbose_name=_("Signed Date"),
        null=True,
        blank=True,
    )

    tracker = FieldTracker()
    view_objects = AgreementAmendmentManager()
    objects = models.Manager()

    class Meta:
        ordering = ("-created",)
        verbose_name = _('Amendment')
        verbose_name_plural = _('Agreement amendments')

    def __str__(self):
        return "{} {}".format(
            self.agreement.reference_number,
            self.number
        )

    def get_object_url(self):
        return reverse("partners_api:partner-detail", args=[self.pk])

    def compute_reference_number(self):
        if self.signed_date:
            return '{0:02d}'.format(self.agreement.amendments.filter(signed_date__isnull=False).count() + 1)
        else:
            seq = self.agreement.amendments.filter(signed_date__isnull=True).count() + 1
            return 'tmp{0:02d}'.format(seq)

    @transaction.atomic
    def save(self, **kwargs):
        update_agreement_number_needed = False
        oldself = AgreementAmendment.objects.get(id=self.pk) if self.pk else None
        if self.signed_amendment:
            if not oldself or not oldself.signed_amendment:
                self.number = self.compute_reference_number()
                update_agreement_number_needed = True
        else:
            if not oldself:
                self.number = self.compute_reference_number()

        if update_agreement_number_needed:
            self.agreement.save(amendment_number=self.number)
        return super().save(**kwargs)


class InterventionManager(models.Manager):

    def get_queryset(self):
        return super().get_queryset().prefetch_related(
            'agreement__partner',
            'partner_focal_points',
            'unicef_focal_points',
            'offices',
            'planned_budget',
            'sections',
            'country_programmes',
        )

    def detail_qs(self):
        qs = self.get_queryset().prefetch_related(
            'frs',
            'frs__fr_items',
            'result_links__cp_output',
            'result_links__ll_results',
            'result_links__ll_results__activities',
            'result_links__ll_results__activities__time_frames',
            'result_links__ll_results__applied_indicators__indicator',
            'result_links__ll_results__applied_indicators__disaggregation',
            'result_links__ll_results__applied_indicators__locations',
            'management_budgets__items',
            'flat_locations',
            'sites',
            Prefetch('supply_items',
                     queryset=InterventionSupplyItem.objects.order_by('-id')),
        )
        return qs

    def budget_qs(self):
        from etools.applications.reports.models import InterventionActivity

        qs = super().get_queryset().only().prefetch_related(
            'management_budgets',
            'supply_items',
            Prefetch('result_links__ll_results__activities',
                     queryset=InterventionActivity.objects.filter(is_active=True)),
        )
        return qs

    def full_snapshot_qs(self):
        return self.detail_qs().prefetch_related(
            'reviews',
            'reviews__submitted_by',
            'reviews__prc_officers',
            'reviews__overall_approver',
            'reviews__prc_reviews',
            'reviews__prc_reviews__user',
        )

    def frs_qs(self):
        frs_query = FundsReservationHeader.objects.filter(
            intervention=OuterRef("pk")
        ).order_by().values("intervention")
        qs = self.get_queryset().prefetch_related(
            # 'frs__fr_items',
            # TODO: Figure out a way in which to add locations that is more performant
            # 'flat_locations',
            'result_links__cp_output',
        )
        qs = qs.annotate(
            Max("frs__end_date"),
            Min("frs__start_date"),
            Count("frs__currency", distinct=True),
            frs__outstanding_amt_local__sum=Subquery(
                frs_query.annotate(total=Sum("outstanding_amt_local")).values("total")[:1]
            ),
            frs__actual_amt_local__sum=Subquery(
                frs_query.annotate(total=Sum("actual_amt_local")).values("total")[:1]
            ),
            frs__total_amt_local__sum=Subquery(
                frs_query.annotate(total=Sum("total_amt_local")).values("total")[:1]
            ),
            frs__intervention_amt__sum=Subquery(
                frs_query.annotate(total=Sum("intervention_amt")).values("total")[:1]
            ),
            location_p_codes=StringConcat("flat_locations__p_code", separator="|", distinct=True),
            donors=StringConcat("frs__fr_items__donor", separator="|", distinct=True),
            donor_codes=StringConcat("frs__fr_items__donor_code", separator="|", distinct=True),
            grants=StringConcat("frs__fr_items__grant_number", separator="|", distinct=True),
            max_fr_currency=MaxDistinct("frs__currency", output_field=CharField(), distinct=True),
            multi_curr_flag=Count(Case(When(frs__multi_curr_flag=True, then=1)))
        )
        return qs

    def maps_qs(self):
        qs = self.get_queryset().prefetch_related('flat_locations').distinct().annotate(
            results=StringConcat("result_links__cp_output__name", separator="|", distinct=True),
            clusters=StringConcat("result_links__ll_results__applied_indicators__cluster_name",
                                  separator="|", distinct=True),
        )
        return qs


def side_effect_one(i, old_instance=None, user=None):
    pass


def side_effect_two(i, old_instance=None, user=None):
    pass


def get_default_cash_transfer_modalities():
    return [Intervention.CASH_TRANSFER_DIRECT, Intervention.CASH_TRANSFER_REIMBURSEMENT]


class Intervention(TimeStampedModel):
    """
    Represents a partner intervention.

    Relates to :model:`partners.PartnerOrganization`
    Relates to :model:`partners.Agreement`
    Relates to :model:`reports.CountryProgramme`
    Relates to :model:`AUTH_USER_MODEL`
    Relates to :model:`partners.PartnerStaffMember`
    Relates to :model:`reports.Office`
    """

    DRAFT = 'draft'
    REVIEW = 'review'
    SIGNATURE = 'signature'
    SIGNED = 'signed'
    ACTIVE = 'active'
    ENDED = 'ended'
    CANCELLED = 'cancelled'
    IMPLEMENTED = 'implemented'
    CLOSED = 'closed'
    SUSPENDED = 'suspended'
    TERMINATED = 'terminated'
    EXPIRED = 'expired'

    AUTO_TRANSITIONS = {
        DRAFT: [],
        REVIEW: [SIGNATURE],
        SIGNATURE: [SIGNED],
        SIGNED: [ACTIVE, TERMINATED],
        ACTIVE: [ENDED, TERMINATED],
        ENDED: [CLOSED]
    }
    TRANSITION_SIDE_EFFECTS = {
        DRAFT: [],
        REVIEW: [],
        SIGNATURE: [],
        SIGNED: [side_effect_one, side_effect_two],
        ACTIVE: [],
        SUSPENDED: [],
        ENDED: [],
        CLOSED: [],
        TERMINATED: []
    }

    INTERVENTION_STATUS = (
        (DRAFT, _("Development")),
        (REVIEW, _("Review")),
        (SIGNATURE, _("Signature")),
        (SIGNED, _('Signed')),
        (ACTIVE, _("Active")),
        (CANCELLED, _("Cancelled")),
        (ENDED, _("Ended")),
        (CLOSED, _("Closed")),
        (SUSPENDED, _("Suspended")),
        (TERMINATED, _("Terminated")),
        (EXPIRED, _("Expired")),
    )
    PD = 'PD'
    SPD = 'SPD'
    SSFA = 'SSFA'
    INTERVENTION_TYPES = (
        (PD, _('Programme Document')),
        (SPD, _('Simplified Programme Document')),
        # (SSFA, 'SSFA'),
    )

    RATING_NONE = "none"
    RATING_MARGINAL = "marginal"
    RATING_SIGNIFICANT = "significant"
    RATING_PRINCIPAL = "principal"
    RATING_CHOICES = (
        (RATING_NONE, _("None")),
        (RATING_MARGINAL, _("Marginal")),
        (RATING_SIGNIFICANT, _("Significant")),
        (RATING_PRINCIPAL, _("Principal")),
    )

    CASH_TRANSFER_PAYMENT = "payment"
    CASH_TRANSFER_REIMBURSEMENT = "reimbursement"
    CASH_TRANSFER_DIRECT = "dct"
    CASH_TRANSFER_CHOICES = (
        (CASH_TRANSFER_PAYMENT, _("Direct Payment")),
        (CASH_TRANSFER_REIMBURSEMENT, _("Reimbursement")),
        (CASH_TRANSFER_DIRECT, _("Direct Cash Transfer")),
    )

    REVIEW_TYPE_NONE = "none"
    REVIEW_TYPE_PRC = "prc"
    REVIEW_TYPE_NON_PRC = "non-prc"
    REVIEW_TYPE_CHOICES = (
        (REVIEW_TYPE_NONE, "None"),
        (REVIEW_TYPE_PRC, "PRC"),
        (REVIEW_TYPE_NON_PRC, "Non-PRC"),
    )

    tracker = FieldTracker(["date_sent_to_partner", "start", "end", "budget_owner"])
    objects = InterventionManager()

    document_type = models.CharField(
        verbose_name=_('Document Type'),
        choices=INTERVENTION_TYPES,
        max_length=255,
    )
    agreement = models.ForeignKey(
        Agreement,
        verbose_name=_("Agreement"),
        related_name='interventions',
        on_delete=models.CASCADE,
    )
    # Even though CP is defined at the Agreement Level, for a particular intervention this can be different.
    # TODO remove country_programme field, replaced with country_programmes
    # after ePD has been released to production
    country_programme = models.ForeignKey(
        CountryProgramme,
        verbose_name=_("Country Programme"),
        # related_name='interventions',
        blank=True, null=True,
        on_delete=models.DO_NOTHING,
        help_text='Which Country Programme does this Intervention belong to?',
    )
    country_programmes = models.ManyToManyField(
        CountryProgramme,
        verbose_name=_("Country Programmes"),
        related_name='interventions',
        blank=True,
        help_text='Which Country Programme does this Intervention belong to?',
    )
    number = models.CharField(
        verbose_name=_('Reference Number'),
        max_length=64,
        blank=True,
        null=True,
        unique=True,
    )
    title = models.CharField(verbose_name=_("Document Title"), max_length=256)
    status = FSMField(
        verbose_name=_("Status"),
        max_length=32,
        blank=True,
        choices=INTERVENTION_STATUS,
        default=DRAFT,
    )
    # dates
    start = models.DateField(
        verbose_name=_("Start Date"),
        null=True,
        blank=True,
        help_text='The date the Intervention will start'
    )
    end = models.DateField(
        verbose_name=_("End Date"),
        null=True,
        blank=True,
        help_text='The date the Intervention will end'
    )
    submission_date = models.DateField(
        verbose_name=_("Document Submission Date by CSO"),
        null=True,
        blank=True,
        help_text='The date the partner submitted complete PD/SPD documents to Unicef',
    )
    submission_date_prc = models.DateField(
        verbose_name=_('Submission Date to PRC'),
        help_text='The date the documents were submitted to the PRC',
        null=True,
        blank=True,
    )
    reference_number_year = models.IntegerField(null=True)
    date_partnership_review_performed = models.DateField(
        verbose_name=_('Date Final Partnership Review Performed'),
        null=True,
        blank=True,
    )
    review_date_prc = models.DateField(
        verbose_name=_('Review Date by PRC'),
        help_text='The date the PRC reviewed the partnership',
        null=True,
        blank=True,
    )
    prc_review_document = models.FileField(
        verbose_name=_("Review Document by PRC"),
        max_length=1024,
        null=True,
        blank=True,
        upload_to=get_prc_intervention_file_path
    )
    prc_review_attachment = CodedGenericRelation(
        Attachment,
        verbose_name=_('Review Document by PRC'),
        code='partners_intervention_prc_review',
        blank=True,
        null=True
    )
    # TODO remove this when migration is stable
    signed_pd_document = models.FileField(
        verbose_name=_("Signed PD Document"),
        max_length=1024,
        null=True,
        blank=True,
        upload_to=get_prc_intervention_file_path
    )
    signed_pd_attachment = CodedGenericRelation(
        Attachment,
        verbose_name=_('Signed PD Document'),
        code='partners_intervention_signed_pd',
        blank=True,
        null=True
    )
    signed_by_unicef_date = models.DateField(
        verbose_name=_("Signed by UNICEF Date"),
        null=True,
        blank=True,
    )
    signed_by_partner_date = models.DateField(
        verbose_name=_("Signed by Partner Date"),
        null=True,
        blank=True,
    )
    # partnership managers
    unicef_signatory = models.ForeignKey(
        settings.AUTH_USER_MODEL,
        verbose_name=_("Signed by UNICEF"),
        related_name='signed_interventions+',
        blank=True,
        null=True,
        on_delete=models.CASCADE,
    )
    # part of the Agreement authorized officers
    partner_authorized_officer_signatory = models.ForeignKey(
        PartnerStaffMember,
        verbose_name=_("Signed by Partner"),
        related_name='signed_interventions',
        blank=True,
        null=True,
        on_delete=models.CASCADE,
    )
    # anyone in unicef country office
    unicef_focal_points = models.ManyToManyField(
        settings.AUTH_USER_MODEL,
        verbose_name=_("UNICEF Focal Points"),
        blank=True,
        related_name='unicef_interventions_focal_points+'
    )
    # any PartnerStaffMember on the ParterOrganization
    partner_focal_points = models.ManyToManyField(
        PartnerStaffMember,
        verbose_name=_("CSO Authorized Officials"),
        related_name='interventions_focal_points+',
        blank=True
    )

    contingency_pd = models.BooleanField(
        verbose_name=_("Contingency PD"),
        default=False,
    )
    activation_letter = models.FileField(
        verbose_name=_("Activation Document for Contingency PDs"),
        max_length=1024,
        null=True,
        blank=True,
        upload_to=get_intervention_file_path
    )
    activation_letter_attachment = CodedGenericRelation(
        Attachment,
        verbose_name=_('Activation Document for Contingency PDs'),
        code='partners_intervention_activation_letter',
        blank=True,
        null=True
    )
    activation_protocol = models.TextField(
        verbose_name=_('Activation Protocol'),
        blank=True, null=True,
    )
    termination_doc = models.FileField(
        verbose_name=_("Termination document for PDs"),
        max_length=1024,
        null=True,
        blank=True,
        upload_to=get_intervention_file_path
    )
    termination_doc_attachment = CodedGenericRelation(
        Attachment,
        verbose_name=_('Termination document for PDs'),
        code='partners_intervention_termination_doc',
        blank=True,
        null=True
    )
    sections = models.ManyToManyField(
        Section,
        verbose_name=_("Sections"),
        blank=True,
        related_name='interventions',
    )
    offices = models.ManyToManyField(
        Office,
        verbose_name=_("Office"),
        blank=True,
        related_name='office_interventions',
    )
    flat_locations = models.ManyToManyField(Location, related_name="intervention_flat_locations", blank=True,
                                            verbose_name=_('Locations'))

    sites = models.ManyToManyField('field_monitoring_settings.LocationSite',
                                   related_name='interventions',
                                   blank=True,
                                   verbose_name=_('Sites'))

    population_focus = models.CharField(
        verbose_name=_("Population Focus"),
        max_length=130,
        null=True,
        blank=True,
    )

    # will be true for amended copies
    in_amendment = models.BooleanField(
        verbose_name=_("Amendment Open"),
        default=False,
    )

    humanitarian_flag = models.BooleanField(
        verbose_name=_("Humanitarian"),
        default=False,
    )
    unicef_court = models.BooleanField(
        verbose_name=("UNICEF Editing"),
        default=True,
    )
    date_sent_to_partner = models.DateField(
        verbose_name=_("Date first sent to Partner"),
        null=True,
        blank=True,
    )
    unicef_accepted = models.BooleanField(
        verbose_name=("UNICEF Accepted"),
        default=False,
    )
    partner_accepted = models.BooleanField(
        verbose_name=("Partner Accepted"),
        default=False,
    )
    accepted_on_behalf_of_partner = models.BooleanField(
        verbose_name=("Accepted on behalf of Partner"),
        default=False,
    )
    cfei_number = models.CharField(
        verbose_name=_("UNPP Number"),
        max_length=150,
        blank=True,
        null=True,
        default="",
    )
    context = models.TextField(
        verbose_name=_("Context"),
        blank=True,
        null=True,
    )
    implementation_strategy = models.TextField(
        verbose_name=_("Implementation Strategy"),
        blank=True,
        null=True,
    )
    gender_rating = models.CharField(
        verbose_name=_("Gender Rating"),
        max_length=50,
        choices=RATING_CHOICES,
        default=RATING_NONE,
    )
    gender_narrative = models.TextField(
        verbose_name=_("Gender Narrative"),
        blank=True,
        null=True,
    )
    equity_rating = models.CharField(
        verbose_name=_("Equity Rating"),
        max_length=50,
        choices=RATING_CHOICES,
        default=RATING_NONE,
    )
    equity_narrative = models.TextField(
        verbose_name=_("Equity Narrative"),
        blank=True,
        null=True,
    )
    sustainability_rating = models.CharField(
        verbose_name=_("Sustainability Rating"),
        max_length=50,
        choices=RATING_CHOICES,
        default=RATING_NONE,
    )
    sustainability_narrative = models.TextField(
        verbose_name=_("Sustainability Narrative"),
        blank=True,
        null=True,
    )
    ip_program_contribution = models.TextField(
        verbose_name=_("Partner Non-Financial Contribution to Programme"),
        blank=True,
        null=True,
    )
    budget_owner = models.ForeignKey(
        settings.AUTH_USER_MODEL,
        verbose_name=_("Budget Owner"),
        related_name='budget_owner+',
        blank=True,
        null=True,
        on_delete=models.CASCADE,
    )
    hq_support_cost = models.DecimalField(
        verbose_name=_("HQ Support Cost"),
        max_digits=2,
        decimal_places=1,
        default=0.0,
    )
    cash_transfer_modalities = ArrayField(
        models.CharField(
            verbose_name=_("Cash Transfer Modalities"),
            max_length=50,
            choices=CASH_TRANSFER_CHOICES,
        ),
        default=get_default_cash_transfer_modalities,
    )
    unicef_review_type = models.CharField(
        verbose_name=_("UNICEF Review Type"),
        max_length=50,
        choices=REVIEW_TYPE_CHOICES,
        default=REVIEW_TYPE_NONE,
    )
    capacity_development = models.TextField(
        verbose_name=_("Capacity Development"),
        blank=True,
        null=True,
    )
    other_info = models.TextField(
        verbose_name=_("Other Info"),
        blank=True,
        null=True,
    )
    other_partners_involved = models.TextField(
        verbose_name=_("Other Partners Involved"),
        blank=True,
        null=True,
    )
    technical_guidance = models.TextField(
        verbose_name=_("Technical Guidance"),
        blank=True,
        null=True,
    )
    cancel_justification = models.TextField(
        verbose_name=_("Cancel Justification"),
        blank=True,
        null=True,
    )
    has_data_processing_agreement = models.BooleanField(
        verbose_name=_("Data Processing Agreement"),
        default=False,
    )
    has_activities_involving_children = models.BooleanField(
        verbose_name=_("Activities involving children and young people"),
        default=False,
    )
    has_special_conditions_for_construction = models.BooleanField(
        verbose_name=_("Special Conditions for Construction Works by Implementing Partners"),
        default=False,
    )

    # Flag if this has been migrated to a status that is not correct
    # previous status
    metadata = models.JSONField(
        verbose_name=_("Metadata"),
        blank=True,
        null=True,
        default=dict,
    )
    confidential = models.BooleanField(
        verbose_name=_("Confidential"),
        default=False,
    )

    # todo: filter out amended interventions from list api's

    class Meta:
        ordering = ['-created']

    def __str__(self):
        return '{}'.format(
            self.number
        )

    def get_frontend_object_url(self, to_unicef=True, suffix='strategy'):
        host = settings.HOST if "https://" in settings.HOST else f'https://{settings.HOST}'
        return f'{host}/{"pmp" if to_unicef else "epd"}/interventions/{self.pk}/{suffix}'

    def get_object_url(self):
        return reverse("partners_api:intervention-detail", args=[self.pk])

    @classmethod
    def permission_structure(cls):
        permissions = import_permissions(cls.__name__)
        return permissions

    @property
    def days_from_submission_to_signed(self):
        if not self.submission_date:
            return 'Not Submitted'
        if not self.signed_by_unicef_date or not self.signed_by_partner_date:
            return 'Not fully signed'
        start = self.submission_date
        end = max([self.signed_by_partner_date, self.signed_by_unicef_date])
        days = [start + datetime.timedelta(x + 1) for x in range((end - start).days)]
        return sum(1 for day in days if day.weekday() < 5)

    @property
    def submitted_to_prc(self):
        return True if any([self.submission_date_prc, self.review_date_prc, self.prc_review_document]) else False

    @property
    def locked(self):
        # an Intervention is "locked" for editing if any of the parties accepted the current version
        # in order for editing to continue the "acceptance" needs to be lifted so that it can be re-acknowledged
        # and accepted again after the edits were done.
        return self.partner_accepted or self.unicef_accepted

    @property
    def days_from_review_to_signed(self):
        if not self.review_date_prc:
            return 'Not Reviewed'
        if not self.signed_by_unicef_date or not self.signed_by_partner_date:
            return 'Not fully signed'
        start = self.review_date_prc
        end = max([self.signed_by_partner_date, self.signed_by_unicef_date])
        days = [start + datetime.timedelta(x + 1) for x in range((end - start).days)]
        return sum(1 for day in days if day.weekday() < 5)

    @property
    def days_from_last_pv(self):
        ta = TravelActivity.objects.filter(
            partnership__pk=self.pk,
            travel_type=TravelType.PROGRAMME_MONITORING,
            travels__status=Travel.COMPLETED,
            date__isnull=False,
        ).order_by('date').last()
        return (datetime.date.today() - ta.date).days if ta else '-'

    @property
    def cp_output_names(self):
        return ', '.join(link.cp_output.name for link in self.result_links.filter(cp_output__isnull=False))

    @property
    def focal_point_names(self):
        return ', '.join(user.get_full_name() for user in self.unicef_focal_points.all())

    @property
    def combined_sections(self):
        # sections defined on the indicators + sections selected at the pd level
        # In the case in which on the pd there are more sections selected then all the indicators
        # the reason for the loops is to avoid creating new db queries
        sections = set(self.sections.all())
        for lower_result in self.all_lower_results:
            for applied_indicator in lower_result.applied_indicators.all():
                if applied_indicator.section:
                    sections.add(applied_indicator.section)
        return sections

    @property
    def sections_present(self):
        # for permissions validation. the name of this def needs to remain the same as defined in the permission matrix.
        # /assets/partner/intervention_permission.csv
        return True if len(self.combined_sections) > 0 else None

    @property
    def unicef_users_involved(self):
        users = list(self.unicef_focal_points.all()) or []
        if self.budget_owner and self.budget_owner not in users:
            users.append(self.budget_owner)
        return users

    @cached_property
    def total_partner_contribution(self):
        return self.planned_budget.partner_contribution_local

    @cached_property
    def total_unicef_cash(self):
        return self.planned_budget.unicef_cash_local

    @cached_property
    def total_in_kind_amount(self):
        return self.planned_budget.in_kind_amount_local

    @cached_property
    def total_budget(self):
        return self.total_unicef_cash + self.total_partner_contribution + self.total_in_kind_amount

    @cached_property
    def total_unicef_budget(self):
        return self.total_unicef_cash + self.total_in_kind_amount

    @cached_property
    def review(self):
        return self.reviews.order_by('created').last()

    @cached_property
    def all_lower_results(self):
        # todo: it'd be nice to be able to do this as a queryset but that may not be possible
        # with prefetch_related
        return [
            lower_result for link in self.result_links.all()
            for lower_result in link.ll_results.all()
        ]

    def intervention_clusters(self):
        # return intervention clusters as an array of strings
        clusters = set()
        for lower_result in self.all_lower_results:
            for applied_indicator in lower_result.applied_indicators.all():
                if applied_indicator.cluster_name:
                    clusters.add(applied_indicator.cluster_name)
        return clusters

    @cached_property
    def total_frs(self):
        r = {
            'total_frs_amt': 0,
            'total_frs_amt_usd': 0,
            'total_outstanding_amt': 0,
            'total_outstanding_amt_usd': 0,
            'total_intervention_amt': 0,
            'total_actual_amt': 0,
            'total_actual_amt_usd': 0,
            'earliest_start_date': None,
            'latest_end_date': None
        }
        for fr in self.frs.all():
            r['total_frs_amt'] += fr.total_amt_local
            r['total_frs_amt_usd'] += fr.total_amt
            r['total_outstanding_amt'] += fr.outstanding_amt_local
            r['total_outstanding_amt_usd'] += fr.outstanding_amt
            r['total_intervention_amt'] += fr.intervention_amt
            r['total_actual_amt'] += fr.actual_amt_local
            r['total_actual_amt_usd'] += fr.actual_amt
            if r['earliest_start_date'] is None:
                r['earliest_start_date'] = fr.start_date
            elif r['earliest_start_date'] > fr.start_date:
                r['earliest_start_date'] = fr.start_date
            if r['latest_end_date'] is None:
                r['latest_end_date'] = fr.end_date
            elif r['latest_end_date'] < fr.end_date:
                r['latest_end_date'] = fr.end_date
        return r

    # TODO: check if this is used anywhere and remove if possible.
    @property
    def year(self):
        if self.id:
            if self.signed_by_unicef_date is not None:
                return self.signed_by_unicef_date.year
            else:
                return self.created.year
        else:
            return datetime.date.today().year

    @property
    def final_partnership_review(self):
        # to be used only to track changes in validator mixin
        return self.attachments.filter(type__name=FileType.FINAL_PARTNERSHIP_REVIEW, active=True)

    @property
    def document_currency(self):
        return self.planned_budget.currency

    def illegal_transitions(self):
        return False

    @transition(field=status,
                source=[ACTIVE, IMPLEMENTED, SUSPENDED],
                target=[DRAFT, CANCELLED],
                conditions=[illegal_transitions])
    def basic_transition(self):
        pass

    @transition(field=status,
                source=[DRAFT],
                target=[REVIEW],
                conditions=[intervention_validation.transition_to_review])
    def transtion_to_review(self):
        pass

    @transition(field=status,
                source=[REVIEW],
                target=[SIGNATURE],
                conditions=[intervention_validation.transition_to_signature])
    def transition_to_signature(self):
        pass

    @transition(field=status,
                source=[SUSPENDED, SIGNED],
                target=[ACTIVE],
                conditions=[intervention_validation.transition_to_active],
                permission=intervention_validation.partnership_manager_only)
    def transition_to_active(self):
        pass

    @transition(field=status,
                source=[REVIEW, SIGNATURE, SUSPENDED],
                target=[SIGNED],
                conditions=[intervention_validation.transition_to_signed])
    def transition_to_signed(self):
        pass

    @transition(field=status,
                source=[DRAFT, REVIEW, SIGNATURE],
                target=[CANCELLED],
                conditions=[intervention_validation.transition_to_cancelled])
    def transition_to_cancelled(self):
        pass

    @transition(field=status,
                source=[
                    SIGNED,
                    ACTIVE,
                    ENDED,
                    IMPLEMENTED,
                    CLOSED,
                    SUSPENDED,
                    TERMINATED,
                ],
                target=[CANCELLED],
                conditions=[illegal_transitions])
    def transition_to_cancelled_illegal(self):
        pass

    @transition(field=status,
                source=[ACTIVE],
                target=[ENDED],
                conditions=[intervention_validation.transition_to_ended])
    def transition_to_ended(self):
        # From active, ended, suspended and terminated you cannot move to draft or cancelled because yo'll
        # mess up the reference numbers.
        pass

    @transition(field=status,
                source=[ENDED],
                target=[CLOSED],
                conditions=[intervention_validation.transition_to_closed])
    def transition_to_closed(self):
        pass

    @transition(field=status,
                source=[ACTIVE, SIGNED],
                target=[SUSPENDED],
                conditions=[intervention_validation.transition_to_suspended],
                permission=intervention_validation.partnership_manager_only)
    def transition_to_suspended(self):
        pass

    @transition(field=status,
                source=[ACTIVE, SUSPENDED, SIGNED],
                target=[TERMINATED],
                conditions=[intervention_validation.transition_to_terminated],
                permission=intervention_validation.partnership_manager_only)
    def transition_to_terminated(self):
        pass

    @property
    def reference_number(self):
        """
        if intervention is in amendment, replace id part from reference number to original one
        and add postfix to keep it unique
        """
        if self.in_amendment:
            try:
                document_id = self.amendment.intervention_id
                amendment_relative_number = self.amendment.amendment_number
            except InterventionAmendment.DoesNotExist:
                document_id = self.id
                amendment_relative_number = None
        else:
            document_id = self.id
            amendment_relative_number = None

        if self.document_type != Intervention.SSFA:
            reference_number = '{agreement}/{type}{year}{id}'.format(
                agreement=self.agreement.base_number,
                type=self.document_type,
                year=self.reference_number_year,
                id=document_id
            )
        else:
            reference_number = self.agreement.base_number

        if amendment_relative_number:
            reference_number += '-' + amendment_relative_number

        return reference_number

    def update_reference_number(self, amendment_number=None):
        if amendment_number:
            self.number = '{}-{}'.format(self.number.split('-')[0], amendment_number)
            return
        self.number = self.reference_number

    def update_ssfa_properties(self):
        if self.document_type == self.SSFA:
            save_agreement = False
            if self.agreement.start != self.start or self.agreement.end != self.end:
                save_agreement = True
                self.agreement.start = self.start
                self.agreement.end = self.end

            # if it's an SSFA amendment we update the agreement with amendment number
            # TODO write test for this scenario
            if self.agreement.agreement_number != self.number:
                save_agreement = True
                self.agreement.agreement_number = self.number

            if self.status in [self.SIGNED, self.ACTIVE] and self.agreement.status != Agreement.SIGNED:
                save_agreement = True
                self.agreement.status = Agreement.SIGNED

            elif self.status in [self.ENDED, self.SUSPENDED, self.TERMINATED] and self.status != self.agreement.status:
                save_agreement = True
                self.agreement.status = self.status

            elif self.status in [self.CLOSED] and self.agreement.status != Agreement.ENDED:
                save_agreement = True
                self.agreement.status = Agreement.ENDED

            if save_agreement:
                self.agreement.save()

    @transaction.atomic
    def save(self, force_insert=False, save_from_agreement=False, **kwargs):
        # automatically set hq_support_cost to 7% for INGOs
        if not self.pk:
            if self.agreement.partner.cso_type == PartnerOrganization.CSO_TYPE_INTERNATIONAL:
                if not self.hq_support_cost:
                    self.hq_support_cost = 7.0

        # check status auto updates
        # TODO: move this outside of save in the future to properly check transitions
        # self.check_status_auto_updates()

        oldself = None
        if self.pk and not force_insert:
            # load from DB
            oldself = Intervention.objects.filter(pk=self.pk).first()

        # update reference number if needed
        amendment_number = kwargs.get('amendment_number', None)
        if amendment_number:
            self.update_reference_number(amendment_number)
        if not oldself:
            # to create a reference number we need a pk
            super().save()
            self.update_reference_number()
        elif self.status == self.DRAFT:
            self.update_reference_number()

        if not save_from_agreement:
            self.update_ssfa_properties()

        super().save()

        if not oldself:
            self.management_budgets = InterventionManagementBudget.objects.create(intervention=self)
            self.planned_budget = InterventionBudget.objects.create(intervention=self)

    def has_active_amendment(self, kind=None):
        active_amendments = self.amendments.filter(is_active=True)
        if kind:
            active_amendments = active_amendments.filter(kind=kind)

        return active_amendments.exists()

    def get_cash_transfer_modalities_display(self):
        choices = dict(self.CASH_TRANSFER_CHOICES)
        return ', '.join(choices.get(m, 'Unknown') for m in self.cash_transfer_modalities)

    def was_active_before(self):
        """
        check whether intervention was in signed or active status before.
        if yes, it should be treated in special way because intervention is synchronized to PRP
        """
        return Activity.objects.filter(
            target_content_type=ContentType.objects.get_for_model(self),
            target_object_id=self.id,
            action=Activity.UPDATE,
            change__status__after__in=[self.SIGNED, self.ACTIVE],
        ).exists()


class InterventionAmendment(TimeStampedModel):
    """
    Represents an amendment for the partner intervention.

    Relates to :model:`partners.Interventions`
    """

    DATES = 'dates'
    RESULTS = 'results'
    BUDGET = 'budget'
    OTHER = 'other'
    TYPE_ADMIN_ERROR = 'admin_error'
    TYPE_BUDGET_LTE_20 = 'budget_lte_20'
    TYPE_BUDGET_GT_20 = 'budget_gt_20'
    TYPE_CHANGE = 'change'
    TYPE_NO_COST = 'no_cost'

    AMENDMENT_TYPES = Choices(
        (TYPE_ADMIN_ERROR, _('Type 1: Administrative error (correction)')),
        (TYPE_BUDGET_LTE_20, _('Type 2: Budget <= 20%')),
        (TYPE_BUDGET_GT_20, _('Type 3: Budget > 20%')),
        (TYPE_CHANGE, _('Type 4: Changes to planned results')),
        (TYPE_NO_COST, _('Type 5: No cost extension')),
        (OTHER, _('Type 6: Other'))
    )
    AMENDMENT_TYPES_OLD = [
        (DATES, 'Dates'),
        (RESULTS, 'Results'),
        (BUDGET, 'Budget'),
    ]

    KIND_NORMAL = 'normal'
    KIND_CONTINGENCY = 'contingency'

    AMENDMENT_KINDS = Choices(
        (KIND_NORMAL, _('Normal')),
        (KIND_CONTINGENCY, _('Contingency')),
    )

    intervention = models.ForeignKey(
        Intervention,
        verbose_name=_("Reference Number"),
        related_name='amendments',
        on_delete=models.CASCADE,
    )

    kind = models.CharField(
        max_length=20,
        verbose_name=_('Kind'),
        choices=AMENDMENT_KINDS,
        default=KIND_NORMAL,
    )

    is_active = models.BooleanField(default=True)

    types = ArrayField(models.CharField(
        max_length=50,
        verbose_name=_('Types'),
        choices=AMENDMENT_TYPES + AMENDMENT_TYPES_OLD))

    other_description = models.CharField(
        verbose_name=_("Description"),
        max_length=512,
        null=True,
        blank=True,
    )

    signed_date = models.DateField(
        verbose_name=_("Signed Date"),
        null=True,
        blank=True,
    )
    amendment_number = models.CharField(
        verbose_name=_("Number"),
        max_length=15,
    )

    # legacy field
    signed_amendment = models.FileField(
        verbose_name=_("Amendment Document"),
        max_length=1024,
        upload_to=get_intervention_amendment_file_path,
        blank=True,
    )

    # signatures
    signed_by_unicef_date = models.DateField(
        verbose_name=_("Signed by UNICEF Date"),
        null=True,
        blank=True,
    )
    signed_by_partner_date = models.DateField(
        verbose_name=_("Signed by Partner Date"),
        null=True,
        blank=True,
    )
    # partnership managers
    unicef_signatory = models.ForeignKey(
        settings.AUTH_USER_MODEL,
        verbose_name=_("Signed by UNICEF"),
        related_name='++',
        blank=True,
        null=True,
        on_delete=models.CASCADE,
    )
    # part of the Agreement authorized officers
    partner_authorized_officer_signatory = models.ForeignKey(
        PartnerStaffMember,
        verbose_name=_("Signed by Partner"),
        related_name='+',
        blank=True,
        null=True,
        on_delete=models.CASCADE,
    )
    signed_amendment_attachment = CodedGenericRelation(
        Attachment,
        verbose_name=_('Amendment Document'),
        code='partners_intervention_amendment_signed',
        blank=True,
    )

    internal_prc_review = CodedGenericRelation(
        Attachment,
        verbose_name=_('Internal PRC Review'),
        code='partners_intervention_amendment_internal_prc_review',
        blank=True,
    )
    amended_intervention = models.OneToOneField(
        Intervention,
        verbose_name=_("Amended Intervention"),
        related_name='amendment',
        blank=True, null=True,
        on_delete=models.SET_NULL,
    )
    related_objects_map = models.JSONField(blank=True, default=dict)
    difference = models.JSONField(blank=True, default=dict)

    tracker = FieldTracker()

    def compute_reference_number(self):
        number = str(self.intervention.amendments.filter(kind=self.kind).count() + 1)
        code = {
            self.KIND_NORMAL: 'amd',
            self.KIND_CONTINGENCY: 'camd',
        }[self.kind]
        return f'{code}/{number}'

    @transaction.atomic
    def save(self, **kwargs):
        # TODO: make the folowing scenario work:
        # agreement amendment and agreement are saved in the same time... avoid race conditions for reference number
        # TODO: validation don't allow save on objects that have attached
        # signed amendment but don't have a signed date

        new_amendment = self.pk is None
        if new_amendment:
            self.amendment_number = self.compute_reference_number()
            self._copy_intervention()

        super().save(**kwargs)

        if new_amendment:
            # re-calculate intervention reference number when amendment relation is available
            self.amended_intervention.update_reference_number()
            self.amended_intervention.save()

    def delete(self, **kwargs):
        if self.amended_intervention:
            self.amended_intervention.delete()
        super().delete(**kwargs)

    def __str__(self):
        return '{}:- {}'.format(
            self.amendment_number,
            self.signed_date
        )

    class Meta:
        verbose_name = _('Amendment')
        verbose_name_plural = _('Intervention amendments')

    def _copy_intervention(self):
        self.amended_intervention, self.related_objects_map = copy_instance(
            self.intervention,
            INTERVENTION_AMENDMENT_RELATED_FIELDS,
            INTERVENTION_AMENDMENT_IGNORED_FIELDS,
            INTERVENTION_AMENDMENT_DEFAULTS,
            INTERVENTION_AMENDMENT_COPY_POST_EFFECTS,
        )
        self.amended_intervention.title = '[Amended] ' + self.intervention.title
        self.amended_intervention.submission_date = timezone.now().date()
        self.amended_intervention.save()

    def merge_amendment(self):
        merge_instance(
            self.intervention,
            self.amended_intervention,
            self.related_objects_map,
            INTERVENTION_AMENDMENT_RELATED_FIELDS,
            INTERVENTION_AMENDMENT_IGNORED_FIELDS,
            INTERVENTION_AMENDMENT_COPY_POST_EFFECTS,
            INTERVENTION_AMENDMENT_MERGE_POST_EFFECTS,
        )

        # copy signatures to amendment
        pd_attachment = self.amended_intervention.signed_pd_attachment.first()
        if pd_attachment:
            pd_attachment.code = 'partners_intervention_amendment_signed'
            pd_attachment.content_object = self
            pd_attachment.save()

        self.signed_by_unicef_date = self.amended_intervention.signed_by_unicef_date
        self.signed_by_partner_date = self.amended_intervention.signed_by_partner_date
        self.unicef_signatory = self.amended_intervention.unicef_signatory
        self.partner_authorized_officer_signatory = self.amended_intervention.partner_authorized_officer_signatory

        self.amended_intervention.reviews.update(intervention=self.intervention)

        amended_intervention = self.amended_intervention

        self.amended_intervention = None
        self.is_active = False
        self.save()

        self.intervention.save(amendment_number=self.intervention.amendments.filter(is_active=False).count())

        amended_intervention.delete()

    def get_difference(self):
        return calculate_difference(
            self.intervention,
            self.amended_intervention,
            self.related_objects_map,
            INTERVENTION_AMENDMENT_RELATED_FIELDS,
            INTERVENTION_AMENDMENT_IGNORED_FIELDS,
            INTERVENTION_AMENDMENT_DIFF_POST_EFFECTS,
        )


class InterventionPlannedVisits(TimeStampedModel):
    """Represents planned visits for the intervention"""

    intervention = models.ForeignKey(
        Intervention, related_name='planned_visits', verbose_name=_('Intervention'),
        on_delete=models.CASCADE,
    )
    year = models.IntegerField(default=get_current_year, verbose_name=_('Year'))
    programmatic_q1 = models.IntegerField(default=0, verbose_name=_('Programmatic Q1'))
    programmatic_q2 = models.IntegerField(default=0, verbose_name=_('Programmatic Q2'))
    programmatic_q3 = models.IntegerField(default=0, verbose_name=_('Programmatic Q3'))
    programmatic_q4 = models.IntegerField(default=0, verbose_name=_('Programmatic Q4'))

    tracker = FieldTracker()

    class Meta:
        unique_together = ('intervention', 'year')
        verbose_name_plural = _('Intervention Planned Visits')

    def __str__(self):
        return '{} {}'.format(self.intervention, self.year)


class InterventionResultLink(TimeStampedModel):
    code = models.CharField(verbose_name=_("Code"), max_length=50, blank=True, null=True)
    intervention = models.ForeignKey(
        Intervention, related_name='result_links', verbose_name=_('Intervention'),
        on_delete=models.CASCADE,
    )
    cp_output = models.ForeignKey(
        Result, related_name='intervention_links', verbose_name=_('CP Output'),
        on_delete=models.CASCADE, blank=True, null=True,
    )
    ram_indicators = models.ManyToManyField(Indicator, blank=True, verbose_name=_('RAM Indicators'))

    tracker = FieldTracker()

    class Meta:
        unique_together = ['intervention', 'cp_output']
        ordering = ['created']

    def __str__(self):
        return '{} {}'.format(
            self.intervention, self.cp_output
        )

    def total(self):
        results = self.ll_results.filter().aggregate(
            total=(
                Sum("activities__unicef_cash", filter=Q(activities__is_active=True)) +
                Sum("activities__cso_cash", filter=Q(activities__is_active=True))
            ),
        )
        return results["total"] if results["total"] is not None else 0

    def save(self, *args, **kwargs):
        if not self.code:
            if self.cp_output:
                self.code = str(
                    # explicitly perform model.objects.count to avoid caching
                    self.__class__.objects.filter(intervention=self.intervention).exclude(cp_output=None).count() + 1,
                )
            else:
                self.code = '0'
        super().save(*args, **kwargs)

    @classmethod
    def renumber_result_links_for_intervention(cls, intervention):
        result_links = intervention.result_links.exclude(cp_output=None)
        # drop codes because in another case we'll face to UniqueViolation exception
        result_links.update(code=None)
        for i, result_link in enumerate(result_links):
            result_link.code = str(i + 1)
        cls.objects.bulk_update(result_links, fields=['code'])


class InterventionBudget(TimeStampedModel):
    """
    Represents a budget for the intervention
    """
    intervention = models.OneToOneField(Intervention, related_name='planned_budget', null=True, blank=True,
                                        verbose_name=_('Intervention'), on_delete=models.CASCADE)

    # legacy values
    partner_contribution = models.DecimalField(max_digits=20, decimal_places=2, default=0,
                                               verbose_name=_('Partner Contribution'))
    unicef_cash = models.DecimalField(max_digits=20, decimal_places=2, default=0, verbose_name=_('Unicef Cash'))
    in_kind_amount = models.DecimalField(
        max_digits=20,
        decimal_places=2,
        default=0,
        verbose_name=_('UNICEF Supplies')
    )
    total = models.DecimalField(max_digits=20, decimal_places=2, verbose_name=_('Total'))

    # sum of all activity/management budget cso/partner values
    partner_contribution_local = models.DecimalField(max_digits=20, decimal_places=2, default=0,
                                                     verbose_name=_('Partner Contribution Local'))
    # sum of partner supply items (InterventionSupplyItem)
    partner_supply_local = models.DecimalField(
        max_digits=20, decimal_places=2, default=0,
        verbose_name=_('Partner Supplies Local')
    )
    total_partner_contribution_local = models.DecimalField(
        max_digits=20, decimal_places=2, default=0,
        verbose_name=_('Total Partner Contribution')
    )
    # sum of all activity/management budget unicef values
    total_unicef_cash_local_wo_hq = models.DecimalField(
        max_digits=20, decimal_places=2, default=0,
        verbose_name=_('Total HQ Cash Local')
    )
    total_hq_cash_local = models.DecimalField(
        max_digits=20, decimal_places=2, default=0,
        verbose_name=_('Total HQ Cash Local')
    )
    # unicef cash including headquarters contribution
    unicef_cash_local = models.DecimalField(max_digits=20, decimal_places=2, default=0,
                                            verbose_name=_('Unicef Cash Local'))
    # sum of unicef supply items (InterventionSupplyItem)
    in_kind_amount_local = models.DecimalField(
        max_digits=20, decimal_places=2, default=0,
        verbose_name=_('UNICEF Supplies Local')
    )
    currency = CurrencyField(verbose_name=_('Currency'), null=False, default='')
    total_local = models.DecimalField(max_digits=20, decimal_places=2, verbose_name=_('Total Local'))
    programme_effectiveness = models.DecimalField(
        max_digits=20,
        decimal_places=2,
        verbose_name=_("Programme Effectiveness (%)"),
        default=0,
    )

    tracker = FieldTracker()

    class Meta:
        verbose_name_plural = _('Intervention budget')

    @property
    def partner_contribution_percent(self):
        if self.total_local == 0:
            return 0
        return self.total_partner_contribution_local / self.total_local * 100

    @property
    def total_supply(self):
        return self.in_kind_amount_local + self.partner_supply_local

    def total_unicef_contribution(self):
        return self.unicef_cash + self.in_kind_amount

    def total_unicef_contribution_local(self):
        return self.unicef_cash_local + self.in_kind_amount_local

    def total_cash_local(self):
        return self.partner_contribution_local + self.unicef_cash_local

    @transaction.atomic
    def save(self, **kwargs):
        """
        Calculate total budget on save
        """
        self.calc_totals(save=False)

        # attempt to set default currency
        if not self.currency:
            try:
                self.currency = connection.tenant.local_currency.code
            except AttributeError:
                self.currency = "USD"

        super().save(**kwargs)

    def __str__(self):
        # self.total is None if object hasn't been saved yet
        total_local = self.total_local if self.total_local else decimal.Decimal('0.00')
        return '{}: {:.2f}'.format(
            self.intervention,
            total_local
        )

    def calc_totals(self, save=True):
        intervention = Intervention.objects.budget_qs().get(id=self.intervention_id)

        # partner and unicef totals
        def init_totals():
            self.partner_contribution_local = 0
            self.total_unicef_cash_local_wo_hq = 0

        init = False
        for link in intervention.result_links.all():
            for result in link.ll_results.all():
                for activity in result.activities.all():  # activities prefetched with is_active=True in budget_qs
                    if not init:
                        init_totals()
                        init = True
                    self.partner_contribution_local += activity.cso_cash
                    self.total_unicef_cash_local_wo_hq += activity.unicef_cash

        programme_effectiveness = 0
        if not init:
            init_totals()
        programme_effectiveness += intervention.management_budgets.total
        self.partner_contribution_local += intervention.management_budgets.partner_total
        self.total_unicef_cash_local_wo_hq += intervention.management_budgets.unicef_total
        self.unicef_cash_local = self.total_unicef_cash_local_wo_hq + self.total_hq_cash_local

        # in kind totals
        self.in_kind_amount_local = 0
        self.partner_supply_local = 0
        for item in intervention.supply_items.all():
            if item.provided_by == InterventionSupplyItem.PROVIDED_BY_UNICEF:
                self.in_kind_amount_local += item.total_price
            else:
                self.partner_supply_local += item.total_price

        self.total = self.total_unicef_contribution() + self.partner_contribution
        self.total_partner_contribution_local = self.partner_contribution_local + self.partner_supply_local
        self.total_local = self.total_unicef_contribution_local() + self.total_partner_contribution_local
        if self.total_local:
            self.programme_effectiveness = programme_effectiveness / self.total_local * 100
        else:
            self.programme_effectiveness = 0

        if save:
            self.save()


class InterventionReviewQuestionnaire(models.Model):
    # answer fields to be renamed when questionnaire will be available
    ANSWERS = Choices(
        ('', _('Not decided yet')),
        ('a', _('Yes, strongly agree')),
        ('b', _('Yes, agree')),
        ('c', _('No, disagree')),
        ('d', _('No, strongly disagree')),
    )

    relationship_is_represented = models.CharField(
        blank=True, max_length=10,
        verbose_name=_('The proposed relationship is best represented and regulated by partnership '
                       '(as opposed to procurement), with both UNICEF and the CSO '
                       'making clear contributions to the PD/SPD'),
        choices=ANSWERS,
    )
    partner_comparative_advantage = models.CharField(
        blank=True, max_length=100,
        verbose_name=_('The partner selection evidences the CSO’s comparative advantage '
                       'and value for money in relation to the planned results'),
        choices=ANSWERS,
    )
    relationships_are_positive = models.CharField(
        blank=True, max_length=100,
        verbose_name=_('Previous UNICEF/UN relationships with the proposed CSO have been positive'),
        choices=ANSWERS,
    )
    pd_is_relevant = models.CharField(
        blank=True, max_length=100,
        verbose_name=_('The proposed PD/SPD is relevant to achieving results in the country programme document, '
                       'the relevant sector workplan and or humanitarian response plan'),
        choices=ANSWERS,
    )
    pd_is_guided = models.CharField(
        blank=True, max_length=100,
        verbose_name=_('The results framework of the proposed PD/SPD has been guided '
                       'by M&E feedback during the drafting process'),
        choices=ANSWERS,
    )
    ges_considered = models.CharField(
        blank=True, max_length=100,
        verbose_name=_('Gender, equity and sustainability have been considered in the programme design process'),
        choices=ANSWERS,
    )
    budget_is_aligned = models.CharField(
        blank=True, max_length=100,
        verbose_name=_('The budget of the proposed PD/SPD is aligned with the principles of value for money '
                       'with the effective and efficient programme management costs adhering to office defined limits'),
        choices=ANSWERS,
    )
    supply_issues_considered = models.CharField(
        blank=True, max_length=100,
        verbose_name=_('The relevant supply issues have been duly considered'),
        choices=ANSWERS,
    )

    overall_comment = models.TextField(blank=True)
    overall_approval = models.BooleanField(null=True, blank=True)

    class Meta:
        abstract = True


class InterventionReview(InterventionReviewQuestionnaire, TimeStampedModel):
    PRC = 'prc'
    NPRC = 'non-prc'
    NORV = 'no-review'

    INTERVENTION_REVIEW_TYPES = Choices(
        (PRC, _('PRC Review')),
        (NPRC, _('Non-PRC Review')),
    )
    # no review is available only for amendment
    ALL_REVIEW_TYPES = Choices(
        *(
            INTERVENTION_REVIEW_TYPES +
            ((NORV, _('No Review Required')),)
        )
    )

    intervention = models.ForeignKey(
        Intervention,
        verbose_name=_("Intervention"),
        related_name='reviews',
        on_delete=models.CASCADE,
    )

    amendment = models.ForeignKey(
        InterventionAmendment,
        null=True,
        blank=True,
        verbose_name=_("Amendment"),
        related_name='reviews',
        on_delete=models.CASCADE,
    )

    review_type = models.CharField(
        max_length=50,
        verbose_name=_('Types'),
        blank=True,
        choices=ALL_REVIEW_TYPES
    )
    actions_list = models.TextField(verbose_name=_('Actions List'), blank=True)

    submitted_by = models.ForeignKey(
        settings.AUTH_USER_MODEL,
        verbose_name=_('PRC Submitted By'),
        blank=True,
        null=True,
        on_delete=models.CASCADE,
        related_name='+',
    )
    review_date = models.DateField(blank=True, null=True, verbose_name=_('Review Date'))

    meeting_date = models.DateField(blank=True, null=True, verbose_name=_('Meeting Date'))
    prc_officers = models.ManyToManyField(
        settings.AUTH_USER_MODEL,
        verbose_name=_('PRC Officers'),
        blank=True,
        related_name='+',
    )
    overall_approver = models.ForeignKey(
        settings.AUTH_USER_MODEL,
        verbose_name=_('Overall Approver'),
        blank=True,
        null=True,
        on_delete=models.CASCADE,
        related_name='+',
    )

    sent_back_comment = models.TextField(verbose_name=_('Sent Back by Secretary Comment'), blank=True)

    class Meta:
        ordering = ["-created"]

    @property
    def created_date(self):
        return self.created.date()


class InterventionReviewNotification(TimeStampedModel):
    review = models.ForeignKey(InterventionReview, related_name='prc_notifications', on_delete=models.CASCADE)
    user = models.ForeignKey(
        settings.AUTH_USER_MODEL,
        verbose_name=_('User'),
        related_name='prc_notifications',
        on_delete=models.CASCADE,
    )

    class Meta:
        ordering = ('review', '-created')

    def save(self, **kwargs):
        super().save(**kwargs)
        self.send_notification()

    def send_notification(self):
        context = {
            'environment': get_environment(),
            'intervention_number': self.review.intervention.reference_number,
            'meeting_date': self.review.meeting_date.strftime('%d-%m-%Y'),
            'user_name': self.user.get_full_name(),
            'url': '{}{}'.format(settings.HOST, self.review.intervention.get_frontend_object_url(suffix='review'))
        }

        send_notification_with_template(
            recipients=[self.user.email],
            template_name='partners/intervention/prc_review_notification',
            context=context,
        )

    @classmethod
    def notify_officers_for_review(cls, review: InterventionReview):
        notified_users = cls.objects.filter(
            review=review,
            created__gt=timezone.now() - datetime.timedelta(days=1),
        ).values_list('user_id', flat=True)

        for user in review.prc_officers.all():
            if user.id in notified_users:
                continue

            cls.objects.create(review=review, user=user)


class PRCOfficerInterventionReview(InterventionReviewQuestionnaire, TimeStampedModel):
    user = models.ForeignKey(
        settings.AUTH_USER_MODEL,
        verbose_name=_('User'),
        related_name='prc_reviews',
        on_delete=models.CASCADE,
    )

    overall_review = models.ForeignKey(InterventionReview, on_delete=models.CASCADE, related_name='prc_reviews')
    review_date = models.DateField(null=True, blank=True, verbose_name=_('Review Date'))

    class Meta:
        ordering = ['-created']


class FileType(models.Model):
    """
    Represents a file type
    """
    FACE = 'FACE'
    PROGRESS_REPORT = 'Progress Report'
    FINAL_PARTNERSHIP_REVIEW = 'Final Partnership Review'
    CORRESPONDENCE = 'Correspondence'
    SUPPLY_PLAN = 'Supply/Distribution Plan'
    DATA_PROCESSING_AGREEMENT = "Data Processing Agreement"
    ACTIVITIES_INVOLVING_CHILDREN = "Activities involving children and young people"
    SPECIAL_CONDITIONS_FOR_CONSTRUCTION = "Special Conditions for Construction Works"
    OTHER = 'Other'

    NAME_CHOICES = Choices(
<<<<<<< HEAD
        (FACE, _('FACE')),
        (PROGRESS_REPORT, _('Progress Report')),
        (FINAL_PARTNERSHIP_REVIEW, _('Final Partnership Review')),
        (CORRESPONDENCE, _('Correspondence')),
        (SUPPLY_PLAN, _('Supply/Distribution Plan')),
        (OTHER, _('Other')),
=======
        (FACE, FACE),
        (PROGRESS_REPORT, PROGRESS_REPORT),
        (FINAL_PARTNERSHIP_REVIEW, FINAL_PARTNERSHIP_REVIEW),
        (CORRESPONDENCE, CORRESPONDENCE),
        (SUPPLY_PLAN, SUPPLY_PLAN),
        (DATA_PROCESSING_AGREEMENT, DATA_PROCESSING_AGREEMENT),
        (ACTIVITIES_INVOLVING_CHILDREN, ACTIVITIES_INVOLVING_CHILDREN),
        (SPECIAL_CONDITIONS_FOR_CONSTRUCTION, SPECIAL_CONDITIONS_FOR_CONSTRUCTION),
        (OTHER, OTHER),
>>>>>>> 8a022480
    )
    name = models.CharField(max_length=64, choices=NAME_CHOICES, unique=True, verbose_name=_('Name'))

    tracker = FieldTracker()

    def __str__(self):
        return self.name


class InterventionAttachment(TimeStampedModel):
    """
    Represents a file for the partner intervention

    Relates to :model:`partners.Intervention`
    Relates to :model:`partners.WorkspaceFileType`
    """
    intervention = models.ForeignKey(
        Intervention, related_name='attachments', verbose_name=_('Intervention'),
        on_delete=models.CASCADE,
    )
    type = models.ForeignKey(
        FileType, related_name='+', verbose_name=_('Type'),
        on_delete=models.CASCADE,
    )

    attachment = models.FileField(
        max_length=1024,
        upload_to=get_intervention_attachments_file_path,
        verbose_name=_('Attachment')
    )
    attachment_file = CodedGenericRelation(
        Attachment,
        verbose_name=_('Intervention Attachment'),
        code='partners_intervention_attachment',
        blank=True,
        null=True,
    )
    active = models.BooleanField(default=True)

    tracker = FieldTracker()

    class Meta:
        ordering = ['-created']

    def save(self, *args, **kwargs):
        super().save(*args, **kwargs)

        # synchronize type to .attachment_file.file_type when possible
        attachment_file = self.attachment_file.last()
        if attachment_file:
            file_type = AttachmentFileType.objects.filter(
                Q(label__iexact=self.type.name) | Q(name__iexact=self.type.name)
            ).first()
            if file_type:
                attachment_file.file_type = file_type
                attachment_file.save()

    def __str__(self):
        return self.attachment.name


class InterventionReportingPeriod(TimeStampedModel):
    """
    Represents a set of 3 dates associated with an Intervention (start, end,
    and due).

    There can be multiple sets of these dates for each intervention, but
    within each set, start < end < due.
    """
    intervention = models.ForeignKey(
        Intervention, related_name='reporting_periods', verbose_name=_('Intervention'),
        on_delete=models.CASCADE,
    )
    start_date = models.DateField(verbose_name='Reporting Period Start Date')
    end_date = models.DateField(verbose_name='Reporting Period End Date')
    due_date = models.DateField(verbose_name='Report Due Date')

    class Meta:
        ordering = ['-due_date']

    def __str__(self):
        return '{} ({} - {}) due on {}'.format(
            self.intervention, self.start_date, self.end_date, self.due_date
        )


class DirectCashTransfer(models.Model):
    """
    Represents a direct cash transfer
    """

    fc_ref = models.CharField(max_length=50, verbose_name=_('Fund Commitment Reference'))
    amount_usd = models.DecimalField(decimal_places=2, max_digits=20, verbose_name=_('Amount (USD)'))
    liquidation_usd = models.DecimalField(decimal_places=2, max_digits=20, verbose_name=_('Liquidation (USD)'))
    outstanding_balance_usd = models.DecimalField(decimal_places=2, max_digits=20,
                                                  verbose_name=_('Outstanding Balance (USD)'))
    amount_less_than_3_Months_usd = models.DecimalField(decimal_places=2, max_digits=20,
                                                        verbose_name=_('Amount mess than 3 months (USD)'))
    amount_3_to_6_months_usd = models.DecimalField(decimal_places=2, max_digits=20,
                                                   verbose_name=_('Amount between 3 and 6 months (USD)'))
    amount_6_to_9_months_usd = models.DecimalField(decimal_places=2, max_digits=20,
                                                   verbose_name=_('Amount between 6 and 9 months (USD)'))
    amount_more_than_9_Months_usd = models.DecimalField(decimal_places=2, max_digits=20,
                                                        verbose_name=_('Amount more than 9 months (USD)'))

    tracker = FieldTracker()


class PartnerPlannedVisits(TimeStampedModel):
    """Represents planned visits for the partner"""

    partner = models.ForeignKey(
        PartnerOrganization,
        related_name='planned_visits',
        verbose_name=_('Partner'),
        on_delete=models.CASCADE,
    )
    year = models.IntegerField(default=get_current_year, verbose_name=_('Year'))
    programmatic_q1 = models.IntegerField(default=0, verbose_name=_('Programmatic Q1'))
    programmatic_q2 = models.IntegerField(default=0, verbose_name=_('Programmatic Q2'))
    programmatic_q3 = models.IntegerField(default=0, verbose_name=_('Programmatic Q3'))
    programmatic_q4 = models.IntegerField(default=0, verbose_name=_('Programmatic Q4'))

    tracker = FieldTracker()

    class Meta:
        unique_together = ('partner', 'year')
        verbose_name_plural = _('Partner Planned Visits')

    def __str__(self):
        return '{} {}'.format(self.partner, self.year)

    @property
    def total(self):
        return (
            self.programmatic_q1 +
            self.programmatic_q2 +
            self.programmatic_q3 +
            self.programmatic_q4
        )

    @transaction.atomic
    def save(self, **kwargs):
        super().save(**kwargs)
        self.partner.update_planned_visits_to_hact()


class InterventionRisk(TimeStampedModel):
    RISK_TYPE_ENVIRONMENTAL = "environment"
    RISK_TYPE_FINANCIAL = "financial"
    RISK_TYPE_OPERATIONAL = "operational"
    RISK_TYPE_ORGANIZATIONAL = "organizational"
    RISK_TYPE_POLITICAL = "political"
    RISK_TYPE_STRATEGIC = "strategic"
    RISK_TYPE_SECURITY = "security"
    RISK_TYPE_CHOICES = (
        (RISK_TYPE_ENVIRONMENTAL, _("Social & Environmental")),
        (RISK_TYPE_FINANCIAL, _("Financial")),
        (RISK_TYPE_OPERATIONAL, _("Operational")),
        (RISK_TYPE_ORGANIZATIONAL, _("Organizational")),
        (RISK_TYPE_POLITICAL, _("Political")),
        (RISK_TYPE_STRATEGIC, _("Strategic")),
        (RISK_TYPE_SECURITY, _("Safety & security")),
    )

    intervention = models.ForeignKey(
        Intervention,
        verbose_name=_("Intervention"),
        related_name="risks",
        on_delete=models.CASCADE,
    )
    risk_type = models.CharField(
        verbose_name=_("Risk Type"),
        max_length=50,
        choices=RISK_TYPE_CHOICES,
    )
    mitigation_measures = models.TextField()

    class Meta:
        ordering = ('id',)

    def __str__(self):
        return "{} {}".format(self.intervention, self.get_risk_type_display())


class InterventionManagementBudget(TimeStampedModel):
    intervention = models.OneToOneField(
        Intervention,
        verbose_name=_("Intervention"),
        related_name="management_budgets",
        on_delete=models.CASCADE,
    )
    act1_unicef = models.DecimalField(
        verbose_name=_("UNICEF contribution for In-country management and support staff prorated to their contribution to the programme (representation, planning, coordination, logistics, administration, finance)"),
        decimal_places=2,
        max_digits=20,
        default=0,
    )
    act1_partner = models.DecimalField(
        verbose_name=_("Partner contribution for In-country management and support staff prorated to their contribution to the programme (representation, planning, coordination, logistics, administration, finance)"),
        decimal_places=2,
        max_digits=20,
        default=0,
    )
    act2_unicef = models.DecimalField(
        verbose_name=_("UNICEF contribution for Operational costs prorated to their contribution to the programme (office space, equipment, office supplies, maintenance)"),
        decimal_places=2,
        max_digits=20,
        default=0,
    )
    act2_partner = models.DecimalField(
        verbose_name=_("Partner contribution for Operational costs prorated to their contribution to the programme (office space, equipment, office supplies, maintenance)"),
        decimal_places=2,
        max_digits=20,
        default=0,
    )
    act3_unicef = models.DecimalField(
        verbose_name=_("UNICEF contribution for Planning, monitoring, evaluation and communication, prorated to their contribution to the programme (venue, travels, etc.)"),
        decimal_places=2,
        max_digits=20,
        default=0,
    )
    act3_partner = models.DecimalField(
        verbose_name=_("Partner contribution for Planning, monitoring, evaluation and communication, prorated to their contribution to the programme (venue, travels, etc.)"),
        decimal_places=2,
        max_digits=20,
        default=0,
    )

    @property
    def partner_total(self):
        return self.act1_partner + self.act2_partner + self.act3_partner

    @property
    def unicef_total(self):
        return self.act1_unicef + self.act2_unicef + self.act3_unicef

    @property
    def total(self):
        return self.partner_total + self.unicef_total

    def save(self, *args, **kwargs):
        create = not self.pk
        super().save(*args, **kwargs)
        # planned budget is not created yet, so just skip; totals will be updated during planned budget creation
        if not create:
            # update budgets
            self.intervention.planned_budget.save()

    def update_cash(self):
        aggregated_items = self.items.values('kind').order_by('kind')
        aggregated_items = aggregated_items.annotate(unicef_cash=Sum('unicef_cash'), cso_cash=Sum('cso_cash'))
        for item in aggregated_items:
            if item['kind'] == InterventionManagementBudgetItem.KIND_CHOICES.in_country:
                self.act1_unicef = item['unicef_cash']
                self.act1_partner = item['cso_cash']
            elif item['kind'] == InterventionManagementBudgetItem.KIND_CHOICES.operational:
                self.act2_unicef = item['unicef_cash']
                self.act2_partner = item['cso_cash']
            elif item['kind'] == InterventionManagementBudgetItem.KIND_CHOICES.planning:
                self.act3_unicef = item['unicef_cash']
                self.act3_partner = item['cso_cash']
        self.save()


class InterventionSupplyItem(TimeStampedModel):
    PROVIDED_BY_UNICEF = 'unicef'
    PROVIDED_BY_PARTNER = 'partner'
    PROVIDED_BY_CHOICES = Choices(
        (PROVIDED_BY_UNICEF, _('UNICEF')),
        (PROVIDED_BY_PARTNER, _('Partner')),
    )

    intervention = models.ForeignKey(
        Intervention,
        verbose_name=_("Intervention"),
        related_name="supply_items",
        on_delete=models.CASCADE,
    )
    title = models.CharField(
        verbose_name=_("Title"),
        max_length=150,
    )
    unit_number = models.DecimalField(
        verbose_name=_("Unit Number"),
        decimal_places=2,
        max_digits=20,
        default=1,
    )
    unit_price = models.DecimalField(
        verbose_name=_("Unit Price"),
        decimal_places=2,
        max_digits=20,
        default=0,
    )
    result = models.ForeignKey(
        InterventionResultLink,
        verbose_name=_("Result"),
        on_delete=models.CASCADE,
        null=True,
        blank=True,
    )
    total_price = models.DecimalField(
        verbose_name=_("Total Price"),
        decimal_places=2,
        max_digits=20,
        blank=True,
        null=True,
    )
    other_mentions = models.TextField(
        verbose_name=_("Other Mentions"),
        blank=True,
    )
    provided_by = models.CharField(
        max_length=10,
        choices=PROVIDED_BY_CHOICES,
        default=PROVIDED_BY_UNICEF,
        verbose_name=_('Provided By'),
    )
    unicef_product_number = models.CharField(
        verbose_name=_("UNICEF Product Number"),
        max_length=150,
        blank=True,
        default="",
    )

    class Meta:
        ordering = ('id',)

    def __str__(self):
        return "{} {}".format(self.intervention, self.title)

    def save(self, *args, **kwargs):
        self.total_price = self.unit_number * self.unit_price
        super().save()
        # update budgets
        self.intervention.planned_budget.save()

    def delete(self, **kwargs):
        super().delete(**kwargs)
        # update budgets
        self.intervention.planned_budget.save()


class InterventionManagementBudgetItem(models.Model):
    KIND_CHOICES = Choices(
        ('in_country', _('In-country management and support staff prorated to their contribution to the programme '
                         '(representation, planning, coordination, logistics, administration, finance)')),
        ('operational', _('Operational costs prorated to their contribution to the programme '
                          '(office space, equipment, office supplies, maintenance)')),
        ('planning', _('Planning, monitoring, evaluation and communication, '
                       'prorated to their contribution to the programme (venue, travels, etc.)')),
    )

    budget = models.ForeignKey(
        InterventionManagementBudget, verbose_name=_('Budget'),
        related_name='items', on_delete=models.CASCADE,
    )
    name = models.CharField(
        verbose_name=_("Name"),
        max_length=255,
    )
    unit = models.CharField(
        verbose_name=_("Unit"),
        max_length=150,
    )
    unit_price = models.DecimalField(
        verbose_name=_("Unit Price"),
        decimal_places=2,
        max_digits=20,
    )
    no_units = models.DecimalField(
        verbose_name=_("Units Number"),
        decimal_places=2,
        max_digits=20,
        validators=[MinValueValidator(0)],
    )
    kind = models.CharField(choices=KIND_CHOICES, verbose_name=_('Kind'), max_length=15)
    unicef_cash = models.DecimalField(
        verbose_name=_("UNICEF Cash Local"),
        decimal_places=2,
        max_digits=20,
        default=0,
    )
    cso_cash = models.DecimalField(
        verbose_name=_("CSO Cash Local"),
        decimal_places=2,
        max_digits=20,
        default=0,
    )

    class Meta:
        ordering = ('id',)

    def __str__(self):
        return f'{self.get_kind_display()} - UNICEF: {self.unicef_cash}, CSO: {self.cso_cash}'<|MERGE_RESOLUTION|>--- conflicted
+++ resolved
@@ -10,7 +10,7 @@
 from django.urls import reverse
 from django.utils import timezone
 from django.utils.functional import cached_property
-from django.utils.translation import ugettext_lazy as _
+from django.utils.translation import gettext as _
 
 from django_fsm import FSMField, transition
 from django_tenants.utils import get_public_schema_name
@@ -3299,24 +3299,15 @@
     OTHER = 'Other'
 
     NAME_CHOICES = Choices(
-<<<<<<< HEAD
         (FACE, _('FACE')),
         (PROGRESS_REPORT, _('Progress Report')),
         (FINAL_PARTNERSHIP_REVIEW, _('Final Partnership Review')),
         (CORRESPONDENCE, _('Correspondence')),
         (SUPPLY_PLAN, _('Supply/Distribution Plan')),
+        (DATA_PROCESSING_AGREEMENT, _("Data Processing Agreement")),
+        (ACTIVITIES_INVOLVING_CHILDREN, _("Activities involving children and young people")),
+        (SPECIAL_CONDITIONS_FOR_CONSTRUCTION, _("Special Conditions for Construction Works")),
         (OTHER, _('Other')),
-=======
-        (FACE, FACE),
-        (PROGRESS_REPORT, PROGRESS_REPORT),
-        (FINAL_PARTNERSHIP_REVIEW, FINAL_PARTNERSHIP_REVIEW),
-        (CORRESPONDENCE, CORRESPONDENCE),
-        (SUPPLY_PLAN, SUPPLY_PLAN),
-        (DATA_PROCESSING_AGREEMENT, DATA_PROCESSING_AGREEMENT),
-        (ACTIVITIES_INVOLVING_CHILDREN, ACTIVITIES_INVOLVING_CHILDREN),
-        (SPECIAL_CONDITIONS_FOR_CONSTRUCTION, SPECIAL_CONDITIONS_FOR_CONSTRUCTION),
-        (OTHER, OTHER),
->>>>>>> 8a022480
     )
     name = models.CharField(max_length=64, choices=NAME_CHOICES, unique=True, verbose_name=_('Name'))
 
