# -*- coding: utf-8 -*-

import datetime
import decimal
import json

from django.conf import settings
from django.contrib.postgres.fields import ArrayField, JSONField
from django.db import models, connection, transaction
from django.db.models import Case, Count, CharField, F, Max, Min, Q, Sum, When
from django.db.models.signals import post_save, pre_delete
from django.urls import reverse
from django.utils import timezone
from django.utils.functional import cached_property
from django.utils.translation import ugettext as _

from dateutil.relativedelta import relativedelta
from django_fsm import FSMField, transition
from model_utils import Choices, FieldTracker
from model_utils.models import TimeFramedModel, TimeStampedModel

from etools.applications.EquiTrack.serializers import StringConcat
from etools.applications.attachments.models import Attachment
from etools.applications.environment.helpers import tenant_switch_is_active
from etools.applications.EquiTrack.fields import CurrencyField, QuarterField
from etools.applications.EquiTrack.utils import get_current_year, get_quarter, import_permissions
from etools.applications.funds.models import Grant
from etools.applications.locations.models import Location
from etools.applications.partners.validation import interventions as intervention_validation
from etools.applications.partners.validation.agreements import (agreement_transition_to_ended_valid,
                                                                agreement_transition_to_signed_valid,
                                                                agreements_illegal_transition,)
from etools.applications.reports.models import CountryProgramme, Indicator, Result, Sector
from etools.applications.t2f.models import Travel, TravelActivity, TravelType
from etools.applications.tpm.models import TPMVisit
from etools.applications.users.models import Office
from etools.applications.utils.common.models.fields import CodedGenericRelation


def _get_partner_base_path(partner):
    return '/'.join([
        connection.schema_name,
        'file_attachments',
        'partner_organization',
        str(partner.id),
    ])


def get_agreement_path(instance, filename):
    return '/'.join([
        _get_partner_base_path(instance.partner),
        'agreements',
        str(instance.agreement_number),
        filename
    ])


# 'assessment' is misspelled in this function name, but as of Nov 2017, two migrations reference it so it can't be
# renamed until after migrations are squashed.
def get_assesment_path(instance, filename):
    return '/'.join([
        _get_partner_base_path(instance.partner),
        'assesments',
        str(instance.id),
        filename
    ])


def get_intervention_file_path(instance, filename):
    return '/'.join([
        _get_partner_base_path(instance.agreement.partner),
        'agreements',
        str(instance.agreement.id),
        'interventions',
        str(instance.id),
        filename
    ])


def get_prc_intervention_file_path(instance, filename):
    return '/'.join([
        _get_partner_base_path(instance.agreement.partner),
        'agreements',
        str(instance.agreement.id),
        'interventions',
        str(instance.id),
        'prc',
        filename
    ])


def get_intervention_amendment_file_path(instance, filename):
    return '/'.join([
        _get_partner_base_path(instance.intervention.agreement.partner),
        str(instance.intervention.agreement.partner.id),
        'agreements',
        str(instance.intervention.agreement.id),
        'interventions',
        str(instance.intervention.id),
        'amendments',
        str(instance.id),
        filename
    ])


def get_intervention_attachments_file_path(instance, filename):
    return '/'.join([
        _get_partner_base_path(instance.intervention.agreement.partner),
        'agreements',
        str(instance.intervention.agreement.id),
        'interventions',
        str(instance.intervention.id),
        'attachments',
        str(instance.id),
        filename
    ])


def get_agreement_amd_file_path(instance, filename):
    return '/'.join([
        connection.schema_name,
        'file_attachments',
        'partner_org',
        str(instance.agreement.partner.id),
        'agreements',
        instance.agreement.base_number,
        'amendments',
        str(instance.number),
        filename
    ])


class WorkspaceFileType(models.Model):
    """
    Represents a file type
    """

    name = models.CharField(max_length=64, unique=True, verbose_name=_('Name'))

    def __str__(self):
        return self.name


class PartnerType(object):
    BILATERAL_MULTILATERAL = 'Bilateral / Multilateral'
    CIVIL_SOCIETY_ORGANIZATION = 'Civil Society Organization'
    GOVERNMENT = 'Government'
    UN_AGENCY = 'UN Agency'

    CHOICES = Choices(BILATERAL_MULTILATERAL,
                      CIVIL_SOCIETY_ORGANIZATION,
                      GOVERNMENT,
                      UN_AGENCY)


def hact_default():
    return {
        'audits': {
            'minimum_requirements': 0,
            'completed': 0,
        },
        'spot_checks': {
            'planned': {
                'q1': 0,
                'q2': 0,
                'q3': 0,
                'q4': 0,
                'total': 0,
            },
            'completed': {
                'q1': 0,
                'q2': 0,
                'q3': 0,
                'q4': 0,
                'total': 0,
            },
            'follow_up_required': 0,
        },
        'programmatic_visits': {
            'planned': {
                'q1': 0,
                'q2': 0,
                'q3': 0,
                'q4': 0,
                'total': 0,
            },
            'completed': {
                'q1': 0,
                'q2': 0,
                'q3': 0,
                'q4': 0,
                'total': 0,
            },
        },
        'outstanding_findings': 0,
        'assurance_coverage': PartnerOrganization.ASSURANCE_VOID
    }


class PartnerOrganizationQuerySet(models.QuerySet):

    def active(self, *args, **kwargs):
        return self.filter(Q(reported_cy__gt=0) | Q(total_ct_cy__gt=0), hidden=False, *args, **kwargs)

    def not_programmatic_visit_compliant(self, *args, **kwargs):
        return self.filter(net_ct_cy__gt=PartnerOrganization.CT_MR_AUDIT_TRIGGER_LEVEL,
                           hact_values__programmatic_visits__completed__total__gt=0,
                           *args, **kwargs)

    def not_spot_check_compliant(self, *args, **kwargs):
        return self.filter(Q(reported_cy__gt=PartnerOrganization.CT_CP_AUDIT_TRIGGER_LEVEL) |
                           Q(planned_engagement__spot_check_follow_up_q1__gt=0) |
                           Q(planned_engagement__spot_check_follow_up_q2__gt=0) |
                           Q(planned_engagement__spot_check_follow_up_q3__gt=0) |
                           Q(planned_engagement__spot_check_follow_up_q4__gt=0),  # aka required
                           hact_values__spot_checks__completed__total=0,
                           hact_values__audit__completed__total=0, *args, **kwargs)

    def not_assurance_compliant(self, *args, **kwargs):
        return self.filter(Q(reported_cy__gt=PartnerOrganization.CT_CP_AUDIT_TRIGGER_LEVEL) |
                           Q(
                               Q(hact_values__spot_checks__completed__total__gt=0) |
                               Q(planned_engagement__spot_check_follow_up_q1__gt=0) |
                               Q(planned_engagement__spot_check_follow_up_q2__gt=0) |
                               Q(planned_engagement__spot_check_follow_up_q3__gt=0) |
                               Q(planned_engagement__spot_check_follow_up_q4__gt=0) |
                               Q(planned_engagement__scheduled_audit=True) |
                               Q(planned_engagement__special_audit=True)) |
                           Q(planned_engagement__spot_check_follow_up_q4__gt=0),
                           hact_values__programmatic_visits__completed__total=0,
                           hact_values__spot_checks__completed__total=0,
                           hact_values__audits__completed__total=0, *args, **kwargs)


class PartnerOrganization(TimeStampedModel):
    """
    Represents a partner organization

    related models:
        Assessment: "assessments"
        PartnerStaffMember: "staff_members"


    """
    # When cash transferred to a country programme exceeds CT_CP_AUDIT_TRIGGER_LEVEL, an audit is triggered.
    EXPIRING_ASSESSMENT_LIMIT_YEAR = 4
    CT_CP_AUDIT_TRIGGER_LEVEL = decimal.Decimal('50000.00')

    CT_MR_AUDIT_TRIGGER_LEVEL = decimal.Decimal('2500.00')
    CT_MR_AUDIT_TRIGGER_LEVEL2 = decimal.Decimal('100000.00')
    CT_MR_AUDIT_TRIGGER_LEVEL3 = decimal.Decimal('500000.00')

    RATING_HIGH = 'High'
    RATING_SIGNIFICANT = 'Significant'
    RATING_MODERATE = 'Medium'
    RATING_LOW = 'Low'
    RATING_NON_ASSESSED = 'Non Required'

    RISK_RATINGS = (
        (RATING_HIGH, 'High'),
        (RATING_SIGNIFICANT, 'Significant'),
        (RATING_MODERATE, 'Medium'),
        (RATING_LOW, 'Low'),
        (RATING_NON_ASSESSED, 'Non Required'),
    )

    MICRO_ASSESSMENT = 'MICRO ASSESSMENT'
    HIGH_RISK_ASSUMED = 'HIGH RISK ASSUMED'
    LOW_RISK_ASSUMED = 'LOW RISK ASSUMED'
    NEGATIVE_AUDIT_RESULTS = 'NEGATIVE AUDIT RESULTS'
    SIMPLIFIED_CHECKLIST = 'SIMPLIFIED CHECKLIST'
    OTHERS = 'OTHERS'

    # maybe at some point this can become a type_of_assessment can became a choice
    TYPE_OF_ASSESSMENT = (
        (MICRO_ASSESSMENT, 'Micro Assessment'),
        (HIGH_RISK_ASSUMED, 'High Risk Assumed'),
        (LOW_RISK_ASSUMED, 'Low Risk Assumed'),
        (NEGATIVE_AUDIT_RESULTS, 'Negative Audit Results'),
        (SIMPLIFIED_CHECKLIST, 'Simplified Checklist'),
        (OTHERS, 'Others'),
    )

    AGENCY_CHOICES = Choices(
        ('DPKO', 'DPKO'),
        ('ECA', 'ECA'),
        ('ECLAC', 'ECLAC'),
        ('ESCWA', 'ESCWA'),
        ('FAO', 'FAO'),
        ('ILO', 'ILO'),
        ('IOM', 'IOM'),
        ('OHCHR', 'OHCHR'),
        ('UN', 'UN'),
        ('UN Women', 'UN Women'),
        ('UNAIDS', 'UNAIDS'),
        ('UNDP', 'UNDP'),
        ('UNESCO', 'UNESCO'),
        ('UNFPA', 'UNFPA'),
        ('UN - Habitat', 'UN - Habitat'),
        ('UNHCR', 'UNHCR'),
        ('UNODC', 'UNODC'),
        ('UNOPS', 'UNOPS'),
        ('UNRWA', 'UNRWA'),
        ('UNSC', 'UNSC'),
        ('UNU', 'UNU'),
        ('WB', 'WB'),
        ('WFP', 'WFP'),
        ('WHO', 'WHO')
    )

    CSO_TYPES = Choices(
        'International',
        'National',
        'Community Based Organization',
        'Academic Institution',
    )

    ASSURANCE_VOID = 'void'
    ASSURANCE_PARTIAL = 'partial'
    ASSURANCE_COMPLETE = 'complete'

    partner_type = models.CharField(
        verbose_name=_("Partner Type"),
        max_length=50,
        choices=PartnerType.CHOICES
    )

    # this is only applicable if type is CSO
    cso_type = models.CharField(
        verbose_name=_('CSO Type'),
        max_length=50,
        choices=CSO_TYPES,
        blank=True,
        null=True,
    )
    name = models.CharField(
        verbose_name=_('Name'),
        max_length=255,
        help_text='Please make sure this matches the name you enter in VISION'
    )
    short_name = models.CharField(
        verbose_name=_("Short Name"),
        max_length=50,
        blank=True
    )
    description = models.CharField(
        verbose_name=_("Description"),
        max_length=256,
        blank=True
    )
    shared_with = ArrayField(
        models.CharField(max_length=20, blank=True, choices=AGENCY_CHOICES),
        verbose_name=_("Shared Partner"),
        blank=True,
        null=True
    )
    street_address = models.CharField(
        verbose_name=_("Street Address"),
        max_length=500,
        blank=True,
        null=True,
    )
    city = models.CharField(
        verbose_name=_("City"),
        max_length=64,
        blank=True,
        null=True,
    )
    postal_code = models.CharField(
        verbose_name=_("Postal Code"),
        max_length=32,
        blank=True,
        null=True,
    )
    country = models.CharField(
        verbose_name=_("Country"),
        max_length=64,
        blank=True,
        null=True,
    )

    # TODO: remove this when migration to the new fields is done. check for references
    # BEGIN REMOVE
    address = models.TextField(
        verbose_name=_("Address"),
        blank=True,
        null=True
    )
    # END REMOVE

    email = models.CharField(
        verbose_name=_("Email Address"),
        max_length=255,
        blank=True, null=True
    )
    phone_number = models.CharField(
        verbose_name=_("Phone Number"),
        max_length=64,
        blank=True,
        null=True,
    )
    vendor_number = models.CharField(
        verbose_name=_("Vendor Number"),
        blank=True,
        null=True,  # nullable so it can be optional and not interfere with uniqueness
        unique=True,
        max_length=30
    )
    alternate_id = models.IntegerField(
        verbose_name=_("Alternate ID"),
        blank=True,
        null=True
    )
    alternate_name = models.CharField(
        verbose_name=_("Alternate Name"),
        max_length=255,
        blank=True,
        null=True
    )
    rating = models.CharField(
        verbose_name=_('Risk Rating'),
        max_length=50,
        choices=RISK_RATINGS,
        null=True,
        blank=True
    )
    type_of_assessment = models.CharField(
        verbose_name=_("Assessment Type"),
        max_length=50,
        null=True,
    )
    last_assessment_date = models.DateField(
        verbose_name=_("Last Assessment Date"),
        blank=True,
        null=True,
    )
    core_values_assessment_date = models.DateField(
        verbose_name=_('Date positively assessed against core values'),
        blank=True,
        null=True,
    )
    core_values_assessment = models.FileField(
        verbose_name=_("Core Values Assessment"),
        blank=True,
        null=True,
        upload_to='partners/core_values/',
        max_length=1024,
        help_text='Only required for CSO partners'
    )
    core_values_assessment_attachment = CodedGenericRelation(
        Attachment,
        verbose_name=_('Core Values Assessment'),
        code='partners_partner_assessment',
        blank=True,
        null=True,
        help_text='Only required for CSO partners'
    )
    vision_synced = models.BooleanField(
        verbose_name=_("VISION Synced"),
        default=False,
    )
    blocked = models.BooleanField(verbose_name=_("Blocked"), default=False)
    hidden = models.BooleanField(verbose_name=_("Hidden"), default=False)
    deleted_flag = models.BooleanField(
        verbose_name=_('Marked for deletion'),
        default=False,
    )

    total_ct_cp = models.DecimalField(
        verbose_name=_("Total Cash Transferred for Country Programme"),
        decimal_places=2,
        max_digits=20,
        blank=True,
        null=True,
        help_text='Total Cash Transferred for Country Programme'
    )
    total_ct_cy = models.DecimalField(
        verbose_name=_("Total Cash Transferred per Current Year"),
        decimal_places=2,
        max_digits=20,
        blank=True,
        null=True,
        help_text='Total Cash Transferred per Current Year'
    )

    net_ct_cy = models.DecimalField(
        decimal_places=2, max_digits=20, blank=True, null=True,
        help_text='Net Cash Transferred per Current Year',
        verbose_name=_('Net Cash Transferred')
    )

    reported_cy = models.DecimalField(
        decimal_places=2, max_digits=20, blank=True, null=True,
        help_text='Liquidations 1 Oct - 30 Sep',
        verbose_name=_('Liquidation')
    )

    total_ct_ytd = models.DecimalField(
        decimal_places=2, max_digits=20, blank=True, null=True,
        help_text='Cash Transfers Jan - Dec',
        verbose_name=_('Cash Transfer Jan - Dec')
    )

    hact_values = JSONField(blank=True, null=True, default=hact_default, verbose_name='HACT')
    basis_for_risk_rating = models.CharField(
        verbose_name=_("Basis for Risk Rating"), max_length=50, default='', blank=True)

    tracker = FieldTracker()
    objects = PartnerOrganizationQuerySet.as_manager()

    class Meta:
        ordering = ['name']
        unique_together = ('name', 'vendor_number')

    def __str__(self):
        return self.name

    def latest_assessment(self, type):
        return self.assessments.filter(type=type).order_by('completed_date').last()

    def save(self, *args, **kwargs):
        # JSONFIELD has an issue where it keeps escaping characters
        hact_is_string = isinstance(self.hact_values, str)
        try:
            self.hact_values = json.loads(self.hact_values) if hact_is_string else self.hact_values
        except ValueError as e:
            e.args = ['hact_values needs to be a valid format (dict)']
            raise e

        super(PartnerOrganization, self).save(*args, **kwargs)
        if hact_is_string:
            self.hact_values = json.dumps(self.hact_values)

    @cached_property
    def partner_type_slug(self):
        slugs = {
            PartnerType.BILATERAL_MULTILATERAL: 'Multi',
            PartnerType.CIVIL_SOCIETY_ORGANIZATION: 'CSO',
            PartnerType.GOVERNMENT: 'Gov',
            PartnerType.UN_AGENCY: 'UN',
        }
        return slugs.get(self.partner_type, self.partner_type)

    @cached_property
    def get_last_pca(self):
        # exclude Agreements that were not signed
        return self.agreements.filter(
            agreement_type=Agreement.PCA
        ).exclude(
            signed_by_unicef_date__isnull=True,
            signed_by_partner_date__isnull=True,
            status__in=[Agreement.DRAFT, Agreement.TERMINATED]
        ).order_by('signed_by_unicef_date').last()

    @cached_property
    def expiring_assessment_flag(self):
        if self.last_assessment_date:
            last_assessment_age = datetime.date.today().year - self.last_assessment_date.year
            return last_assessment_age >= PartnerOrganization.EXPIRING_ASSESSMENT_LIMIT_YEAR
        return False

    @cached_property
    def approaching_threshold_flag(self):
        total_ct_ytd = self.total_ct_ytd or 0
        non_assessed = self.rating == PartnerOrganization.RATING_NON_ASSESSED
        ct_year_overflow = total_ct_ytd > PartnerOrganization.CT_CP_AUDIT_TRIGGER_LEVEL
        return non_assessed and ct_year_overflow

    @cached_property
    def flags(self):
        return {
            'expiring_assessment_flag': self.expiring_assessment_flag,
            'approaching_threshold_flag': self.approaching_threshold_flag
        }

    @cached_property
    def min_req_programme_visits(self):
        programme_visits = 0
        ct = self.net_ct_cy or 0  # Must be integer, but net_ct_cy could be None

        if ct <= PartnerOrganization.CT_MR_AUDIT_TRIGGER_LEVEL:
            programme_visits = 0
        elif PartnerOrganization.CT_MR_AUDIT_TRIGGER_LEVEL < ct <= PartnerOrganization.CT_MR_AUDIT_TRIGGER_LEVEL2:
            programme_visits = 1
        elif PartnerOrganization.CT_MR_AUDIT_TRIGGER_LEVEL2 < ct <= PartnerOrganization.CT_MR_AUDIT_TRIGGER_LEVEL3:
            if self.rating in [PartnerOrganization.RATING_HIGH, PartnerOrganization.RATING_SIGNIFICANT]:
                programme_visits = 3
            elif self.rating in [PartnerOrganization.RATING_MODERATE, ]:
                programme_visits = 2
            elif self.rating in [PartnerOrganization.RATING_LOW, ]:
                programme_visits = 1
        else:
            if self.rating in [PartnerOrganization.RATING_HIGH, PartnerOrganization.RATING_SIGNIFICANT]:
                programme_visits = 4
            elif self.rating in [PartnerOrganization.RATING_MODERATE, ]:
                programme_visits = 3
            elif self.rating in [PartnerOrganization.RATING_LOW, ]:
                programme_visits = 2
        return programme_visits

    @cached_property
    def min_req_spot_checks(self):
        # reported_cy can be None
        reported_cy = self.reported_cy or 0
        return 1 if reported_cy > PartnerOrganization.CT_CP_AUDIT_TRIGGER_LEVEL else 0

    @cached_property
    def min_req_audits(self):
        return self.planned_engagement.required_audit if getattr(self, 'planned_engagement', None) else 0

    @cached_property
    def hact_min_requirements(self):

        return {
            'programme_visits': self.min_req_programme_visits,
            'spot_checks': self.min_req_spot_checks,
            'audits': self.min_req_audits,
        }

    @cached_property
    def assurance_coverage(self):

        hact = json.loads(self.hact_values) if isinstance(self.hact_values, str) else self.hact_values

        pv = hact['programmatic_visits']['completed']['total']
        sc = hact['spot_checks']['completed']['total']
        au = hact['audits']['completed']

        if pv + sc + au == 0:
            return PartnerOrganization.ASSURANCE_VOID
        elif pv + sc + au < self.min_req_programme_visits + self.min_req_spot_checks + self.min_req_audits:
            return PartnerOrganization.ASSURANCE_PARTIAL
        else:
            return PartnerOrganization.ASSURANCE_COMPLETE

    def planned_visits_to_hact(self):
        """For current year sum all programmatic values of planned visits
        records for partner

        If partner type is Government, then default to 0 planned visits
        """
        year = datetime.date.today().year
        if self.partner_type == 'Government':
            pvq1 = pvq2 = pvq3 = pvq4 = 0
        else:
<<<<<<< HEAD
            pv = InterventionPlannedVisits.objects.filter(
                intervention__agreement__partner=partner, year=year,
                intervention__status__in=[Intervention.ACTIVE, Intervention.CLOSED, Intervention.ENDED]
            )
            pvq1 = pv.aggregate(models.Sum('programmatic_q1'))['programmatic_q1__sum'] or 0
            pvq2 = pv.aggregate(models.Sum('programmatic_q2'))['programmatic_q2__sum'] or 0
            pvq3 = pv.aggregate(models.Sum('programmatic_q3'))['programmatic_q3__sum'] or 0
            pvq4 = pv.aggregate(models.Sum('programmatic_q4'))['programmatic_q4__sum'] or 0

        hact = json.loads(partner.hact_values) \
            if isinstance(partner.hact_values, str) \
            else partner.hact_values
=======
            try:
                pv = self.planned_visits.get(year=year)
                pvq1 = pv.programmatic_q1
                pvq2 = pv.programmatic_q2
                pvq3 = pv.programmatic_q3
                pvq4 = pv.programmatic_q4
            except PartnerPlannedVisits.DoesNotExist:
                pvq1 = pvq2 = pvq3 = pvq4 = 0

        hact = json.loads(self.hact_values) \
            if isinstance(self.hact_values, six.text_type) \
            else self.hact_values
>>>>>>> fa9d5760
        hact['programmatic_visits']['planned']['q1'] = pvq1
        hact['programmatic_visits']['planned']['q2'] = pvq2
        hact['programmatic_visits']['planned']['q3'] = pvq3
        hact['programmatic_visits']['planned']['q4'] = pvq4
        hact['programmatic_visits']['planned']['total'] = pvq1 + pvq2 + pvq3 + pvq4
        self.hact_values = hact
        self.save()

    @classmethod
    def programmatic_visits(cls, partner, event_date=None, update_one=False):
        """
        :return: all completed programmatic visits
        """
        hact = json.loads(partner.hact_values) if isinstance(partner.hact_values, str) else partner.hact_values

        pv = hact['programmatic_visits']['completed']['total']

        if update_one and event_date:
            quarter_name = get_quarter(event_date)
            pvq = hact['programmatic_visits']['completed'][quarter_name]
            pv += 1
            pvq += 1
            hact['programmatic_visits']['completed'][quarter_name] = pvq
            hact['programmatic_visits']['completed']['total'] = pv
        else:
            pv_year = TravelActivity.objects.filter(
                travel_type=TravelType.PROGRAMME_MONITORING,
                travels__traveler=F('primary_traveler'),
                travels__status__in=[Travel.COMPLETED],
                travels__end_date__year=timezone.now().year,
                partner=partner,
            )

            pv = pv_year.count()
            pvq1 = pv_year.filter(travels__end_date__month__in=[1, 2, 3]).count()
            pvq2 = pv_year.filter(travels__end_date__month__in=[4, 5, 6]).count()
            pvq3 = pv_year.filter(travels__end_date__month__in=[7, 8, 9]).count()
            pvq4 = pv_year.filter(travels__end_date__month__in=[10, 11, 12]).count()

            # TPM visit are counted one per month maximum
            tpmv = TPMVisit.objects.filter(
                tpm_activities__partner=partner, status=TPMVisit.UNICEF_APPROVED,
                date_of_unicef_approved__year=datetime.datetime.now().year
            ).distinct()

            tpmv1 = sum([
                tpmv.filter(date_of_unicef_approved__month=1).exists(),
                tpmv.filter(date_of_unicef_approved__month=2).exists(),
                tpmv.filter(date_of_unicef_approved__month=3).exists()
            ])
            tpmv2 = sum([
                tpmv.filter(date_of_unicef_approved__month=4).exists(),
                tpmv.filter(date_of_unicef_approved__month=5).exists(),
                tpmv.filter(date_of_unicef_approved__month=6).exists()
            ])
            tpmv3 = sum([
                tpmv.filter(date_of_unicef_approved__month=7).exists(),
                tpmv.filter(date_of_unicef_approved__month=8).exists(),
                tpmv.filter(date_of_unicef_approved__month=9).exists()
            ])
            tpmv4 = sum([
                tpmv.filter(date_of_unicef_approved__month=10).exists(),
                tpmv.filter(date_of_unicef_approved__month=11).exists(),
                tpmv.filter(date_of_unicef_approved__month=12).exists()
            ])

            tpm_total = tpmv1 + tpmv2 + tpmv3 + tpmv4

            hact['programmatic_visits']['completed']['q1'] = pvq1 + tpmv1
            hact['programmatic_visits']['completed']['q2'] = pvq2 + tpmv2
            hact['programmatic_visits']['completed']['q3'] = pvq3 + tpmv3
            hact['programmatic_visits']['completed']['q4'] = pvq4 + tpmv4
            hact['programmatic_visits']['completed']['total'] = pv + tpm_total

        partner.hact_values = hact
        partner.save()

    @classmethod
    def spot_checks(cls, partner, event_date=None, update_one=False):
        """
        :return: all completed spot checks
        """
        from etools.applications.audit.models import Engagement, SpotCheck
        if not event_date:
            event_date = datetime.datetime.today()
        quarter_name = get_quarter(event_date)
        sc = partner.hact_values['spot_checks']['completed']['total']
        scq = partner.hact_values['spot_checks']['completed'][quarter_name]

        if update_one:
            sc += 1
            scq += 1
            partner.hact_values['spot_checks']['completed'][quarter_name] = scq
        else:
            trip = TravelActivity.objects.filter(
                travel_type=TravelType.SPOT_CHECK,
                travels__traveler=F('primary_traveler'),
                travels__status__in=[Travel.COMPLETED],
                travels__completed_at__year=datetime.datetime.now().year,
                partner=partner,
            )

            trq1 = trip.filter(travels__completed_at__month__in=[1, 2, 3]).count()
            trq2 = trip.filter(travels__completed_at__month__in=[4, 5, 6]).count()
            trq3 = trip.filter(travels__completed_at__month__in=[7, 8, 9]).count()
            trq4 = trip.filter(travels__completed_at__month__in=[10, 11, 12]).count()

            audit_spot_check = SpotCheck.objects.filter(
                partner=partner, status=Engagement.FINAL,
                date_of_draft_report_to_unicef__year=datetime.datetime.now().year
            )

            asc1 = audit_spot_check.filter(date_of_draft_report_to_unicef__month__in=[1, 2, 3]).count()
            asc2 = audit_spot_check.filter(date_of_draft_report_to_unicef__month__in=[4, 5, 6]).count()
            asc3 = audit_spot_check.filter(date_of_draft_report_to_unicef__month__in=[7, 8, 9]).count()
            asc4 = audit_spot_check.filter(date_of_draft_report_to_unicef__month__in=[10, 11, 12]).count()

            partner.hact_values['spot_checks']['completed']['q1'] = trq1 + asc1
            partner.hact_values['spot_checks']['completed']['q2'] = trq2 + asc2
            partner.hact_values['spot_checks']['completed']['q3'] = trq3 + asc3
            partner.hact_values['spot_checks']['completed']['q4'] = trq4 + asc4

            sc = trip.count() + audit_spot_check.count()  # TODO 1.1.9c add spot checks from field monitoring

        partner.hact_values['spot_checks']['completed']['total'] = sc
        partner.save()

    @classmethod
    def audits_completed(cls, partner, update_one=False):
        """
        :param partner: Partner Organization
        :param update_one: if True will increase by one the value, if False would recalculate the value
        :return: all completed audit (including special audit)
        """
        from etools.applications.audit.models import Audit, Engagement, SpecialAudit
        completed_audit = partner.hact_values['audits']['completed']
        if update_one:
            completed_audit += 1
        else:
            audits = Audit.objects.filter(
                partner=partner,
                status=Engagement.FINAL,
                date_of_draft_report_to_unicef__year=datetime.datetime.now().year).count()
            s_audits = SpecialAudit.objects.filter(
                partner=partner,
                status=Engagement.FINAL,
                date_of_draft_report_to_unicef__year=datetime.datetime.now().year).count()
            completed_audit = audits + s_audits
        partner.hact_values['audits']['completed'] = completed_audit
        partner.save()

    def get_admin_url(self):
        admin_url_name = 'admin:partners_partnerorganization_change'
        return reverse(admin_url_name, args=(self.id,))


class PartnerStaffMemberManager(models.Manager):

    def get_queryset(self):
        return super(PartnerStaffMemberManager, self).get_queryset().select_related('partner')


class PartnerStaffMember(TimeStampedModel):
    """
    Represents a staff member at the partner organization.
    A User is created for each staff member

    Relates to :model:`partners.PartnerOrganization`

    related models:
        Agreement: "agreement_authorizations" (m2m - all agreements this user is authorized for)
        Agreement: "agreements_signed" (refers to all the agreements this user signed)
    """

    partner = models.ForeignKey(
        PartnerOrganization,
        verbose_name=_("Partner"),
        related_name='staff_members',
        on_delete=models.CASCADE,
    )
    title = models.CharField(
        verbose_name=_("Title"),
        max_length=64,
        null=True,
        blank=True,
    )
    first_name = models.CharField(verbose_name=_("First Name"), max_length=64)
    last_name = models.CharField(verbose_name=_("Last Name"), max_length=64)
    email = models.CharField(
        verbose_name=_("Email Address"),
        max_length=128,
        unique=True,
        blank=False,
    )
    phone = models.CharField(
        verbose_name=_("Phone Number"),
        max_length=64,
        blank=True,
        null=True,
        default='',
    )
    active = models.BooleanField(
        verbose_name=_("Active"),
        default=True
    )

    tracker = FieldTracker()
    objects = PartnerStaffMemberManager()

    def get_full_name(self):
        full_name = '%s %s' % (self.first_name, self.last_name)
        return full_name.strip()

    def __str__(self):
        return'{} {} ({})'.format(
            self.first_name,
            self.last_name,
            self.partner.name
        )

    # TODO: instead of signals we need this transactional
    def reactivate_signal(self):
        # sends a signal to activate the user
        post_save.send(PartnerStaffMember, instance=self, created=True)

    def deactivate_signal(self):
        # sends a signal to deactivate user and remove partnerstaffmember link
        pre_delete.send(PartnerStaffMember, instance=self)

    def save(self, **kwargs):
        # if the instance exists and active was changed, re-associate user
        if self.pk:
            # get the instance that exists in the db to compare active states
            existing_instance = PartnerStaffMember.objects.get(pk=self.pk)
            if existing_instance.active and not self.active:
                self.deactivate_signal()
            elif not existing_instance.active and self.active:
                self.reactivate_signal()

        return super(PartnerStaffMember, self).save(**kwargs)


class PlannedEngagement(TimeStampedModel):
    """ class to handle partner's engagement for current year """
    partner = models.OneToOneField(PartnerOrganization, verbose_name=_("Partner"), related_name='planned_engagement',
                                   on_delete=models.CASCADE)
    spot_check_mr = QuarterField(verbose_name=_('Spot Check MR'), null=False, default='')
    spot_check_follow_up_q1 = models.IntegerField(verbose_name=_("Spot Check Q1"), default=0)
    spot_check_follow_up_q2 = models.IntegerField(verbose_name=_("Spot Check Q2"), default=0)
    spot_check_follow_up_q3 = models.IntegerField(verbose_name=_("Spot Check Q3"), default=0)
    spot_check_follow_up_q4 = models.IntegerField(verbose_name=_("Spot Check Q4"), default=0)
    scheduled_audit = models.BooleanField(verbose_name=_("Scheduled Audit"), default=False)
    special_audit = models.BooleanField(verbose_name=_("Special Audit"), default=False)

    @cached_property
    def total_spot_check_follow_up_required(self):
        return sum([
            self.spot_check_follow_up_q1, self.spot_check_follow_up_q2,
            self.spot_check_follow_up_q3, self.spot_check_follow_up_q4
        ])

    @cached_property
    def spot_check_required(self):
        return self.total_spot_check_follow_up_required + (1 if self.spot_check_mr else 0)

    @cached_property
    def required_audit(self):
        return sum([self.scheduled_audit, self.special_audit])

    def reset(self):
        """this is used to reset the values of the object at the end of the year"""
        self.spot_check_mr = None
        self.spot_check_follow_up_q1 = 0
        self.spot_check_follow_up_q2 = 0
        self.spot_check_follow_up_q3 = 0
        self.spot_check_follow_up_q4 = 0
        self.scheduled_audit = False
        self.special_audit = False
        self.save()

    def __str__(self):
        return 'Planned Engagement {}'.format(self.partner.name)


class Assessment(TimeStampedModel):
    """
    Represents an assessment for a partner organization.

    Relates to :model:`partners.PartnerOrganization`
    Relates to :model:`AUTH_USER_MODEL`
    """
    HIGH = 'high'
    SIGNIFICANT = 'significant'
    MEDIUM = 'medium'
    LOW = 'low'
    RISK_RATINGS = (
        (HIGH, 'High'),
        (SIGNIFICANT, 'Significant'),
        (MEDIUM, 'Medium'),
        (LOW, 'Low'),
    )

    ASSESSMENT_TYPES = (
        ('Micro Assessment', 'Micro Assessment'),
        ('Simplified Checklist', 'Simplified Checklist'),
        ('Scheduled Audit report', 'Scheduled Audit report'),
        ('Special Audit report', 'Special Audit report'),
        ('Other', 'Other'),
    )

    partner = models.ForeignKey(
        PartnerOrganization,
        verbose_name=_("Partner"),
        related_name='assessments',
        on_delete=models.CASCADE,
    )
    type = models.CharField(
        verbose_name=_("Type"),
        max_length=50,
        choices=ASSESSMENT_TYPES,
    )
    names_of_other_agencies = models.CharField(
        verbose_name=_("Other Agencies"),
        max_length=255,
        blank=True,
        null=True,
        help_text='List the names of the other agencies they have worked with',
    )
    expected_budget = models.IntegerField(
        verbose_name=_('Planned amount'),
        blank=True, null=True,
    )
    notes = models.CharField(
        max_length=255,
        blank=True, null=True,
        verbose_name=_('Special requests'),
        help_text='Note any special requests to be considered during the assessment'
    )
    requested_date = models.DateField(
        verbose_name=_("Requested Date"),
        auto_now_add=True,
    )
    requesting_officer = models.ForeignKey(
        settings.AUTH_USER_MODEL,
        verbose_name=_("Requesting Officer"),
        related_name='requested_assessments',
        blank=True,
        null=True,
        on_delete=models.CASCADE,
    )
    approving_officer = models.ForeignKey(
        settings.AUTH_USER_MODEL,
        verbose_name=_("Approving Officer"),
        blank=True,
        null=True,
        on_delete=models.CASCADE,
    )
    planned_date = models.DateField(
        verbose_name=_("Planned Date"),
        blank=True,
        null=True,
    )
    completed_date = models.DateField(
        verbose_name=_("Completed Date"),
        blank=True,
        null=True,
    )
    rating = models.CharField(
        verbose_name=_("Rating"),
        max_length=50,
        choices=RISK_RATINGS,
        default=HIGH,
    )
    # Assessment Report
    report = models.FileField(
        verbose_name=_("Report"),
        blank=True,
        null=True,
        max_length=1024,
        upload_to=get_assesment_path
    )
    report_attachment = CodedGenericRelation(
        Attachment,
        verbose_name=_('Report'),
        code='partners_assessment_report',
        blank=True,
        null=True
    )
    # Basis for Risk Rating
    current = models.BooleanField(
        verbose_name=_('Basis for risk rating'),
        default=False,
    )

    tracker = FieldTracker()

    def __str__(self):
        return'{type}: {partner} {rating} {date}'.format(
            type=self.type,
            partner=self.partner.name,
            rating=self.rating,
            date=self.completed_date.strftime("%d-%m-%Y") if
            self.completed_date else'NOT COMPLETED'
        )


class AgreementManager(models.Manager):

    def get_queryset(self):
        return super(AgreementManager, self).get_queryset().select_related('partner')


def activity_to_active_side_effects(i, old_instance=None, user=None):
    # here we can make any updates to the object as we need as part of the auto transition change
    # obj.end = datetime.date.today()
    # old_instance.status will give you the status you're transitioning from
    pass


class Agreement(TimeStampedModel):
    """
    Represents an agreement with the partner organization.

    Relates to :model:`partners.PartnerOrganization`
    """
    # POTENTIAL_AUTO_TRANSITIONS.. these are all transitions that we want to
    # make automatically if possible
    PCA = 'PCA'
    MOU = 'MOU'
    SSFA = 'SSFA'
    AGREEMENT_TYPES = (
        (PCA, u"Programme Cooperation Agreement"),
        (SSFA, 'Small Scale Funding Agreement'),
        (MOU, 'Memorandum of Understanding'),
    )

    DRAFT = "draft"
    SIGNED = "signed"
    ENDED = "ended"
    SUSPENDED = "suspended"
    TERMINATED = "terminated"
    STATUS_CHOICES = (
        (DRAFT, "Draft"),
        (SIGNED, "Signed"),
        (ENDED, "Ended"),
        (SUSPENDED, "Suspended"),
        (TERMINATED, "Terminated"),
    )
    AUTO_TRANSITIONS = {
        DRAFT: [SIGNED],
        SIGNED: [ENDED],
    }
    TRANSITION_SIDE_EFFECTS = {
        SIGNED: [activity_to_active_side_effects],
    }

    partner = models.ForeignKey(
        PartnerOrganization, related_name="agreements", verbose_name=_('Partner'),
        on_delete=models.CASCADE,
    )
    country_programme = models.ForeignKey(
        'reports.CountryProgramme',
        verbose_name=_("Country Programme"),
        related_name='agreements',
        blank=True,
        null=True,
        on_delete=models.CASCADE,
    )
    authorized_officers = models.ManyToManyField(
        PartnerStaffMember,
        verbose_name=_("Partner Authorized Officer"),
        blank=True,
        related_name="agreement_authorizations")
    agreement_type = models.CharField(
        verbose_name=_("Agreement Type"),
        max_length=10,
        choices=AGREEMENT_TYPES
    )
    agreement_number = models.CharField(
        verbose_name=_('Reference Number'),
        max_length=45,
        blank=True,
        # TODO: write a script to insure this before merging.
        unique=True,
    )
    attached_agreement = models.FileField(
        verbose_name=_("Attached Agreement"),
        upload_to=get_agreement_path,
        blank=True,
        max_length=1024
    )
    attachment = CodedGenericRelation(
        Attachment,
        verbose_name=_('Attached Agreement'),
        code='partners_agreement',
        blank=True
    )
    start = models.DateField(
        verbose_name=_("Start Date"),
        null=True,
        blank=True,
    )
    end = models.DateField(
        verbose_name=_("End Date"),
        null=True,
        blank=True,
    )

    signed_by_unicef_date = models.DateField(
        verbose_name=_("Signed By UNICEF Date"),
        null=True,
        blank=True,
    )

    # Unicef staff members that sign the agreements
    # this user needs to be in the partnership management group
    signed_by = models.ForeignKey(
        settings.AUTH_USER_MODEL,
        verbose_name=_("Signed By UNICEF"),
        related_name='agreements_signed+',
        null=True, blank=True,
        on_delete=models.CASCADE,
    )

    signed_by_partner_date = models.DateField(
        verbose_name=_("Signed By Partner Date"),
        null=True,
        blank=True,
    )

    # Signatory on behalf of the PartnerOrganization
    partner_manager = models.ForeignKey(
        PartnerStaffMember,
        related_name='agreements_signed',
        verbose_name=_('Signed by partner'),
        blank=True, null=True,
        on_delete=models.CASCADE,
    )

    # TODO: Write a script that sets a status to each existing record
    status = FSMField(
        verbose_name=_("Status"),
        max_length=32,
        blank=True,
        choices=STATUS_CHOICES,
        default=DRAFT
    )

    tracker = FieldTracker()
    view_objects = AgreementManager()
    objects = models.Manager()

    class Meta:
        ordering = ['-created']

    def __str__(self):
        return'{} for {} ({} - {})'.format(
            self.agreement_type,
            self.partner.name,
            self.start.strftime('%d-%m-%Y') if self.start else '',
            self.end.strftime('%d-%m-%Y') if self.end else '',
            self.signed_by_partner_date,
            self.signed_by_unicef_date
        )

    @classmethod
    def permission_structure(cls):
        permissions = import_permissions(cls.__name__)
        return permissions

    @property
    def year(self):
        if self.id:
            if self.signed_by_unicef_date is not None:
                return self.signed_by_unicef_date.year
            else:
                return self.created.year
        else:
            return datetime.date.today().year

    @property
    def reference_number(self):
        return '{code}/{type}{year}{id}'.format(
            code=connection.tenant.country_short_code or '',
            type=self.agreement_type,
            year=self.created.year,
            id=self.id,
        )

    @property
    def base_number(self):
        return self.agreement_number.split('-')[0]

    def update_reference_number(self, amendment_number=None):

        if amendment_number:
            self.agreement_number = '{}-{}'.format(self.base_number, amendment_number)
            return
        self.agreement_number = self.reference_number

    def update_related_interventions(self, oldself, **kwargs):
        '''
        When suspending or terminating an agreement we need to suspend or terminate all interventions related
        this should only be called in a transaction with agreement save
        '''

        if oldself and oldself.status != self.status and \
                self.status in [Agreement.SUSPENDED, Agreement.TERMINATED]:

            interventions = self.interventions.filter(
                document_type__in=[Intervention.PD, Intervention.SHPD]
            )
            for item in interventions:
                if item.status not in [Intervention.DRAFT,
                                       Intervention.CLOSED,
                                       Intervention.ENDED,
                                       Intervention.TERMINATED] and\
                        item.status != self.status:
                    item.status = self.status
                    item.save()

    @transition(field=status,
                source=[DRAFT],
                target=[SIGNED],
                conditions=[agreement_transition_to_signed_valid])
    def transition_to_signed(self):
        pass

    @transition(field=status,
                source=[SIGNED],
                target=[ENDED],
                conditions=[agreement_transition_to_ended_valid])
    def transition_to_ended(self):
        pass

    @transition(field=status,
                source=[SIGNED],
                target=[SUSPENDED],
                conditions=[])
    def transition_to_suspended(self):
        pass

    @transition(field=status,
                source=[SUSPENDED, SIGNED],
                target=[DRAFT],
                conditions=[agreements_illegal_transition])
    def transition_to_cancelled(self):
        pass

    @transition(field=status,
                source=[DRAFT],
                target=[TERMINATED, SUSPENDED],
                conditions=[agreements_illegal_transition])
    def transition_to_terminated(self):
        pass

    @transaction.atomic
    def save(self, **kwargs):

        oldself = None
        if self.pk:
            # load from DB
            oldself = Agreement.objects.get(pk=self.pk)

        if not oldself:
            # to create a ref number we need an id
            super(Agreement, self).save()
            self.update_reference_number()
        else:
            self.update_related_interventions(oldself)

        # update reference number if needed
        amendment_number = kwargs.pop('amendment_number', None)
        if amendment_number:
            self.update_reference_number(amendment_number)

        if self.agreement_type == self.PCA:
            assert self.country_programme is not None, 'Country Programme is required'
            # set start date
            if self.signed_by_partner_date and self.signed_by_unicef_date:
                self.start = max(self.signed_by_unicef_date,
                                 self.signed_by_partner_date,
                                 self.country_programme.from_date
                                 )

            # set end date
            self.end = self.country_programme.to_date

        return super(Agreement, self).save()


class AgreementAmendmentManager(models.Manager):

    def get_queryset(self):
        return super(AgreementAmendmentManager, self).get_queryset().select_related('agreement__partner')


class AgreementAmendment(TimeStampedModel):
    '''
    Represents an amendment to an agreement
    '''
    IP_NAME = u'Change IP name'
    AUTHORIZED_OFFICER = u'Change authorized officer'
    BANKING_INFO = u'Change banking info'
    CLAUSE = u'Change in clause'

    AMENDMENT_TYPES = Choices(
        (IP_NAME, 'Change in Legal Name of Implementing Partner'),
        (AUTHORIZED_OFFICER, 'Change Authorized Officer(s)'),
        (BANKING_INFO, 'Banking Information'),
        (CLAUSE, 'Change in clause'),
    )

    number = models.CharField(verbose_name=_("Number"), max_length=5)
    agreement = models.ForeignKey(
        Agreement,
        verbose_name=_("Agreement"),
        related_name='amendments',
        on_delete=models.CASCADE,
    )
    signed_amendment = models.FileField(
        verbose_name=_("Signed Amendment"),
        max_length=1024,
        null=True, blank=True,
        upload_to=get_agreement_amd_file_path
    )
    signed_amendment_attachment = CodedGenericRelation(
        Attachment,
        verbose_name=_('Signed Amendment'),
        code='partners_agreement_amendment',
        blank=True,
        null=True
    )
    types = ArrayField(models.CharField(
        max_length=50,
        verbose_name=_("Types"),
        choices=AMENDMENT_TYPES))
    signed_date = models.DateField(
        verbose_name=_("Signed Date"),
        null=True,
        blank=True,
    )

    tracker = FieldTracker()
    view_objects = AgreementAmendmentManager()
    objects = models.Manager()

    def __str__(self):
        return "{} {}".format(
            self.agreement.reference_number,
            self.number
        )

    def compute_reference_number(self):
        if self.signed_date:
            return '{0:02d}'.format(self.agreement.amendments.filter(signed_date__isnull=False).count() + 1)
        else:
            seq = self.agreement.amendments.filter(signed_date__isnull=True).count() + 1
            return 'tmp{0:02d}'.format(seq)

    @transaction.atomic
    def save(self, **kwargs):
        update_agreement_number_needed = False
        oldself = AgreementAmendment.objects.get(id=self.pk) if self.pk else None
        if self.signed_amendment:
            if not oldself or not oldself.signed_amendment:
                self.number = self.compute_reference_number()
                update_agreement_number_needed = True
        else:
            if not oldself:
                self.number = self.compute_reference_number()

        if update_agreement_number_needed:
            self.agreement.save(amendment_number=self.number)
        return super(AgreementAmendment, self).save(**kwargs)


class InterventionManager(models.Manager):

    def get_queryset(self):
        return super(InterventionManager, self).get_queryset().prefetch_related(
            'agreement__partner',
            'partner_focal_points',
            'unicef_focal_points',
            'offices',
            'planned_budget',
            'sections',
        )

    def detail_qs(self):
        qs = self.get_queryset().prefetch_related(
            'frs',
            'frs__fr_items',
            'result_links__cp_output',
            'result_links__ll_results',
            'result_links__ll_results__applied_indicators__indicator',
            'result_links__ll_results__applied_indicators__disaggregation',
            'result_links__ll_results__applied_indicators__locations',
            'flat_locations',
        )
        return qs

    def frs_qs(self):
        qs = self.get_queryset().prefetch_related(
            'agreement__partner',
            'planned_budget',
            'offices',
            'sections',
            # 'frs__fr_items',
            # TODO: Figure out a way in which to add locations that is more performant
            # 'flat_locations',
            'result_links__cp_output',
            'unicef_focal_points',
        )
        qs = qs.annotate(
            Max("frs__end_date"),
            Min("frs__start_date"),
            Sum("frs__total_amt_local"),
            Sum("frs__outstanding_amt_local"),
            Sum("frs__actual_amt_local"),
            Sum("frs__intervention_amt"),
            Count("frs__currency", distinct=True),
            location_p_codes=StringConcat("flat_locations__p_code", separator="|", distinct=True),
            donors=StringConcat("frs__fr_items__donor", separator="|", distinct=True),
            donor_codes=StringConcat("frs__fr_items__donor_code", separator="|", distinct=True),
            grants=StringConcat("frs__fr_items__grant_number", separator="|", distinct=True),
            max_fr_currency=Max("frs__currency", output_field=CharField(), distinct=True),
            multi_curr_flag=Count(Case(When(frs__multi_curr_flag=True, then=1)))
        )

        return qs


def side_effect_one(i, old_instance=None, user=None):
    pass


def side_effect_two(i, old_instance=None, user=None):
    pass


class Intervention(TimeStampedModel):
    """
    Represents a partner intervention.

    Relates to :model:`partners.PartnerOrganization`
    Relates to :model:`partners.Agreement`
    Relates to :model:`reports.CountryProgramme`
    Relates to :model:`AUTH_USER_MODEL`
    Relates to :model:`partners.PartnerStaffMember`
    Relates to :model:`users.Office`
    """

    DRAFT = 'draft'
    SIGNED = 'signed'
    ACTIVE = 'active'
    ENDED = 'ended'
    IMPLEMENTED = 'implemented'
    CLOSED = 'closed'
    SUSPENDED = 'suspended'
    TERMINATED = 'terminated'

    AUTO_TRANSITIONS = {
        DRAFT: [SIGNED],
        SIGNED: [ACTIVE],
        ACTIVE: [ENDED],
        ENDED: [CLOSED]
    }
    TRANSITION_SIDE_EFFECTS = {
        SIGNED: [side_effect_one, side_effect_two],
        ACTIVE: [],
        SUSPENDED: [],
        ENDED: [],
        CLOSED: [],
        TERMINATED: []
    }

    CANCELLED = 'cancelled'
    INTERVENTION_STATUS = (
        (DRAFT, "Draft"),
        (SIGNED, 'Signed'),
        (ACTIVE, "Active"),
        (ENDED, "Ended"),
        (CLOSED, "Closed"),
        (SUSPENDED, "Suspended"),
        (TERMINATED, "Terminated"),
    )
    PD = 'PD'
    SHPD = 'SHPD'
    SSFA = 'SSFA'
    INTERVENTION_TYPES = (
        (PD, 'Programme Document'),
        (SHPD, 'Simplified Humanitarian Programme Document'),
        (SSFA, 'SSFA'),
    )

    tracker = FieldTracker()
    objects = InterventionManager()

    document_type = models.CharField(
        verbose_name=_('Document Type'),
        choices=INTERVENTION_TYPES,
        max_length=255,
    )
    agreement = models.ForeignKey(
        Agreement,
        verbose_name=_("Agreement"),
        related_name='interventions',
        on_delete=models.CASCADE,
    )
    # Even though CP is defined at the Agreement Level, for a particular intervention this can be different.
    country_programme = models.ForeignKey(
        CountryProgramme,
        verbose_name=_("Country Programme"),
        related_name='interventions',
        blank=True, null=True,
        on_delete=models.DO_NOTHING,
        help_text='Which Country Programme does this Intervention belong to?',
    )
    number = models.CharField(
        verbose_name=_('Reference Number'),
        max_length=64,
        blank=True,
        null=True,
        unique=True,
    )
    title = models.CharField(verbose_name=_("Document Title"), max_length=256)
    status = FSMField(
        verbose_name=_("Status"),
        max_length=32,
        blank=True,
        choices=INTERVENTION_STATUS,
        default=DRAFT
    )
    # dates
    start = models.DateField(
        verbose_name=_("Start Date"),
        null=True,
        blank=True,
        help_text='The date the Intervention will start'
    )
    end = models.DateField(
        verbose_name=_("End Date"),
        null=True,
        blank=True,
        help_text='The date the Intervention will end'
    )
    submission_date = models.DateField(
        verbose_name=_("Document Submission Date by CSO"),
        null=True,
        blank=True,
        help_text='The date the partner submitted complete PD/SSFA documents to Unicef',
    )
    submission_date_prc = models.DateField(
        verbose_name=_('Submission Date to PRC'),
        help_text='The date the documents were submitted to the PRC',
        null=True,
        blank=True,
    )
    review_date_prc = models.DateField(
        verbose_name=_('Review Date by PRC'),
        help_text='The date the PRC reviewed the partnership',
        null=True,
        blank=True,
    )
    prc_review_document = models.FileField(
        verbose_name=_("Review Document by PRC"),
        max_length=1024,
        null=True,
        blank=True,
        upload_to=get_prc_intervention_file_path
    )
    prc_review_attachment = CodedGenericRelation(
        Attachment,
        verbose_name=_('Review Document by PRC'),
        code='partners_intervention_prc_review',
        blank=True,
        null=True
    )
    signed_pd_document = models.FileField(
        verbose_name=_("Signed PD Document"),
        max_length=1024,
        null=True,
        blank=True,
        upload_to=get_prc_intervention_file_path
    )
    signed_pd_attachment = CodedGenericRelation(
        Attachment,
        verbose_name=_('Signed PD Document'),
        code='partners_intervention_signed_pd',
        blank=True,
        null=True
    )
    signed_by_unicef_date = models.DateField(
        verbose_name=_("Signed by UNICEF Date"),
        null=True,
        blank=True,
    )
    signed_by_partner_date = models.DateField(
        verbose_name=_("Signed by Partner Date"),
        null=True,
        blank=True,
    )

    # partnership managers
    unicef_signatory = models.ForeignKey(
        settings.AUTH_USER_MODEL,
        verbose_name=_("Signed by UNICEF"),
        related_name='signed_interventions+',
        blank=True,
        null=True,
        on_delete=models.CASCADE,
    )
    # part of the Agreement authorized officers
    partner_authorized_officer_signatory = models.ForeignKey(
        PartnerStaffMember,
        verbose_name=_("Signed by Partner"),
        related_name='signed_interventions',
        blank=True,
        null=True,
        on_delete=models.CASCADE,
    )
    # anyone in unicef country office
    unicef_focal_points = models.ManyToManyField(
        settings.AUTH_USER_MODEL,
        verbose_name=_("UNICEF Focal Points"),
        blank=True,
        related_name='unicef_interventions_focal_points+'
    )
    # any PartnerStaffMember on the ParterOrganization
    partner_focal_points = models.ManyToManyField(
        PartnerStaffMember,
        verbose_name=_("CSO Authorized Officials"),
        related_name='interventions_focal_points+',
        blank=True
    )

    contingency_pd = models.BooleanField(
        verbose_name=_("Contingency PD"),
        default=False,
    )
    sections = models.ManyToManyField(
        Sector,
        verbose_name=_("Sections"),
        blank=True,
        related_name='interventions',
    )
    offices = models.ManyToManyField(
        Office,
        verbose_name=_("Office"),
        blank=True,
        related_name='office_interventions+',
    )
    # TODO: remove this after PRP flag is on for all countries
    flat_locations = models.ManyToManyField(Location, related_name="intervention_flat_locations", blank=True,
                                            verbose_name=_('Locations'))

    population_focus = models.CharField(
        verbose_name=_("Population Focus"),
        max_length=130,
        null=True,
        blank=True,
    )
    in_amendment = models.BooleanField(
        verbose_name=_("Amendment Open"),
        default=False,
    )

    # Flag if this has been migrated to a status that is not correct
    # previous status
    metadata = JSONField(
        verbose_name=_("Metadata"),
        blank=True,
        null=True,
        default=dict,
    )

    class Meta:
        ordering = ['-created']

    def __str__(self):
        return '{}'.format(
            self.number
        )

    @classmethod
    def permission_structure(cls):
        permissions = import_permissions(cls.__name__)
        return permissions

    @property
    def days_from_submission_to_signed(self):
        if not self.submission_date:
            return 'Not Submitted'
        if not self.signed_by_unicef_date or not self.signed_by_partner_date:
            return 'Not fully signed'
        signed_date = max([self.signed_by_partner_date, self.signed_by_unicef_date])
        return relativedelta(signed_date, self.submission_date).days

    @property
    def submitted_to_prc(self):
        return True if any([self.submission_date_prc, self.review_date_prc, self.prc_review_document]) else False

    @property
    def days_from_review_to_signed(self):
        if not self.review_date_prc:
            return 'Not Reviewed'
        if not self.signed_by_unicef_date or not self.signed_by_partner_date:
            return 'Not fully signed'
        signed_date = max([self.signed_by_partner_date, self.signed_by_unicef_date])
        return relativedelta(signed_date, self.review_date_prc).days

    @property
    def sector_names(self):
        return ', '.join(Sector.objects.filter(intervention_locations__intervention=self).
                         values_list('name', flat=True))

    @property
    def combined_sections(self):
        # sections defined on the indicators + sections selected at the pd level
        # In the case in which on the pd there are more sections selected then all the indicators
        # the reason for the loops is to avoid creating new db queries
        sections = set(self.sections.all())
        for lower_result in self.all_lower_results:
            for applied_indicator in lower_result.applied_indicators.all():
                if applied_indicator.section:
                    sections.add(applied_indicator.section)
        return sections

    @property
    def sections_present(self):
        # for permissions validation. the name of this def needs to remain the same as defined in the permission matrix.
        # /assets/partner/intervention_permission.csv
        return True if len(self.combined_sections) > 0 else None

    @cached_property
    def total_partner_contribution(self):
        return self.planned_budget.partner_contribution_local if hasattr(self, 'planned_budget') else 0

    @cached_property
    def total_unicef_cash(self):
        return self.planned_budget.unicef_cash_local if hasattr(self, 'planned_budget') else 0

    @cached_property
    def total_in_kind_amount(self):
        return self.planned_budget.in_kind_amount_local if hasattr(self, 'planned_budget') else 0

    @cached_property
    def total_budget(self):
        return self.total_unicef_cash + self.total_partner_contribution + self.total_in_kind_amount

    @cached_property
    def total_unicef_budget(self):
        return self.total_unicef_cash + self.total_in_kind_amount

    @cached_property
    def all_lower_results(self):
        # todo: it'd be nice to be able to do this as a queryset but that may not be possible
        # with prefetch_related
        return [
            lower_result for link in self.result_links.all()
            for lower_result in link.ll_results.all()
        ]

    @cached_property
    def intervention_locations(self):
        if tenant_switch_is_active("prp_mode_off"):
            locations = set(self.flat_locations.all())
        else:
            # return intervention locations as a set of Location objects
            locations = set()
            for lower_result in self.all_lower_results:
                for applied_indicator in lower_result.applied_indicators.all():
                    for location in applied_indicator.locations.all():
                        locations.add(location)

        return locations

    @cached_property
    def flagged_sections(self):
        if tenant_switch_is_active("prp_mode_off"):
            sections = set(self.sections.all())
        else:
            # return intervention locations as a set of Location objects
            sections = set()
            for lower_result in self.all_lower_results:
                for applied_indicator in lower_result.applied_indicators.all():
                    if applied_indicator.section:
                        sections.add(applied_indicator.section)

        return sections

    @cached_property
    def intervention_clusters(self):
        # return intervention clusters as an array of strings
        clusters = set()
        for lower_result in self.all_lower_results:
            for applied_indicator in lower_result.applied_indicators.all():
                if applied_indicator.cluster_name:
                    clusters.add(applied_indicator.cluster_name)

        return clusters

    @cached_property
    def total_frs(self):
        r = {
            'total_frs_amt': 0,
            'total_frs_amt_usd': 0,
            'total_outstanding_amt': 0,
            'total_outstanding_amt_usd': 0,
            'total_intervention_amt': 0,
            'total_actual_amt': 0,
            'total_actual_amt_usd': 0,
            'earliest_start_date': None,
            'latest_end_date': None
        }
        for fr in self.frs.all():
            r['total_frs_amt'] += fr.total_amt_local
            r['total_frs_amt_usd'] += fr.total_amt
            r['total_outstanding_amt'] += fr.outstanding_amt_local
            r['total_outstanding_amt_usd'] += fr.outstanding_amt
            r['total_intervention_amt'] += fr.intervention_amt
            r['total_actual_amt'] += fr.actual_amt_local
            r['total_actual_amt_usd'] += fr.actual_amt
            if r['earliest_start_date'] is None:
                r['earliest_start_date'] = fr.start_date
            elif r['earliest_start_date'] > fr.start_date:
                r['earliest_start_date'] = fr.start_date
            if r['latest_end_date'] is None:
                r['latest_end_date'] = fr.end_date
            elif r['latest_end_date'] < fr.end_date:
                r['latest_end_date'] = fr.end_date
        return r

    @property
    def year(self):
        if self.id:
            if self.signed_by_unicef_date is not None:
                return self.signed_by_unicef_date.year
            else:
                return self.created.year
        else:
            return datetime.date.today().year

    def illegal_transitions(self):
        return False

    @transition(field=status,
                source=[ACTIVE, IMPLEMENTED, SUSPENDED],
                target=[DRAFT, CANCELLED],
                conditions=[illegal_transitions])
    def basic_transition(self):
        pass

    @transition(field=status,
                source=[DRAFT, SUSPENDED],
                target=[ACTIVE],
                conditions=[intervention_validation.transition_to_active],
                permission=intervention_validation.partnership_manager_only)
    def transition_to_active(self):
        pass

    @transition(field=status,
                source=[DRAFT, SUSPENDED],
                target=[SIGNED],
                conditions=[intervention_validation.transition_to_signed])
    def transition_to_signed(self):
        pass

    @transition(field=status,
                source=[ACTIVE],
                target=[ENDED],
                conditions=[intervention_validation.transition_to_ended])
    def transition_to_ended(self):
        # From active, ended, suspended and terminated you cannot move to draft or cancelled because yo'll
        # mess up the reference numbers.
        pass

    @transition(field=status,
                source=[ENDED],
                target=[CLOSED],
                conditions=[intervention_validation.transition_to_closed])
    def transition_to_closed(self):
        pass

    @transition(field=status,
                source=[ACTIVE, SIGNED],
                target=[SUSPENDED],
                conditions=[intervention_validation.transition_to_suspended],
                permission=intervention_validation.partnership_manager_only)
    def transition_to_suspended(self):
        pass

    @transition(field=status,
                source=[ACTIVE, SUSPENDED, SIGNED],
                target=[TERMINATED],
                conditions=[intervention_validation.transition_to_terminated],
                permission=intervention_validation.partnership_manager_only)
    def transition_to_terminated(self):
        pass

    @property
    def reference_number(self):
        if self.document_type != Intervention.SSFA:
            number = '{agreement}/{type}{year}{id}'.format(
                agreement=self.agreement.base_number,
                type=self.document_type,
                year=self.year,
                id=self.id
            )
            return number
        return self.agreement.base_number

    def update_reference_number(self, amendment_number=None):
        if amendment_number:
            self.number = '{}-{}'.format(self.number.split('-')[0], amendment_number)
            return
        self.number = self.reference_number

    def update_ssfa_properties(self):
        if self.document_type == self.SSFA:
            save_agreement = False
            if self.agreement.start != self.start or self.agreement.end != self.end:
                save_agreement = True
                self.agreement.start = self.start
                self.agreement.end = self.end

            # if it's an SSFA amendment we update the agreement with amendment number
            # TODO write test for this scenario
            if self.agreement.agreement_number != self.number:
                save_agreement = True
                self.agreement.agreement_number = self.number

            if self.status in [self.SIGNED, self.ACTIVE] and self.agreement.status != Agreement.SIGNED:
                save_agreement = True
                self.agreement.status = Agreement.SIGNED

            elif self.status in [self.ENDED, self.SUSPENDED, self.TERMINATED] and self.status != self.agreement.status:
                save_agreement = True
                self.agreement.status = self.status

            elif self.status in [self.CLOSED] and self.agreement.status != Agreement.ENDED:
                save_agreement = True
                self.agreement.status = Agreement.ENDED

            if save_agreement:
                self.agreement.save()

    @transaction.atomic
    def save(self, **kwargs):
        # check status auto updates
        # TODO: move this outside of save in the future to properly check transitions
        # self.check_status_auto_updates()

        oldself = None
        if self.pk:
            # load from DB
            oldself = Intervention.objects.get(pk=self.pk)

        # update reference number if needed
        amendment_number = kwargs.get('amendment_number', None)
        if amendment_number:
            self.update_reference_number(amendment_number)
        if not oldself:
            # to create a reference number we need a pk
            super(Intervention, self).save()
            self.update_reference_number()

        self.update_ssfa_properties()

        super(Intervention, self).save()


class InterventionAmendment(TimeStampedModel):
    """
    Represents an amendment for the partner intervention.

    Relates to :model:`partners.Interventions`
    """

    DATES = 'dates'
    RESULTS = 'results'
    BUDGET = 'budget'
    OTHER = 'other'

    AMENDMENT_TYPES = Choices(
        (DATES, 'Dates'),
        (RESULTS, 'Results'),
        (BUDGET, 'Budget'),
        (OTHER, 'Other')
    )

    intervention = models.ForeignKey(
        Intervention,
        verbose_name=_("Reference Number"),
        related_name='amendments',
        on_delete=models.CASCADE,
    )

    types = ArrayField(models.CharField(
        max_length=50,
        verbose_name=_('Types'),
        choices=AMENDMENT_TYPES))

    other_description = models.CharField(
        verbose_name=_("Description"),
        max_length=512,
        null=True,
        blank=True,
    )

    signed_date = models.DateField(
        verbose_name=_("Signed Date"),
        null=True,
    )
    amendment_number = models.IntegerField(
        verbose_name=_("Number"),
        default=0,
    )
    signed_amendment = models.FileField(
        verbose_name=_("Amendment Document"),
        max_length=1024,
        upload_to=get_intervention_amendment_file_path
    )
    signed_amendment_attachment = CodedGenericRelation(
        Attachment,
        verbose_name=_('Amendment Document'),
        code='partners_intervention_amendment_signed',
        blank=True,
    )

    tracker = FieldTracker()

    def compute_reference_number(self):
        return self.intervention.amendments.filter(
            signed_date__isnull=False
        ).count() + 1

    @transaction.atomic
    def save(self, **kwargs):
        # TODO: make the folowing scenario work:
        # agreement amendment and agreement are saved in the same time... avoid race conditions for reference number
        # TODO: validation don't allow save on objects that have attached
        # signed amendment but don't have a signed date

        # check if temporary number is needed or amendment number needs to be
        # set
        if self.pk is None:
            self.amendment_number = self.compute_reference_number()
            self.intervention.in_amendment = True
            self.intervention.save(amendment_number=self.amendment_number)
        return super(InterventionAmendment, self).save(**kwargs)

    def __str__(self):
        return '{}:- {}'.format(
            self.amendment_number,
            self.signed_date
        )


class InterventionPlannedVisits(TimeStampedModel):
    """
    Represents planned visits for the intervention
    """

    intervention = models.ForeignKey(
        Intervention, related_name='planned_visits', verbose_name=_('Intervention'),
        on_delete=models.CASCADE,
    )
    year = models.IntegerField(default=get_current_year, verbose_name=_('Year'))
    programmatic_q1 = models.IntegerField(default=0, verbose_name=_('Programmatic Q1'))
    programmatic_q2 = models.IntegerField(default=0, verbose_name=_('Programmatic Q2'))
    programmatic_q3 = models.IntegerField(default=0, verbose_name=_('Programmatic Q3'))
    programmatic_q4 = models.IntegerField(default=0, verbose_name=_('Programmatic Q4'))

    tracker = FieldTracker()

    class Meta:
        unique_together = ('intervention', 'year')
        verbose_name_plural = _('Intervention Planned Visits')

    def __str__(self):
        return '{} {}'.format(self.intervention, self.year)


class InterventionResultLink(TimeStampedModel):
    intervention = models.ForeignKey(
        Intervention, related_name='result_links', verbose_name=_('Intervention'),
        on_delete=models.CASCADE,
    )
    cp_output = models.ForeignKey(
        Result, related_name='intervention_links', verbose_name=_('CP Output'),
        on_delete=models.CASCADE,
    )
    ram_indicators = models.ManyToManyField(Indicator, blank=True, verbose_name=_('RAM Indicators'))

    tracker = FieldTracker()

    def __str__(self):
        return '{} {}'.format(
            self.intervention, self.cp_output
        )


class InterventionBudget(TimeStampedModel):
    """
    Represents a budget for the intervention
    """
    intervention = models.OneToOneField(Intervention, related_name='planned_budget', null=True, blank=True,
                                        verbose_name=_('Intervention'), on_delete=models.CASCADE)

    partner_contribution = models.DecimalField(max_digits=20, decimal_places=2, default=0,
                                               verbose_name=_('Partner Contribution'))
    unicef_cash = models.DecimalField(max_digits=20, decimal_places=2, default=0, verbose_name=_('Unicef Cash'))
    in_kind_amount = models.DecimalField(
        max_digits=20,
        decimal_places=2,
        default=0,
        verbose_name=_('UNICEF Supplies')
    )
    total = models.DecimalField(max_digits=20, decimal_places=2, verbose_name=_('Total'))

    partner_contribution_local = models.DecimalField(max_digits=20, decimal_places=2, default=0,
                                                     verbose_name=_('Partner Contribution Local'))
    unicef_cash_local = models.DecimalField(max_digits=20, decimal_places=2, default=0,
                                            verbose_name=_('Unicef Cash Local'))
    in_kind_amount_local = models.DecimalField(
        max_digits=20, decimal_places=2, default=0,
        verbose_name=_('UNICEF Supplies Local')
    )
    currency = CurrencyField(verbose_name=_('Currency'), null=False, default='')
    total_local = models.DecimalField(max_digits=20, decimal_places=2, verbose_name=_('Total Local'))

    tracker = FieldTracker()

    def total_unicef_contribution(self):
        return self.unicef_cash + self.in_kind_amount

    def total_unicef_contribution_local(self):
        return self.unicef_cash_local + self.in_kind_amount_local

    @transaction.atomic
    def save(self, **kwargs):
        """
        Calculate total budget on save
        """
        self.total = self.total_unicef_contribution() + self.partner_contribution
        self.total_local = self.total_unicef_contribution_local() + self.partner_contribution_local
        super(InterventionBudget, self).save(**kwargs)

    def __str__(self):
        # self.total is None if object hasn't been saved yet
        total_local = self.total_local if self.total_local else decimal.Decimal('0.00')
        return '{}: {:.2f}'.format(
            self.intervention,
            total_local
        )


class FileType(models.Model):
    """
    Represents a file type
    """
    FACE = 'FACE'
    PROGRESS_REPORT = 'Progress Report'
    PARTNERSHIP_REVIEW = 'Partnership Review'
    FINAL_PARTNERSHIP_REVIEW = 'Final Partnership Review'
    CORRESPONDENCE = 'Correspondence'
    SUPPLY_PLAN = 'Supply/Distribution Plan'
    OTHER = 'Other'

    NAME_CHOICES = Choices(
        (FACE, FACE),
        (PROGRESS_REPORT, PROGRESS_REPORT),
        (PARTNERSHIP_REVIEW, PARTNERSHIP_REVIEW),
        (FINAL_PARTNERSHIP_REVIEW, FINAL_PARTNERSHIP_REVIEW),
        (CORRESPONDENCE, CORRESPONDENCE),
        (SUPPLY_PLAN, SUPPLY_PLAN),
        (OTHER, OTHER),
    )
    name = models.CharField(max_length=64, choices=NAME_CHOICES, unique=True, verbose_name=_('Name'))

    tracker = FieldTracker()

    def __str__(self):
        return self.name


class InterventionAttachment(TimeStampedModel):
    """
    Represents a file for the partner intervention

    Relates to :model:`partners.Intervention`
    Relates to :model:`partners.WorkspaceFileType`
    """
    intervention = models.ForeignKey(
        Intervention, related_name='attachments', verbose_name=_('Intervention'),
        on_delete=models.CASCADE,
    )
    type = models.ForeignKey(
        FileType, related_name='+', verbose_name=_('Type'),
        on_delete=models.CASCADE,
    )

    attachment = models.FileField(
        max_length=1024,
        upload_to=get_intervention_attachments_file_path,
        verbose_name=_('Attachment')
    )
    attachment_file = CodedGenericRelation(
        Attachment,
        verbose_name=_('Intervention Attachment'),
        code='partners_intervention_attachment',
        blank=True,
        null=True,
    )

    tracker = FieldTracker()

    class Meta:
        ordering = ['-created']

    def __str__(self):
        return self.attachment.name


class InterventionReportingPeriod(TimeStampedModel):
    """
    Represents a set of 3 dates associated with an Intervention (start, end,
    and due).

    There can be multiple sets of these dates for each intervention, but
    within each set, start < end < due.
    """
    intervention = models.ForeignKey(
        Intervention, related_name='reporting_periods', verbose_name=_('Intervention'),
        on_delete=models.CASCADE,
    )
    start_date = models.DateField(verbose_name='Reporting Period Start Date')
    end_date = models.DateField(verbose_name='Reporting Period End Date')
    due_date = models.DateField(verbose_name='Report Due Date')

    class Meta:
        ordering = ['-due_date']

    def __str__(self):
        return '{} ({} - {}) due on {}'.format(
            self.intervention, self.start_date, self.end_date, self.due_date
        )


# TODO intervention sector locations cleanup
class InterventionSectorLocationLink(TimeStampedModel):
    intervention = models.ForeignKey(
        Intervention, related_name='sector_locations', verbose_name=_('Intervention'),
        on_delete=models.CASCADE,
    )
    sector = models.ForeignKey(
        Sector, related_name='intervention_locations', verbose_name=_('Sector'),
        on_delete=models.CASCADE,
    )
    locations = models.ManyToManyField(Location, related_name='intervention_sector_locations', blank=True,
                                       verbose_name=_('Locations'))

    tracker = FieldTracker()


# TODO: Move to funds
class FCManager(models.Manager):

    def get_queryset(self):
        return super(FCManager, self).get_queryset().select_related('grant__donor')


class FundingCommitment(TimeFramedModel):
    """
    Represents a funding commitment for the grant

    Relates to :model:`funds.Grant`
    """

    grant = models.ForeignKey(
        Grant, null=True, blank=True, verbose_name=_('Grant'),
        on_delete=models.CASCADE,
    )
    fr_number = models.CharField(max_length=50, verbose_name=_('FR Number'))
    wbs = models.CharField(max_length=50, verbose_name=_('WBS'))
    fc_type = models.CharField(max_length=50, verbose_name=_('Type'))
    fc_ref = models.CharField(
        max_length=50, blank=True, null=True, unique=True, verbose_name=_('Reference'))
    fr_item_amount_usd = models.DecimalField(
        decimal_places=2, max_digits=20, blank=True, null=True, verbose_name=_('Item Amount (USD)'))
    agreement_amount = models.DecimalField(
        decimal_places=2, max_digits=20, blank=True, null=True, verbose_name=_('Agreement Amount'))
    commitment_amount = models.DecimalField(
        decimal_places=2, max_digits=20, blank=True, null=True, verbose_name=_('Commitment Amount'))
    expenditure_amount = models.DecimalField(
        decimal_places=2, max_digits=20, blank=True, null=True, verbose_name=_('Expenditure Amount'))

    tracker = FieldTracker()
    objects = FCManager()


class DirectCashTransfer(models.Model):
    """
    Represents a direct cash transfer
    """

    fc_ref = models.CharField(max_length=50, verbose_name=_('Fund Commitment Reference'))
    amount_usd = models.DecimalField(decimal_places=2, max_digits=20, verbose_name=_('Amount (USD)'))
    liquidation_usd = models.DecimalField(decimal_places=2, max_digits=20, verbose_name=_('Liquidation (USD)'))
    outstanding_balance_usd = models.DecimalField(decimal_places=2, max_digits=20,
                                                  verbose_name=_('Outstanding Balance (USD)'))
    amount_less_than_3_Months_usd = models.DecimalField(decimal_places=2, max_digits=20,
                                                        verbose_name=_('Amount mess than 3 months (USD)'))
    amount_3_to_6_months_usd = models.DecimalField(decimal_places=2, max_digits=20,
                                                   verbose_name=_('Amount between 3 and 6 months (USD)'))
    amount_6_to_9_months_usd = models.DecimalField(decimal_places=2, max_digits=20,
                                                   verbose_name=_('Amount between 6 and 9 months (USD)'))
    amount_more_than_9_Months_usd = models.DecimalField(decimal_places=2, max_digits=20,
                                                        verbose_name=_('Amount more than 9 months (USD)'))

    tracker = FieldTracker()


# get_file_path() isn't used as of October 2017, but it's referenced by partners/migrations/0001_initial.py.
# Once migrations are squashed, this can be removed.
def get_file_path(instance, filename):
    return '/'.join(
        [connection.schema_name,
         'file_attachments',
         'partner_org',
         str(instance.pca.agreement.partner.id),
         'agreements',
         str(instance.pca.agreement.id),
         'interventions',
         str(instance.pca.id),
         filename]
    )


class PartnerPlannedVisits(TimeStampedModel):
    """Represents planned visits for the partner"""

    partner = models.ForeignKey(
        PartnerOrganization,
        related_name='planned_visits',
        verbose_name=_('Partner'),
        on_delete=models.CASCADE,
    )
    year = models.IntegerField(default=get_current_year, verbose_name=_('Year'))
    programmatic_q1 = models.IntegerField(default=0, verbose_name=_('Programmatic Q1'))
    programmatic_q2 = models.IntegerField(default=0, verbose_name=_('Programmatic Q2'))
    programmatic_q3 = models.IntegerField(default=0, verbose_name=_('Programmatic Q3'))
    programmatic_q4 = models.IntegerField(default=0, verbose_name=_('Programmatic Q4'))

    tracker = FieldTracker()

    class Meta:
        unique_together = ('partner', 'year')
        verbose_name_plural = _('Partner Planned Visits')

    def __str__(self):
        return '{} {}'.format(self.partner, self.year)

    @property
    def total(self):
        return (
            self.programmatic_q1 +
            self.programmatic_q2 +
            self.programmatic_q3 +
            self.programmatic_q4
        )

    @transaction.atomic
    def save(self, **kwargs):
        super().save(**kwargs)
        self.partner.planned_visits_to_hact()<|MERGE_RESOLUTION|>--- conflicted
+++ resolved
@@ -643,20 +643,6 @@
         if self.partner_type == 'Government':
             pvq1 = pvq2 = pvq3 = pvq4 = 0
         else:
-<<<<<<< HEAD
-            pv = InterventionPlannedVisits.objects.filter(
-                intervention__agreement__partner=partner, year=year,
-                intervention__status__in=[Intervention.ACTIVE, Intervention.CLOSED, Intervention.ENDED]
-            )
-            pvq1 = pv.aggregate(models.Sum('programmatic_q1'))['programmatic_q1__sum'] or 0
-            pvq2 = pv.aggregate(models.Sum('programmatic_q2'))['programmatic_q2__sum'] or 0
-            pvq3 = pv.aggregate(models.Sum('programmatic_q3'))['programmatic_q3__sum'] or 0
-            pvq4 = pv.aggregate(models.Sum('programmatic_q4'))['programmatic_q4__sum'] or 0
-
-        hact = json.loads(partner.hact_values) \
-            if isinstance(partner.hact_values, str) \
-            else partner.hact_values
-=======
             try:
                 pv = self.planned_visits.get(year=year)
                 pvq1 = pv.programmatic_q1
@@ -667,9 +653,8 @@
                 pvq1 = pvq2 = pvq3 = pvq4 = 0
 
         hact = json.loads(self.hact_values) \
-            if isinstance(self.hact_values, six.text_type) \
+            if isinstance(self.hact_values, str) \
             else self.hact_values
->>>>>>> fa9d5760
         hact['programmatic_visits']['planned']['q1'] = pvq1
         hact['programmatic_visits']['planned']['q2'] = pvq2
         hact['programmatic_visits']['planned']['q3'] = pvq3
