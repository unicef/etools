# -*- coding: utf-8 -*-

import datetime
import decimal
import json

from django.conf import settings
from django.contrib.postgres.fields import ArrayField, JSONField
from django.db import models, connection, transaction
from django.db.models import Case, Count, CharField, F, Max, Min, Q, Sum, When
from django.db.models.signals import post_save, pre_delete
from django.urls import reverse
from django.utils import timezone
from django.utils.functional import cached_property
from django.utils.translation import ugettext as _

from django_fsm import FSMField, transition
from model_utils import Choices, FieldTracker
from model_utils.models import TimeFramedModel, TimeStampedModel

from etools.applications.EquiTrack.encoders import EToolsEncoder
from etools.applications.EquiTrack.serializers import StringConcat
from etools.applications.attachments.models import Attachment
from etools.applications.environment.helpers import tenant_switch_is_active
from etools.applications.EquiTrack.fields import CurrencyField
from etools.applications.EquiTrack.utils import get_current_year
from etools.applications.generics.fields import CodedGenericRelation
from etools.applications.funds.models import Grant
from etools.applications.locations.models import Location
from etools.applications.partners.utils import get_quarter, import_permissions
from etools.applications.partners.validation import interventions as intervention_validation
<<<<<<< HEAD
from etools.applications.partners.validation.agreements import (
    agreement_transition_to_ended_valid,
    agreement_transition_to_signed_valid,
    agreements_illegal_transition,
)
from etools.applications.reports.models import (
    CountryProgramme,
    Indicator,
    Result,
    Sector,
)
from etools.applications.t2f.models import Travel, TravelActivity, TravelType
=======
from etools.applications.partners.validation.agreements import (agreement_transition_to_ended_valid,
                                                                agreement_transition_to_signed_valid,
                                                                agreements_illegal_transition,)
from etools.applications.reports.models import CountryProgramme, Indicator, Result, Sector
from etools.applications.t2f.models import Travel, TravelType
>>>>>>> 18500fe3
from etools.applications.tpm.models import TPMVisit
from etools.applications.users.models import Office


def _get_partner_base_path(partner):
    return '/'.join([
        connection.schema_name,
        'file_attachments',
        'partner_organization',
        str(partner.id),
    ])


def get_agreement_path(instance, filename):
    return '/'.join([
        _get_partner_base_path(instance.partner),
        'agreements',
        str(instance.agreement_number),
        filename
    ])


# 'assessment' is misspelled in this function name, but as of Nov 2017, two migrations reference it so it can't be
# renamed until after migrations are squashed.
def get_assesment_path(instance, filename):
    return '/'.join([
        _get_partner_base_path(instance.partner),
        'assesments',
        str(instance.id),
        filename
    ])


def get_intervention_file_path(instance, filename):
    return '/'.join([
        _get_partner_base_path(instance.agreement.partner),
        'agreements',
        str(instance.agreement.id),
        'interventions',
        str(instance.id),
        filename
    ])


def get_prc_intervention_file_path(instance, filename):
    return '/'.join([
        _get_partner_base_path(instance.agreement.partner),
        'agreements',
        str(instance.agreement.id),
        'interventions',
        str(instance.id),
        'prc',
        filename
    ])


def get_intervention_amendment_file_path(instance, filename):
    return '/'.join([
        _get_partner_base_path(instance.intervention.agreement.partner),
        str(instance.intervention.agreement.partner.id),
        'agreements',
        str(instance.intervention.agreement.id),
        'interventions',
        str(instance.intervention.id),
        'amendments',
        str(instance.id),
        filename
    ])


def get_intervention_attachments_file_path(instance, filename):
    return '/'.join([
        _get_partner_base_path(instance.intervention.agreement.partner),
        'agreements',
        str(instance.intervention.agreement.id),
        'interventions',
        str(instance.intervention.id),
        'attachments',
        str(instance.id),
        filename
    ])


def get_agreement_amd_file_path(instance, filename):
    return '/'.join([
        connection.schema_name,
        'file_attachments',
        'partner_org',
        str(instance.agreement.partner.id),
        'agreements',
        instance.agreement.base_number,
        'amendments',
        str(instance.number),
        filename
    ])


class WorkspaceFileType(models.Model):
    """
    Represents a file type
    """

    name = models.CharField(max_length=64, unique=True, verbose_name=_('Name'))

    def __str__(self):
        return self.name


class PartnerType(object):
    BILATERAL_MULTILATERAL = 'Bilateral / Multilateral'
    CIVIL_SOCIETY_ORGANIZATION = 'Civil Society Organization'
    GOVERNMENT = 'Government'
    UN_AGENCY = 'UN Agency'

    CHOICES = Choices(BILATERAL_MULTILATERAL,
                      CIVIL_SOCIETY_ORGANIZATION,
                      GOVERNMENT,
                      UN_AGENCY)


def hact_default():
    return {
        'audits': {
            'minimum_requirements': 0,
            'completed': 0,
        },
        'spot_checks': {
            'planned': {
                'q1': 0,
                'q2': 0,
                'q3': 0,
                'q4': 0,
                'total': 0,
            },
            'completed': {
                'q1': 0,
                'q2': 0,
                'q3': 0,
                'q4': 0,
                'total': 0,
            },
            'follow_up_required': 0,
        },
        'programmatic_visits': {
            'planned': {
                'q1': 0,
                'q2': 0,
                'q3': 0,
                'q4': 0,
                'total': 0,
            },
            'completed': {
                'q1': 0,
                'q2': 0,
                'q3': 0,
                'q4': 0,
                'total': 0,
            },
        },
        'outstanding_findings': 0,
        'assurance_coverage': PartnerOrganization.ASSURANCE_VOID
    }


class PartnerOrganizationQuerySet(models.QuerySet):

    def active(self, *args, **kwargs):
        return self.filter(Q(reported_cy__gt=0) | Q(total_ct_cy__gt=0), hidden=False, *args, **kwargs)

    def not_programmatic_visit_compliant(self, *args, **kwargs):
        return self.filter(net_ct_cy__gt=PartnerOrganization.CT_MR_AUDIT_TRIGGER_LEVEL,
                           hact_values__programmatic_visits__completed__total=0,
                           *args, **kwargs)

    def not_spot_check_compliant(self, *args, **kwargs):
        return self.filter(Q(reported_cy__gt=PartnerOrganization.CT_CP_AUDIT_TRIGGER_LEVEL) |
                           Q(planned_engagement__spot_check_planned_q1__gt=0) |
                           Q(planned_engagement__spot_check_planned_q2__gt=0) |
                           Q(planned_engagement__spot_check_planned_q3__gt=0) |
                           Q(planned_engagement__spot_check_planned_q4__gt=0),  # aka required
                           hact_values__spot_checks__completed__total=0,
                           hact_values__audits__completed=0, *args, **kwargs)

    def not_assurance_compliant(self, *args, **kwargs):
        return self.not_programmatic_visit_compliant().not_spot_check_compliant(*args, **kwargs)


class PartnerOrganization(TimeStampedModel):
    """
    Represents a partner organization

    related models:
        Assessment: "assessments"
        PartnerStaffMember: "staff_members"


    """
    # When cash transferred to a country programme exceeds CT_CP_AUDIT_TRIGGER_LEVEL, an audit is triggered.
    EXPIRING_ASSESSMENT_LIMIT_YEAR = 4
    CT_CP_AUDIT_TRIGGER_LEVEL = decimal.Decimal('50000.00')

    CT_MR_AUDIT_TRIGGER_LEVEL = decimal.Decimal('2500.00')
    CT_MR_AUDIT_TRIGGER_LEVEL2 = decimal.Decimal('100000.00')
    CT_MR_AUDIT_TRIGGER_LEVEL3 = decimal.Decimal('500000.00')

    RATING_HIGH = 'High'
    RATING_SIGNIFICANT = 'Significant'
    RATING_MODERATE = 'Medium'
    RATING_LOW = 'Low'
    RATING_NON_ASSESSED = 'Not Required'

    RISK_RATINGS = (
        (RATING_HIGH, 'High'),
        (RATING_SIGNIFICANT, 'Significant'),
        (RATING_MODERATE, 'Medium'),
        (RATING_LOW, 'Low'),
        (RATING_NON_ASSESSED, 'Not Required'),
    )

    MICRO_ASSESSMENT = 'MICRO ASSESSMENT'
    HIGH_RISK_ASSUMED = 'HIGH RISK ASSUMED'
    LOW_RISK_ASSUMED = 'LOW RISK ASSUMED'
    NEGATIVE_AUDIT_RESULTS = 'NEGATIVE AUDIT RESULTS'
    SIMPLIFIED_CHECKLIST = 'SIMPLIFIED CHECKLIST'
    OTHERS = 'OTHERS'

    # maybe at some point this can become a type_of_assessment can became a choice
    TYPE_OF_ASSESSMENT = (
        (MICRO_ASSESSMENT, 'Micro Assessment'),
        (HIGH_RISK_ASSUMED, 'High Risk Assumed'),
        (LOW_RISK_ASSUMED, 'Low Risk Assumed'),
        (NEGATIVE_AUDIT_RESULTS, 'Negative Audit Results'),
        (SIMPLIFIED_CHECKLIST, 'Simplified Checklist'),
        (OTHERS, 'Others'),
    )

    AGENCY_CHOICES = Choices(
        ('DPKO', 'DPKO'),
        ('ECA', 'ECA'),
        ('ECLAC', 'ECLAC'),
        ('ESCWA', 'ESCWA'),
        ('FAO', 'FAO'),
        ('ILO', 'ILO'),
        ('IOM', 'IOM'),
        ('OHCHR', 'OHCHR'),
        ('UN', 'UN'),
        ('UN Women', 'UN Women'),
        ('UNAIDS', 'UNAIDS'),
        ('UNDP', 'UNDP'),
        ('UNESCO', 'UNESCO'),
        ('UNFPA', 'UNFPA'),
        ('UN - Habitat', 'UN - Habitat'),
        ('UNHCR', 'UNHCR'),
        ('UNODC', 'UNODC'),
        ('UNOPS', 'UNOPS'),
        ('UNRWA', 'UNRWA'),
        ('UNSC', 'UNSC'),
        ('UNU', 'UNU'),
        ('WB', 'WB'),
        ('WFP', 'WFP'),
        ('WHO', 'WHO')
    )

    CSO_TYPES = Choices(
        'International',
        'National',
        'Community Based Organization',
        'Academic Institution',
    )

    ASSURANCE_VOID = 'void'
    ASSURANCE_PARTIAL = 'partial'
    ASSURANCE_COMPLETE = 'complete'

    partner_type = models.CharField(
        verbose_name=_("Partner Type"),
        max_length=50,
        choices=PartnerType.CHOICES
    )

    # this is only applicable if type is CSO
    cso_type = models.CharField(
        verbose_name=_('CSO Type'),
        max_length=50,
        choices=CSO_TYPES,
        blank=True,
        null=True,
    )
    name = models.CharField(
        verbose_name=_('Name'),
        max_length=255,
        help_text='Please make sure this matches the name you enter in VISION'
    )
    short_name = models.CharField(
        verbose_name=_("Short Name"),
        max_length=50,
        blank=True
    )
    description = models.CharField(
        verbose_name=_("Description"),
        max_length=256,
        blank=True
    )
    shared_with = ArrayField(
        models.CharField(max_length=20, blank=True, choices=AGENCY_CHOICES),
        verbose_name=_("Shared Partner"),
        blank=True,
        null=True
    )
    street_address = models.CharField(
        verbose_name=_("Street Address"),
        max_length=500,
        blank=True,
        null=True,
    )
    city = models.CharField(
        verbose_name=_("City"),
        max_length=64,
        blank=True,
        null=True,
    )
    postal_code = models.CharField(
        verbose_name=_("Postal Code"),
        max_length=32,
        blank=True,
        null=True,
    )
    country = models.CharField(
        verbose_name=_("Country"),
        max_length=64,
        blank=True,
        null=True,
    )

    # TODO: remove this when migration to the new fields is done. check for references
    # BEGIN REMOVE
    address = models.TextField(
        verbose_name=_("Address"),
        blank=True,
        null=True
    )
    # END REMOVE

    email = models.CharField(
        verbose_name=_("Email Address"),
        max_length=255,
        blank=True, null=True
    )
    phone_number = models.CharField(
        verbose_name=_("Phone Number"),
        max_length=64,
        blank=True,
        null=True,
    )
    vendor_number = models.CharField(
        verbose_name=_("Vendor Number"),
        blank=True,
        null=True,  # nullable so it can be optional and not interfere with uniqueness
        unique=True,
        max_length=30
    )
    alternate_id = models.IntegerField(
        verbose_name=_("Alternate ID"),
        blank=True,
        null=True
    )
    alternate_name = models.CharField(
        verbose_name=_("Alternate Name"),
        max_length=255,
        blank=True,
        null=True
    )
    rating = models.CharField(
        verbose_name=_('Risk Rating'),
        max_length=50,
        choices=RISK_RATINGS,
        null=True,
        blank=True
    )
    type_of_assessment = models.CharField(
        verbose_name=_("Assessment Type"),
        max_length=50,
        null=True,
    )
    last_assessment_date = models.DateField(
        verbose_name=_("Last Assessment Date"),
        blank=True,
        null=True,
    )
    core_values_assessment_date = models.DateField(
        verbose_name=_('Date positively assessed against core values'),
        blank=True,
        null=True,
    )
    core_values_assessment = models.FileField(
        verbose_name=_("Core Values Assessment"),
        blank=True,
        null=True,
        upload_to='partners/core_values/',
        max_length=1024,
        help_text='Only required for CSO partners'
    )
    core_values_assessment_attachment = CodedGenericRelation(
        Attachment,
        verbose_name=_('Core Values Assessment'),
        code='partners_partner_assessment',
        blank=True,
        null=True,
        help_text='Only required for CSO partners'
    )
    vision_synced = models.BooleanField(
        verbose_name=_("VISION Synced"),
        default=False,
    )
    blocked = models.BooleanField(verbose_name=_("Blocked"), default=False)
    deleted_flag = models.BooleanField(
        verbose_name=_('Marked for deletion'),
        default=False,
    )
    manually_blocked = models.BooleanField(verbose_name=_("Manually Hidden"), default=False)

    hidden = models.BooleanField(verbose_name=_("Hidden"), default=False)

    total_ct_cp = models.DecimalField(
        verbose_name=_("Total Cash Transferred for Country Programme"),
        decimal_places=2,
        max_digits=20,
        blank=True,
        null=True,
        help_text='Total Cash Transferred for Country Programme'
    )
    total_ct_cy = models.DecimalField(
        verbose_name=_("Total Cash Transferred per Current Year"),
        decimal_places=2,
        max_digits=20,
        blank=True,
        null=True,
        help_text='Total Cash Transferred per Current Year'
    )

    net_ct_cy = models.DecimalField(
        decimal_places=2, max_digits=20, blank=True, null=True,
        help_text='Net Cash Transferred per Current Year',
        verbose_name=_('Net Cash Transferred')
    )

    reported_cy = models.DecimalField(
        decimal_places=2, max_digits=20, blank=True, null=True,
        help_text='Liquidations 1 Oct - 30 Sep',
        verbose_name=_('Liquidation')
    )

    total_ct_ytd = models.DecimalField(
        decimal_places=2, max_digits=20, blank=True, null=True,
        help_text='Cash Transfers Jan - Dec',
        verbose_name=_('Cash Transfer Jan - Dec')
    )

    hact_values = JSONField(blank=True, null=True, default=hact_default, verbose_name='HACT')
    basis_for_risk_rating = models.CharField(
        verbose_name=_("Basis for Risk Rating"), max_length=50, default='', blank=True)

    tracker = FieldTracker()
    objects = PartnerOrganizationQuerySet.as_manager()

    class Meta:
        ordering = ['name']
        unique_together = ('name', 'vendor_number')

    def __str__(self):
        return self.name

    def latest_assessment(self, type):
        return self.assessments.filter(type=type).order_by('completed_date').last()

    def get_hact_json(self):
        return json.loads(self.hact_values) if isinstance(self.hact_values, str) else self.hact_values

    def save(self, *args, **kwargs):
        # JSONFIELD has an issue where it keeps escaping characters

        hact_is_string = isinstance(self.hact_values, str)

        try:
            self.hact_values = self.get_hact_json()
        except ValueError as e:
            e.args = ['hact_values needs to be a valid format (dict)']
            raise e

        super(PartnerOrganization, self).save(*args, **kwargs)
        if hact_is_string:
            self.hact_values = json.dumps(self.hact_values, cls=EToolsEncoder)

    @cached_property
    def partner_type_slug(self):
        slugs = {
            PartnerType.BILATERAL_MULTILATERAL: 'Multi',
            PartnerType.CIVIL_SOCIETY_ORGANIZATION: 'CSO',
            PartnerType.GOVERNMENT: 'Gov',
            PartnerType.UN_AGENCY: 'UN',
        }
        return slugs.get(self.partner_type, self.partner_type)

    @cached_property
    def get_last_pca(self):
        # exclude Agreements that were not signed
        return self.agreements.filter(
            agreement_type=Agreement.PCA
        ).exclude(
            signed_by_unicef_date__isnull=True,
            signed_by_partner_date__isnull=True,
            status__in=[Agreement.DRAFT, Agreement.TERMINATED]
        ).order_by('signed_by_unicef_date').last()

    @cached_property
    def expiring_assessment_flag(self):
        if self.last_assessment_date:
            last_assessment_age = datetime.date.today().year - self.last_assessment_date.year
            return last_assessment_age >= PartnerOrganization.EXPIRING_ASSESSMENT_LIMIT_YEAR
        return False

    @cached_property
    def approaching_threshold_flag(self):
        total_ct_ytd = self.total_ct_ytd or 0
        non_assessed = self.rating == PartnerOrganization.RATING_NON_ASSESSED
        ct_year_overflow = total_ct_ytd > PartnerOrganization.CT_CP_AUDIT_TRIGGER_LEVEL
        return non_assessed and ct_year_overflow

    @cached_property
    def flags(self):
        return {
            'expiring_assessment_flag': self.expiring_assessment_flag,
            'approaching_threshold_flag': self.approaching_threshold_flag
        }

    @cached_property
    def min_req_programme_visits(self):
        programme_visits = 0
        ct = self.net_ct_cy or 0  # Must be integer, but net_ct_cy could be None

        if ct <= PartnerOrganization.CT_MR_AUDIT_TRIGGER_LEVEL:
            programme_visits = 0
        elif PartnerOrganization.CT_MR_AUDIT_TRIGGER_LEVEL < ct <= PartnerOrganization.CT_MR_AUDIT_TRIGGER_LEVEL2:
            programme_visits = 1
        elif PartnerOrganization.CT_MR_AUDIT_TRIGGER_LEVEL2 < ct <= PartnerOrganization.CT_MR_AUDIT_TRIGGER_LEVEL3:
            if self.rating in [PartnerOrganization.RATING_HIGH, PartnerOrganization.RATING_SIGNIFICANT]:
                programme_visits = 3
            elif self.rating in [PartnerOrganization.RATING_MODERATE, ]:
                programme_visits = 2
            elif self.rating in [PartnerOrganization.RATING_LOW, ]:
                programme_visits = 1
        else:
            if self.rating in [PartnerOrganization.RATING_HIGH, PartnerOrganization.RATING_SIGNIFICANT]:
                programme_visits = 4
            elif self.rating in [PartnerOrganization.RATING_MODERATE, ]:
                programme_visits = 3
            elif self.rating in [PartnerOrganization.RATING_LOW, ]:
                programme_visits = 2
        return programme_visits

    @cached_property
    def min_req_spot_checks(self):
        # reported_cy can be None
        reported_cy = self.reported_cy or 0
        if self.type_of_assessment == 'Low Risk Assumed' or reported_cy <= PartnerOrganization.CT_CP_AUDIT_TRIGGER_LEVEL:
            return 0
        return 1

    @cached_property
    def min_req_audits(self):
        return self.planned_engagement.required_audit if getattr(self, 'planned_engagement', None) else 0

    @cached_property
    def hact_min_requirements(self):

        return {
            'programme_visits': self.min_req_programme_visits,
            'spot_checks': self.min_req_spot_checks,
            'audits': self.min_req_audits,
        }

    @cached_property
    def assurance_coverage(self):

        hact = self.get_hact_json()
        pv = hact['programmatic_visits']['completed']['total']
        sc = hact['spot_checks']['completed']['total']
        au = hact['audits']['completed']

        if pv + sc + au == 0:
            return PartnerOrganization.ASSURANCE_VOID
        elif (pv >= self.min_req_programme_visits) & (sc >= self.min_req_spot_checks) & (au >= self.min_req_audits):
            return PartnerOrganization.ASSURANCE_COMPLETE
        else:
            return PartnerOrganization.ASSURANCE_PARTIAL

    def planned_visits_to_hact(self):
        """For current year sum all programmatic values of planned visits
        records for partner

        If partner type is Government, then default to 0 planned visits
        """
        year = datetime.date.today().year
        try:
            pv = self.planned_visits.get(year=year)
            pvq1 = pv.programmatic_q1
            pvq2 = pv.programmatic_q2
            pvq3 = pv.programmatic_q3
            pvq4 = pv.programmatic_q4
        except PartnerPlannedVisits.DoesNotExist:
            pvq1 = pvq2 = pvq3 = pvq4 = 0

        hact = self.get_hact_json()
        hact['programmatic_visits']['planned']['q1'] = pvq1
        hact['programmatic_visits']['planned']['q2'] = pvq2
        hact['programmatic_visits']['planned']['q3'] = pvq3
        hact['programmatic_visits']['planned']['q4'] = pvq4
        hact['programmatic_visits']['planned']['total'] = pvq1 + pvq2 + pvq3 + pvq4
        self.hact_values = hact
        self.save()

    def programmatic_visits(self, event_date=None, update_one=False):
        """
        :return: all completed programmatic visits
        """
        hact = self.get_hact_json()

        pv = hact['programmatic_visits']['completed']['total']

        if update_one and event_date:
            quarter_name = get_quarter(event_date)
            pvq = hact['programmatic_visits']['completed'][quarter_name]
            pv += 1
            pvq += 1
            hact['programmatic_visits']['completed'][quarter_name] = pvq
            hact['programmatic_visits']['completed']['total'] = pv
        else:
            pv_year = Travel.objects.filter(
                activities__travel_type=TravelType.PROGRAMME_MONITORING,
                traveler=F('activities__primary_traveler'),
                status=Travel.COMPLETED,
                end_date__year=timezone.now().year,
                activities__partner=self
            )

            pv = pv_year.count()
            pvq1 = pv_year.filter(end_date__month__in=[1, 2, 3]).count()
            pvq2 = pv_year.filter(end_date__month__in=[4, 5, 6]).count()
            pvq3 = pv_year.filter(end_date__month__in=[7, 8, 9]).count()
            pvq4 = pv_year.filter(end_date__month__in=[10, 11, 12]).count()

            # TPM visit are counted one per month maximum
            tpmv = TPMVisit.objects.filter(
                tpm_activities__partner=self, status=TPMVisit.UNICEF_APPROVED,
                date_of_unicef_approved__year=datetime.datetime.now().year
            ).distinct()

            tpmv1 = sum([
                tpmv.filter(date_of_unicef_approved__month=1).exists(),
                tpmv.filter(date_of_unicef_approved__month=2).exists(),
                tpmv.filter(date_of_unicef_approved__month=3).exists()
            ])
            tpmv2 = sum([
                tpmv.filter(date_of_unicef_approved__month=4).exists(),
                tpmv.filter(date_of_unicef_approved__month=5).exists(),
                tpmv.filter(date_of_unicef_approved__month=6).exists()
            ])
            tpmv3 = sum([
                tpmv.filter(date_of_unicef_approved__month=7).exists(),
                tpmv.filter(date_of_unicef_approved__month=8).exists(),
                tpmv.filter(date_of_unicef_approved__month=9).exists()
            ])
            tpmv4 = sum([
                tpmv.filter(date_of_unicef_approved__month=10).exists(),
                tpmv.filter(date_of_unicef_approved__month=11).exists(),
                tpmv.filter(date_of_unicef_approved__month=12).exists()
            ])

            tpm_total = tpmv1 + tpmv2 + tpmv3 + tpmv4

            hact['programmatic_visits']['completed']['q1'] = pvq1 + tpmv1
            hact['programmatic_visits']['completed']['q2'] = pvq2 + tpmv2
            hact['programmatic_visits']['completed']['q3'] = pvq3 + tpmv3
            hact['programmatic_visits']['completed']['q4'] = pvq4 + tpmv4
            hact['programmatic_visits']['completed']['total'] = pv + tpm_total

        self.hact_values = hact
        self.save()

    def spot_checks(self, event_date=None, update_one=False):
        """
        :return: all completed spot checks
        """
        from etools.applications.audit.models import Engagement, SpotCheck
        if not event_date:
            event_date = datetime.datetime.today()
        quarter_name = get_quarter(event_date)
        hact = self.get_hact_json()
        sc = hact['spot_checks']['completed']['total']
        scq = hact['spot_checks']['completed'][quarter_name]

        if update_one:
            sc += 1
            scq += 1
            hact['spot_checks']['completed'][quarter_name] = scq
        else:
            trip = Travel.objects.filter(
                activities__travel_type=TravelType.SPOT_CHECK,
                traveler=F('activities__primary_traveler'),
                status__in=[Travel.COMPLETED],
                completed_at__year=datetime.datetime.now().year,
                activities__partner=self,
            )

            trq1 = trip.filter(completed_at__month__in=[1, 2, 3]).count()
            trq2 = trip.filter(completed_at__month__in=[4, 5, 6]).count()
            trq3 = trip.filter(completed_at__month__in=[7, 8, 9]).count()
            trq4 = trip.filter(completed_at__month__in=[10, 11, 12]).count()

            audit_spot_check = SpotCheck.objects.filter(
                partner=self, status=Engagement.FINAL,
                date_of_draft_report_to_unicef__year=datetime.datetime.now().year
            )

            asc1 = audit_spot_check.filter(date_of_draft_report_to_unicef__month__in=[1, 2, 3]).count()
            asc2 = audit_spot_check.filter(date_of_draft_report_to_unicef__month__in=[4, 5, 6]).count()
            asc3 = audit_spot_check.filter(date_of_draft_report_to_unicef__month__in=[7, 8, 9]).count()
            asc4 = audit_spot_check.filter(date_of_draft_report_to_unicef__month__in=[10, 11, 12]).count()

            hact['spot_checks']['completed']['q1'] = trq1 + asc1
            hact['spot_checks']['completed']['q2'] = trq2 + asc2
            hact['spot_checks']['completed']['q3'] = trq3 + asc3
            hact['spot_checks']['completed']['q4'] = trq4 + asc4

            sc = trip.count() + audit_spot_check.count()  # TODO 1.1.9c add spot checks from field monitoring

        hact['spot_checks']['completed']['total'] = sc
        self.hact_values = hact
        self.save()

    def audits_completed(self, update_one=False):
        """
        :param partner: Partner Organization
        :param update_one: if True will increase by one the value, if False would recalculate the value
        :return: all completed audit (including special audit)
        """
        from etools.applications.audit.models import Audit, Engagement, SpecialAudit
        hact = self.get_hact_json()
        completed_audit = hact['audits']['completed']
        if update_one:
            completed_audit += 1
        else:
            audits = Audit.objects.filter(
                partner=self,
                status=Engagement.FINAL,
                date_of_draft_report_to_unicef__year=datetime.datetime.now().year).count()
            s_audits = SpecialAudit.objects.filter(
                partner=self,
                status=Engagement.FINAL,
                date_of_draft_report_to_unicef__year=datetime.datetime.now().year).count()
            completed_audit = audits + s_audits
        hact['audits']['completed'] = completed_audit
        self.hact_values = hact
        self.save()

    def hact_support(self):
        from etools.applications.audit.models import Audit, Engagement

        hact = self.get_hact_json()
        audits = Audit.objects.filter(partner=self, status=Engagement.FINAL,
                                      date_of_draft_report_to_unicef__year=datetime.datetime.today().year)
        hact['outstanding_findings'] = sum([
            audit.pending_unsupported_amount for audit in audits if audit.pending_unsupported_amount])
        hact['assurance_coverage'] = self.assurance_coverage
        self.hact_values = json.dumps(hact, cls=EToolsEncoder)
        self.save()

    def get_admin_url(self):
        admin_url_name = 'admin:partners_partnerorganization_change'
        return reverse(admin_url_name, args=(self.id,))


class PartnerStaffMemberManager(models.Manager):

    def get_queryset(self):
        return super(PartnerStaffMemberManager, self).get_queryset().select_related('partner')


class PartnerStaffMember(TimeStampedModel):
    """
    Represents a staff member at the partner organization.
    A User is created for each staff member

    Relates to :model:`partners.PartnerOrganization`

    related models:
        Agreement: "agreement_authorizations" (m2m - all agreements this user is authorized for)
        Agreement: "agreements_signed" (refers to all the agreements this user signed)
    """

    partner = models.ForeignKey(
        PartnerOrganization,
        verbose_name=_("Partner"),
        related_name='staff_members',
        on_delete=models.CASCADE,
    )
    title = models.CharField(
        verbose_name=_("Title"),
        max_length=64,
        null=True,
        blank=True,
    )
    first_name = models.CharField(verbose_name=_("First Name"), max_length=64)
    last_name = models.CharField(verbose_name=_("Last Name"), max_length=64)
    email = models.CharField(
        verbose_name=_("Email Address"),
        max_length=128,
        unique=True,
        blank=False,
    )
    phone = models.CharField(
        verbose_name=_("Phone Number"),
        max_length=64,
        blank=True,
        null=True,
        default='',
    )
    active = models.BooleanField(
        verbose_name=_("Active"),
        default=True
    )

    tracker = FieldTracker()
    objects = PartnerStaffMemberManager()

    def get_full_name(self):
        full_name = '%s %s' % (self.first_name, self.last_name)
        return full_name.strip()

    def __str__(self):
        return'{} {} ({})'.format(
            self.first_name,
            self.last_name,
            self.partner.name
        )

    # TODO: instead of signals we need this transactional
    def reactivate_signal(self):
        # sends a signal to activate the user
        post_save.send(PartnerStaffMember, instance=self, created=True)

    def deactivate_signal(self):
        # sends a signal to deactivate user and remove partnerstaffmember link
        pre_delete.send(PartnerStaffMember, instance=self)

    def save(self, **kwargs):
        # if the instance exists and active was changed, re-associate user
        if self.pk:
            # get the instance that exists in the db to compare active states
            existing_instance = PartnerStaffMember.objects.get(pk=self.pk)
            if existing_instance.active and not self.active:
                self.deactivate_signal()
            elif not existing_instance.active and self.active:
                self.reactivate_signal()

        return super(PartnerStaffMember, self).save(**kwargs)


class PlannedEngagement(TimeStampedModel):
    """ class to handle partner's engagement for current year """
    partner = models.OneToOneField(PartnerOrganization, verbose_name=_("Partner"), related_name='planned_engagement',
                                   on_delete=models.CASCADE)
    spot_check_follow_up = models.IntegerField(verbose_name=_("Spot Check Follow Up Required"), default=0)
    spot_check_planned_q1 = models.IntegerField(verbose_name=_("Spot Check Q1"), default=0)
    spot_check_planned_q2 = models.IntegerField(verbose_name=_("Spot Check Q2"), default=0)
    spot_check_planned_q3 = models.IntegerField(verbose_name=_("Spot Check Q3"), default=0)
    spot_check_planned_q4 = models.IntegerField(verbose_name=_("Spot Check Q4"), default=0)
    scheduled_audit = models.BooleanField(verbose_name=_("Scheduled Audit"), default=False)
    special_audit = models.BooleanField(verbose_name=_("Special Audit"), default=False)

    @cached_property
    def total_spot_check_planned(self):
        return sum([
            self.spot_check_planned_q1, self.spot_check_planned_q2,
            self.spot_check_planned_q3, self.spot_check_planned_q4
        ])

    @cached_property
    def spot_check_required(self):
        return self.spot_check_follow_up + self.partner.min_req_spot_checks

    @cached_property
    def required_audit(self):
        return sum([self.scheduled_audit, self.special_audit])

    def reset(self):
        """this is used to reset the values of the object at the end of the year"""
        self.spot_check_follow_up = 0
        self.spot_check_planned_q1 = 0
        self.spot_check_planned_q2 = 0
        self.spot_check_planned_q3 = 0
        self.spot_check_planned_q4 = 0
        self.scheduled_audit = False
        self.special_audit = False
        self.save()

    def __str__(self):
        return 'Planned Engagement {}'.format(self.partner.name)


class Assessment(TimeStampedModel):
    """
    Represents an assessment for a partner organization.

    Relates to :model:`partners.PartnerOrganization`
    Relates to :model:`AUTH_USER_MODEL`
    """
    HIGH = 'high'
    SIGNIFICANT = 'significant'
    MEDIUM = 'medium'
    LOW = 'low'
    RISK_RATINGS = (
        (HIGH, 'High'),
        (SIGNIFICANT, 'Significant'),
        (MEDIUM, 'Medium'),
        (LOW, 'Low'),
    )

    ASSESSMENT_TYPES = (
        ('Micro Assessment', 'Micro Assessment'),
        ('Simplified Checklist', 'Simplified Checklist'),
        ('Scheduled Audit report', 'Scheduled Audit report'),
        ('Special Audit report', 'Special Audit report'),
        ('Other', 'Other'),
    )

    partner = models.ForeignKey(
        PartnerOrganization,
        verbose_name=_("Partner"),
        related_name='assessments',
        on_delete=models.CASCADE,
    )
    type = models.CharField(
        verbose_name=_("Type"),
        max_length=50,
        choices=ASSESSMENT_TYPES,
    )
    names_of_other_agencies = models.CharField(
        verbose_name=_("Other Agencies"),
        max_length=255,
        blank=True,
        null=True,
        help_text='List the names of the other agencies they have worked with',
    )
    expected_budget = models.IntegerField(
        verbose_name=_('Planned amount'),
        blank=True, null=True,
    )
    notes = models.CharField(
        max_length=255,
        blank=True, null=True,
        verbose_name=_('Special requests'),
        help_text='Note any special requests to be considered during the assessment'
    )
    requested_date = models.DateField(
        verbose_name=_("Requested Date"),
        auto_now_add=True,
    )
    requesting_officer = models.ForeignKey(
        settings.AUTH_USER_MODEL,
        verbose_name=_("Requesting Officer"),
        related_name='requested_assessments',
        blank=True,
        null=True,
        on_delete=models.CASCADE,
    )
    approving_officer = models.ForeignKey(
        settings.AUTH_USER_MODEL,
        verbose_name=_("Approving Officer"),
        blank=True,
        null=True,
        on_delete=models.CASCADE,
    )
    planned_date = models.DateField(
        verbose_name=_("Planned Date"),
        blank=True,
        null=True,
    )
    completed_date = models.DateField(
        verbose_name=_("Completed Date"),
        blank=True,
        null=True,
    )
    rating = models.CharField(
        verbose_name=_("Rating"),
        max_length=50,
        choices=RISK_RATINGS,
        default=HIGH,
    )
    # Assessment Report
    report = models.FileField(
        verbose_name=_("Report"),
        blank=True,
        null=True,
        max_length=1024,
        upload_to=get_assesment_path
    )
    report_attachment = CodedGenericRelation(
        Attachment,
        verbose_name=_('Report'),
        code='partners_assessment_report',
        blank=True,
        null=True
    )
    # Basis for Risk Rating
    current = models.BooleanField(
        verbose_name=_('Basis for risk rating'),
        default=False,
    )

    tracker = FieldTracker()

    def __str__(self):
        return'{type}: {partner} {rating} {date}'.format(
            type=self.type,
            partner=self.partner.name,
            rating=self.rating,
            date=self.completed_date.strftime("%d-%m-%Y") if
            self.completed_date else'NOT COMPLETED'
        )


class AgreementManager(models.Manager):

    def get_queryset(self):
        return super(AgreementManager, self).get_queryset().select_related('partner')


def activity_to_active_side_effects(i, old_instance=None, user=None):
    # here we can make any updates to the object as we need as part of the auto transition change
    # obj.end = datetime.date.today()
    # old_instance.status will give you the status you're transitioning from
    pass


class Agreement(TimeStampedModel):
    """
    Represents an agreement with the partner organization.

    Relates to :model:`partners.PartnerOrganization`
    """
    # POTENTIAL_AUTO_TRANSITIONS.. these are all transitions that we want to
    # make automatically if possible
    PCA = 'PCA'
    MOU = 'MOU'
    SSFA = 'SSFA'
    AGREEMENT_TYPES = (
        (PCA, u"Programme Cooperation Agreement"),
        (SSFA, 'Small Scale Funding Agreement'),
        (MOU, 'Memorandum of Understanding'),
    )

    DRAFT = "draft"
    SIGNED = "signed"
    ENDED = "ended"
    SUSPENDED = "suspended"
    TERMINATED = "terminated"
    STATUS_CHOICES = (
        (DRAFT, "Draft"),
        (SIGNED, "Signed"),
        (ENDED, "Ended"),
        (SUSPENDED, "Suspended"),
        (TERMINATED, "Terminated"),
    )
    AUTO_TRANSITIONS = {
        DRAFT: [SIGNED],
        SIGNED: [ENDED],
    }
    TRANSITION_SIDE_EFFECTS = {
        SIGNED: [activity_to_active_side_effects],
    }

    partner = models.ForeignKey(
        PartnerOrganization, related_name="agreements", verbose_name=_('Partner'),
        on_delete=models.CASCADE,
    )
    country_programme = models.ForeignKey(
        'reports.CountryProgramme',
        verbose_name=_("Country Programme"),
        related_name='agreements',
        blank=True,
        null=True,
        on_delete=models.CASCADE,
    )
    authorized_officers = models.ManyToManyField(
        PartnerStaffMember,
        verbose_name=_("Partner Authorized Officer"),
        blank=True,
        related_name="agreement_authorizations")
    agreement_type = models.CharField(
        verbose_name=_("Agreement Type"),
        max_length=10,
        choices=AGREEMENT_TYPES
    )
    agreement_number = models.CharField(
        verbose_name=_('Reference Number'),
        max_length=45,
        blank=True,
        # TODO: write a script to insure this before merging.
        unique=True,
    )
    attached_agreement = models.FileField(
        verbose_name=_("Attached Agreement"),
        upload_to=get_agreement_path,
        blank=True,
        max_length=1024
    )
    attachment = CodedGenericRelation(
        Attachment,
        verbose_name=_('Attached Agreement'),
        code='partners_agreement',
        blank=True
    )
    start = models.DateField(
        verbose_name=_("Start Date"),
        null=True,
        blank=True,
    )
    end = models.DateField(
        verbose_name=_("End Date"),
        null=True,
        blank=True,
    )

    signed_by_unicef_date = models.DateField(
        verbose_name=_("Signed By UNICEF Date"),
        null=True,
        blank=True,
    )

    # Unicef staff members that sign the agreements
    # this user needs to be in the partnership management group
    signed_by = models.ForeignKey(
        settings.AUTH_USER_MODEL,
        verbose_name=_("Signed By UNICEF"),
        related_name='agreements_signed+',
        null=True, blank=True,
        on_delete=models.CASCADE,
    )

    signed_by_partner_date = models.DateField(
        verbose_name=_("Signed By Partner Date"),
        null=True,
        blank=True,
    )

    # Signatory on behalf of the PartnerOrganization
    partner_manager = models.ForeignKey(
        PartnerStaffMember,
        related_name='agreements_signed',
        verbose_name=_('Signed by partner'),
        blank=True, null=True,
        on_delete=models.CASCADE,
    )

    # TODO: Write a script that sets a status to each existing record
    status = FSMField(
        verbose_name=_("Status"),
        max_length=32,
        blank=True,
        choices=STATUS_CHOICES,
        default=DRAFT
    )

    tracker = FieldTracker()
    view_objects = AgreementManager()
    objects = models.Manager()

    class Meta:
        ordering = ['-created']

    def __str__(self):
        return'{} for {} ({} - {})'.format(
            self.agreement_type,
            self.partner.name,
            self.start.strftime('%d-%m-%Y') if self.start else '',
            self.end.strftime('%d-%m-%Y') if self.end else '',
            self.signed_by_partner_date,
            self.signed_by_unicef_date
        )

    @classmethod
    def permission_structure(cls):
        permissions = import_permissions(cls.__name__)
        return permissions

    @property
    def year(self):
        if self.id:
            if self.signed_by_unicef_date is not None:
                return self.signed_by_unicef_date.year
            else:
                return self.created.year
        else:
            return datetime.date.today().year

    @property
    def reference_number(self):
        return '{code}/{type}{year}{id}'.format(
            code=connection.tenant.country_short_code or '',
            type=self.agreement_type,
            year=self.created.year,
            id=self.id,
        )

    @property
    def base_number(self):
        return self.agreement_number.split('-')[0]

    def update_reference_number(self, amendment_number=None):

        if amendment_number:
            self.agreement_number = '{}-{}'.format(self.base_number, amendment_number)
            return
        self.agreement_number = self.reference_number

    def update_related_interventions(self, oldself, **kwargs):
        '''
        When suspending or terminating an agreement we need to suspend or terminate all interventions related
        this should only be called in a transaction with agreement save
        '''

        if oldself and oldself.status != self.status and \
                self.status in [Agreement.SUSPENDED, Agreement.TERMINATED]:

            interventions = self.interventions.filter(
                document_type__in=[Intervention.PD, Intervention.SHPD]
            )
            for item in interventions:
                if item.status not in [Intervention.DRAFT,
                                       Intervention.CLOSED,
                                       Intervention.ENDED,
                                       Intervention.TERMINATED] and\
                        item.status != self.status:
                    item.status = self.status
                    item.save()

    @transition(field=status,
                source=[DRAFT],
                target=[SIGNED],
                conditions=[agreement_transition_to_signed_valid])
    def transition_to_signed(self):
        pass

    @transition(field=status,
                source=[SIGNED],
                target=[ENDED],
                conditions=[agreement_transition_to_ended_valid])
    def transition_to_ended(self):
        pass

    @transition(field=status,
                source=[SIGNED],
                target=[SUSPENDED],
                conditions=[])
    def transition_to_suspended(self):
        pass

    @transition(field=status,
                source=[SUSPENDED, SIGNED],
                target=[DRAFT],
                conditions=[agreements_illegal_transition])
    def transition_to_cancelled(self):
        pass

    @transition(field=status,
                source=[DRAFT],
                target=[TERMINATED, SUSPENDED],
                conditions=[agreements_illegal_transition])
    def transition_to_terminated(self):
        pass

    @transaction.atomic
    def save(self, **kwargs):

        oldself = None
        if self.pk:
            # load from DB
            oldself = Agreement.objects.get(pk=self.pk)

        if not oldself:
            # to create a ref number we need an id
            super(Agreement, self).save()
            self.update_reference_number()
        else:
            self.update_related_interventions(oldself)

        # update reference number if needed
        amendment_number = kwargs.pop('amendment_number', None)
        if amendment_number:
            self.update_reference_number(amendment_number)

        if self.agreement_type == self.PCA:
            assert self.country_programme is not None, 'Country Programme is required'
            # set start date
            if self.signed_by_partner_date and self.signed_by_unicef_date:
                self.start = max(self.signed_by_unicef_date,
                                 self.signed_by_partner_date,
                                 self.country_programme.from_date
                                 )

            # set end date
            self.end = self.country_programme.to_date

        return super(Agreement, self).save()


class AgreementAmendmentManager(models.Manager):

    def get_queryset(self):
        return super(AgreementAmendmentManager, self).get_queryset().select_related('agreement__partner')


class AgreementAmendment(TimeStampedModel):
    '''
    Represents an amendment to an agreement
    '''
    IP_NAME = 'Change IP name'
    AUTHORIZED_OFFICER = 'Change authorized officer'
    BANKING_INFO = 'Change banking info'
    CLAUSE = 'Change in clause'

    AMENDMENT_TYPES = Choices(
        (IP_NAME, 'Change in Legal Name of Implementing Partner'),
        (AUTHORIZED_OFFICER, 'Change Authorized Officer(s)'),
        (BANKING_INFO, 'Banking Information'),
        (CLAUSE, 'Change in clause'),
    )

    number = models.CharField(verbose_name=_("Number"), max_length=5)
    agreement = models.ForeignKey(
        Agreement,
        verbose_name=_("Agreement"),
        related_name='amendments',
        on_delete=models.CASCADE,
    )
    signed_amendment = models.FileField(
        verbose_name=_("Signed Amendment"),
        max_length=1024,
        null=True, blank=True,
        upload_to=get_agreement_amd_file_path
    )
    signed_amendment_attachment = CodedGenericRelation(
        Attachment,
        verbose_name=_('Signed Amendment'),
        code='partners_agreement_amendment',
        blank=True,
        null=True
    )
    types = ArrayField(models.CharField(
        max_length=50,
        verbose_name=_("Types"),
        choices=AMENDMENT_TYPES))
    signed_date = models.DateField(
        verbose_name=_("Signed Date"),
        null=True,
        blank=True,
    )

    tracker = FieldTracker()
    view_objects = AgreementAmendmentManager()
    objects = models.Manager()

    def __str__(self):
        return "{} {}".format(
            self.agreement.reference_number,
            self.number
        )

    def compute_reference_number(self):
        if self.signed_date:
            return '{0:02d}'.format(self.agreement.amendments.filter(signed_date__isnull=False).count() + 1)
        else:
            seq = self.agreement.amendments.filter(signed_date__isnull=True).count() + 1
            return 'tmp{0:02d}'.format(seq)

    @transaction.atomic
    def save(self, **kwargs):
        update_agreement_number_needed = False
        oldself = AgreementAmendment.objects.get(id=self.pk) if self.pk else None
        if self.signed_amendment:
            if not oldself or not oldself.signed_amendment:
                self.number = self.compute_reference_number()
                update_agreement_number_needed = True
        else:
            if not oldself:
                self.number = self.compute_reference_number()

        if update_agreement_number_needed:
            self.agreement.save(amendment_number=self.number)
        return super(AgreementAmendment, self).save(**kwargs)


class InterventionManager(models.Manager):

    def get_queryset(self):
        return super(InterventionManager, self).get_queryset().prefetch_related(
            'agreement__partner',
            'partner_focal_points',
            'unicef_focal_points',
            'offices',
            'planned_budget',
            'sections',
        )

    def detail_qs(self):
        qs = self.get_queryset().prefetch_related(
            'frs',
            'frs__fr_items',
            'result_links__cp_output',
            'result_links__ll_results',
            'result_links__ll_results__applied_indicators__indicator',
            'result_links__ll_results__applied_indicators__disaggregation',
            'result_links__ll_results__applied_indicators__locations',
            'flat_locations',
        )
        return qs

    def frs_qs(self):
        qs = self.get_queryset().prefetch_related(
            'agreement__partner',
            'planned_budget',
            'offices',
            'sections',
            # 'frs__fr_items',
            # TODO: Figure out a way in which to add locations that is more performant
            # 'flat_locations',
            'result_links__cp_output',
            'unicef_focal_points',
        )
        qs = qs.annotate(
            Max("frs__end_date"),
            Min("frs__start_date"),
            Sum("frs__total_amt_local"),
            Sum("frs__outstanding_amt_local"),
            Sum("frs__actual_amt_local"),
            Sum("frs__intervention_amt"),
            Count("frs__currency", distinct=True),
            location_p_codes=StringConcat("flat_locations__p_code", separator="|", distinct=True),
            donors=StringConcat("frs__fr_items__donor", separator="|", distinct=True),
            donor_codes=StringConcat("frs__fr_items__donor_code", separator="|", distinct=True),
            grants=StringConcat("frs__fr_items__grant_number", separator="|", distinct=True),
            max_fr_currency=Max("frs__currency", output_field=CharField(), distinct=True),
            multi_curr_flag=Count(Case(When(frs__multi_curr_flag=True, then=1)))
        )

        return qs


def side_effect_one(i, old_instance=None, user=None):
    pass


def side_effect_two(i, old_instance=None, user=None):
    pass


class Intervention(TimeStampedModel):
    """
    Represents a partner intervention.

    Relates to :model:`partners.PartnerOrganization`
    Relates to :model:`partners.Agreement`
    Relates to :model:`reports.CountryProgramme`
    Relates to :model:`AUTH_USER_MODEL`
    Relates to :model:`partners.PartnerStaffMember`
    Relates to :model:`users.Office`
    """

    DRAFT = 'draft'
    SIGNED = 'signed'
    ACTIVE = 'active'
    ENDED = 'ended'
    IMPLEMENTED = 'implemented'
    CLOSED = 'closed'
    SUSPENDED = 'suspended'
    TERMINATED = 'terminated'

    AUTO_TRANSITIONS = {
        DRAFT: [SIGNED],
        SIGNED: [ACTIVE],
        ACTIVE: [ENDED],
        ENDED: [CLOSED]
    }
    TRANSITION_SIDE_EFFECTS = {
        SIGNED: [side_effect_one, side_effect_two],
        ACTIVE: [],
        SUSPENDED: [],
        ENDED: [],
        CLOSED: [],
        TERMINATED: []
    }

    CANCELLED = 'cancelled'
    INTERVENTION_STATUS = (
        (DRAFT, "Draft"),
        (SIGNED, 'Signed'),
        (ACTIVE, "Active"),
        (ENDED, "Ended"),
        (CLOSED, "Closed"),
        (SUSPENDED, "Suspended"),
        (TERMINATED, "Terminated"),
    )
    PD = 'PD'
    SHPD = 'SHPD'
    SSFA = 'SSFA'
    INTERVENTION_TYPES = (
        (PD, 'Programme Document'),
        (SHPD, 'Simplified Humanitarian Programme Document'),
        (SSFA, 'SSFA'),
    )

    tracker = FieldTracker()
    objects = InterventionManager()

    document_type = models.CharField(
        verbose_name=_('Document Type'),
        choices=INTERVENTION_TYPES,
        max_length=255,
    )
    agreement = models.ForeignKey(
        Agreement,
        verbose_name=_("Agreement"),
        related_name='interventions',
        on_delete=models.CASCADE,
    )
    # Even though CP is defined at the Agreement Level, for a particular intervention this can be different.
    country_programme = models.ForeignKey(
        CountryProgramme,
        verbose_name=_("Country Programme"),
        related_name='interventions',
        blank=True, null=True,
        on_delete=models.DO_NOTHING,
        help_text='Which Country Programme does this Intervention belong to?',
    )
    number = models.CharField(
        verbose_name=_('Reference Number'),
        max_length=64,
        blank=True,
        null=True,
        unique=True,
    )
    title = models.CharField(verbose_name=_("Document Title"), max_length=256)
    status = FSMField(
        verbose_name=_("Status"),
        max_length=32,
        blank=True,
        choices=INTERVENTION_STATUS,
        default=DRAFT
    )
    # dates
    start = models.DateField(
        verbose_name=_("Start Date"),
        null=True,
        blank=True,
        help_text='The date the Intervention will start'
    )
    end = models.DateField(
        verbose_name=_("End Date"),
        null=True,
        blank=True,
        help_text='The date the Intervention will end'
    )
    submission_date = models.DateField(
        verbose_name=_("Document Submission Date by CSO"),
        null=True,
        blank=True,
        help_text='The date the partner submitted complete PD/SSFA documents to Unicef',
    )
    submission_date_prc = models.DateField(
        verbose_name=_('Submission Date to PRC'),
        help_text='The date the documents were submitted to the PRC',
        null=True,
        blank=True,
    )
    review_date_prc = models.DateField(
        verbose_name=_('Review Date by PRC'),
        help_text='The date the PRC reviewed the partnership',
        null=True,
        blank=True,
    )
    prc_review_document = models.FileField(
        verbose_name=_("Review Document by PRC"),
        max_length=1024,
        null=True,
        blank=True,
        upload_to=get_prc_intervention_file_path
    )
    prc_review_attachment = CodedGenericRelation(
        Attachment,
        verbose_name=_('Review Document by PRC'),
        code='partners_intervention_prc_review',
        blank=True,
        null=True
    )
    signed_pd_document = models.FileField(
        verbose_name=_("Signed PD Document"),
        max_length=1024,
        null=True,
        blank=True,
        upload_to=get_prc_intervention_file_path
    )
    signed_pd_attachment = CodedGenericRelation(
        Attachment,
        verbose_name=_('Signed PD Document'),
        code='partners_intervention_signed_pd',
        blank=True,
        null=True
    )
    signed_by_unicef_date = models.DateField(
        verbose_name=_("Signed by UNICEF Date"),
        null=True,
        blank=True,
    )
    signed_by_partner_date = models.DateField(
        verbose_name=_("Signed by Partner Date"),
        null=True,
        blank=True,
    )

    # partnership managers
    unicef_signatory = models.ForeignKey(
        settings.AUTH_USER_MODEL,
        verbose_name=_("Signed by UNICEF"),
        related_name='signed_interventions+',
        blank=True,
        null=True,
        on_delete=models.CASCADE,
    )
    # part of the Agreement authorized officers
    partner_authorized_officer_signatory = models.ForeignKey(
        PartnerStaffMember,
        verbose_name=_("Signed by Partner"),
        related_name='signed_interventions',
        blank=True,
        null=True,
        on_delete=models.CASCADE,
    )
    # anyone in unicef country office
    unicef_focal_points = models.ManyToManyField(
        settings.AUTH_USER_MODEL,
        verbose_name=_("UNICEF Focal Points"),
        blank=True,
        related_name='unicef_interventions_focal_points+'
    )
    # any PartnerStaffMember on the ParterOrganization
    partner_focal_points = models.ManyToManyField(
        PartnerStaffMember,
        verbose_name=_("CSO Authorized Officials"),
        related_name='interventions_focal_points+',
        blank=True
    )

    contingency_pd = models.BooleanField(
        verbose_name=_("Contingency PD"),
        default=False,
    )
    sections = models.ManyToManyField(
        Sector,
        verbose_name=_("Sections"),
        blank=True,
        related_name='interventions',
    )
    offices = models.ManyToManyField(
        Office,
        verbose_name=_("Office"),
        blank=True,
        related_name='office_interventions+',
    )
    flat_locations = models.ManyToManyField(Location, related_name="intervention_flat_locations", blank=True,
                                            verbose_name=_('Locations'))

    population_focus = models.CharField(
        verbose_name=_("Population Focus"),
        max_length=130,
        null=True,
        blank=True,
    )
    in_amendment = models.BooleanField(
        verbose_name=_("Amendment Open"),
        default=False,
    )

    # Flag if this has been migrated to a status that is not correct
    # previous status
    metadata = JSONField(
        verbose_name=_("Metadata"),
        blank=True,
        null=True,
        default=dict,
    )

    class Meta:
        ordering = ['-created']

    def __str__(self):
        return '{}'.format(
            self.number
        )

    @classmethod
    def permission_structure(cls):
        permissions = import_permissions(cls.__name__)
        return permissions

    @property
    def days_from_submission_to_signed(self):
        if not self.submission_date:
            return 'Not Submitted'
        if not self.signed_by_unicef_date or not self.signed_by_partner_date:
            return 'Not fully signed'
        start = self.submission_date
        end = max([self.signed_by_partner_date, self.signed_by_unicef_date])
        days = [start + datetime.timedelta(x + 1) for x in range((end - start).days)]
        return sum(1 for day in days if day.weekday() < 5)

    @property
    def submitted_to_prc(self):
        return True if any([self.submission_date_prc, self.review_date_prc, self.prc_review_document]) else False

    @property
    def days_from_review_to_signed(self):
        if not self.review_date_prc:
            return 'Not Reviewed'
        if not self.signed_by_unicef_date or not self.signed_by_partner_date:
            return 'Not fully signed'
        start = self.review_date_prc
        end = max([self.signed_by_partner_date, self.signed_by_unicef_date])
        days = [start + datetime.timedelta(x + 1) for x in range((end - start).days)]
        return sum(1 for day in days if day.weekday() < 5)

    @property
    def sector_names(self):
        return ', '.join(Sector.objects.filter(intervention_locations__intervention=self).
                         values_list('name', flat=True))

    @property
    def cp_output_names(self):
        return ', '.join(link.cp_output.name for link in self.result_links.all())

    @property
    def focal_point_names(self):
        return ', '.join(user.get_full_name() for user in self.unicef_focal_points.all())

    @property
    def combined_sections(self):
        # sections defined on the indicators + sections selected at the pd level
        # In the case in which on the pd there are more sections selected then all the indicators
        # the reason for the loops is to avoid creating new db queries
        sections = set(self.sections.all())
        for lower_result in self.all_lower_results:
            for applied_indicator in lower_result.applied_indicators.all():
                if applied_indicator.section:
                    sections.add(applied_indicator.section)
        return sections

    @property
    def sections_present(self):
        # for permissions validation. the name of this def needs to remain the same as defined in the permission matrix.
        # /assets/partner/intervention_permission.csv
        return True if len(self.combined_sections) > 0 else None

    @cached_property
    def total_partner_contribution(self):
        return self.planned_budget.partner_contribution_local if hasattr(self, 'planned_budget') else 0

    @cached_property
    def total_unicef_cash(self):
        return self.planned_budget.unicef_cash_local if hasattr(self, 'planned_budget') else 0

    @cached_property
    def total_in_kind_amount(self):
        return self.planned_budget.in_kind_amount_local if hasattr(self, 'planned_budget') else 0

    @cached_property
    def total_budget(self):
        return self.total_unicef_cash + self.total_partner_contribution + self.total_in_kind_amount

    @cached_property
    def total_unicef_budget(self):
        return self.total_unicef_cash + self.total_in_kind_amount

    @cached_property
    def all_lower_results(self):
        # todo: it'd be nice to be able to do this as a queryset but that may not be possible
        # with prefetch_related
        return [
            lower_result for link in self.result_links.all()
            for lower_result in link.ll_results.all()
        ]

    @cached_property
    def intervention_locations(self):
        if tenant_switch_is_active("prp_mode_off"):
            locations = set(self.flat_locations.all())
        else:
            # return intervention locations as a set of Location objects
            locations = set()
            for lower_result in self.all_lower_results:
                for applied_indicator in lower_result.applied_indicators.all():
                    for location in applied_indicator.locations.all():
                        locations.add(location)

        return locations

    @cached_property
    def flagged_sections(self):
        if tenant_switch_is_active("prp_mode_off"):
            sections = set(self.sections.all())
        else:
            # return intervention locations as a set of Location objects
            sections = set()
            for lower_result in self.all_lower_results:
                for applied_indicator in lower_result.applied_indicators.all():
                    if applied_indicator.section:
                        sections.add(applied_indicator.section)

        return sections

    @cached_property
    def intervention_clusters(self):
        # return intervention clusters as an array of strings
        clusters = set()
        for lower_result in self.all_lower_results:
            for applied_indicator in lower_result.applied_indicators.all():
                if applied_indicator.cluster_name:
                    clusters.add(applied_indicator.cluster_name)

        return clusters

    @cached_property
    def total_frs(self):
        r = {
            'total_frs_amt': 0,
            'total_frs_amt_usd': 0,
            'total_outstanding_amt': 0,
            'total_outstanding_amt_usd': 0,
            'total_intervention_amt': 0,
            'total_actual_amt': 0,
            'total_actual_amt_usd': 0,
            'earliest_start_date': None,
            'latest_end_date': None
        }
        for fr in self.frs.all():
            r['total_frs_amt'] += fr.total_amt_local
            r['total_frs_amt_usd'] += fr.total_amt
            r['total_outstanding_amt'] += fr.outstanding_amt_local
            r['total_outstanding_amt_usd'] += fr.outstanding_amt
            r['total_intervention_amt'] += fr.intervention_amt
            r['total_actual_amt'] += fr.actual_amt_local
            r['total_actual_amt_usd'] += fr.actual_amt
            if r['earliest_start_date'] is None:
                r['earliest_start_date'] = fr.start_date
            elif r['earliest_start_date'] > fr.start_date:
                r['earliest_start_date'] = fr.start_date
            if r['latest_end_date'] is None:
                r['latest_end_date'] = fr.end_date
            elif r['latest_end_date'] < fr.end_date:
                r['latest_end_date'] = fr.end_date
        return r

    @property
    def year(self):
        if self.id:
            if self.signed_by_unicef_date is not None:
                return self.signed_by_unicef_date.year
            else:
                return self.created.year
        else:
            return datetime.date.today().year

    def illegal_transitions(self):
        return False

    @transition(field=status,
                source=[ACTIVE, IMPLEMENTED, SUSPENDED],
                target=[DRAFT, CANCELLED],
                conditions=[illegal_transitions])
    def basic_transition(self):
        pass

    @transition(field=status,
                source=[DRAFT, SUSPENDED],
                target=[ACTIVE],
                conditions=[intervention_validation.transition_to_active],
                permission=intervention_validation.partnership_manager_only)
    def transition_to_active(self):
        pass

    @transition(field=status,
                source=[DRAFT, SUSPENDED],
                target=[SIGNED],
                conditions=[intervention_validation.transition_to_signed])
    def transition_to_signed(self):
        pass

    @transition(field=status,
                source=[ACTIVE],
                target=[ENDED],
                conditions=[intervention_validation.transition_to_ended])
    def transition_to_ended(self):
        # From active, ended, suspended and terminated you cannot move to draft or cancelled because yo'll
        # mess up the reference numbers.
        pass

    @transition(field=status,
                source=[ENDED],
                target=[CLOSED],
                conditions=[intervention_validation.transition_to_closed])
    def transition_to_closed(self):
        pass

    @transition(field=status,
                source=[ACTIVE, SIGNED],
                target=[SUSPENDED],
                conditions=[intervention_validation.transition_to_suspended],
                permission=intervention_validation.partnership_manager_only)
    def transition_to_suspended(self):
        pass

    @transition(field=status,
                source=[ACTIVE, SUSPENDED, SIGNED],
                target=[TERMINATED],
                conditions=[intervention_validation.transition_to_terminated],
                permission=intervention_validation.partnership_manager_only)
    def transition_to_terminated(self):
        pass

    @property
    def reference_number(self):
        if self.document_type != Intervention.SSFA:
            number = '{agreement}/{type}{year}{id}'.format(
                agreement=self.agreement.base_number,
                type=self.document_type,
                year=self.year,
                id=self.id
            )
            return number
        return self.agreement.base_number

    def update_reference_number(self, amendment_number=None):
        if amendment_number:
            self.number = '{}-{}'.format(self.number.split('-')[0], amendment_number)
            return
        self.number = self.reference_number

    def update_ssfa_properties(self):
        if self.document_type == self.SSFA:
            save_agreement = False
            if self.agreement.start != self.start or self.agreement.end != self.end:
                save_agreement = True
                self.agreement.start = self.start
                self.agreement.end = self.end

            # if it's an SSFA amendment we update the agreement with amendment number
            # TODO write test for this scenario
            if self.agreement.agreement_number != self.number:
                save_agreement = True
                self.agreement.agreement_number = self.number

            if self.status in [self.SIGNED, self.ACTIVE] and self.agreement.status != Agreement.SIGNED:
                save_agreement = True
                self.agreement.status = Agreement.SIGNED

            elif self.status in [self.ENDED, self.SUSPENDED, self.TERMINATED] and self.status != self.agreement.status:
                save_agreement = True
                self.agreement.status = self.status

            elif self.status in [self.CLOSED] and self.agreement.status != Agreement.ENDED:
                save_agreement = True
                self.agreement.status = Agreement.ENDED

            if save_agreement:
                self.agreement.save()

    @transaction.atomic
    def save(self, **kwargs):
        # check status auto updates
        # TODO: move this outside of save in the future to properly check transitions
        # self.check_status_auto_updates()

        oldself = None
        if self.pk:
            # load from DB
            oldself = Intervention.objects.get(pk=self.pk)

        # update reference number if needed
        amendment_number = kwargs.get('amendment_number', None)
        if amendment_number:
            self.update_reference_number(amendment_number)
        if not oldself:
            # to create a reference number we need a pk
            super(Intervention, self).save()
            self.update_reference_number()

        self.update_ssfa_properties()

        super(Intervention, self).save()


class InterventionAmendment(TimeStampedModel):
    """
    Represents an amendment for the partner intervention.

    Relates to :model:`partners.Interventions`
    """

    DATES = 'dates'
    RESULTS = 'results'
    BUDGET = 'budget'
    OTHER = 'other'

    AMENDMENT_TYPES = Choices(
        (DATES, 'Dates'),
        (RESULTS, 'Results'),
        (BUDGET, 'Budget'),
        (OTHER, 'Other')
    )

    intervention = models.ForeignKey(
        Intervention,
        verbose_name=_("Reference Number"),
        related_name='amendments',
        on_delete=models.CASCADE,
    )

    types = ArrayField(models.CharField(
        max_length=50,
        verbose_name=_('Types'),
        choices=AMENDMENT_TYPES))

    other_description = models.CharField(
        verbose_name=_("Description"),
        max_length=512,
        null=True,
        blank=True,
    )

    signed_date = models.DateField(
        verbose_name=_("Signed Date"),
        null=True,
    )
    amendment_number = models.IntegerField(
        verbose_name=_("Number"),
        default=0,
    )
    signed_amendment = models.FileField(
        verbose_name=_("Amendment Document"),
        max_length=1024,
        upload_to=get_intervention_amendment_file_path
    )
    signed_amendment_attachment = CodedGenericRelation(
        Attachment,
        verbose_name=_('Amendment Document'),
        code='partners_intervention_amendment_signed',
        blank=True,
    )

    tracker = FieldTracker()

    def compute_reference_number(self):
        return self.intervention.amendments.filter(
            signed_date__isnull=False
        ).count() + 1

    @transaction.atomic
    def save(self, **kwargs):
        # TODO: make the folowing scenario work:
        # agreement amendment and agreement are saved in the same time... avoid race conditions for reference number
        # TODO: validation don't allow save on objects that have attached
        # signed amendment but don't have a signed date

        # check if temporary number is needed or amendment number needs to be
        # set
        if self.pk is None:
            self.amendment_number = self.compute_reference_number()
            self.intervention.in_amendment = True
            self.intervention.save(amendment_number=self.amendment_number)
        return super(InterventionAmendment, self).save(**kwargs)

    def __str__(self):
        return '{}:- {}'.format(
            self.amendment_number,
            self.signed_date
        )


class InterventionPlannedVisits(TimeStampedModel):
    """
    Represents planned visits for the intervention
    """

    intervention = models.ForeignKey(
        Intervention, related_name='planned_visits', verbose_name=_('Intervention'),
        on_delete=models.CASCADE,
    )
    year = models.IntegerField(default=get_current_year, verbose_name=_('Year'))
    programmatic_q1 = models.IntegerField(default=0, verbose_name=_('Programmatic Q1'))
    programmatic_q2 = models.IntegerField(default=0, verbose_name=_('Programmatic Q2'))
    programmatic_q3 = models.IntegerField(default=0, verbose_name=_('Programmatic Q3'))
    programmatic_q4 = models.IntegerField(default=0, verbose_name=_('Programmatic Q4'))

    tracker = FieldTracker()

    class Meta:
        unique_together = ('intervention', 'year')
        verbose_name_plural = _('Intervention Planned Visits')

    def __str__(self):
        return '{} {}'.format(self.intervention, self.year)


class InterventionResultLink(TimeStampedModel):
    intervention = models.ForeignKey(
        Intervention, related_name='result_links', verbose_name=_('Intervention'),
        on_delete=models.CASCADE,
    )
    cp_output = models.ForeignKey(
        Result, related_name='intervention_links', verbose_name=_('CP Output'),
        on_delete=models.CASCADE,
    )
    ram_indicators = models.ManyToManyField(Indicator, blank=True, verbose_name=_('RAM Indicators'))

    tracker = FieldTracker()

    def __str__(self):
        return '{} {}'.format(
            self.intervention, self.cp_output
        )


class InterventionBudget(TimeStampedModel):
    """
    Represents a budget for the intervention
    """
    intervention = models.OneToOneField(Intervention, related_name='planned_budget', null=True, blank=True,
                                        verbose_name=_('Intervention'), on_delete=models.CASCADE)

    partner_contribution = models.DecimalField(max_digits=20, decimal_places=2, default=0,
                                               verbose_name=_('Partner Contribution'))
    unicef_cash = models.DecimalField(max_digits=20, decimal_places=2, default=0, verbose_name=_('Unicef Cash'))
    in_kind_amount = models.DecimalField(
        max_digits=20,
        decimal_places=2,
        default=0,
        verbose_name=_('UNICEF Supplies')
    )
    total = models.DecimalField(max_digits=20, decimal_places=2, verbose_name=_('Total'))

    partner_contribution_local = models.DecimalField(max_digits=20, decimal_places=2, default=0,
                                                     verbose_name=_('Partner Contribution Local'))
    unicef_cash_local = models.DecimalField(max_digits=20, decimal_places=2, default=0,
                                            verbose_name=_('Unicef Cash Local'))
    in_kind_amount_local = models.DecimalField(
        max_digits=20, decimal_places=2, default=0,
        verbose_name=_('UNICEF Supplies Local')
    )
    currency = CurrencyField(verbose_name=_('Currency'), null=False, default='')
    total_local = models.DecimalField(max_digits=20, decimal_places=2, verbose_name=_('Total Local'))

    tracker = FieldTracker()

    def total_unicef_contribution(self):
        return self.unicef_cash + self.in_kind_amount

    def total_unicef_contribution_local(self):
        return self.unicef_cash_local + self.in_kind_amount_local

    @transaction.atomic
    def save(self, **kwargs):
        """
        Calculate total budget on save
        """
        self.total = self.total_unicef_contribution() + self.partner_contribution
        self.total_local = self.total_unicef_contribution_local() + self.partner_contribution_local
        super(InterventionBudget, self).save(**kwargs)

    def __str__(self):
        # self.total is None if object hasn't been saved yet
        total_local = self.total_local if self.total_local else decimal.Decimal('0.00')
        return '{}: {:.2f}'.format(
            self.intervention,
            total_local
        )


class FileType(models.Model):
    """
    Represents a file type
    """
    FACE = 'FACE'
    PROGRESS_REPORT = 'Progress Report'
    PARTNERSHIP_REVIEW = 'Partnership Review'
    FINAL_PARTNERSHIP_REVIEW = 'Final Partnership Review'
    CORRESPONDENCE = 'Correspondence'
    SUPPLY_PLAN = 'Supply/Distribution Plan'
    OTHER = 'Other'

    NAME_CHOICES = Choices(
        (FACE, FACE),
        (PROGRESS_REPORT, PROGRESS_REPORT),
        (PARTNERSHIP_REVIEW, PARTNERSHIP_REVIEW),
        (FINAL_PARTNERSHIP_REVIEW, FINAL_PARTNERSHIP_REVIEW),
        (CORRESPONDENCE, CORRESPONDENCE),
        (SUPPLY_PLAN, SUPPLY_PLAN),
        (OTHER, OTHER),
    )
    name = models.CharField(max_length=64, choices=NAME_CHOICES, unique=True, verbose_name=_('Name'))

    tracker = FieldTracker()

    def __str__(self):
        return self.name


class InterventionAttachment(TimeStampedModel):
    """
    Represents a file for the partner intervention

    Relates to :model:`partners.Intervention`
    Relates to :model:`partners.WorkspaceFileType`
    """
    intervention = models.ForeignKey(
        Intervention, related_name='attachments', verbose_name=_('Intervention'),
        on_delete=models.CASCADE,
    )
    type = models.ForeignKey(
        FileType, related_name='+', verbose_name=_('Type'),
        on_delete=models.CASCADE,
    )

    attachment = models.FileField(
        max_length=1024,
        upload_to=get_intervention_attachments_file_path,
        verbose_name=_('Attachment')
    )
    attachment_file = CodedGenericRelation(
        Attachment,
        verbose_name=_('Intervention Attachment'),
        code='partners_intervention_attachment',
        blank=True,
        null=True,
    )

    tracker = FieldTracker()

    class Meta:
        ordering = ['-created']

    def __str__(self):
        return self.attachment.name


class InterventionReportingPeriod(TimeStampedModel):
    """
    Represents a set of 3 dates associated with an Intervention (start, end,
    and due).

    There can be multiple sets of these dates for each intervention, but
    within each set, start < end < due.
    """
    intervention = models.ForeignKey(
        Intervention, related_name='reporting_periods', verbose_name=_('Intervention'),
        on_delete=models.CASCADE,
    )
    start_date = models.DateField(verbose_name='Reporting Period Start Date')
    end_date = models.DateField(verbose_name='Reporting Period End Date')
    due_date = models.DateField(verbose_name='Report Due Date')

    class Meta:
        ordering = ['-due_date']

    def __str__(self):
        return '{} ({} - {}) due on {}'.format(
            self.intervention, self.start_date, self.end_date, self.due_date
        )


# TODO intervention sector locations cleanup
class InterventionSectorLocationLink(TimeStampedModel):
    intervention = models.ForeignKey(
        Intervention, related_name='sector_locations', verbose_name=_('Intervention'),
        on_delete=models.CASCADE,
    )
    sector = models.ForeignKey(
        Sector, related_name='intervention_locations', verbose_name=_('Sector'),
        on_delete=models.CASCADE,
    )
    locations = models.ManyToManyField(Location, related_name='intervention_sector_locations', blank=True,
                                       verbose_name=_('Locations'))

    tracker = FieldTracker()


# TODO: Move to funds
class FCManager(models.Manager):

    def get_queryset(self):
        return super(FCManager, self).get_queryset().select_related('grant__donor')


class FundingCommitment(TimeFramedModel):
    """
    Represents a funding commitment for the grant

    Relates to :model:`funds.Grant`
    """

    grant = models.ForeignKey(
        Grant, null=True, blank=True, verbose_name=_('Grant'),
        on_delete=models.CASCADE,
    )
    fr_number = models.CharField(max_length=50, verbose_name=_('FR Number'))
    wbs = models.CharField(max_length=50, verbose_name=_('WBS'))
    fc_type = models.CharField(max_length=50, verbose_name=_('Type'))
    fc_ref = models.CharField(
        max_length=50, blank=True, null=True, unique=True, verbose_name=_('Reference'))
    fr_item_amount_usd = models.DecimalField(
        decimal_places=2, max_digits=20, blank=True, null=True, verbose_name=_('Item Amount (USD)'))
    agreement_amount = models.DecimalField(
        decimal_places=2, max_digits=20, blank=True, null=True, verbose_name=_('Agreement Amount'))
    commitment_amount = models.DecimalField(
        decimal_places=2, max_digits=20, blank=True, null=True, verbose_name=_('Commitment Amount'))
    expenditure_amount = models.DecimalField(
        decimal_places=2, max_digits=20, blank=True, null=True, verbose_name=_('Expenditure Amount'))

    tracker = FieldTracker()
    objects = FCManager()


class DirectCashTransfer(models.Model):
    """
    Represents a direct cash transfer
    """

    fc_ref = models.CharField(max_length=50, verbose_name=_('Fund Commitment Reference'))
    amount_usd = models.DecimalField(decimal_places=2, max_digits=20, verbose_name=_('Amount (USD)'))
    liquidation_usd = models.DecimalField(decimal_places=2, max_digits=20, verbose_name=_('Liquidation (USD)'))
    outstanding_balance_usd = models.DecimalField(decimal_places=2, max_digits=20,
                                                  verbose_name=_('Outstanding Balance (USD)'))
    amount_less_than_3_Months_usd = models.DecimalField(decimal_places=2, max_digits=20,
                                                        verbose_name=_('Amount mess than 3 months (USD)'))
    amount_3_to_6_months_usd = models.DecimalField(decimal_places=2, max_digits=20,
                                                   verbose_name=_('Amount between 3 and 6 months (USD)'))
    amount_6_to_9_months_usd = models.DecimalField(decimal_places=2, max_digits=20,
                                                   verbose_name=_('Amount between 6 and 9 months (USD)'))
    amount_more_than_9_Months_usd = models.DecimalField(decimal_places=2, max_digits=20,
                                                        verbose_name=_('Amount more than 9 months (USD)'))

    tracker = FieldTracker()


# get_file_path() isn't used as of October 2017, but it's referenced by partners/migrations/0001_initial.py.
# Once migrations are squashed, this can be removed.
def get_file_path(instance, filename):
    return '/'.join(
        [connection.schema_name,
         'file_attachments',
         'partner_org',
         str(instance.pca.agreement.partner.id),
         'agreements',
         str(instance.pca.agreement.id),
         'interventions',
         str(instance.pca.id),
         filename]
    )


class PartnerPlannedVisits(TimeStampedModel):
    """Represents planned visits for the partner"""

    partner = models.ForeignKey(
        PartnerOrganization,
        related_name='planned_visits',
        verbose_name=_('Partner'),
        on_delete=models.CASCADE,
    )
    year = models.IntegerField(default=get_current_year, verbose_name=_('Year'))
    programmatic_q1 = models.IntegerField(default=0, verbose_name=_('Programmatic Q1'))
    programmatic_q2 = models.IntegerField(default=0, verbose_name=_('Programmatic Q2'))
    programmatic_q3 = models.IntegerField(default=0, verbose_name=_('Programmatic Q3'))
    programmatic_q4 = models.IntegerField(default=0, verbose_name=_('Programmatic Q4'))

    tracker = FieldTracker()

    class Meta:
        unique_together = ('partner', 'year')
        verbose_name_plural = _('Partner Planned Visits')

    def __str__(self):
        return '{} {}'.format(self.partner, self.year)

    @property
    def total(self):
        return (
            self.programmatic_q1 +
            self.programmatic_q2 +
            self.programmatic_q3 +
            self.programmatic_q4
        )

    @transaction.atomic
    def save(self, **kwargs):
        super().save(**kwargs)
        self.partner.planned_visits_to_hact()<|MERGE_RESOLUTION|>--- conflicted
+++ resolved
@@ -29,7 +29,6 @@
 from etools.applications.locations.models import Location
 from etools.applications.partners.utils import get_quarter, import_permissions
 from etools.applications.partners.validation import interventions as intervention_validation
-<<<<<<< HEAD
 from etools.applications.partners.validation.agreements import (
     agreement_transition_to_ended_valid,
     agreement_transition_to_signed_valid,
@@ -41,14 +40,7 @@
     Result,
     Sector,
 )
-from etools.applications.t2f.models import Travel, TravelActivity, TravelType
-=======
-from etools.applications.partners.validation.agreements import (agreement_transition_to_ended_valid,
-                                                                agreement_transition_to_signed_valid,
-                                                                agreements_illegal_transition,)
-from etools.applications.reports.models import CountryProgramme, Indicator, Result, Sector
 from etools.applications.t2f.models import Travel, TravelType
->>>>>>> 18500fe3
 from etools.applications.tpm.models import TPMVisit
 from etools.applications.users.models import Office
 
