--- conflicted
+++ resolved
@@ -196,8 +196,6 @@
     }
 
 
-<<<<<<< HEAD
-=======
 class PartnerOrganizationQuerySet(models.QuerySet):
 
     def active(self, *args, **kwargs):
@@ -233,8 +231,6 @@
                            hact_values__audits__completed__total=0, *args, **kwargs)
 
 
-@python_2_unicode_compatible
->>>>>>> 1885d21c
 class PartnerOrganization(TimeStampedModel):
     """
     Represents a partner organization
