--- conflicted
+++ resolved
@@ -52,7 +52,6 @@
         name='intervention-budget',
     ),
     path(
-<<<<<<< HEAD
         'interventions/<int:pk>/send_to_partner/',
         view=PMPInterventionSendToPartnerView.as_view(
             http_method_names=['patch'],
@@ -65,7 +64,8 @@
             http_method_names=['patch'],
         ),
         name='intervention-send-unicef',
-=======
+    ),
+    path(
         'interventions/<int:intervention_pk>/supply/',
         view=PMPInterventionSupplyItemListCreateView.as_view(),
         name='intervention-supply-item',
@@ -74,7 +74,6 @@
         'interventions/<int:intervention_pk>/supply/<int:pk>/',
         view=PMPInterventionSupplyItemRetrieveUpdateView.as_view(),
         name='intervention-supply-item-detail',
->>>>>>> 7ed08169
     ),
     path(
         'interventions/<int:intervention_pk>/pd-outputs/<int:output_pk>/activities/',
