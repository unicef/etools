from django.urls import path

from etools.applications.partners.views.agreements_v3 import (
    PMPAgreementDetailUpdateAPIView,
    PMPAgreementListCreateAPIView,
)
from etools.applications.partners.views.interventions_v3 import (
    InterventionActivityCreateView,
    InterventionActivityDetailUpdateView,
    InterventionPDOutputsDetailUpdateView,
    InterventionPDOutputsListCreateView,
    PMPInterventionListCreateView,
    PMPInterventionManagementBudgetRetrieveUpdateView,
    PMPInterventionRetrieveUpdateView,
    PMPInterventionSupplyItemListCreateView,
    PMPInterventionSupplyItemRetrieveUpdateView,
)
<<<<<<< HEAD
from etools.applications.partners.views.interventions_v3_actions import PMPInterventionAcceptView
=======
from etools.applications.partners.views.interventions_v3_actions import (
    PMPInterventionSendToPartnerView,
    PMPInterventionSendToUNICEFView,
)
>>>>>>> 176c3174

app_name = 'partners'
urlpatterns = [
    path(
        'interventions/',
        view=PMPInterventionListCreateView.as_view(
            http_method_names=['get', 'post'],
        ),
        name='intervention-list',
    ),
    path(
        'interventions/<int:pk>/',
        view=PMPInterventionRetrieveUpdateView.as_view(
            http_method_names=['get', 'patch'],
        ),
        name='intervention-detail',
    ),
    path(
        'interventions/<int:pk>/accept/',
        view=PMPInterventionAcceptView.as_view(),
        name='intervention-accept',
    ),
    path(
        'interventions/<int:intervention_pk>/pd-outputs/',
        view=InterventionPDOutputsListCreateView.as_view(),
        name='intervention-pd-output-list',
    ),
    path(
        'interventions/<int:intervention_pk>/pd-outputs/<int:pk>/',
        view=InterventionPDOutputsDetailUpdateView.as_view(),
        name='intervention-pd-output-detail',
    ),
    path(
        'interventions/<int:intervention_pk>/budget/',
        view=PMPInterventionManagementBudgetRetrieveUpdateView.as_view(),
        name='intervention-budget',
    ),
    path(
        'interventions/<int:pk>/send_to_partner/',
        view=PMPInterventionSendToPartnerView.as_view(
            http_method_names=['patch'],
        ),
        name='intervention-send-partner',
    ),
    path(
        'interventions/<int:pk>/send_to_unicef/',
        view=PMPInterventionSendToUNICEFView.as_view(
            http_method_names=['patch'],
        ),
        name='intervention-send-unicef',
    ),
    path(
        'interventions/<int:intervention_pk>/supply/',
        view=PMPInterventionSupplyItemListCreateView.as_view(),
        name='intervention-supply-item',
    ),
    path(
        'interventions/<int:intervention_pk>/supply/<int:pk>/',
        view=PMPInterventionSupplyItemRetrieveUpdateView.as_view(),
        name='intervention-supply-item-detail',
    ),
    path(
        'interventions/<int:intervention_pk>/pd-outputs/<int:output_pk>/activities/',
        view=InterventionActivityCreateView.as_view(),
        name='intervention-activity-list',
    ),
    path(
        'interventions/<int:intervention_pk>/pd-outputs/<int:output_pk>/activities/<int:pk>/',
        view=InterventionActivityDetailUpdateView.as_view(),
        name='intervention-activity-detail',
    ),
    path(
        'agreements/',
        view=PMPAgreementListCreateAPIView.as_view(),
        name='agreement-list',
    ),
    path(
        'agreements/<int:pk>/',
        view=PMPAgreementDetailUpdateAPIView.as_view(
            http_method_names=['get', 'patch'],
        ),
        name='agreement-detail',
    ),
]<|MERGE_RESOLUTION|>--- conflicted
+++ resolved
@@ -15,14 +15,11 @@
     PMPInterventionSupplyItemListCreateView,
     PMPInterventionSupplyItemRetrieveUpdateView,
 )
-<<<<<<< HEAD
-from etools.applications.partners.views.interventions_v3_actions import PMPInterventionAcceptView
-=======
 from etools.applications.partners.views.interventions_v3_actions import (
+    PMPInterventionAcceptView,
     PMPInterventionSendToPartnerView,
     PMPInterventionSendToUNICEFView,
 )
->>>>>>> 176c3174
 
 app_name = 'partners'
 urlpatterns = [
