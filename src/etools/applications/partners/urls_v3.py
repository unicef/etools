from django.urls import path

from etools.applications.partners.views.agreements_v3 import (
    PMPAgreementDetailUpdateAPIView,
    PMPAgreementListCreateAPIView,
)
from etools.applications.partners.views.interventions_v3 import (
    InterventionActivityCreateView,
    InterventionActivityDetailUpdateView,
    InterventionPDOutputsDetailUpdateView,
    InterventionPDOutputsListCreateView,
    PMPInterventionListCreateView,
    PMPInterventionManagementBudgetRetrieveUpdateView,
    PMPInterventionRetrieveUpdateView,
)

app_name = 'partners'
urlpatterns = [
    path(
        'interventions/',
        view=PMPInterventionListCreateView.as_view(
            http_method_names=['get', 'post'],
        ),
        name='intervention-list',
    ),
    path(
        'interventions/<int:pk>/',
        view=PMPInterventionRetrieveUpdateView.as_view(
            http_method_names=['get', 'patch'],
        ),
        name='intervention-detail',
    ),
    path(
        'interventions/<int:intervention_pk>/pd-outputs/',
        view=InterventionPDOutputsListCreateView.as_view(),
        name='intervention-pd-output-list',
    ),
    path(
        'interventions/<int:intervention_pk>/pd-outputs/<int:pk>/',
        view=InterventionPDOutputsDetailUpdateView.as_view(),
        name='intervention-pd-output-detail',
    ),
    path(
<<<<<<< HEAD
        'interventions/<int:intervention_pk>/budget/',
        view=PMPInterventionManagementBudgetRetrieveUpdateView.as_view(),
        name='intervention-budget',
=======
        'interventions/<int:intervention_pk>/pd-outputs/<int:output_pk>/activities/',
        view=InterventionActivityCreateView.as_view(),
        name='intervention-activity-list',
    ),
    path(
        'interventions/<int:intervention_pk>/pd-outputs/<int:output_pk>/activities/<int:pk>/',
        view=InterventionActivityDetailUpdateView.as_view(),
        name='intervention-activity-detail',
>>>>>>> 6686083d
    ),
    path(
        'agreements/',
        view=PMPAgreementListCreateAPIView.as_view(),
        name='agreement-list',
    ),
    path(
        'agreements/<int:pk>/',
        view=PMPAgreementDetailUpdateAPIView.as_view(
            http_method_names=['get', 'patch'],
        ),
        name='agreement-detail',
    ),
]<|MERGE_RESOLUTION|>--- conflicted
+++ resolved
@@ -41,11 +41,11 @@
         name='intervention-pd-output-detail',
     ),
     path(
-<<<<<<< HEAD
         'interventions/<int:intervention_pk>/budget/',
         view=PMPInterventionManagementBudgetRetrieveUpdateView.as_view(),
         name='intervention-budget',
-=======
+    ),
+    path(
         'interventions/<int:intervention_pk>/pd-outputs/<int:output_pk>/activities/',
         view=InterventionActivityCreateView.as_view(),
         name='intervention-activity-list',
@@ -54,7 +54,6 @@
         'interventions/<int:intervention_pk>/pd-outputs/<int:output_pk>/activities/<int:pk>/',
         view=InterventionActivityDetailUpdateView.as_view(),
         name='intervention-activity-detail',
->>>>>>> 6686083d
     ),
     path(
         'agreements/',
