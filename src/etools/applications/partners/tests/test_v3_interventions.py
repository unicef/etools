import datetime

from django.contrib.auth.models import AnonymousUser
from django.test import SimpleTestCase
from django.urls import reverse

from rest_framework import status
from unicef_locations.tests.factories import LocationFactory

from etools.applications.core.tests.cases import BaseTenantTestCase
from etools.applications.core.tests.mixins import URLAssertionMixin
from etools.applications.funds.tests.factories import FundsReservationHeaderFactory, FundsReservationItemFactory
from etools.applications.partners.models import Intervention, InterventionManagementBudget, InterventionSupplyItem
from etools.applications.partners.tests.factories import (
    AgreementFactory,
    InterventionFactory,
    InterventionManagementBudgetFactory,
    InterventionResultLinkFactory,
    InterventionSupplyItemFactory,
    PartnerFactory,
    PartnerStaffFactory,
)
from etools.applications.reports.models import ResultType
from etools.applications.reports.tests.factories import (
    InterventionActivityFactory,
    InterventionActivityTimeFrameFactory,
    LowerResultFactory,
    OfficeFactory,
    SectionFactory,
)
from etools.applications.users.tests.factories import GroupFactory, UserFactory


class URLsTestCase(URLAssertionMixin, SimpleTestCase):
    """Simple test case to verify URL reversal"""

    def test_urls(self):
        """Verify URL pattern names generate the URLs we expect them to."""
        names_and_paths = (
            ('intervention-list', '', {}),
            ('intervention-detail', '1/', {'pk': 1}),
            ('intervention-budget', '1/budget/', {'intervention_pk': 1}),
            ('intervention-supply-item', '1/supply/', {'intervention_pk': 1}),
            (
                'intervention-supply-item-detail',
                '1/supply/2/',
                {'intervention_pk': 1, 'pk': 2},
            ),
        )
        self.assertReversal(
            names_and_paths,
            'pmp_v3:',
            '/api/pmp/v3/interventions/',
        )
        self.assertIntParamRegexes(names_and_paths, 'pmp_v3:')


class BaseInterventionTestCase(BaseTenantTestCase):
    def setUp(self):
        super().setUp()
        self.user = UserFactory(is_staff=True)
        self.user.groups.add(GroupFactory())
        self.partner = PartnerFactory(name='Partner 1', vendor_number="VP1")
        self.agreement = AgreementFactory(
            partner=self.partner,
            signed_by_unicef_date=datetime.date.today(),
        )


class TestList(BaseInterventionTestCase):
    def test_get(self):
        intervention = InterventionFactory()
        frs = FundsReservationHeaderFactory(
            intervention=intervention,
            currency='USD',
        )
        FundsReservationItemFactory(fund_reservation=frs)
        response = self.forced_auth_req(
            "get",
            reverse('pmp_v3:intervention-detail', args=[intervention.pk]),
            user=self.user,
        )
        self.assertEqual(response.status_code, status.HTTP_200_OK)
        data = response.data
        self.assertEqual(data["id"], intervention.pk)


class TestCreate(BaseInterventionTestCase):
    def test_post(self):
        data = {
            "document_type": Intervention.PD,
            "title": "PMP Intervention",
            "contingency_pd": True,
            "agreement": self.agreement.pk,
            "reference_number_year": datetime.date.today().year,
            "humanitarian_flag": True,
            "cfei_number": "321",
            "budget_owner": self.user.pk,
        }
        response = self.forced_auth_req(
            "post",
            reverse('pmp_v3:intervention-list'),
            user=self.user,
            data=data
        )
        self.assertEqual(response.status_code, status.HTTP_201_CREATED)
        data = response.data
        i = Intervention.objects.get(pk=data.get("id"))
        self.assertTrue(i.humanitarian_flag)
        self.assertTrue(data.get("humanitarian_flag"))
        self.assertEqual(data.get("cfei_number"), "321")
        self.assertEqual(data.get("budget_owner"), self.user.pk)

    def test_add_intervention_by_partner_member(self):
        partner_user = UserFactory(is_staff=False, groups__data=[])
        staff_member = PartnerStaffFactory(email=partner_user.email)
        partner_user.profile.partner_staff_member = staff_member.id
        partner_user.profile.save()
        response = self.forced_auth_req(
            "post",
            reverse('pmp_v3:intervention-list'),
            user=partner_user,
            data={}
        )
        self.assertEqual(response.status_code, status.HTTP_403_FORBIDDEN, response.data)

    def test_add_intervention_by_anonymous(self):
        response = self.forced_auth_req(
            "post",
            reverse('pmp_v3:intervention-list'),
            user=AnonymousUser(),
            data={}
        )
        self.assertEqual(response.status_code, status.HTTP_403_FORBIDDEN, response.data)

    def test_add_minimal_intervention(self):
        response = self.forced_auth_req(
            "post",
            reverse('pmp_v3:intervention-list'),
            user=self.user,
            data={
                'document_type': Intervention.PD,
                'title': 'My test intervention',
                'agreement': self.agreement.pk,
            }
        )
        self.assertEqual(response.status_code, status.HTTP_201_CREATED, response.data)


class TestUpdate(BaseInterventionTestCase):
    def test_patch(self):
        intervention = InterventionFactory()
        response = self.forced_auth_req(
            "patch",
            reverse('pmp_v3:intervention-detail', args=[intervention.pk]),
            user=self.user,
            data={}
        )
        self.assertEqual(response.status_code, status.HTTP_200_OK)


class TestManagementBudget(BaseInterventionTestCase):
    def test_get(self):
        intervention = InterventionFactory()
        budget_qs = InterventionManagementBudget.objects.filter(
            intervention=intervention,
        )
        assert not budget_qs.exists()
        response = self.forced_auth_req(
            "get",
            reverse(
                "pmp_v3:intervention-budget",
                args=[intervention.pk],
            ),
            user=self.user,
        )
        self.assertEqual(response.status_code, status.HTTP_200_OK)
        data = response.data
        assert budget_qs.exists()
        assert data["act1_unicef"] is None
        assert data["act1_partner"] is None
        assert data["act2_unicef"] is None
        assert data["act2_partner"] is None
        assert data["act3_unicef"] is None
        assert data["act3_partner"] is None

    def test_put(self):
        intervention = InterventionFactory()
        budget_qs = InterventionManagementBudget.objects.filter(
            intervention=intervention,
        )
        assert not budget_qs.exists()
        response = self.forced_auth_req(
            "put",
            reverse(
                "pmp_v3:intervention-budget",
                args=[intervention.pk],
            ),
            user=self.user,
            data={
                "act1_unicef": 1000,
                "act1_partner": 2000,
                "act2_unicef": 3000,
                "act2_partner": 4000,
                "act3_unicef": 5000,
                "act3_partner": 6000,
            }
        )
        self.assertEqual(response.status_code, status.HTTP_200_OK)
        data = response.data
        assert budget_qs.exists()
        assert data["act1_unicef"] == "1000.00"
        assert data["act1_partner"] == "2000.00"
        assert data["act2_unicef"] == "3000.00"
        assert data["act2_partner"] == "4000.00"
        assert data["act3_unicef"] == "5000.00"
        assert data["act3_partner"] == "6000.00"

    def test_patch(self):
        intervention = InterventionFactory()
        InterventionManagementBudgetFactory(intervention=intervention)
        response = self.forced_auth_req(
            "patch",
            reverse(
                "pmp_v3:intervention-budget",
                args=[intervention.pk],
            ),
            user=self.user,
            data={"act1_unicef": 1000},
        )
        self.assertEqual(response.status_code, status.HTTP_200_OK)
        data = response.data
        assert data["act1_unicef"] == "1000.00"


<<<<<<< HEAD
class TestSupplyItem(BaseInterventionTestCase):
    def setUp(self):
        super().setUp()
        self.intervention = InterventionFactory()

    def test_list(self):
        count = 10
        for __ in range(count):
            InterventionSupplyItemFactory(intervention=self.intervention)
        for __ in range(10):
            InterventionSupplyItemFactory()
        response = self.forced_auth_req(
            "get",
            reverse(
                "pmp_v3:intervention-supply-item",
                args=[self.intervention.pk],
            ),
        )
        self.assertEqual(response.status_code, status.HTTP_200_OK)
        self.assertEqual(len(response.data), count)

    def test_post(self):
        item_qs = InterventionSupplyItem.objects.filter(
            intervention=self.intervention,
        )
        self.assertFalse(item_qs.exists())
        response = self.forced_auth_req(
            "post",
            reverse(
                "pmp_v3:intervention-supply-item",
                args=[self.intervention.pk],
            ),
            data={
                "title": "New Supply Item",
                "unit_number": 10,
                "unit_price": 2,
            },
        )
        self.assertEqual(response.status_code, status.HTTP_201_CREATED)
        self.assertEqual(response.data["unit_number"], "10.00")
        self.assertEqual(response.data["unit_price"], "2.00")
        self.assertEqual(response.data["total_price"], "20.00")
        self.assertTrue(item_qs.exists())
        item = item_qs.first()
        self.assertEqual(item.intervention, self.intervention)

    def test_get(self):
        item = InterventionSupplyItemFactory(
            intervention=self.intervention,
            unit_number=10,
            unit_price=2,
        )
        response = self.forced_auth_req(
            "get",
            reverse(
                "pmp_v3:intervention-supply-item-detail",
                args=[self.intervention.pk, item.pk],
            ),
        )
        self.assertEqual(response.status_code, status.HTTP_200_OK)
        self.assertEqual(response.data["unit_number"], "10.00")
        self.assertEqual(response.data["unit_price"], "2.00")
        self.assertEqual(response.data["total_price"], "20.00")

    def test_put(self):
        item = InterventionSupplyItemFactory(
            intervention=self.intervention,
            unit_number=10,
            unit_price=2,
        )
        response = self.forced_auth_req(
            "put",
            reverse(
                "pmp_v3:intervention-supply-item-detail",
                args=[self.intervention.pk, item.pk],
            ),
            data={
                "title": "Change Supply Item",
                "unit_number": 20,
            }
        )
        self.assertEqual(response.status_code, status.HTTP_200_OK)
        self.assertEqual(response.data["unit_number"], "20.00")
        self.assertEqual(response.data["unit_price"], "2.00")
        self.assertEqual(response.data["total_price"], "40.00")

    def test_patch(self):
        item = InterventionSupplyItemFactory(
            intervention=self.intervention,
            unit_number=10,
            unit_price=2,
        )
        response = self.forced_auth_req(
            "patch",
            reverse(
                "pmp_v3:intervention-supply-item-detail",
                args=[self.intervention.pk, item.pk],
            ),
            data={
                "unit_price": 3,
            }
        )
        self.assertEqual(response.status_code, status.HTTP_200_OK)
        self.assertEqual(response.data["unit_number"], "10.00")
        self.assertEqual(response.data["unit_price"], "3.00")
        self.assertEqual(response.data["total_price"], "30.00")
=======
class TestUpdate(BaseInterventionTestCase):
    def _test_patch(self, mapping):
        intervention = InterventionFactory()
        data = {}
        for field, value in mapping:
            self.assertNotEqual(getattr(intervention, field), value)
            data[field] = value
        response = self.forced_auth_req(
            "patch",
            reverse('pmp_v3:intervention-detail', args=[intervention.pk]),
            user=self.user,
            data=data,
        )
        self.assertEqual(response.status_code, status.HTTP_200_OK)
        intervention.refresh_from_db()
        for field, value in mapping:
            self.assertEqual(getattr(intervention, field), value)

    def test_partner_details(self):
        intervention = InterventionFactory()
        agreement = AgreementFactory()
        focal_1 = PartnerStaffFactory()
        focal_2 = PartnerStaffFactory()
        response = self.forced_auth_req(
            "patch",
            reverse('pmp_v3:intervention-detail', args=[intervention.pk]),
            user=self.user,
            data={
                "agreement": agreement.pk,
                "partner_focal_points": [focal_1.pk, focal_2.pk],
            },
        )
        self.assertEqual(response.status_code, status.HTTP_200_OK)
        intervention.refresh_from_db()
        self.assertEqual(intervention.agreement, agreement)
        self.assertListEqual(
            list(intervention.partner_focal_points.all()),
            [focal_1, focal_2],
        )

    def test_unicef_details(self):
        intervention = InterventionFactory()
        agreement = AgreementFactory()
        focal_1 = UserFactory(is_staff=True)
        focal_2 = UserFactory(is_staff=True)
        budget_owner = UserFactory(is_staff=True)
        office = OfficeFactory()
        section = SectionFactory()
        response = self.forced_auth_req(
            "patch",
            reverse('pmp_v3:intervention-detail', args=[intervention.pk]),
            user=self.user,
            data={
                "agreement": agreement.pk,
                "document_type": Intervention.PD,
                "unicef_focal_points": [focal_1.pk, focal_2.pk],
                "budget_owner": budget_owner.pk,
                "offices": [office.pk],
                "sections": [section.pk],
            },
        )
        self.assertEqual(response.status_code, status.HTTP_200_OK)
        intervention.refresh_from_db()
        self.assertEqual(intervention.agreement, agreement)
        self.assertEqual(intervention.document_type, Intervention.PD)
        self.assertListEqual(list(intervention.offices.all()), [office])
        self.assertListEqual(list(intervention.sections.all()), [section])
        self.assertEqual(intervention.budget_owner, budget_owner)
        self.assertListEqual(
            list(intervention.unicef_focal_points.all()),
            [focal_1, focal_2],
        )

    def test_document(self):
        mapping = (
            ("title", "Document title"),
            ("context", "Context"),
            ("implementation_strategy", "Implementation strategy"),
            ("ip_program_contribution", "Non-Contribution from partner"),
        )
        self._test_patch(mapping)

    def test_location(self):
        intervention = InterventionFactory()
        self.assertEqual(list(intervention.flat_locations.all()), [])
        loc1 = LocationFactory()
        loc2 = LocationFactory()
        response = self.forced_auth_req(
            "patch",
            reverse('pmp_v3:intervention-detail', args=[intervention.pk]),
            user=self.user,
            data={
                "flat_locations": [loc1.pk, loc2.pk]
            },
        )
        self.assertEqual(response.status_code, status.HTTP_200_OK)
        intervention.refresh_from_db()
        self.assertListEqual(
            list(intervention.flat_locations.all()),
            [loc1, loc2],
        )

    def test_gender(self):
        mapping = (
            ("gender_rating", Intervention.RATING_PRINCIPAL),
            ("gender_narrative", "Gender narrative"),
            ("sustainability_rating", Intervention.RATING_PRINCIPAL),
            ("sustainability_narrative", "Sustainability narrative"),
            ("equity_rating", Intervention.RATING_PRINCIPAL),
            ("equity_narrative", "Equity narrative"),
        )
        self._test_patch(mapping)

    def test_miscellaneous(self):
        mapping = (
            ("technical_guidance", "Tech guidance"),
            ("capacity_development", "Capacity dev"),
            ("other_partners_involved", "Other partners"),
            ("other_info", "Other info"),
        )
        self._test_patch(mapping)
>>>>>>> ec8afa8a


class TestTimeframesValidation(BaseInterventionTestCase):
    def setUp(self):
        super().setUp()
        self.intervention = InterventionFactory(
            start=datetime.date(year=1970, month=1, day=1),
            end=datetime.date(year=1970, month=12, day=31),
        )
        self.result_link = InterventionResultLinkFactory(
            cp_output__result_type__name=ResultType.OUTPUT,
            intervention=self.intervention
        )
        self.pd_output = LowerResultFactory(result_link=self.result_link)

        self.activity = InterventionActivityFactory(result=self.pd_output)

    def test_update_start(self):
        InterventionActivityTimeFrameFactory(
            activity=self.activity,
            start_date=datetime.date(year=1970, month=4, day=1),
            end_date=datetime.date(year=1970, month=7, day=1)
        )
        response = self.forced_auth_req(
            "patch",
            reverse('pmp_v3:intervention-detail', args=[self.intervention.pk]),
            user=self.user,
            data={'start': datetime.date(year=1970, month=5, day=1)}
        )
        self.assertEqual(response.status_code, status.HTTP_200_OK, response.data)

    def test_update_start_with_active_timeframe(self):
        InterventionActivityTimeFrameFactory(
            activity=self.activity,
            start_date=datetime.date(year=1970, month=10, day=1),
            end_date=datetime.date(year=1970, month=12, day=31)
        )
        response = self.forced_auth_req(
            "patch",
            reverse('pmp_v3:intervention-detail', args=[self.intervention.pk]),
            user=self.user,
            data={'start': datetime.date(year=1970, month=5, day=1)}
        )
        self.assertEqual(response.status_code, status.HTTP_400_BAD_REQUEST, response.data)
        self.assertIn('start', response.data)

    def test_update_end_with_active_timeframe(self):
        InterventionActivityTimeFrameFactory(
            activity=self.activity,
            start_date=datetime.date(year=1970, month=10, day=1),
            end_date=datetime.date(year=1970, month=12, day=31)
        )
        response = self.forced_auth_req(
            "patch",
            reverse('pmp_v3:intervention-detail', args=[self.intervention.pk]),
            user=self.user,
            data={'end': datetime.date(year=1970, month=10, day=1)}
        )
        self.assertEqual(response.status_code, status.HTTP_400_BAD_REQUEST, response.data)
        self.assertIn('end', response.data)<|MERGE_RESOLUTION|>--- conflicted
+++ resolved
@@ -233,7 +233,6 @@
         assert data["act1_unicef"] == "1000.00"
 
 
-<<<<<<< HEAD
 class TestSupplyItem(BaseInterventionTestCase):
     def setUp(self):
         super().setUp()
@@ -340,7 +339,8 @@
         self.assertEqual(response.data["unit_number"], "10.00")
         self.assertEqual(response.data["unit_price"], "3.00")
         self.assertEqual(response.data["total_price"], "30.00")
-=======
+
+
 class TestUpdate(BaseInterventionTestCase):
     def _test_patch(self, mapping):
         intervention = InterventionFactory()
@@ -462,7 +462,6 @@
             ("other_info", "Other info"),
         )
         self._test_patch(mapping)
->>>>>>> ec8afa8a
 
 
 class TestTimeframesValidation(BaseInterventionTestCase):
