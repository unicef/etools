import datetime
import json
from decimal import Decimal
from unittest import mock, skip
from unittest.mock import patch

from django.contrib.auth.models import AnonymousUser
from django.contrib.contenttypes.models import ContentType
from django.core.files.uploadedfile import SimpleUploadedFile
from django.core.management import call_command
from django.db import connection
from django.test import override_settings, SimpleTestCase
from django.urls import reverse
from django.utils import timezone

from rest_framework import status
from rest_framework.test import APIClient
from unicef_locations.tests.factories import LocationFactory
from unicef_snapshot.models import Activity
from unicef_snapshot.utils import create_dict_with_relations, create_snapshot
from waffle.utils import get_cache

from etools.applications.attachments.tests.factories import AttachmentFactory
from etools.applications.core.tests.cases import BaseTenantTestCase
from etools.applications.core.tests.factories import EmailFactory
from etools.applications.core.tests.mixins import URLAssertionMixin
from etools.applications.funds.tests.factories import FundsReservationHeaderFactory, FundsReservationItemFactory
from etools.applications.organizations.tests.factories import OrganizationFactory
from etools.applications.partners.models import (
    Agreement,
    Intervention,
    InterventionManagementBudgetItem,
    InterventionReview,
    InterventionSupplyItem,
)
from etools.applications.partners.permissions import PARTNERSHIP_MANAGER_GROUP, PRC_SECRETARY, UNICEF_USER
from etools.applications.partners.tests.factories import (
    AgreementFactory,
    FileTypeFactory,
    InterventionAmendmentFactory,
    InterventionAttachmentFactory,
    InterventionFactory,
    InterventionManagementBudgetItemFactory,
    InterventionResultLinkFactory,
    InterventionReviewFactory,
    InterventionSupplyItemFactory,
    PartnerFactory,
)
from etools.applications.partners.tests.test_api_interventions import (
    BaseAPIInterventionIndicatorsCreateMixin,
    BaseAPIInterventionIndicatorsListMixin,
    BaseInterventionReportingRequirementMixin,
)
from etools.applications.reports.models import AppliedIndicator, ResultType
from etools.applications.reports.tests.factories import (
    AppliedIndicatorFactory,
    CountryProgrammeFactory,
    IndicatorFactory,
    InterventionActivityFactory,
    LowerResultFactory,
    OfficeFactory,
    ReportingRequirementFactory,
    ResultFactory,
    SectionFactory,
)
from etools.applications.users.tests.factories import CountryFactory, GroupFactory, RealmFactory, UserFactory

PRP_PARTNER_SYNC = "etools.applications.partners.signals.sync_partner_to_prp"


class URLsTestCase(URLAssertionMixin, SimpleTestCase):
    """Simple test case to verify URL reversal"""

    def test_urls(self):
        """Verify URL pattern names generate the URLs we expect them to."""
        names_and_paths = (
            ('intervention-list', '', {}),
            ('intervention-detail', '1/', {'pk': 1}),
            ('intervention-accept', '1/accept/', {'pk': 1}),
            ('intervention-review', '1/review/', {'pk': 1}),
            ('intervention-send-partner', '1/send_to_partner/', {'pk': 1}),
            ('intervention-send-unicef', '1/send_to_unicef/', {'pk': 1}),
            ('intervention-budget', '1/budget/', {'intervention_pk': 1}),
            ('intervention-supply-item', '1/supply/', {'intervention_pk': 1}),
            (
                'intervention-supply-item-detail',
                '1/supply/2/',
                {'intervention_pk': 1, 'pk': 2},
            ),
            (
                'intervention-indicators-update',
                'applied-indicators/1/',
                {'pk': 1},
            ),
            (
                'intervention-reporting-requirements',
                '1/reporting-requirements/HR/',
                {'intervention_pk': 1, 'report_type': 'HR'},
            ),
            (
                'intervention-indicators-list',
                'lower-results/1/indicators/',
                {'lower_result_pk': 1},
            ),
        )
        self.assertReversal(
            names_and_paths,
            'pmp_v3:',
            '/api/pmp/v3/interventions/',
        )
        self.assertIntParamRegexes(names_and_paths, 'pmp_v3:')


class BaseInterventionTestCase(BaseTenantTestCase):
    def setUp(self):
        super().setUp()
        # explicitly set tenant - some requests switch schema to public, so subsequent ones are failing
        connection.set_tenant(self.tenant)
        self.unicef_user = UserFactory(
            is_staff=True, realms__data=[UNICEF_USER, PARTNERSHIP_MANAGER_GROUP]
        )
        self.partner = PartnerFactory(
            organization=OrganizationFactory(name='Partner 1', vendor_number="VP1")
        )
        self.agreement = AgreementFactory(
            partner=self.partner, signed_by_unicef_date=datetime.date.today(),
        )
        self.user_serialized = {
            "id": self.unicef_user.pk,
            "name": self.unicef_user.get_full_name(),
            "first_name": self.unicef_user.first_name,
            "middle_name": self.unicef_user.middle_name,
            "last_name": self.unicef_user.last_name,
            "username": self.unicef_user.username,
            "email": self.unicef_user.email,
            "phone": self.unicef_user.profile.phone_number,
        }


class TestList(BaseInterventionTestCase):
    def test_list_for_partner(self):
        intervention = InterventionFactory(date_sent_to_partner=None)
        staff_member = UserFactory(
            realms__data=['IP Viewer'],
            profile__organization=intervention.agreement.partner.organization,
        )
        intervention.partner_focal_points.add(staff_member)

        # not sent to partner
        response = self.forced_auth_req(
            "get",
            reverse('pmp_v3:intervention-list'),
            user=staff_member,
        )
        self.assertEqual(response.status_code, status.HTTP_200_OK)
        self.assertEqual(len(response.data), 0)

        # sent to partner
        intervention.date_sent_to_partner = datetime.date.today()
        intervention.save()

        response = self.forced_auth_req(
            "get",
            reverse('pmp_v3:intervention-list'),
            user=staff_member,
        )
        self.assertEqual(response.status_code, status.HTTP_200_OK)
        self.assertEqual(len(response.data), 1)
        self.assertEqual(response.data[0]["id"], intervention.pk)

    def test_intervention_list_without_show_amendments_flag(self):
        InterventionAmendmentFactory()
        response = self.forced_auth_req(
            'get',
            reverse('pmp_v3:intervention-list'),
            user=self.unicef_user,
        )

        self.assertEqual(response.status_code, status.HTTP_200_OK)
        self.assertEqual(len(response.data), 1)

    def test_intervention_list_with_show_amendments_flag(self):
        InterventionAmendmentFactory()
        response = self.forced_auth_req(
            'get',
            reverse('pmp_v3:intervention-list'),
            user=self.unicef_user,
            data={'show_amendments': True}
        )

        self.assertEqual(response.status_code, status.HTTP_200_OK)
        self.assertEqual(len(response.data), 2)

    def test_not_authenticated(self):
        response = self.forced_auth_req(
            "get",
            reverse('pmp_v3:intervention-list'),
            user=AnonymousUser(),
        )
        self.assertEqual(response.status_code, status.HTTP_403_FORBIDDEN)

    def test_not_partner_user(self):
        response = self.forced_auth_req(
            "get",
            reverse('pmp_v3:intervention-list'),
            user=UserFactory(is_staff=False, realms__data=[]),
        )
        self.assertEqual(response.status_code, status.HTTP_403_FORBIDDEN)

    def test_list_interventions_for_empty_result_link(self):
        InterventionResultLinkFactory(cp_output=None)
        response = self.forced_auth_req(
            'get',
            reverse('pmp_v3:intervention-list'),
            user=self.unicef_user,
        )
        self.assertEqual(response.status_code, status.HTTP_200_OK)

    def test_search_cfei_number(self):
        for _ in range(3):
            InterventionFactory()
        intervention = InterventionFactory()
        response = self.forced_auth_req(
            "get",
            reverse('pmp_v3:intervention-list'),
            user=self.unicef_user,
        )
        self.assertEqual(response.status_code, status.HTTP_200_OK)
        self.assertEqual(len(response.data), 4)

        # set cfei_number value
        cfei_number = "9723495790932423"
        intervention.cfei_number = cfei_number
        intervention.save()
        self.assertEqual(
            Intervention.objects.filter(
                cfei_number__icontains=cfei_number,
            ).count(),
            1,
        )

        response = self.forced_auth_req(
            "get",
            reverse('pmp_v3:intervention-list'),
            user=self.unicef_user,
            data={"search": cfei_number[:-5]}
        )
        self.assertEqual(response.status_code, status.HTTP_200_OK)
        self.assertEqual(len(response.data), 1)

    def test_filter_editable_by_partner(self):
        InterventionFactory(unicef_court=True)
        InterventionFactory(unicef_court=False, date_sent_to_partner=None)
        for __ in range(3):
            InterventionFactory(unicef_court=False, date_sent_to_partner=timezone.now().date())

        response = self.forced_auth_req(
            'get',
            reverse('pmp_v3:intervention-list'),
            user=self.unicef_user,
            data={'editable_by': 'partner'},
        )
        self.assertEqual(response.status_code, status.HTTP_200_OK)
        self.assertEqual(len(response.data), 3)

    def test_filter_editable_by_unicef(self):
        InterventionFactory(unicef_court=True, date_sent_to_partner=None)
        InterventionFactory(unicef_court=False)
        for __ in range(3):
            InterventionFactory(unicef_court=True, date_sent_to_partner=timezone.now().date())

        response = self.forced_auth_req(
            'get',
            reverse('pmp_v3:intervention-list'),
            user=self.unicef_user,
            data={'editable_by': 'unicef'},
        )
        self.assertEqual(response.status_code, status.HTTP_200_OK)
        self.assertEqual(len(response.data), 4)

    def test_updated_country_programmes_field_in_use(self):
        intervention = InterventionFactory()
        country_programme = CountryProgrammeFactory()
        intervention.country_programmes.add(country_programme)
        InterventionFactory()
        with self.assertNumQueries(10):
            response = self.forced_auth_req(
                "get",
                reverse('pmp_v3:intervention-list'),
                user=self.unicef_user,
            )
        self.assertEqual(response.status_code, status.HTTP_200_OK)
        self.assertEqual(len(response.data), 2)
        intervention_data = sorted(response.data, key=lambda i: i['id'])[0]
        self.assertNotIn('country_programme', intervention_data)
        self.assertEqual([country_programme.id], intervention_data['country_programmes'])

    def test_intervention_list_filter_by_budget_owner(self):
        first_budget_owner = UserFactory()
        second_budget_owner = UserFactory()
        interventions = [
            InterventionFactory(budget_owner=first_budget_owner).id,
            InterventionFactory(budget_owner=second_budget_owner).id,
        ]
        InterventionFactory()
        InterventionFactory()
        response = self.forced_auth_req(
            'get',
            reverse('pmp_v3:intervention-list'),
            user=self.unicef_user,
            QUERY_STRING=f'budget_owner__in={first_budget_owner.id},{second_budget_owner.id}'
        )

        self.assertEqual(response.status_code, status.HTTP_200_OK)
        self.assertEqual(len(response.data), 2)
        self.assertCountEqual(
            [i['id'] for i in response.data],
            interventions,
        )


class TestDetail(BaseInterventionTestCase):
    def setUp(self):
        super().setUp()
        self.intervention = InterventionFactory(unicef_signatory=self.unicef_user, date_sent_to_partner=datetime.date.today())
        frs = FundsReservationHeaderFactory(
            intervention=self.intervention,
            currency='USD',
        )
        FundsReservationItemFactory(fund_reservation=frs)
        result = ResultFactory(
            name="TestDetail",
            code="detail",
            result_type__name=ResultType.OUTPUT,
        )
        link = InterventionResultLinkFactory(
            cp_output=result,
            intervention=self.intervention,
        )
        ll = LowerResultFactory(result_link=link)
        InterventionActivityFactory(result=ll, unicef_cash=10, cso_cash=20)

    def test_get(self):
        response = self.forced_auth_req(
            "get",
            reverse('pmp_v3:intervention-detail', args=[self.intervention.pk]),
            user=self.unicef_user,
        )
        self.assertEqual(response.status_code, status.HTTP_200_OK)
        data = response.data
        self.assertEqual(data["id"], self.intervention.pk)
        self.assertEqual(data["result_links"][0]["total"], 30)
        self.assertIn('created', data["result_links"][0])
        self.assertEqual(data["unicef_signatory"], self.user_serialized)
        self.assertIn('confidential', data)

    def test_pdf(self):
        response = self.forced_auth_req(
            "get",
            reverse(
                'pmp_v3:intervention-detail-pdf',
                args=[self.intervention.pk],
            ),
            user=self.unicef_user,
        )
        self.assertEqual(response.status_code, status.HTTP_200_OK)
        self.assertEqual(response['Content-Type'], 'application/pdf')

    def test_pdf_unauthenticated_user_forbidden(self):
        """Ensure an unauthenticated user gets the 403 forbidden"""
        response = APIClient().get(
            reverse(
                'pmp_v3:intervention-detail-pdf',
                args=[self.intervention.pk],
            )
        )
        self.assertEqual(response.status_code, status.HTTP_403_FORBIDDEN)

    def test_reporting_requirements_partner_user(self):
        staff_member = UserFactory(
            realms__data=['IP Viewer'],
            profile__organization=self.intervention.agreement.partner.organization,
        )
        self.intervention.partner_focal_points.add(staff_member)
        response = self.forced_auth_req(
            "get",
            reverse('pmp_v3:intervention-detail', args=[self.intervention.pk]),
            user=staff_member,
        )
        self.assertEqual(response.status_code, status.HTTP_200_OK)
        self.assertFalse(response.data['permissions']['view']['reporting_requirements'])

    def test_confidential_permissions_unicef(self):
        self.intervention.unicef_focal_points.add(self.unicef_user)
        response = self.forced_auth_req(
            "get",
            reverse('pmp_v3:intervention-detail', args=[self.intervention.pk]),
            user=self.unicef_user,
        )
        self.assertEqual(response.status_code, status.HTTP_200_OK)
        self.assertTrue(response.data['permissions']['view']['confidential'])
        self.assertTrue(response.data['permissions']['edit']['confidential'])

    def test_confidential_permissions_partner_user(self):
        staff_member = UserFactory(
            realms__data=['IP Viewer'],
            profile__organization=self.intervention.agreement.partner.organization,
        )
        self.intervention.partner_focal_points.add(staff_member)
        response = self.forced_auth_req(
            "get",
            reverse('pmp_v3:intervention-detail', args=[self.intervention.pk]),
            user=staff_member
        )
        self.assertEqual(response.status_code, status.HTTP_200_OK)
        self.assertFalse(response.data['permissions']['view']['confidential'])
        self.assertFalse(response.data['permissions']['edit']['confidential'])

    def test_pdf_partner_user(self):
        staff_member = UserFactory(
            realms__data=['IP Viewer'],
            profile__organization=self.intervention.agreement.partner.organization,
        )
        self.intervention.partner_focal_points.add(staff_member)
        response = self.forced_auth_req(
            "get",
            reverse('pmp_v3:intervention-detail-pdf', args=[self.intervention.pk]),
            user=staff_member,
        )
        self.assertEqual(response.status_code, status.HTTP_200_OK)
        self.assertEqual(response['Content-Type'], 'application/pdf')

    def test_pdf_another_partner_user(self):
        staff_member = UserFactory(
            realms__data=['IP Viewer'],
            profile__organization=OrganizationFactory(),
        )
        response = self.forced_auth_req(
            "get",
            reverse('pmp_v3:intervention-detail-pdf', args=[self.intervention.pk]),
            user=staff_member,
        )
        self.assertEqual(response.status_code, status.HTTP_403_FORBIDDEN)

    def test_pdf_not_found(self):
        response = self.forced_auth_req(
            "get",
            reverse(
                'pmp_v3:intervention-detail-pdf',
                args=[40404],
            ),
            user=self.unicef_user,
        )
        self.assertEqual(response.status_code, status.HTTP_404_NOT_FOUND)

    # test available actions
    def test_available_actions_unicef_review(self):
        self.intervention.date_sent_to_partner = datetime.date.today()
        self.intervention.unicef_accepted = True
        self.intervention.partner_accepted = True
        self.intervention.budget_owner = self.unicef_user
        self.intervention.save()
        InterventionReviewFactory(intervention=self.intervention, review_type='prc')

        response = self.forced_auth_req(
            "get",
            reverse('pmp_v3:intervention-detail', args=[self.intervention.pk]),
            user=self.unicef_user
        )
        self.assertEqual(response.status_code, status.HTTP_200_OK)
        self.assertIn("review", response.data["available_actions"])

    def test_available_actions_unicef_review_not_accepted(self):
        self.intervention.date_sent_to_partner = datetime.date.today()
        self.intervention.unicef_accepted = True
        self.intervention.partner_accepted = False
        self.intervention.budget_owner = self.unicef_user
        self.intervention.save()

        response = self.forced_auth_req(
            "get",
            reverse('pmp_v3:intervention-detail', args=[self.intervention.pk]),
            user=self.unicef_user
        )
        self.assertEqual(response.status_code, status.HTTP_200_OK)
        self.assertNotIn("review", response.data["available_actions"])

    def test_available_actions_overall_reviewer_sign(self):
        self.intervention.date_sent_to_partner = datetime.date.today()
        self.intervention.unicef_accepted = True
        self.intervention.partner_accepted = True
        self.intervention.budget_owner = self.unicef_user
        self.intervention.status = Intervention.REVIEW
        self.intervention.save()
        InterventionReviewFactory(intervention=self.intervention, review_type='prc', overall_approver=UserFactory())
        InterventionReviewFactory(intervention=self.intervention, review_type='prc', overall_approver=self.unicef_user)

        response = self.forced_auth_req(
            "get",
            reverse('pmp_v3:intervention-detail', args=[self.intervention.pk]),
            user=self.unicef_user
        )
        self.assertEqual(response.status_code, status.HTTP_200_OK)
        self.assertIn("sign", response.data["available_actions"])
        self.assertIn("reject_review", response.data["available_actions"])

    def test_available_actions_review_prc_secretary(self):
        self.intervention.date_sent_to_partner = datetime.date.today()
        self.intervention.unicef_accepted = True
        self.intervention.partner_accepted = True
        self.intervention.status = Intervention.REVIEW
        self.intervention.save()
        InterventionReviewFactory(intervention=self.intervention, review_type='prc', overall_approval=None)
        RealmFactory(
            user=self.unicef_user,
            country=CountryFactory(),
            organization=self.partner.organization,
            group=GroupFactory(name=PRC_SECRETARY))

        response = self.forced_auth_req(
            "get",
            reverse('pmp_v3:intervention-detail', args=[self.intervention.pk]),
            user=self.unicef_user
        )
        self.assertEqual(response.status_code, status.HTTP_200_OK)
        self.assertIn("send_back_review", response.data["available_actions"])

    def test_empty_actions_while_cancelled(self):
        self.intervention.status = Intervention.CANCELLED
        self.intervention.budget_owner = self.unicef_user
        self.intervention.save()
        response = self.forced_auth_req(
            "get",
            reverse('pmp_v3:intervention-detail', args=[self.intervention.pk]),
            user=self.unicef_user
        )
        self.assertEqual(response.status_code, status.HTTP_200_OK)
        self.assertListEqual(
            ['download_comments', 'export_results', 'export_pdf', 'export_xls'],
            response.data["available_actions"],
        )

    def test_num_queries(self):
        # clear waffle cache to avoid queries number inconsistency caused by cached tenant flags
        get_cache().clear()

        [InterventionManagementBudgetItemFactory(budget=self.intervention.management_budgets) for _i in range(10)]

        # there is a lot of queries, but no duplicates caused by budget items
        with self.assertNumQueries(47):
            response = self.forced_auth_req(
                "get",
                reverse('pmp_v3:intervention-detail', args=[self.intervention.pk]),
                user=self.unicef_user
            )
        self.assertEqual(response.status_code, status.HTTP_200_OK)
        self.assertIn('items', response.data['management_budgets'])

    @override_settings(PMP_V2_RELEASE_DATE=datetime.datetime.now().date() - datetime.timedelta(days=365))
    def test_permissions_pd_v2(self):
        active_intervention = InterventionFactory(status=Intervention.ACTIVE)
        response = self.forced_auth_req(
            "get",
            reverse('pmp_v3:intervention-detail', args=[active_intervention.pk]),
            user=self.unicef_user
        )
        self.assertEqual(response.status_code, status.HTTP_200_OK)
        self.assertTrue(response.data['permissions']['required']['budget_owner'])

    @override_settings(PMP_V2_RELEASE_DATE=datetime.datetime.now().date() + datetime.timedelta(days=365))
    def test_permissions_pd_v1(self):
        active_intervention = InterventionFactory(status=Intervention.ACTIVE)
        response = self.forced_auth_req(
            "get",
            reverse('pmp_v3:intervention-detail', args=[active_intervention.pk]),
            user=self.unicef_user
        )
        self.assertEqual(response.status_code, status.HTTP_200_OK)
        self.assertFalse(response.data['permissions']['required']['budget_owner'])

    def test_planned_budget_total_supply(self):
        count = 5
        for __ in range(count):
            InterventionSupplyItemFactory(
                intervention=self.intervention,
                unit_number=1,
                unit_price=1,
                provided_by=InterventionSupplyItem.PROVIDED_BY_PARTNER
            )
        for __ in range(count):
            InterventionSupplyItemFactory(
                intervention=self.intervention,
                unit_number=1,
                unit_price=2,
                provided_by=InterventionSupplyItem.PROVIDED_BY_UNICEF
            )
        response = self.forced_auth_req(
            "get",
            reverse('pmp_v3:intervention-detail', args=[self.intervention.pk]),
            user=self.unicef_user
        )
        self.assertEqual(response.status_code, status.HTTP_200_OK)
        self.assertIn('planned_budget', response.data)
        self.assertEqual(response.data['planned_budget']['total_supply'],
                         str(self.intervention.planned_budget.total_supply))
        self.assertEqual(response.data['planned_budget']['total_supply'],
                         str(self.intervention.planned_budget.in_kind_amount_local +
                             self.intervention.planned_budget.partner_supply_local))


class TestCreate(BaseInterventionTestCase):
    def test_post(self):
        data = {
            "document_type": Intervention.PD,
            "title": "PMP Intervention",
            "contingency_pd": True,
            "agreement": self.agreement.pk,
            "reference_number_year": datetime.date.today().year,
            "humanitarian_flag": True,
            "cfei_number": "321",
            "budget_owner": self.unicef_user.pk,
            "phone": self.unicef_user.profile.phone_number,
            "activation_protocol": "test",
        }
        response = self.forced_auth_req(
            "post",
            reverse('pmp_v3:intervention-list'),
            user=self.unicef_user,
            data=data
        )
        self.assertEqual(response.status_code, status.HTTP_201_CREATED, response.data)
        data = response.data
        i = Intervention.objects.get(pk=data.get("id"))
        self.assertTrue(i.humanitarian_flag)
        self.assertTrue(data.get("humanitarian_flag"))
        self.assertEqual(data.get("cfei_number"), "321")
        self.assertEqual(data.get("budget_owner"), self.user_serialized)

    def test_add_intervention_by_partner_member(self):
        partner_user = UserFactory(
            realms__data=['IP Viewer'],
            profile__organization=self.agreement.partner.organization,
        )
        response = self.forced_auth_req(
            "post",
            reverse('pmp_v3:intervention-list'),
            user=partner_user,
            data={}
        )
        self.assertEqual(response.status_code, status.HTTP_403_FORBIDDEN, response.data)

    def test_add_intervention_by_anonymous(self):
        response = self.forced_auth_req(
            "post",
            reverse('pmp_v3:intervention-list'),
            user=AnonymousUser(),
            data={}
        )
        self.assertEqual(response.status_code, status.HTTP_403_FORBIDDEN, response.data)

    def test_add_minimal_intervention(self):
        response = self.forced_auth_req(
            "post",
            reverse('pmp_v3:intervention-list'),
            user=self.unicef_user,
            data={
                'document_type': Intervention.PD,
                'title': 'My test intervention',
                'agreement': self.agreement.pk,
            }
        )
        self.assertEqual(response.status_code, status.HTTP_201_CREATED, response.data)

    def test_add_currency(self):
        response = self.forced_auth_req(
            "post",
            reverse('pmp_v3:intervention-list'),
            user=self.unicef_user,
            data={
                'document_type': Intervention.PD,
                'title': 'PD with Currency',
                'agreement': self.agreement.pk,
                'planned_budget': {
                    'currency': 'AFN',
                }
            }
        )
        self.assertEqual(
            response.status_code,
            status.HTTP_201_CREATED,
            response.data,
        )
        pd = Intervention.objects.get(pk=response.data["id"])
        self.assertEqual(pd.planned_budget.currency, 'AFN')

    def test_add_currency_invalid(self):
        response = self.forced_auth_req(
            "post",
            reverse('pmp_v3:intervention-list'),
            user=self.unicef_user,
            data={
                'document_type': Intervention.PD,
                'title': 'PD with Currency',
                'agreement': self.agreement.pk,
                'planned_budget': {
                    'currency': 'WRONG',
                }
            }
        )
        self.assertEqual(response.status_code, status.HTTP_400_BAD_REQUEST)

    def test_add_invalid_character_limit(self):
        data = {
            "document_type": Intervention.PD,
            "title": "PMP Intervention",
            "agreement": self.agreement.pk,
            "context": "long text" * 5000,
            "implementation_strategy": "long text" * 5000,
            "ip_program_contribution": "long text" * 5000,
        }
        response = self.forced_auth_req(
            "post",
            reverse('pmp_v3:intervention-list'),
            user=self.unicef_user,
            data=data
        )
        self.assertEqual(response.status_code, status.HTTP_400_BAD_REQUEST)
        for field_name, max_length in [
            ("context", 7000),
            ("implementation_strategy", 5000),
            ("ip_program_contribution", 5000),
        ]:
            self.assertEqual(
                response.data[field_name],
                ["This field is limited to {0} or less characters.".format(max_length)],
            )


class TestUpdate(BaseInterventionTestCase):
    def setUp(self):
        super().setUp()
        call_command("update_notifications")

    def test_patch_currency(self):
        intervention = InterventionFactory()
        intervention.unicef_focal_points.add(self.unicef_user)
        budget = intervention.planned_budget
        self.assertNotEqual(budget.currency, "PEN")

        response = self.forced_auth_req(
            "patch",
            reverse('pmp_v3:intervention-detail', args=[intervention.pk]),
            user=self.unicef_user,
            data={'planned_budget': {
                "id": budget.pk,
                "currency": "PEN",
            }}
        )
        self.assertEqual(response.status_code, status.HTTP_200_OK)
        budget.refresh_from_db()
        self.assertEqual(budget.currency, "PEN")

    @mock.patch('etools.applications.partners.tasks.logger', spec=['info'])
    @override_settings(
        EZHACT_PD_VISION_URL='https://example.com/upload/pd/',
        CELERY_TASK_ALWAYS_EAGER=True,
        CELERY_EAGER_PROPAGATES_EXCEPTIONS=True,
    )
    def test_send_pd_to_vision(self, logger_mock):
        intervention = InterventionFactory()
        intervention.unicef_focal_points.add(self.user)

        with self.captureOnCommitCallbacks(execute=True) as callbacks:
            response = self.forced_auth_req(
                "patch",
                reverse('pmp_v3:intervention-detail', args=[intervention.pk]),
                user=self.user,
                data={'start': datetime.date(year=1970, month=5, day=1)}
            )
        self.assertEqual(response.status_code, status.HTTP_200_OK)
        self.assertEqual(len(callbacks), 1)
        self.assertTrue(mock.call(f'Starting {intervention} upload to vision') in logger_mock.info.mock_calls)

    def test_patch_country_programme(self):
        intervention = InterventionFactory()
        agreement = intervention.agreement
        cp = CountryProgrammeFactory()
        self.assertNotEqual(agreement.country_programme, cp)
        self.assertNotIn(cp, intervention.country_programmes.all())

        # country programme invalid, not associated with agreement
        response = self.forced_auth_req(
            "patch",
            reverse('pmp_v3:intervention-detail', args=[intervention.pk]),
            user=self.unicef_user,
            data={
                "country_programmes": [cp.pk],
            }
        )
        self.assertEqual(response.status_code, status.HTTP_400_BAD_REQUEST)

        # valid country programme
        agreement.country_programme = cp
        agreement.save()
        response = self.forced_auth_req(
            "patch",
            reverse('pmp_v3:intervention-detail', args=[intervention.pk]),
            user=self.unicef_user,
            data={
                "country_programmes": [cp.pk],
            }
        )
        self.assertEqual(response.status_code, status.HTTP_200_OK)
        self.assertIn(cp, intervention.country_programmes.all())

    def test_update_hq_cash_local(self):
        intervention = InterventionFactory()
        intervention.unicef_focal_points.add(self.unicef_user)
        budget = intervention.planned_budget

        InterventionActivityFactory(
            result__result_link=InterventionResultLinkFactory(
                cp_output__result_type__name=ResultType.OUTPUT,
                intervention=intervention
            ),
            unicef_cash=40,
        )

        budget.refresh_from_db()
        self.assertEqual(budget.total_hq_cash_local, 0)
        self.assertEqual(budget.unicef_cash_local, 40)

        response = self.forced_auth_req(
            "patch",
            reverse('pmp_v3:intervention-detail', args=[intervention.pk]),
            user=self.unicef_user,
            data={'planned_budget': {
                "id": budget.pk,
                "total_hq_cash_local": "10.00",
            }}
        )
        self.assertEqual(response.status_code, status.HTTP_200_OK)
        budget.refresh_from_db()
        self.assertEqual(budget.total_hq_cash_local, 10)
        self.assertEqual(budget.unicef_cash_local, 50)

    def test_fields_required_on_unicef_accept(self):
        intervention = InterventionFactory(
            ip_program_contribution='contribution',
            status=Intervention.DRAFT,
            unicef_accepted=False,
            partner_accepted=False,
            agreement__partner=self.partner,
            date_sent_to_partner=timezone.now(),
            partner_authorized_officer_signatory=None,
            signed_by_partner_date=None,
            signed_by_unicef_date=None,
        )
        ReportingRequirementFactory(intervention=intervention, start_date=intervention.start, end_date=intervention.end)
        intervention.flat_locations.add(LocationFactory())
        intervention.unicef_focal_points.add(self.unicef_user)
        staff_member = UserFactory(
            realms__data=['IP Viewer'],
            profile__organization=self.partner.organization
        )
        intervention.partner_focal_points.add(staff_member)
        response = self.forced_auth_req(
            "patch",
            reverse('pmp_v3:intervention-detail', args=[intervention.pk]),
            user=self.unicef_user,
            data={}
        )
        self.assertEqual(response.status_code, status.HTTP_200_OK, response.data)

        intervention.unicef_court = False
        intervention.save()
        intervention.sections.add(SectionFactory())
        result_link = InterventionResultLinkFactory(
            intervention=intervention,
            cp_output__result_type__name=ResultType.OUTPUT,
            ram_indicators=[IndicatorFactory()],
        )
        pd_output = LowerResultFactory(result_link=result_link)
        AppliedIndicatorFactory(lower_result=pd_output, section=intervention.sections.first())
        activity = InterventionActivityFactory(result=pd_output)
        activity.time_frames.add(intervention.quarters.first())
        response = self.forced_auth_req(
            "patch",
            reverse('pmp_v3:intervention-accept', args=[intervention.pk]),
            user=staff_member,
        )
        self.assertEqual(response.status_code, status.HTTP_200_OK, response.data)
        response = self.forced_auth_req(
            "patch",
            reverse('pmp_v3:intervention-accept', args=[intervention.pk]),
            user=self.unicef_user,
        )
        self.assertEqual(response.status_code, status.HTTP_400_BAD_REQUEST, response.data)
        self.assertIn('Required fields not completed in draft', response.data[0]['description'])

        # check signature fields are not required in this case
        for field in [
            'signed_pd_attachment', 'date_sent_to_partner', 'signed_by_unicef_date',
            'signed_by_partner_date', 'partner_authorized_officer_signatory',
        ]:
            self.assertNotIn(field, response.data[0])

    def test_update_context_characters_limitation_ok(self):
        intervention = InterventionFactory(status=Intervention.DRAFT)
        intervention.unicef_focal_points.add(self.unicef_user)
        response = self.forced_auth_req(
            "patch",
            reverse('pmp_v3:intervention-detail', args=[intervention.pk]),
            user=self.unicef_user,
            data={'context': '*' * 7000},
        )
        self.assertEqual(response.status_code, status.HTTP_200_OK, response.data)

    def test_update_context_characters_limitation_fail(self):
        intervention = InterventionFactory(status=Intervention.DRAFT)
        intervention.unicef_focal_points.add(self.unicef_user)
        response = self.forced_auth_req(
            "patch",
            reverse('pmp_v3:intervention-detail', args=[intervention.pk]),
            user=self.unicef_user,
            data={'context': '*' * 7001},
        )
        self.assertEqual(response.status_code, status.HTTP_400_BAD_REQUEST, response.data)
        self.assertIn('context', response.data)


class TestDelete(BaseInterventionTestCase):
    def setUp(self):
        super().setUp()
        self.intervention = InterventionFactory()
        self.unicef_user = UserFactory(is_staff=True)
        self.partner_user = UserFactory(
            realms__data=['IP Viewer'],
            profile__organization=self.intervention.agreement.partner.organization
        )
        self.intervention.partner_focal_points.add(self.partner_user)
        self.intervention_qs = Intervention.objects.filter(
            pk=self.intervention.pk,
        )

    def test_with_date_sent_to_partner_reset(self):
        # attempt clear date sent, but with snapshot
        pre_save = create_dict_with_relations(self.intervention)
        self.intervention.date_sent_to_partner = None
        self.intervention.save()
        create_snapshot(self.intervention, pre_save, self.unicef_user)

        self.assertTrue(self.intervention_qs.exists())
        response = self.forced_auth_req(
            "delete",
            reverse('pmp_v3:intervention-delete', args=[self.intervention.pk]),
            user=self.unicef_user,
        )
        self.assertEqual(response.status_code, status.HTTP_204_NO_CONTENT)
        self.assertFalse(self.intervention_qs.exists())

    def test_delete_partner(self):
        self.assertTrue(self.intervention_qs.exists())
        response = self.forced_auth_req(
            "delete",
            reverse('pmp_v3:intervention-delete', args=[self.intervention.pk]),
            user=self.partner_user,
        )
        self.assertEqual(response.status_code, status.HTTP_404_NOT_FOUND)
        self.assertTrue(self.intervention_qs.exists())


class TestManagementBudget(BaseInterventionTestCase):
    def test_get(self):
        intervention = InterventionFactory()
        response = self.forced_auth_req(
            "get",
            reverse(
                "pmp_v3:intervention-budget",
                args=[intervention.pk],
            ),
            user=self.unicef_user,
        )
        self.assertEqual(response.status_code, status.HTTP_200_OK)
        data = response.data
        self.assertIsNotNone(intervention.management_budgets)
        self.assertEqual(data["act1_unicef"], "0.00")
        self.assertEqual(data["act1_partner"], "0.00")
        self.assertEqual(data["act1_total"], "0.00")
        self.assertEqual(data["act2_unicef"], "0.00")
        self.assertEqual(data["act2_partner"], "0.00")
        self.assertEqual(data["act2_total"], "0.00")
        self.assertEqual(data["act3_unicef"], "0.00")
        self.assertEqual(data["act3_partner"], "0.00")
        self.assertEqual(data["act3_total"], "0.00")
        self.assertEqual(data["partner_total"], "0.00")
        self.assertEqual(data["unicef_total"], "0.00")
        self.assertEqual(data["total"], "0.00")
        self.assertNotIn('intervention', response.data)

    def test_put(self):
        intervention = InterventionFactory()
        response = self.forced_auth_req(
            "put",
            reverse(
                "pmp_v3:intervention-budget",
                args=[intervention.pk],
            ),
            user=self.unicef_user,
            data={
                "act1_unicef": 1000,
                "act1_partner": 2000,
                "act2_unicef": 3000,
                "act2_partner": 4000,
                "act3_unicef": 5000,
                "act3_partner": 6000,
            }
        )
        self.assertEqual(response.status_code, status.HTTP_200_OK)
        data = response.data
        self.assertIsNotNone(intervention.management_budgets)
        self.assertEqual(data["act1_unicef"], "1000.00")
        self.assertEqual(data["act1_partner"], "2000.00")
        self.assertEqual(data["act1_total"], "3000.00")
        self.assertEqual(data["act2_unicef"], "3000.00")
        self.assertEqual(data["act2_partner"], "4000.00")
        self.assertEqual(data["act2_total"], "7000.00")
        self.assertEqual(data["act3_unicef"], "5000.00")
        self.assertEqual(data["act3_partner"], "6000.00")
        self.assertEqual(data["act3_total"], "11000.00")
        self.assertEqual(data["total"], "21000.00")
        self.assertIn('intervention', response.data)

    def test_patch(self):
        intervention = InterventionFactory()
        response = self.forced_auth_req(
            "patch",
            reverse(
                "pmp_v3:intervention-budget",
                args=[intervention.pk],
            ),
            user=self.unicef_user,
            data={"act1_unicef": 1000},
        )
        self.assertEqual(response.status_code, status.HTTP_200_OK)
        data = response.data
        self.assertEqual(data["act1_unicef"], "1000.00")
        self.assertIn('intervention', response.data)

    def test_patch_intervention_snapshot(self):
        intervention = InterventionFactory()
        response = self.forced_auth_req(
            "patch",
            reverse(
                "pmp_v3:intervention-budget",
                args=[intervention.pk],
            ),
            user=self.unicef_user,
            data={"act1_unicef": 1000, "act2_partner": 500},
        )
        self.assertEqual(response.status_code, status.HTTP_200_OK)
        activity = Activity.objects.first()
        self.assertEqual(activity.target, intervention)
        self.assertEqual(
            {
                'planned_budget': {
                    'total_local': {'after': '1500.00', 'before': '0.00'},
                    'unicef_cash_local': {'after': '1000.00', 'before': '0.00'},
                    'programme_effectiveness': {'after': '100.00', 'before': '0.00'},
                    'partner_contribution_local': {'after': '500.00', 'before': '0.00'},
                    'total_unicef_cash_local_wo_hq': {'after': '1000.00', 'before': '0.00'},
                    'total_partner_contribution_local': {'after': '500.00', 'before': '0.00'}
                },
                'management_budgets': {
                    'act1_unicef': {'after': '1000.00', 'before': '0.00'},
                    'act2_partner': {'after': '500.00', 'before': '0.00'}
                }
            },
            activity.change,
        )

    def test_set_cash_values_directly(self):
        intervention = InterventionFactory()
        response = self.forced_auth_req(
            'patch',
            reverse(
                "pmp_v3:intervention-budget",
                args=[intervention.pk],
            ),
            user=self.unicef_user,
            data={
                'act1_unicef': 1,
                'act1_partner': 2,
                'act2_unicef': 3,
                'act2_partner': 4,
            }
        )
        self.assertEqual(response.status_code, status.HTTP_200_OK, response.data)
        self.assertEqual(response.data['act1_unicef'], '1.00')
        self.assertEqual(response.data['act1_partner'], '2.00')
        self.assertEqual(response.data['act1_total'], '3.00')
        self.assertEqual(response.data['act2_unicef'], '3.00')
        self.assertEqual(response.data['act2_partner'], '4.00')
        self.assertEqual(response.data['act2_total'], '7.00')

    def test_set_cash_values_from_items(self):
        intervention = InterventionFactory()
        InterventionManagementBudgetItemFactory(budget=intervention.management_budgets, unicef_cash=8)
        response = self.forced_auth_req(
            'patch',
            reverse(
                "pmp_v3:intervention-budget",
                args=[intervention.pk],
            ),
            user=self.unicef_user,
            data={
                'act1_unicef': 1,
                'act1_partner': 2,
                'act2_unicef': 3,
                'act2_partner': 4,
                'items': [
                    {
                        'name': 'first_item', 'kind': 'operational',
                        'unit': 'item', 'no_units': '1.0', 'unit_price': '7.0',
                        'unicef_cash': '3.0', 'cso_cash': '4.0',
                    },
                    {
                        'name': 'second_item', 'kind': 'planning',
                        'unit': 'item', 'no_units': '1.0', 'unit_price': '2.0',
                        'unicef_cash': '0.0', 'cso_cash': '2.0',
                    },
                    {
                        'name': 'third_item', 'kind': 'operational',
                        'unit': 'item', 'no_units': '1.0', 'unit_price': '0.2',
                        'unicef_cash': '0.0', 'cso_cash': '0.2',
                    }
                ],
            }
        )
        self.assertEqual(response.status_code, status.HTTP_200_OK, response.data)
        self.assertEqual(response.data['act1_unicef'], '1.00')
        self.assertEqual(response.data['act1_partner'], '2.00')
        self.assertEqual(response.data['act2_unicef'], '3.00')
        self.assertEqual(response.data['act2_partner'], '4.20')
        self.assertEqual(response.data['act3_unicef'], '0.00')
        self.assertEqual(response.data['act3_partner'], '2.00')

    def test_set_items(self):
        intervention = InterventionFactory()
        item_to_remove = InterventionManagementBudgetItemFactory(
            budget=intervention.management_budgets,
            unicef_cash=22, cso_cash=20,
        )
        item_to_update = InterventionManagementBudgetItemFactory(
            budget=intervention.management_budgets,
            no_units=1, unit_price=42,
            unicef_cash=22, cso_cash=20,
            name='old',
        )
        self.assertEqual(intervention.management_budgets.items.count(), 2)

        response = self.forced_auth_req(
            'patch',
            reverse(
                "pmp_v3:intervention-budget",
                args=[intervention.pk],
            ),
            user=self.unicef_user,
            data={
                'items': [
                    {'id': item_to_update.id, 'name': 'new'},
                    {
                        'name': 'first_item', 'kind': 'operational',
                        'unit': 'test', 'no_units': '1.0', 'unit_price': '3.0',
                        'unicef_cash': '1.0', 'cso_cash': '2.0',
                    }
                ],
            }
        )

        self.assertEqual(response.status_code, status.HTTP_200_OK, response.data)
        self.assertEqual(intervention.management_budgets.items.count(), 2)
        self.assertEqual(len(response.data['items']), 2)
        self.assertEqual(InterventionManagementBudgetItem.objects.filter(id=item_to_remove.id).exists(), False)

    def test_items_ordering(self):
        intervention = InterventionFactory()

        response = self.forced_auth_req(
            'patch',
            reverse(
                "pmp_v3:intervention-budget",
                args=[intervention.pk],
            ),
            user=self.unicef_user,
            data={
                'items': [
                    {
                        'name': f'item_{i}', 'kind': 'operational',
                        'unit': f'unit_{i}', 'no_units': '1.0', 'unit_price': '3.0',
                        'unicef_cash': '1.0', 'cso_cash': '2.0',
                    } for i in range(20)
                ],
            }
        )

        self.assertEqual(response.status_code, status.HTTP_200_OK, response.data)
        self.assertEqual(intervention.management_budgets.items.count(), 20)
        self.assertListEqual(
            [i['id'] for i in response.data['items']],
            list(intervention.management_budgets.items.values_list('id', flat=True).order_by('id')),
        )

    def test_budget_validation(self):
        intervention = InterventionFactory()
        item_to_update = InterventionManagementBudgetItemFactory(
            budget=intervention.management_budgets,
            no_units=1, unit_price=42, unicef_cash=22, cso_cash=20,
        )

        response = self.forced_auth_req(
            'patch',
            reverse("pmp_v3:intervention-budget", args=[intervention.pk]),
            user=self.unicef_user,
            data={
                'items': [{'id': item_to_update.id, 'no_units': 2}],
            }
        )

        self.assertEqual(response.status_code, status.HTTP_400_BAD_REQUEST, response.data)
        self.assertIn(
            'Invalid budget data. Total cash should be equal to items number * price per item.',
            response.data['items'][0]['non_field_errors'],
        )

    def test_budget_item_validation_rouding_ok(self):
        intervention = InterventionFactory()
        item_to_update = InterventionManagementBudgetItemFactory(budget=intervention.management_budgets)

        response = self.forced_auth_req(
            'patch',
            reverse("pmp_v3:intervention-budget", args=[intervention.pk]),
            user=self.unicef_user,
            data={
                'items': [{
                    'id': item_to_update.id,
                    'no_units': '13.70',
                    'unit_price': '16.37',
                    'cso_cash': '223.98',
                    'unicef_cash': '0.29',
                }],
            }
        )

        self.assertEqual(response.status_code, status.HTTP_200_OK, response.data)

    def test_create_items_fractional_total(self):
        intervention = InterventionFactory()

        response = self.forced_auth_req(
            'patch',
            reverse("pmp_v3:intervention-budget", args=[intervention.pk]),
            user=self.unicef_user,
            data={
                'items': [{
                    'name': 'test',
                    'kind': InterventionManagementBudgetItem.KIND_CHOICES.planning,
                    'unit': 'test',
                    'no_units': 17.9,
                    'unit_price': 14.89,
                    'unicef_cash': 4.64,
                    'cso_cash': 261.89
                }]
            }
        )
        self.assertEqual(response.status_code, status.HTTP_200_OK, response.data)


class TestSupplyItem(BaseInterventionTestCase):
    def setUp(self):
        super().setUp()
        self.partner = PartnerFactory()
        self.intervention = InterventionFactory(date_sent_to_partner=datetime.date.today(), agreement__partner=self.partner)
        self.intervention.unicef_focal_points.add(self.unicef_user)
        self.supply_items_file = SimpleUploadedFile(
            'my_list.csv',
            u'''"Product Number","Product Title","Product Description","Unit of Measure",Quantity,"Indicative Price","Total Price"\n
            S9975020,"First aid kit A","First aid kit A",EA,1,28,28\n
            S9935097,"School-in-a-box 40 students  2016","School-in-a-box for 40 students  2016",EA,1,146.85,146.85\n
            S9935082,"Arabic Teacher's Kit","Arabic Teacher's Kit",EA,1,46.48,46.48\n
            S9935081,"Arabic Student Kit Grade 5-8","Arabic Student Kit for Grades 5 to 8.",EA,1,97.12,97.12\n
            S9903001,"AWD Kit  Periphery kit  Logistics Part","AWD Kit  Periphery kit  Logistics Part",EA,1,1059.82,1059.82\n
            ",Disclaimer : This list is not for online ordering of products but only to help staff and partners in preparing their requirements. Prices are only indicative and may vary once the final transaction is placed with UNICEF. Freight and handling charges are not included intothe price."\n
            '''.encode('utf-8'),
            content_type="multipart/form-data",
        )
        self.partner_focal_point = UserFactory(
            realms__data=['IP Viewer'],
            profile__organization=self.partner.organization
        )
        self.intervention.partner_focal_points.add(self.partner_focal_point)

    def test_list(self):
        count = 10
        for __ in range(count):
            InterventionSupplyItemFactory(intervention=self.intervention)
        for __ in range(10):
            InterventionSupplyItemFactory()
        response = self.forced_auth_req(
            "get",
            reverse(
                "pmp_v3:intervention-supply-item",
                args=[self.intervention.pk],
            ),
            user=self.unicef_user,
        )
        self.assertEqual(response.status_code, status.HTTP_200_OK)
        self.assertEqual(len(response.data), count)
        self.assertIn('id', response.data[0])

    def test_list_as_partner_user(self):
        InterventionSupplyItemFactory(intervention=self.intervention)
        response = self.forced_auth_req(
            "get",
            reverse(
                "pmp_v3:intervention-supply-item",
                args=[self.intervention.pk],
            ),
            user=self.partner_focal_point
        )
        self.assertEqual(response.status_code, status.HTTP_200_OK)
        self.assertEqual(len(response.data), 1)

    def test_post(self):
        item_qs = InterventionSupplyItem.objects.filter(
            intervention=self.intervention,
        )
        self.assertFalse(item_qs.exists())
        response = self.forced_auth_req(
            "post",
            reverse(
                "pmp_v3:intervention-supply-item",
                args=[self.intervention.pk],
            ),
            data={
                "title": "New Supply Item",
                "unit_number": 10,
                "unit_price": 2,
                "unicef_product_number": "ACME-123",
            },
            user=self.unicef_user,
        )
        self.assertEqual(response.status_code, status.HTTP_201_CREATED)
        self.assertEqual(response.data["unit_number"], "10.00")
        self.assertEqual(response.data["unit_price"], "2.00")
        self.assertEqual(response.data["total_price"], "20.00")
        self.assertEqual(response.data["unicef_product_number"], "ACME-123")
        self.assertTrue(item_qs.exists())
        item = item_qs.first()
        self.assertEqual(item.intervention, self.intervention)
        self.assertIsNone(item.result)
        self.assertEqual(item.unicef_product_number, "ACME-123")
        supply_item = InterventionSupplyItem.objects.get(id=response.data["id"])
        self.assertEqual(supply_item.provided_by, InterventionSupplyItem.PROVIDED_BY_UNICEF)

    def test_post_as_partner(self):
        self.intervention.unicef_court = False
        self.intervention.save()

        response = self.forced_auth_req(
            "post",
            reverse(
                "pmp_v3:intervention-supply-item",
                args=[self.intervention.pk],
            ),
            user=self.partner_focal_point,
            data={
                "title": "New Supply Item",
                "unit_number": 10,
                "unit_price": 2,
                "unicef_product_number": "ACME-123",
                "provided_by": "partner",
            },
        )
        self.assertEqual(response.status_code, status.HTTP_201_CREATED)
        self.assertEqual(response.data["provided_by"], "partner")
        supply_item = InterventionSupplyItem.objects.get(id=response.data["id"])
        self.assertEqual(supply_item.provided_by, InterventionSupplyItem.PROVIDED_BY_PARTNER)

    def test_post_with_cp_output(self):
        item_qs = InterventionSupplyItem.objects.filter(
            intervention=self.intervention,
        )
        result = InterventionResultLinkFactory(
            cp_output__result_type__name=ResultType.OUTPUT,
            intervention=self.intervention,
        )
        self.assertFalse(item_qs.exists())
        response = self.forced_auth_req(
            "post",
            reverse(
                "pmp_v3:intervention-supply-item",
                args=[self.intervention.pk],
            ),
            data={
                "title": "New Supply Item",
                "unit_number": 10,
                "unit_price": 2,
                "result": result.pk,
            },
            user=self.unicef_user,
        )
        self.assertEqual(response.status_code, status.HTTP_201_CREATED)
        self.assertEqual(response.data["unit_number"], "10.00")
        self.assertEqual(response.data["unit_price"], "2.00")
        self.assertEqual(response.data["total_price"], "20.00")
        self.assertTrue(item_qs.exists())
        item = item_qs.first()
        self.assertEqual(item.intervention, self.intervention)
        self.assertEqual(item.result, result)

    def test_get(self):
        item = InterventionSupplyItemFactory(
            intervention=self.intervention,
            unit_number=10,
            unit_price=2,
        )
        response = self.forced_auth_req(
            "get",
            reverse(
                "pmp_v3:intervention-supply-item-detail",
                args=[self.intervention.pk, item.pk],
            ),
            user=self.unicef_user,
        )
        self.assertEqual(response.status_code, status.HTTP_200_OK)
        self.assertEqual(response.data["unit_number"], "10.00")
        self.assertEqual(response.data["unit_price"], "2.00")
        self.assertEqual(response.data["total_price"], "20.00")

    def test_put(self):
        item = InterventionSupplyItemFactory(
            intervention=self.intervention,
            unit_number=10,
            unit_price=2,
        )
        response = self.forced_auth_req(
            "put",
            reverse(
                "pmp_v3:intervention-supply-item-detail",
                args=[self.intervention.pk, item.pk],
            ),
            data={
                "title": "Change Supply Item",
                "unit_number": 20,
            },
            user=self.unicef_user,
        )
        self.assertEqual(response.status_code, status.HTTP_200_OK)
        self.assertEqual(response.data["unit_number"], "20.00")
        self.assertEqual(response.data["unit_price"], "2.00")
        self.assertEqual(response.data["total_price"], "40.00")

    def test_patch(self):
        item = InterventionSupplyItemFactory(
            intervention=self.intervention,
            unit_number=10,
            unit_price=2,
        )
        response = self.forced_auth_req(
            "patch",
            reverse(
                "pmp_v3:intervention-supply-item-detail",
                args=[self.intervention.pk, item.pk],
            ),
            data={
                "unit_price": 3,
            },
            user=self.unicef_user,
        )
        self.assertEqual(response.status_code, status.HTTP_200_OK)
        self.assertEqual(response.data["unit_number"], "10.00")
        self.assertEqual(response.data["unit_price"], "3.00")
        self.assertEqual(response.data["total_price"], "30.00")

    def test_patch_intervention_snapshot(self):
        item = InterventionSupplyItemFactory(
            intervention=self.intervention,
            unit_number=100,
            unit_price=2,
        )
        response = self.forced_auth_req(
            "patch",
            reverse("pmp_v3:intervention-supply-item-detail", args=[self.intervention.pk, item.pk]),
            data={"unit_price": 8},
            user=self.unicef_user,
        )
        self.assertEqual(response.status_code, status.HTTP_200_OK)
        activity = Activity.objects.first()
        self.assertEqual(activity.target, self.intervention)
        self.assertEqual(
            {
                'supply_items': [{'unit_price': {'after': '8.00', 'before': '2.00'}}],
                'planned_budget': {
                    'total_local': {'after': '800.00', 'before': '200.00'},
                    'in_kind_amount_local': {'after': '800.00', 'before': '200.00'}
                }
            },
            activity.change,
        )

    def test_delete(self):
        item = InterventionSupplyItemFactory(intervention=self.intervention)
        response = self.forced_auth_req(
            "delete",
            reverse(
                "pmp_v3:intervention-supply-item-detail",
                args=[self.intervention.pk, item.pk],
            ),
            user=self.unicef_user,
        )
        self.assertEqual(response.status_code, status.HTTP_204_NO_CONTENT)

    def test_delete_as_partner_user(self):
        self.intervention.unicef_court = False
        self.intervention.save()

        item = InterventionSupplyItemFactory(intervention=self.intervention)
        response = self.forced_auth_req(
            "delete",
            reverse(
                "pmp_v3:intervention-supply-item-detail",
                args=[self.intervention.pk, item.pk],
            ),
            user=self.partner_focal_point
        )
        self.assertEqual(response.status_code, status.HTTP_204_NO_CONTENT)

    def test_delete_as_partner_user_unicef_court(self):
        self.intervention.unicef_court = True
        self.intervention.save()

        item = InterventionSupplyItemFactory(intervention=self.intervention)
        response = self.forced_auth_req(
            "delete",
            reverse(
                "pmp_v3:intervention-supply-item-detail",
                args=[self.intervention.pk, item.pk],
            ),
            user=self.partner_focal_point
        )
        self.assertEqual(response.status_code, status.HTTP_403_FORBIDDEN)

    def test_budget_update_on_delete(self):
        budget = self.intervention.planned_budget
        item = InterventionSupplyItemFactory(intervention=self.intervention, unit_number=1, unit_price=2)
        self.assertEqual(budget.in_kind_amount_local, 2)
        response = self.forced_auth_req(
            "delete",
            reverse(
                "pmp_v3:intervention-supply-item-detail",
                args=[self.intervention.pk, item.pk],
            ),
            user=self.unicef_user,
        )
        self.assertEqual(response.status_code, status.HTTP_204_NO_CONTENT)
        budget.refresh_from_db()
        self.assertEqual(budget.in_kind_amount_local, 0)

    def test_upload(self):
        # add supply item that will be updated
        item = InterventionSupplyItemFactory(
            intervention=self.intervention,
            title="First aid kit A",
            unit_number=3,
            unit_price=28,
        )
        self.assertEqual(self.intervention.supply_items.count(), 1)
        response = self.forced_auth_req(
            "post",
            reverse(
                "pmp_v3:intervention-supply-item-upload",
                args=[self.intervention.pk],
            ),
            data={
                "supply_items_file": self.supply_items_file,
            },
            user=self.unicef_user,
            request_format=None,
        )
        self.assertEqual(response.status_code, status.HTTP_200_OK)
        self.assertEqual(self.intervention.supply_items.count(), 5)
        # check that item unit number was updated correctly
        item.refresh_from_db()
        self.assertEqual(item.unit_number, 4)
        # check records saved correctly
        new_item = self.intervention.supply_items.get(
            unicef_product_number="S9935097",
        )
        self.assertEqual(new_item.title, "School-in-a-box 40 students  2016")
        self.assertEqual(new_item.unit_number, 1)
        self.assertEqual(new_item.unit_price, Decimal("146.85"))

    def test_upload_invalid_file(self):
        response = self.forced_auth_req(
            "post",
            reverse(
                "pmp_v3:intervention-supply-item-upload",
                args=[self.intervention.pk],
            ),
            data={
                "supply_items_file": "wrong",
            },
            user=self.unicef_user,
            request_format=None,
        )
        self.assertEqual(response.status_code, status.HTTP_400_BAD_REQUEST)
        self.assertIn("supply_items_file", response.data)

    def test_upload_invalid_file_row(self):
        supply_items_file = SimpleUploadedFile(
            'my_list.csv',
            u'''"Product Number","Product Title","Product Description","Unit of Measure",Quantity,"Indicative Price","Total Price"\n
            S9975020,"First aid kit A","First aid kit A",EA,1,wrong,28\n
            '''.encode('utf-8'),
            content_type="multipart/form-data",
        )
        response = self.forced_auth_req(
            "post",
            reverse(
                "pmp_v3:intervention-supply-item-upload",
                args=[self.intervention.pk],
            ),
            data={
                "supply_items_file": supply_items_file,
            },
            user=self.unicef_user,
            request_format=None,
        )
        self.assertEqual(response.status_code, status.HTTP_400_BAD_REQUEST)
        self.assertIn("supply_items_file", response.data)

    def test_upload_invalid_missing_column(self):
        supply_items_file = SimpleUploadedFile(
            'my_list.csv',
            u'''Product Number,Product Title,Quantity,Indicative Price\n
                \n
                1,test,42,\n
            '''.encode('utf-8'),
            content_type="multipart/form-data",
        )
        response = self.forced_auth_req(
            "post",
            reverse(
                "pmp_v3:intervention-supply-item-upload",
                args=[self.intervention.pk],
            ),
            data={
                "supply_items_file": supply_items_file,
            },
            user=self.unicef_user,
            request_format=None,
        )
        self.assertEqual(response.status_code, status.HTTP_400_BAD_REQUEST)
        self.assertIn(
            'Unable to process row 3, missing value for `Indicative Price`',
            response.data["supply_items_file"]
        )

    def test_upload_non_printable_char(self):
        supply_items_file = SimpleUploadedFile(
            'my_list.csv',
            u'''"Product Number","Product Title","Product Description","Unit of Measure",Quantity,"Indicative Price","Total Price"\n
            S9975020,"First aid kit A \x0a","First aid kit A",EA,1,28,28\n
            '''.encode('utf-8'),
            content_type="multipart/form-data",
        )
        response = self.forced_auth_req(
            "post",
            reverse(
                "pmp_v3:intervention-supply-item-upload",
                args=[self.intervention.pk],
            ),
            data={
                "supply_items_file": supply_items_file,
            },
            user=self.unicef_user,
            request_format=None,
        )
        self.assertEqual(response.status_code, status.HTTP_200_OK)
        new_item = self.intervention.supply_items.get(
            unicef_product_number="S9975020",
        )
        self.assertEqual(new_item.title, "First aid kit A")

    def test_upload_400_max_length_exceeded(self):
        supply_items_file = SimpleUploadedFile(
            'my_list.csv',
            u'''"Product Number","Product Title","Product Description","Unit of Measure",Quantity,"Indicative Price","Total Price"\n
            S9975020,"Product Title to exceed maximum length of 150 characters **********************************************************************************************", "First aid kit A",EA,1,28,28\n
            '''.encode('utf-8'),
            content_type="multipart/form-data",
        )
        response = self.forced_auth_req(
            "post",
            reverse(
                "pmp_v3:intervention-supply-item-upload",
                args=[self.intervention.pk],
            ),
            data={
                "supply_items_file": supply_items_file,
            },
            user=self.unicef_user,
            request_format=None,
        )

        self.assertEqual(response.status_code, status.HTTP_400_BAD_REQUEST)
        self.assertEqual(
            response.data['supply_items_file'],
            'S9975020:  value too long for type character varying(150)\n',
        )


class TestInterventionUpdate(BaseInterventionTestCase):
    def _test_patch(self, mapping):
        intervention = InterventionFactory()
        intervention.unicef_focal_points.add(self.unicef_user)
        data = {}
        for field, value in mapping:
            self.assertNotEqual(getattr(intervention, field), value)
            data[field] = value
        response = self.forced_auth_req(
            "patch",
            reverse('pmp_v3:intervention-detail', args=[intervention.pk]),
            user=self.unicef_user,
            data=data,
        )
        self.assertEqual(response.status_code, status.HTTP_200_OK)
        intervention.refresh_from_db()
        for field, value in mapping:
            self.assertIn(field, response.data)
            self.assertEqual(getattr(intervention, field), value)

    def test_partner_details(self):
        intervention = InterventionFactory()
        intervention.unicef_focal_points.add(self.unicef_user)
        agreement = AgreementFactory()
        focal_1 = UserFactory(
            realms__data=['IP Viewer'],
            profile__organization=intervention.agreement.partner.organization
        )
        focal_2 = UserFactory(
            realms__data=['IP Viewer'],
            profile__organization=intervention.agreement.partner.organization
        )
        response = self.forced_auth_req(
            "patch",
            reverse('pmp_v3:intervention-detail', args=[intervention.pk]),
            user=self.unicef_user,
            data={
                "agreement": agreement.pk,
                "partner_focal_points": [focal_1.pk, focal_2.pk],
            },
        )
        self.assertEqual(response.status_code, status.HTTP_200_OK)
        intervention.refresh_from_db()
        self.assertEqual(intervention.agreement, agreement)
        self.assertIsNotNone(response.data['management_budgets'])
        self.assertListEqual(
            sorted([fp.pk for fp in intervention.partner_focal_points.all()]),
            sorted([focal_1.pk, focal_2.pk]),
        )

    def test_unicef_details(self):
        intervention = InterventionFactory()
        agreement = AgreementFactory()
        focal_1 = UserFactory(is_staff=True)
        focal_2 = UserFactory(is_staff=True)
        budget_owner = UserFactory(is_staff=True)
        office = OfficeFactory()
        section = SectionFactory()
        response = self.forced_auth_req(
            "patch",
            reverse('pmp_v3:intervention-detail', args=[intervention.pk]),
            user=self.unicef_user,
            data={
                "agreement": agreement.pk,
                "document_type": Intervention.PD,
                "unicef_focal_points": [focal_1.pk, focal_2.pk, self.unicef_user.pk],
                "budget_owner": budget_owner.pk,
                "offices": [office.pk],
                "sections": [section.pk],
            },
        )
        self.assertEqual(response.status_code, status.HTTP_200_OK)
        intervention.refresh_from_db()
        self.assertEqual(intervention.agreement, agreement)
        self.assertEqual(intervention.document_type, Intervention.PD)
        self.assertListEqual(list(intervention.offices.all()), [office])
        self.assertListEqual(list(intervention.sections.all()), [section])
        self.assertEqual(intervention.budget_owner, budget_owner)
        self.assertListEqual(
            sorted([i.pk for i in intervention.unicef_focal_points.all()]),
            sorted([focal_1.pk, focal_2.pk, self.unicef_user.pk]),
        )

    def test_document(self):
        mapping = (
            ("title", "Document title"),
            ("context", "Context"),
            ("implementation_strategy", "Implementation strategy"),
            ("ip_program_contribution", "Non-Contribution from partner"),
            ("has_data_processing_agreement", True),
            ("has_activities_involving_children", True),
            ("has_special_conditions_for_construction", True),
        )
        self._test_patch(mapping)

    def test_location(self):
        intervention = InterventionFactory()
        intervention.unicef_focal_points.add(self.unicef_user)
        self.assertEqual(list(intervention.flat_locations.all()), [])
        loc1 = LocationFactory()
        loc2 = LocationFactory()
        response = self.forced_auth_req(
            "patch",
            reverse('pmp_v3:intervention-detail', args=[intervention.pk]),
            user=self.unicef_user,
            data={
                "flat_locations": [loc1.pk, loc2.pk]
            },
        )
        self.assertEqual(response.status_code, status.HTTP_200_OK)
        intervention.refresh_from_db()
        self.assertListEqual(
            list(intervention.flat_locations.all()),
            [loc1, loc2],
        )

    def test_gender(self):
        mapping = (
            ("gender_rating", Intervention.RATING_PRINCIPAL),
            ("gender_narrative", "Gender narrative"),
            ("sustainability_rating", Intervention.RATING_PRINCIPAL),
            ("sustainability_narrative", "Sustainability narrative"),
            ("equity_rating", Intervention.RATING_PRINCIPAL),
            ("equity_narrative", "Equity narrative"),
        )
        self._test_patch(mapping)

    def test_miscellaneous(self):
        mapping = (
            ("technical_guidance", "Tech guidance"),
            ("capacity_development", "Capacity dev"),
            ("other_partners_involved", "Other partners"),
            ("other_info", "Other info"),
        )
        self._test_patch(mapping)


class BaseInterventionActionTestCase(BaseInterventionTestCase):
    def setUp(self):
        super().setUp()
        call_command("update_notifications")

        self.partner_user = UserFactory(
            realms__data=['IP Viewer'],
            profile__organization=self.partner.organization
        )
        office = OfficeFactory()
        section = SectionFactory()

        agreement = AgreementFactory(
            partner=self.partner,
            signed_by_unicef_date=datetime.date.today(),
        )
        self.intervention = InterventionFactory(
            agreement=agreement,
            start=datetime.date.today(),
            end=datetime.date.today() + datetime.timedelta(days=3),
            signed_by_unicef_date=datetime.date.today(),
            signed_by_partner_date=datetime.date.today(),
            unicef_signatory=self.unicef_user,
            partner_authorized_officer_signatory=self.partner_user,
            budget_owner=UserFactory(),
        )
        self.intervention.flat_locations.add(LocationFactory())
        self.intervention.country_programmes.add(agreement.country_programme)
        self.intervention.partner_focal_points.add(self.partner_user)
        self.intervention.unicef_focal_points.add(self.unicef_user)
        self.intervention.offices.add(office)
        self.intervention.sections.add(section)
        self.intervention.management_budgets.act1_unicef = 1
        self.intervention.management_budgets.save()
        AttachmentFactory(
            file="sample.pdf",
            object_id=self.intervention.pk,
            content_type=ContentType.objects.get_for_model(self.intervention),
            code="partners_intervention_signed_pd",
        )
        ReportingRequirementFactory(intervention=self.intervention)
        FundsReservationHeaderFactory(
            intervention=self.intervention,
            currency='USD',
        )
        result_link = InterventionResultLinkFactory(
            cp_output__result_type__name=ResultType.OUTPUT,
            intervention=self.intervention,
        )
        lower_result = LowerResultFactory(result_link=result_link)
        AppliedIndicatorFactory(lower_result=lower_result, section=section)

        self.notify_path = "post_office.mail.send"
        self.mock_email = EmailFactory()


class TestInterventionAccept(BaseInterventionActionTestCase):
    def setUp(self):
        super().setUp()
        self.url = reverse(
            'pmp_v3:intervention-accept',
            args=[self.intervention.pk],
        )

    def test_not_found(self):
        response = self.forced_auth_req(
            "patch",
            reverse('pmp_v3:intervention-accept', args=[404]),
            user=self.unicef_user,
        )
        self.assertEqual(response.status_code, status.HTTP_404_NOT_FOUND)

    def test_partner_no_access(self):
        intervention = InterventionFactory()
        response = self.forced_auth_req(
            "patch",
            reverse('pmp_v3:intervention-accept', args=[intervention.pk]),
            user=self.partner_user,
        )
        self.assertEqual(response.status_code, status.HTTP_404_NOT_FOUND)

    def test_accept(self):
        self.intervention.date_sent_to_partner = datetime.date.today()
        self.intervention.submission_date = None
        self.intervention.save()

        # unicef accepts
        self.assertFalse(self.intervention.unicef_accepted)
        mock_send = mock.Mock(return_value=self.mock_email)
        with mock.patch(self.notify_path, mock_send):
            response = self.forced_auth_req("patch", self.url, user=self.unicef_user)
        self.assertEqual(response.status_code, status.HTTP_200_OK, response.data)
        self.assertIn("available_actions", response.data)
        mock_send.assert_called()
        self.intervention.refresh_from_db()
        self.assertTrue(self.intervention.unicef_accepted)
        self.assertIsNone(self.intervention.submission_date)

        # unicef attempt to accept again
        mock_send = mock.Mock()
        with mock.patch(self.notify_path, mock_send):
            response = self.forced_auth_req("patch", self.url, user=self.unicef_user)
        self.assertEqual(response.status_code, status.HTTP_400_BAD_REQUEST)
        self.assertIn("UNICEF has already accepted this PD.", response.data)
        mock_send.assert_not_called()

        # partner accepts
        self.intervention.unicef_accepted = False
        self.intervention.unicef_court = False
        self.intervention.save()

        self.assertEqual(self.intervention.status, Intervention.DRAFT)
        self.assertFalse(self.intervention.partner_accepted)
        self.assertIsNotNone(self.intervention.date_sent_to_partner)
        mock_send = mock.Mock(return_value=self.mock_email)
        with mock.patch(self.notify_path, mock_send):
            response = self.forced_auth_req(
                "patch",
                self.url,
                user=self.partner_user,
            )
        self.assertEqual(response.status_code, status.HTTP_200_OK, response.data)
        mock_send.assert_called()
        self.intervention.refresh_from_db()
        self.assertTrue(self.intervention.partner_accepted)
        self.assertFalse(self.intervention.accepted_on_behalf_of_partner)
        self.assertIsNotNone(self.intervention.submission_date)

        mock_send = mock.Mock()
        with mock.patch(self.notify_path, mock_send):
            response = self.forced_auth_req(
                "patch",
                self.url,
                user=self.partner_user,
            )
        self.assertEqual(response.status_code, status.HTTP_400_BAD_REQUEST)
        self.assertIn("Partner has already accepted this PD.", response.data)
        mock_send.assert_not_called()

    def test_partner_accept_status(self):
        self.intervention.date_sent_to_partner = datetime.date.today()
        self.intervention.unicef_accepted = True
        self.intervention.unicef_court = False
        self.intervention.save()

        response = self.forced_auth_req(
            "patch",
            self.url,
            user=self.partner_user,
        )
        self.assertEqual(response.status_code, status.HTTP_200_OK, response.data)
        self.intervention.refresh_from_db()
        self.assertEqual(self.intervention.status, Intervention.DRAFT)

    def test_accept_after_reject(self):
        self.intervention.partner_accepted = True
        self.intervention.unicef_accepted = False
        self.intervention.unicef_court = True
        self.intervention.date_sent_to_partner = timezone.now().date()
        self.intervention.save()

        result_link = InterventionResultLinkFactory(
            intervention=self.intervention,
            cp_output__result_type__name=ResultType.OUTPUT,
            ram_indicators=[IndicatorFactory()],
        )
        pd_output = LowerResultFactory(result_link=result_link)
        AppliedIndicatorFactory(lower_result=pd_output, section=self.intervention.sections.first())
        activity = InterventionActivityFactory(result=pd_output)
        activity.time_frames.add(self.intervention.quarters.first())

        InterventionReviewFactory(
            intervention=self.intervention, review_type='non-prc',
            overall_approver=self.unicef_user, overall_approval=False
        )
        self.assertEqual(self.intervention.reviews.count(), 1)

        response = self.forced_auth_req("patch", self.url, user=self.unicef_user)
        self.assertEqual(response.status_code, status.HTTP_200_OK, response.data)

        self.intervention.refresh_from_db()
        self.assertTrue(self.intervention.partner_accepted)
        self.assertTrue(self.intervention.unicef_accepted)
        self.assertEqual(self.intervention.status, Intervention.DRAFT)


class TestInterventionAcceptBehalfOfPartner(BaseInterventionActionTestCase):
    def setUp(self):
        super().setUp()
        self.intervention.date_sent_to_partner = timezone.now().date()
        self.intervention.save()
        self.url = reverse(
            'pmp_v3:intervention-accept-behalf-of-partner',
            args=[self.intervention.pk],
        )

    def test_not_found(self):
        response = self.forced_auth_req(
            "patch",
            reverse('pmp_v3:intervention-accept-behalf-of-partner', args=[404]),
            user=self.unicef_user,
        )
        self.assertEqual(response.status_code, status.HTTP_404_NOT_FOUND)

    def test_partner_no_access(self):
        response = self.forced_auth_req("patch", self.url, user=self.partner_user)
        self.assertEqual(response.status_code, status.HTTP_400_BAD_REQUEST)
        self.assertIn("Only focal points can accept", response.data)

    @patch("post_office.mail.send")
    def test_accept_on_behalf_of_partner(self, mock_email):
        mock_email.return_value = EmailFactory()

        self.intervention.unicef_accepted = True
        self.intervention.partner_accepted = False
        self.intervention.unicef_court = True
        self.intervention.save()
        self.intervention.partner_focal_points.add(*[UserFactory(
            realms__data=['IP Viewer'],
            profile__organization=self.partner.organization
        ) for _i in range(5)])
        self.intervention.unicef_focal_points.add(*[UserFactory(is_staff=True) for _i in range(5)])

        response = self.forced_auth_req(
            "patch",
            self.url,
            user=self.unicef_user,
            data={'submission_date': timezone.now().date() - datetime.timedelta(days=1)}
        )
        self.assertEqual(response.status_code, status.HTTP_200_OK, response.data)
        self.intervention.refresh_from_db()
        self.assertEqual(mock_email.call_count, 2)
        self.assertEqual(self.intervention.partner_focal_points.count(), 6)
        self.assertEqual(self.intervention.unicef_focal_points.count(), 6)
        # first email call is to unicef users
        self.assertEqual(len(mock_email.call_args_list[0][1]['recipients']), 5)
        # second call is to external - partner users
        self.assertEqual(len(mock_email.call_args_list[1][1]['recipients']), 6)
        self.assertNotIn(self.unicef_user.email, mock_email.call_args[1]['recipients'])
        self.assertEqual(self.intervention.status, Intervention.DRAFT)
        self.assertEqual(self.intervention.unicef_court, True)
        self.assertEqual(self.intervention.partner_accepted, True)
        self.assertEqual(self.intervention.unicef_accepted, True)
        self.assertEqual(self.intervention.accepted_on_behalf_of_partner, True)

    def test_accept_partner_court(self):
        self.intervention.unicef_accepted = False
        self.intervention.partner_accepted = False
        self.intervention.unicef_court = False
        self.intervention.submission_date = None
        self.intervention.save()

        response = self.forced_auth_req(
            "patch",
            self.url,
            user=self.unicef_user,
        )
        self.assertEqual(response.status_code, status.HTTP_200_OK, response.data)
        self.intervention.refresh_from_db()
        self.assertEqual(self.intervention.status, Intervention.DRAFT)
        self.assertEqual(self.intervention.unicef_court, True)
        self.assertEqual(self.intervention.partner_accepted, True)
        self.assertEqual(self.intervention.unicef_accepted, False)
        self.assertEqual(self.intervention.submission_date, timezone.now().date())

    def test_submission_date_not_changed_if_set(self):
        self.intervention.unicef_accepted = True
        self.intervention.partner_accepted = False
        self.intervention.unicef_court = True
        self.intervention.submission_date = timezone.now().date() - datetime.timedelta(days=1)
        self.intervention.save()

        response = self.forced_auth_req(
            "patch",
            self.url,
            user=self.unicef_user,
        )
        self.assertEqual(response.status_code, status.HTTP_200_OK, response.data)
        self.intervention.refresh_from_db()
        self.assertEqual(self.intervention.submission_date, timezone.now().date() - datetime.timedelta(days=1))


class TestInterventionReview(BaseInterventionActionTestCase):
    def setUp(self):
        super().setUp()
        self.url = reverse(
            'pmp_v3:intervention-review',
            args=[self.intervention.pk],
        )

    def test_not_found(self):
        response = self.forced_auth_req(
            "patch",
            reverse('pmp_v3:intervention-review', args=[404]),
            user=self.unicef_user,
        )
        self.assertEqual(response.status_code, status.HTTP_404_NOT_FOUND)

    def test_partner_no_access(self):
        intervention = InterventionFactory()
        response = self.forced_auth_req(
            "patch",
            reverse(
                'pmp_v3:intervention-review',
                args=[intervention.pk],
            ),
            user=self.partner_user,
        )
        self.assertEqual(response.status_code, status.HTTP_403_FORBIDDEN)

    def test_patch_without_review_type(self):
        self.intervention.partner_accepted = True
        self.intervention.unicef_accepted = True
        self.intervention.date_sent_to_partner = datetime.date.today()
        self.intervention.save()

        response = self.forced_auth_req("patch", self.url, user=self.unicef_user)
        self.assertEqual(response.status_code, status.HTTP_400_BAD_REQUEST, response.data)
        self.assertIn("review_type", response.data)

    def test_review_validation(self):
        self.intervention.partner_accepted = True
        self.intervention.unicef_accepted = True
        self.intervention.date_sent_to_partner = datetime.date.today()
        self.intervention.save()

        response = self.forced_auth_req("patch", self.url, user=self.unicef_user, data={'review_type': 'no-review'})
        self.assertEqual(response.status_code, status.HTTP_400_BAD_REQUEST, response.data)
        self.assertIn('"no-review" is not a valid choice.', response.data['review_type'])

    def test_accept_required(self):
        self.intervention.partner_accepted = False
        self.intervention.unicef_accepted = False
        self.intervention.date_sent_to_partner = datetime.date.today()
        self.intervention.save()

        response = self.forced_auth_req("patch", self.url, user=self.unicef_user, data={'review_type': 'prc'})
        self.assertEqual(response.status_code, status.HTTP_400_BAD_REQUEST, response.data)

    def test_patch(self):
        self.intervention.partner_accepted = True
        self.intervention.unicef_accepted = True
        self.intervention.date_sent_to_partner = datetime.date.today()
        self.intervention.submission_date_prc = None
        self.intervention.save()

        # unicef reviews
        mock_send = mock.Mock(return_value=self.mock_email)
        with mock.patch(self.notify_path, mock_send):
            response = self.forced_auth_req("patch", self.url, user=self.unicef_user, data={'review_type': 'prc'})
        self.assertEqual(response.status_code, status.HTTP_200_OK, response.data)
        mock_send.assert_called()
        self.intervention.refresh_from_db()
        self.assertEqual(self.intervention.status, Intervention.REVIEW)
        self.assertEqual(self.intervention.submission_date_prc, datetime.date.today())
        review = self.intervention.reviews.last()
        self.assertEqual(review.review_type, 'prc')

        # unicef attempt to review again
        mock_send = mock.Mock()
        with mock.patch(self.notify_path, mock_send):
            response = self.forced_auth_req("patch", self.url, user=self.unicef_user, data={'review_type': 'prc'})
        self.assertEqual(response.status_code, status.HTTP_400_BAD_REQUEST)
        self.assertIn("PD is already in Review status.", response.data)
        mock_send.assert_not_called()

    def test_patch_after_reject(self):
        self.intervention.partner_accepted = True
        self.intervention.unicef_accepted = True
        self.intervention.date_sent_to_partner = datetime.date.today()
        self.intervention.save()
        InterventionReviewFactory(
            intervention=self.intervention, review_type='non-prc',
            overall_approver=self.unicef_user, overall_approval=False
        )
        self.assertEqual(self.intervention.reviews.count(), 1)

        # unicef reviews
        response = self.forced_auth_req("patch", self.url, user=self.unicef_user, data={'review_type': 'prc'})
        self.assertEqual(response.status_code, status.HTTP_200_OK, response.data)
        self.intervention.refresh_from_db()
        self.assertEqual(self.intervention.status, Intervention.REVIEW)
        self.assertEqual(self.intervention.reviews.count(), 2)
        self.assertEqual(self.intervention.review.review_type, 'prc')


class TestInterventionReviewReject(BaseInterventionActionTestCase):
    def setUp(self):
        super().setUp()
        self.url = reverse(
            'pmp_v3:intervention-reject-review',
            args=[self.intervention.pk],
        )

    def test_not_found(self):
        response = self.forced_auth_req(
            "patch",
            reverse('pmp_v3:intervention-review', args=[404]),
            user=self.unicef_user,
        )
        self.assertEqual(response.status_code, status.HTTP_404_NOT_FOUND)

    def test_partner_no_access(self):
        response = self.forced_auth_req("patch", self.url, user=self.partner_user)
        self.assertEqual(response.status_code, status.HTTP_403_FORBIDDEN)

    def test_patch_not_approver(self):
        self.intervention.partner_accepted = True
        self.intervention.unicef_accepted = True
        self.intervention.date_sent_to_partner = datetime.date.today()
        self.intervention.status = Intervention.REVIEW
        self.intervention.save()
        InterventionReviewFactory(intervention=self.intervention, review_type='prc', overall_approval=None)

        response = self.forced_auth_req("patch", self.url, user=self.unicef_user)
        self.assertEqual(response.status_code, status.HTTP_400_BAD_REQUEST, response.data)
        self.assertIn('Only overall approver can reject review.', response.data)

    def test_patch(self):
        self.intervention.partner_accepted = True
        self.intervention.unicef_accepted = True
        self.intervention.date_sent_to_partner = datetime.date.today()
        self.intervention.status = Intervention.REVIEW
        self.intervention.save()
        review = InterventionReviewFactory(
            intervention=self.intervention, review_type='prc', overall_approval=None,
            overall_approver=self.unicef_user,
        )
        self.assertEqual(self.intervention.reviews.count(), 1)

        response = self.forced_auth_req("patch", self.url, user=self.unicef_user)
        self.assertEqual(response.status_code, status.HTTP_200_OK, response.data)
        self.assertEqual(self.intervention.reviews.count(), 1)
        self.intervention.refresh_from_db()
        review.refresh_from_db()
        self.assertFalse(review.overall_approval)
        self.assertFalse(self.intervention.unicef_accepted)
        self.assertFalse(self.intervention.partner_accepted)
        self.assertEqual(self.intervention.review.review_date, timezone.now().date())


class TestInterventionReviewSendBack(BaseInterventionActionTestCase):
    def setUp(self):
        super().setUp()
        self.url = reverse(
            'pmp_v3:intervention-send-back-review',
            args=[self.intervention.pk],
        )

    def test_partner_no_access(self):
        response = self.forced_auth_req("patch", self.url, user=self.partner_user)
        self.assertEqual(response.status_code, status.HTTP_403_FORBIDDEN)

    def test_patch_not_secretary(self):
        self.intervention.partner_accepted = True
        self.intervention.unicef_accepted = True
        self.intervention.date_sent_to_partner = datetime.date.today()
        self.intervention.status = Intervention.REVIEW
        self.intervention.save()
        InterventionReviewFactory(intervention=self.intervention, overall_approval=None)

        response = self.forced_auth_req("patch", self.url, user=self.unicef_user)
        self.assertEqual(response.status_code, status.HTTP_403_FORBIDDEN, response.data)

    def test_patch_comment_required(self):
        self.intervention.partner_accepted = True
        self.intervention.unicef_accepted = True
        self.intervention.date_sent_to_partner = datetime.date.today()
        self.intervention.status = Intervention.REVIEW
        self.intervention.save()
        partner_org = self.intervention.partner_authorized_officer_signatory.partner.organization
        RealmFactory(
            user=self.unicef_user,
            country=CountryFactory(),
            organization=partner_org,
            group=GroupFactory(name=PRC_SECRETARY))
        self.unicef_user.profile.organization = partner_org
        self.unicef_user.profile.save(update_fields=['organization'])

        InterventionReviewFactory(intervention=self.intervention, overall_approval=None)

        response = self.forced_auth_req("patch", self.url, user=self.unicef_user)
        self.assertEqual(response.status_code, status.HTTP_400_BAD_REQUEST, response.data)
        self.assertIn('sent_back_comment', response.data)

    def test_patch(self):
        self.intervention.partner_accepted = True
        self.intervention.unicef_accepted = True
        self.intervention.date_sent_to_partner = datetime.date.today()
        self.intervention.status = Intervention.REVIEW
        self.intervention.save()
        RealmFactory(
            user=self.unicef_user,
            country=CountryFactory(),
            organization=self.partner.organization,
            group=GroupFactory(name=PRC_SECRETARY))
        self.unicef_user.profile.organization = self.partner.organization
        self.unicef_user.profile.save(update_fields=['organization'])

        InterventionReviewFactory(intervention=self.intervention, overall_approval=None)

        mock_send = mock.Mock(return_value=self.mock_email)
        with mock.patch(self.notify_path, mock_send):
            response = self.forced_auth_req("patch", self.url, user=self.unicef_user, data={'sent_back_comment': 'Because'})
        self.assertEqual(response.status_code, status.HTTP_200_OK, response.data)
        mock_send.assert_called()
        self.intervention.refresh_from_db()
        self.assertEqual(self.intervention.status, Intervention.DRAFT)


class TestInterventionReviews(BaseInterventionTestCase):
    def setUp(self):
        super().setUp()
        self.partner = PartnerFactory()
        self.intervention = InterventionFactory(
            date_sent_to_partner=datetime.date.today(),
            agreement__partner=self.partner,
            status=Intervention.REVIEW,
        )
        RealmFactory(
            user=self.unicef_user,
            organization=self.partner.organization,
            country=connection.tenant,
            group=GroupFactory(name=PRC_SECRETARY)
        )
        self.unicef_user.profile.organization = self.partner.organization
        self.unicef_user.profile.save(update_fields=['organization'])

    def test_list(self):
        for __ in range(10):
            InterventionReviewFactory(intervention=self.intervention)

        review_qs = InterventionReview.objects.filter(
            intervention=self.intervention,
        )
        response = self.forced_auth_req(
            "get",
            reverse(
                "pmp_v3:intervention-reviews",
                args=[self.intervention.pk],
            ),
            user=self.unicef_user,
        )
        self.assertEqual(response.status_code, status.HTTP_200_OK)
        self.assertEqual(len(response.data), review_qs.count())
        self.assertIn('id', response.data[0])

    def test_post(self):
        response = self.forced_auth_req(
            "post",
            reverse(
                "pmp_v3:intervention-reviews",
                args=[self.intervention.pk],
            ),
            data={},
            user=self.unicef_user,
        )
        self.assertEqual(response.status_code, status.HTTP_405_METHOD_NOT_ALLOWED)

    def test_get(self):
        review = InterventionReviewFactory(intervention=self.intervention)
        response = self.forced_auth_req(
            "get",
            reverse(
                "pmp_v3:intervention-reviews-detail",
                args=[self.intervention.pk, review.pk],
            ),
            user=self.unicef_user
        )
        self.assertEqual(response.status_code, status.HTTP_200_OK)
        self.assertEqual(response.data["id"], review.pk)

    def test_patch(self):
        review = InterventionReviewFactory(
            intervention=self.intervention,
            overall_comment='first',
        )
        response = self.forced_auth_req(
            "patch",
            reverse(
                "pmp_v3:intervention-reviews-detail",
                args=[self.intervention.pk, review.pk],
            ),
            data={
                "overall_comment": "second",
            },
            user=self.unicef_user
        )
        self.assertEqual(response.status_code, status.HTTP_200_OK)
        self.assertEqual(response.data["id"], review.pk)
        self.assertEqual(response.data["overall_comment"], "second")
        review.refresh_from_db()
        self.assertEqual(review.overall_comment, "second")


class TestInterventionCancel(BaseInterventionActionTestCase):
    def setUp(self):
        super().setUp()
        self.url = reverse(
            'pmp_v3:intervention-cancel',
            args=[self.intervention.pk],
        )

    def test_not_found(self):
        response = self.forced_auth_req(
            "patch",
            reverse('pmp_v3:intervention-cancel', args=[404]),
            user=self.unicef_user,
        )
        self.assertEqual(response.status_code, status.HTTP_404_NOT_FOUND)

    def test_partner_no_access(self):
        intervention = InterventionFactory()
        response = self.forced_auth_req(
            "patch",
            reverse(
                'pmp_v3:intervention-cancel',
                args=[intervention.pk],
            ),
            user=self.partner_user,
        )
        self.assertEqual(response.status_code, status.HTTP_403_FORBIDDEN)

    def test_unicef_no_access(self):
        intervention = InterventionFactory()
        response = self.forced_auth_req(
            "patch",
            reverse(
                'pmp_v3:intervention-cancel',
                args=[intervention.pk],
            ),
            user=UserFactory(is_staff=True),
        )
        self.assertEqual(response.status_code, status.HTTP_400_BAD_REQUEST)

    def test_patch(self):
        # unicef cancels
        self.intervention.unicef_focal_points.add(self.unicef_user)
        self.assertFalse(self.intervention.unicef_accepted)
        self.assertIsNone(self.intervention.cancel_justification)
        mock_send = mock.Mock(return_value=self.mock_email)
        with mock.patch(self.notify_path, mock_send):
            response = self.forced_auth_req(
                "patch",
                self.url,
                data={"cancel_justification": "Needs to be cancelled"},
                user=self.unicef_user,
            )
        self.assertEqual(response.status_code, status.HTTP_200_OK)
        mock_send.assert_called()
        self.intervention.refresh_from_db()
        self.assertEqual(self.intervention.status, Intervention.CANCELLED)
        self.assertFalse(self.intervention.unicef_accepted)
        self.assertEqual(
            self.intervention.cancel_justification,
            "Needs to be cancelled",
        )

        # unicef attempt to cancel again
        mock_send = mock.Mock()
        with mock.patch(self.notify_path, mock_send):
            response = self.forced_auth_req("patch", self.url, user=self.unicef_user)
        self.assertEqual(response.status_code, status.HTTP_400_BAD_REQUEST)
        self.assertIn("PD has already been cancelled.", response.data)
        mock_send.assert_not_called()

    def test_invalid(self):
        mock_send = mock.Mock()
        self.intervention.status = Intervention.SUSPENDED
        self.intervention.save()

        with mock.patch(self.notify_path, mock_send):
            response = self.forced_auth_req("patch", self.url, user=self.unicef_user)
        self.assertEqual(response.status_code, status.HTTP_400_BAD_REQUEST)
        mock_send.assert_not_called()
        self.intervention.refresh_from_db()
        self.assertEqual(self.intervention.status, Intervention.SUSPENDED)


class TestInterventionTerminate(BaseInterventionActionTestCase):
    def setUp(self):
        super().setUp()
        self.url = reverse(
            'pmp_v3:intervention-terminate',
            args=[self.intervention.pk],
        )

    def test_not_found(self):
        response = self.forced_auth_req(
            "patch",
            reverse('pmp_v3:intervention-terminate', args=[404]),
            user=self.unicef_user,
        )
        self.assertEqual(response.status_code, status.HTTP_404_NOT_FOUND)

    def test_partner_no_access(self):
        intervention = InterventionFactory()
        response = self.forced_auth_req(
            "patch",
            reverse(
                'pmp_v3:intervention-terminate',
                args=[intervention.pk],
            ),
            user=self.partner_user,
        )
        self.assertEqual(response.status_code, status.HTTP_403_FORBIDDEN)

    def test_unicef_no_access(self):
        intervention = InterventionFactory()
        response = self.forced_auth_req(
            "patch",
            reverse(
                'pmp_v3:intervention-terminate',
                args=[intervention.pk],
            ),
            user=UserFactory(is_staff=True),
        )
        self.assertEqual(response.status_code, status.HTTP_400_BAD_REQUEST)

    def test_patch(self):
        # unicef terminates
        self.assertFalse(self.intervention.unicef_accepted)
        self.intervention.unicef_focal_points.add(self.unicef_user)
        mock_send = mock.Mock(return_value=self.mock_email)
        with mock.patch(self.notify_path, mock_send):
            response = self.forced_auth_req("patch", self.url, user=self.unicef_user)
        self.assertEqual(response.status_code, status.HTTP_200_OK)
        mock_send.assert_called()
        self.intervention.refresh_from_db()
        self.assertEqual(self.intervention.status, Intervention.TERMINATED)
        self.assertFalse(self.intervention.unicef_accepted)

        # unicef attempt to terminate again
        mock_send = mock.Mock()
        with mock.patch(self.notify_path, mock_send):
            response = self.forced_auth_req("patch", self.url, user=self.unicef_user)
        self.assertEqual(response.status_code, status.HTTP_400_BAD_REQUEST)
        self.assertIn("PD has already been terminated.", response.data)
        mock_send.assert_not_called()


class TestInterventionSuspend(BaseInterventionActionTestCase):
    def setUp(self):
        super().setUp()
        self.url = reverse(
            'pmp_v3:intervention-suspend',
            args=[self.intervention.pk],
        )

    def test_not_found(self):
        response = self.forced_auth_req(
            "patch",
            reverse('pmp_v3:intervention-suspend', args=[404]),
            user=self.unicef_user,
        )
        self.assertEqual(response.status_code, status.HTTP_404_NOT_FOUND)

    def test_partner_no_access(self):
        intervention = InterventionFactory()
        response = self.forced_auth_req(
            "patch",
            reverse(
                'pmp_v3:intervention-suspend',
                args=[intervention.pk],
            ),
            user=self.partner_user,
        )
        self.assertEqual(response.status_code, status.HTTP_403_FORBIDDEN)

    def test_unicef_no_access(self):
        intervention = InterventionFactory()
        response = self.forced_auth_req(
            "patch",
            reverse(
                'pmp_v3:intervention-suspend',
                args=[intervention.pk],
            ),
            user=UserFactory(is_staff=True),
        )
        self.assertEqual(response.status_code, status.HTTP_400_BAD_REQUEST)

    def test_patch(self):
        # unicef suspends
        self.intervention.date_sent_to_partner = datetime.date.today()
        self.intervention.save()
        self.intervention.unicef_focal_points.add(self.unicef_user)
        self.assertFalse(self.intervention.unicef_accepted)
        mock_send = mock.Mock(return_value=self.mock_email)
        with mock.patch(self.notify_path, mock_send):
            response = self.forced_auth_req("patch", self.url, user=self.unicef_user)
        self.assertEqual(response.status_code, status.HTTP_200_OK)
        mock_send.assert_called()
        self.intervention.refresh_from_db()
        self.assertEqual(self.intervention.status, Intervention.SUSPENDED)
        self.assertFalse(self.intervention.unicef_accepted)

        # unicef attempt to suspend again
        mock_send = mock.Mock()
        with mock.patch(self.notify_path, mock_send):
            response = self.forced_auth_req("patch", self.url, user=self.unicef_user)
        self.assertEqual(response.status_code, status.HTTP_400_BAD_REQUEST)
        self.assertIn("PD has already been suspended.", response.data)
        mock_send.assert_not_called()


class TestInterventionUnsuspend(BaseInterventionActionTestCase):
    def setUp(self):
        super().setUp()
        self.url = reverse(
            'pmp_v3:intervention-unsuspend',
            args=[self.intervention.pk],
        )

    def test_not_found(self):
        response = self.forced_auth_req(
            "patch",
            reverse('pmp_v3:intervention-unsuspend', args=[404]),
            user=self.unicef_user,
        )
        self.assertEqual(response.status_code, status.HTTP_404_NOT_FOUND)

    def test_partner_no_access(self):
        intervention = InterventionFactory()
        response = self.forced_auth_req(
            "patch",
            reverse(
                'pmp_v3:intervention-unsuspend',
                args=[intervention.pk],
            ),
            user=self.partner_user,
        )
        self.assertEqual(response.status_code, status.HTTP_403_FORBIDDEN)

    def test_unicef_no_access(self):
        intervention = InterventionFactory()
        response = self.forced_auth_req(
            "patch",
            reverse(
                'pmp_v3:intervention-unsuspend',
                args=[intervention.pk],
            ),
            user=UserFactory(is_staff=True),
        )
        self.assertEqual(response.status_code, status.HTTP_400_BAD_REQUEST)

    def test_patch(self):
        # unicef unsuspends
        self.intervention.status = self.intervention.SUSPENDED
        self.intervention.date_sent_to_partner = datetime.date.today()
        self.intervention.save()
        self.intervention.management_budgets.act1_unicef = 10.00
        self.intervention.management_budgets.save()
        self.intervention.unicef_focal_points.add(self.unicef_user)
        self.assertFalse(self.intervention.unicef_accepted)
        mock_send = mock.Mock(return_value=self.mock_email)
        with mock.patch(self.notify_path, mock_send):
            response = self.forced_auth_req("patch", self.url, user=self.unicef_user)
        self.assertEqual(response.status_code, status.HTTP_200_OK)
        mock_send.assert_called()
        self.intervention.refresh_from_db()
        self.assertEqual(self.intervention.status, Intervention.ACTIVE)
        self.assertFalse(self.intervention.unicef_accepted)

        # unicef attempt to unsuspend again
        mock_send = mock.Mock()
        with mock.patch(self.notify_path, mock_send):
            response = self.forced_auth_req("patch", self.url, user=self.unicef_user)
        self.assertEqual(response.status_code, status.HTTP_400_BAD_REQUEST)
        self.assertIn("PD is not suspended.", response.data)
        mock_send.assert_not_called()


class TestInterventionSignature(BaseInterventionActionTestCase):
    def setUp(self):
        super().setUp()
        self.url = reverse(
            'pmp_v3:intervention-signature',
            args=[self.intervention.pk],
        )
        self.intervention.status = Intervention.REVIEW
        self.intervention.save()

    def test_not_found(self):
        response = self.forced_auth_req(
            "patch",
            reverse('pmp_v3:intervention-signature', args=[404]),
            user=self.unicef_user,
        )
        self.assertEqual(response.status_code, status.HTTP_404_NOT_FOUND)

    def test_partner_no_access(self):
        intervention = InterventionFactory()
        response = self.forced_auth_req(
            "patch",
            reverse(
                'pmp_v3:intervention-signature',
                args=[intervention.pk],
            ),
            user=self.partner_user,
        )
        self.assertEqual(response.status_code, status.HTTP_403_FORBIDDEN)

    def test_patch_not_approver(self):
        self.intervention.date_sent_to_partner = datetime.date.today()
        self.intervention.save()
        InterventionReviewFactory(intervention=self.intervention)
        response = self.forced_auth_req("patch", self.url, user=self.unicef_user)
        self.assertEqual(response.status_code, status.HTTP_400_BAD_REQUEST)
        self.assertIn('Only overall approver can accept review.', response.data)

    def test_patch(self):
        # unicef signature
        self.intervention.date_sent_to_partner = datetime.date.today()
        self.intervention.review_date_prc = None
        self.intervention.unicef_signatory = None
        self.intervention.save()
        InterventionReviewFactory(
            intervention=self.intervention,
            overall_approver=self.unicef_user,
            review_type=InterventionReview.PRC,
        )
        mock_send = mock.Mock(return_value=self.mock_email)
        with mock.patch(self.notify_path, mock_send):
            response = self.forced_auth_req("patch", self.url, user=self.unicef_user)
        self.assertEqual(response.status_code, status.HTTP_200_OK, response.data)
        mock_send.assert_called()
        intervention = Intervention.objects.get(pk=self.intervention.pk)
        self.assertEqual(intervention.status, Intervention.SIGNATURE)
        self.assertEqual(intervention.review.review_date, timezone.now().date())
        self.assertEqual(intervention.review_date_prc, timezone.now().date())

        # unicef attempt to signature again
        mock_send = mock.Mock()
        with mock.patch(self.notify_path, mock_send):
            response = self.forced_auth_req("patch", self.url, user=self.unicef_user)
        self.assertEqual(response.status_code, status.HTTP_400_BAD_REQUEST)
        self.assertIn("PD is already in Signature status.", response.data)
        mock_send.assert_not_called()

    def test_days_from_review_to_signed(self):
        now = timezone.now().date()
        self.intervention.review_date_prc = now - datetime.timedelta(weeks=3)
        self.intervention.signed_by_partner_date = now - datetime.timedelta(weeks=2)
        self.intervention.signed_by_unicef_date = now - datetime.timedelta(weeks=1)
        self.assertEqual(self.intervention.days_from_review_to_signed, 10)


class TestInterventionUnlock(BaseInterventionActionTestCase):
    def setUp(self):
        super().setUp()
        self.url = reverse(
            'pmp_v3:intervention-unlock',
            args=[self.intervention.pk],
        )

    def test_not_found(self):
        response = self.forced_auth_req(
            "patch",
            reverse('pmp_v3:intervention-unlock', args=[404]),
            user=self.unicef_user,
        )
        self.assertEqual(response.status_code, status.HTTP_404_NOT_FOUND)

    def test_partner_no_access(self):
        intervention = InterventionFactory()
        response = self.forced_auth_req(
            "patch",
            reverse('pmp_v3:intervention-unlock', args=[intervention.pk]),
            user=self.partner_user,
        )
        self.assertEqual(response.status_code, status.HTTP_404_NOT_FOUND)

    def test_patch(self):
        self.intervention.unicef_accepted = True
        self.intervention.partner_accepted = True
        self.intervention.date_sent_to_partner = datetime.date.today()
        self.intervention.save()

        # unicef unlocks
        self.assertTrue(self.intervention.unicef_accepted)
        mock_send = mock.Mock(return_value=self.mock_email)
        with mock.patch(self.notify_path, mock_send):
            response = self.forced_auth_req("patch", self.url, user=self.unicef_user)
        self.assertEqual(response.status_code, status.HTTP_200_OK)
        mock_send.assert_called()
        self.intervention.refresh_from_db()
        self.assertFalse(self.intervention.unicef_accepted)

        # unicef attempt to unlock again
        mock_send = mock.Mock()
        with mock.patch(self.notify_path, mock_send):
            response = self.forced_auth_req("patch", self.url, user=self.unicef_user)
        self.assertEqual(response.status_code, status.HTTP_400_BAD_REQUEST)
        self.assertIn("PD is already unlocked.", response.data)
        mock_send.assert_not_called()

        self.intervention.unicef_accepted = True
        self.intervention.partner_accepted = True
        self.intervention.save()

        # partner unlocks
        self.assertTrue(self.intervention.partner_accepted)
        mock_send = mock.Mock(return_value=self.mock_email)
        with mock.patch(self.notify_path, mock_send):
            response = self.forced_auth_req(
                "patch",
                self.url,
                user=self.partner_user,
            )
        self.assertEqual(response.status_code, status.HTTP_200_OK)
        mock_send.assert_called()
        self.intervention.refresh_from_db()
        self.assertFalse(self.intervention.partner_accepted)

        mock_send = mock.Mock()
        with mock.patch(self.notify_path, mock_send):
            response = self.forced_auth_req(
                "patch",
                self.url,
                user=self.partner_user,
            )
        self.assertEqual(response.status_code, status.HTTP_400_BAD_REQUEST)
        self.assertIn("PD is already unlocked.", response.data)
        mock_send.assert_not_called()


class TestInterventionSendToPartner(BaseInterventionActionTestCase):
    def setUp(self):
        super().setUp()
        self.url = reverse(
            'pmp_v3:intervention-send-partner',
            args=[self.intervention.pk],
        )

    def test_not_found(self):
        response = self.forced_auth_req(
            "patch",
            reverse('pmp_v3:intervention-send-partner', args=[404]),
            user=self.unicef_user,
        )
        self.assertEqual(response.status_code, status.HTTP_404_NOT_FOUND)

    def test_partner_no_access(self):
        intervention = InterventionFactory()
        response = self.forced_auth_req(
            "patch",
            reverse(
                'pmp_v3:intervention-send-partner',
                args=[intervention.pk],
            ),
            user=self.partner_user,
        )
        self.assertEqual(response.status_code, status.HTTP_404_NOT_FOUND)

    def test_unicef_no_access(self):
        intervention = InterventionFactory()
        response = self.forced_auth_req(
            "patch",
            reverse(
                'pmp_v3:intervention-send-partner',
                args=[intervention.pk],
            ),
            user=UserFactory(is_staff=True),
        )
        self.assertEqual(response.status_code, status.HTTP_400_BAD_REQUEST)

    def test_patch(self):
        self.intervention.date_sent_to_partner = None
        self.intervention.save()
        self.assertTrue(self.intervention.unicef_court)
        self.assertIsNone(self.intervention.date_sent_to_partner)
        self.intervention.unicef_focal_points.add(self.unicef_user)
        # unicef sends PD to partner
        mock_send = mock.Mock(return_value=self.mock_email)
        with mock.patch(self.notify_path, mock_send):
            response = self.forced_auth_req(
                "patch",
                self.url,
                user=self.unicef_user,
            )
        self.assertEqual(response.status_code, status.HTTP_200_OK)
        mock_send.assert_called()
        self.intervention.refresh_from_db()
        self.assertIsNotNone(self.intervention.date_sent_to_partner)
        self.assertEqual(
            response.data["date_sent_to_partner"],
            self.intervention.date_sent_to_partner.strftime("%Y-%m-%d"),
        )

        # unicef request when PD in partner court
        mock_send = mock.Mock()
        with mock.patch(self.notify_path, mock_send):
            response = self.forced_auth_req("patch", self.url, user=self.unicef_user)
        self.assertEqual(response.status_code, status.HTTP_400_BAD_REQUEST)
        self.assertIn("PD is currently with Partner", response.data)
        mock_send.assert_not_called()


class TestInterventionSendToUNICEF(BaseInterventionActionTestCase):
    def setUp(self):
        super().setUp()
        self.url = reverse(
            'pmp_v3:intervention-send-unicef',
            args=[self.intervention.pk],
        )

    def test_not_found(self):
        response = self.forced_auth_req(
            "patch",
            reverse('pmp_v3:intervention-send-unicef', args=[404]),
            user=self.unicef_user,
        )
        self.assertEqual(response.status_code, status.HTTP_404_NOT_FOUND)

    def test_partner_no_access(self):
        partner_user = UserFactory(is_staff=False, realms__data=[])
        response = self.forced_auth_req(
            "patch",
            self.url,
            user=partner_user,
        )
        self.assertEqual(response.status_code, status.HTTP_404_NOT_FOUND)

    def test_not_focal_point_no_access(self):
        partner_user = UserFactory(is_staff=False, realms__data=[])

        response = self.forced_auth_req(
            "patch",
            self.url,
            user=partner_user,
        )
        self.assertEqual(response.status_code, status.HTTP_404_NOT_FOUND)

    def test_unicef_no_access(self):
        user = UserFactory(is_staff=True)
        self.intervention.unicef_focal_points.add(self.unicef_user)
        response = self.forced_auth_req(
            "patch",
            self.url,
            user=user,
        )
        self.assertEqual(response.status_code, status.HTTP_400_BAD_REQUEST)

    def test_patch(self):
        self.intervention.unicef_court = False
        self.intervention.date_sent_to_partner = datetime.date.today()
        self.intervention.save()

        self.assertFalse(self.intervention.unicef_court)

        # partner sends PD to unicef
        mock_send = mock.Mock(return_value=self.mock_email)
        with mock.patch(self.notify_path, mock_send):
            response = self.forced_auth_req(
                "patch",
                self.url,
                user=self.partner_user,
            )
        self.assertEqual(response.status_code, status.HTTP_200_OK)
        mock_send.assert_called()
        self.intervention.refresh_from_db()
        self.assertTrue(self.intervention.submission_date)
        self.assertEqual(
            response.data["submission_date"],
            self.intervention.submission_date.strftime("%Y-%m-%d"),
        )

        # partner request when PD in partner court
        mock_send = mock.Mock()
        with mock.patch(self.notify_path, mock_send):
            response = self.forced_auth_req(
                "patch",
                self.url,
                user=self.partner_user,
            )
        self.assertEqual(response.status_code, status.HTTP_400_BAD_REQUEST)
        self.assertIn("PD is currently with UNICEF", response.data)
        mock_send.assert_not_called()


class TestTimeframesValidation(BaseInterventionTestCase):
    @classmethod
    def setUpTestData(cls):
        super().setUpTestData()
        call_command("update_notifications")

    def setUp(self):
        super().setUp()
        self.intervention = InterventionFactory(
            start=datetime.date(year=1970, month=1, day=1),
            end=datetime.date(year=1970, month=12, day=31),
        )
        self.intervention.unicef_focal_points.add(self.unicef_user)
        self.result_link = InterventionResultLinkFactory(
            cp_output__result_type__name=ResultType.OUTPUT,
            intervention=self.intervention
        )
        self.pd_output = LowerResultFactory(result_link=self.result_link)

        self.activity = InterventionActivityFactory(result=self.pd_output)

    def test_update_start(self):
        self.activity.time_frames.add(
            self.intervention.quarters.get(
                start_date=datetime.date(year=1970, month=4, day=1),
                end_date=datetime.date(year=1970, month=6, day=30)
            )
        )
        response = self.forced_auth_req(
            "patch",
            reverse('pmp_v3:intervention-detail', args=[self.intervention.pk]),
            user=self.unicef_user,
            data={'start': datetime.date(year=1970, month=5, day=1)}
        )
        self.assertEqual(response.status_code, status.HTTP_200_OK, response.data)
        self.assertEqual(response.data['start'], '1970-05-01')

    def test_update_start_with_active_timeframe(self):
        self.activity.time_frames.add(
            self.intervention.quarters.get(
                start_date=datetime.date(year=1970, month=10, day=1),
                end_date=datetime.date(year=1970, month=12, day=31)
            )
        )
        response = self.forced_auth_req(
            "patch",
            reverse('pmp_v3:intervention-detail', args=[self.intervention.pk]),
            user=self.unicef_user,
            data={'start': datetime.date(year=1970, month=5, day=1)}
        )
        self.assertEqual(response.status_code, status.HTTP_400_BAD_REQUEST, response.data)
        self.assertIn('start', response.data)

    def test_update_end_with_active_timeframe(self):
        self.activity.time_frames.add(
            self.intervention.quarters.get(
                start_date=datetime.date(year=1970, month=10, day=1),
                end_date=datetime.date(year=1970, month=12, day=31)
            )
        )
        response = self.forced_auth_req(
            "patch",
            reverse('pmp_v3:intervention-detail', args=[self.intervention.pk]),
            user=self.unicef_user,
            data={'end': datetime.date(year=1970, month=10, day=1)}
        )
        self.assertEqual(response.status_code, status.HTTP_400_BAD_REQUEST, response.data)
        self.assertIn('end', response.data)

    def test_shift_quarters_on_terminate_end_in_future(self):
        self.activity.time_frames.add(
            self.intervention.quarters.get(
                start_date=datetime.date(year=1970, month=10, day=1),
                end_date=datetime.date(year=1970, month=12, day=31)
            )
        )
        self.intervention.status = Intervention.ACTIVE
        self.intervention.save()
        old_quarters_num = self.intervention.quarters.count()

        response = self.forced_auth_req(
            "patch",
            reverse('pmp_v3:intervention-terminate', args=[self.intervention.pk]),
            user=self.unicef_user,
            data={
                'end': datetime.date(year=1971, month=9, day=1),
                'termination_doc_attachment': AttachmentFactory(file="test_file.pdf", file_type=None, code="").id,
            }
        )
        self.assertEqual(response.status_code, status.HTTP_200_OK, response.data)
        self.assertGreater(self.intervention.quarters.count(), old_quarters_num)

    def test_shift_quarters_on_terminate_remove_last_quarter(self):
        self.activity.time_frames.add(
            self.intervention.quarters.get(
                start_date=datetime.date(year=1970, month=10, day=1),
                end_date=datetime.date(year=1970, month=12, day=31)
            )
        )
        self.activity.time_frames.add(
            self.intervention.quarters.get(
                start_date=datetime.date(year=1970, month=7, day=1),
                end_date=datetime.date(year=1970, month=9, day=30)
            )
        )
        self.intervention.status = Intervention.ACTIVE
        self.intervention.save()
        self.assertEqual(self.intervention.quarters.count(), 4)
        self.assertEqual(self.activity.time_frames.count(), 2)

        response = self.forced_auth_req(
            "patch",
            reverse('pmp_v3:intervention-terminate', args=[self.intervention.pk]),
            user=self.unicef_user,
            data={
                'end': datetime.date(year=1970, month=9, day=1),
                'termination_doc_attachment': AttachmentFactory(file="test_file.pdf", file_type=None, code="").id,
            }
        )
        self.assertEqual(response.status_code, status.HTTP_200_OK, response.data)
        self.assertEqual(self.intervention.quarters.count(), 3)
        self.assertEqual(self.activity.time_frames.count(), 1)


class TestInterventionAttachments(BaseTenantTestCase):
    def setUp(self):
        self.intervention = InterventionFactory()
        self.unicef_user = UserFactory(is_staff=True)
        self.partnership_manager = UserFactory(
            is_staff=True, realms__data=[UNICEF_USER, PARTNERSHIP_MANAGER_GROUP]
        )
        self.example_attachment = AttachmentFactory(file="test_file.pdf", file_type=None, code="", )
        self.list_url = reverse('pmp_v3:intervention-attachment-list', args=[self.intervention.id])
        self.intervention.unicef_focal_points.add(self.partnership_manager)

    def test_list(self):
        response = self.forced_auth_req(
            'get',
            self.list_url,
            user=self.unicef_user,
        )
        self.assertEqual(response.status_code, status.HTTP_200_OK, response.data)

    def test_add_attachment(self):
        self.assertEqual(self.intervention.attachments.count(), 0)
        response = self.forced_auth_req(
            'post',
            self.list_url,
            user=self.partnership_manager,
            data={
                "type": FileTypeFactory().pk,
                "attachment_document": self.example_attachment.pk,
            },
        )
        self.assertEqual(response.status_code, status.HTTP_201_CREATED, response.data)
        self.assertEqual(self.intervention.attachments.count(), 1)
        self.assertIsInstance(response.data['intervention'], dict)

    def test_add_attachment_as_unicef_user(self):
        response = self.forced_auth_req(
            'post',
            self.list_url,
            user=self.unicef_user,
            data={},
        )
        self.assertEqual(response.status_code, status.HTTP_403_FORBIDDEN, response.data)

    def test_remove_attachment(self):
        attachment = InterventionAttachmentFactory(intervention=self.intervention)
        response = self.forced_auth_req(
            'delete',
            reverse('pmp_v3:intervention-attachments-update', args=[self.intervention.id, attachment.id]),
            user=self.partnership_manager,
        )
        self.assertEqual(response.status_code, status.HTTP_204_NO_CONTENT)

    def test_transition_intervention_to_signed_through_attachments(self):
        partner = PartnerFactory()
<<<<<<< HEAD
        partner_staff_member = UserFactory(
            is_staff=False,
            realms__data=['IP Viewer'],
            profile__organization=partner.organization
        )
=======
        partner_user = UserFactory(is_staff=False, realms__data=[])
        partner_staff_member = PartnerStaffFactory(partner=partner, email=partner_user.email, user=partner_user)
>>>>>>> 309bed01
        country_programme = CountryProgrammeFactory()
        user = UserFactory(is_staff=True, realms__data=['UNICEF User', 'Partnership Manager'])

        intervention = InterventionFactory(
            status=Intervention.SIGNATURE,
            agreement__partner=partner,
            agreement__status=Agreement.SIGNED,
            partner_authorized_officer_signatory=partner_staff_member,
            country_programme=country_programme,
            start=datetime.date.today() + datetime.timedelta(days=1),
            end=datetime.date.today() + datetime.timedelta(days=365),
            date_sent_to_partner=datetime.date.today(),
            agreement__country_programme=country_programme,
            cash_transfer_modalities=[Intervention.CASH_TRANSFER_DIRECT],
            budget_owner=UserFactory(),
            partner_accepted=True,
            unicef_accepted=True,
            signed_by_partner_date=datetime.date(year=1970, month=1, day=1),
            signed_by_unicef_date=datetime.date(year=1970, month=1, day=1),
            unicef_signatory=UserFactory(),
        )
        intervention.planned_budget.total_hq_cash_local = 1
        intervention.planned_budget.save()
        intervention.flat_locations.add(LocationFactory())
        ReportingRequirementFactory(intervention=intervention)
        InterventionReviewFactory(
            intervention=intervention,
            overall_approval=True,
            submitted_by=UserFactory(),
            review_type='prc',
        )
        intervention.sections.add(SectionFactory())
        intervention.offices.add(OfficeFactory())
        intervention.partner_focal_points.add(partner_staff_member)
        intervention.unicef_focal_points.add(user)
        ReportingRequirementFactory(intervention=intervention)
        FundsReservationHeaderFactory(intervention=intervention)
        AttachmentFactory(
            file=SimpleUploadedFile('test.txt', b'test'),
            code='partners_intervention_signed_pd',
            content_object=intervention,
        )

        response = self.forced_auth_req(
            'post',
            reverse('pmp_v3:intervention-attachment-list', args=[intervention.id]),
            user=user,
            data={
                "type": FileTypeFactory().pk,
                "attachment_document": AttachmentFactory(file="test_file.pdf", file_type=None, code="").pk,
            },
        )
        self.assertEqual(response.status_code, status.HTTP_201_CREATED, response.data)

        intervention.refresh_from_db()
        self.assertEqual(intervention.status, Intervention.SIGNED)


class TestPMPInterventionIndicatorsUpdateView(BaseTenantTestCase):
    def setUp(self):
        self.intervention = InterventionFactory()
        self.result_link = InterventionResultLinkFactory(
            cp_output__result_type__name=ResultType.OUTPUT,
            intervention=self.intervention,
        )
        self.lower_result = LowerResultFactory(result_link=self.result_link)
        # Create another result link/lower result pair that will break this
        # test if the views don't behave properly
        LowerResultFactory(result_link=InterventionResultLinkFactory(
            cp_output__result_type__name=ResultType.OUTPUT,
        ))
        self.indicator = AppliedIndicatorFactory(
            lower_result=self.lower_result,
        )
        self.url = reverse(
            'pmp_v3:intervention-indicators-update',
            args=[self.indicator.pk]
        )

        location = LocationFactory()
        self.section = SectionFactory()

        self.result_link.intervention.flat_locations.add(location)
        self.result_link.intervention.sections.add(self.section)
        self.unicef_user = UserFactory()
        self.partnership_manager = UserFactory(
            is_staff=True,
            realms__data=[UNICEF_USER, PARTNERSHIP_MANAGER_GROUP],
        )
        self.intervention.unicef_focal_points.add(self.partnership_manager)

    def test_permission(self):
        response = self.forced_auth_req(
            'patch',
            self.url,
            user=self.unicef_user,
            data={},
        )
        self.assertEquals(response.status_code, status.HTTP_403_FORBIDDEN)

    def test_patch(self):
        data = {
            "is_active": False,
            "is_high_frequency": True,
        }
        self.assertTrue(self.indicator.is_active)
        self.assertFalse(self.indicator.is_high_frequency)
        self.assertEqual(self.intervention.status, Intervention.DRAFT)
        response = self.forced_auth_req(
            'patch',
            self.url,
            user=self.partnership_manager,
            data=data,
        )
        self.assertEquals(response.status_code, status.HTTP_200_OK)
        # The id of the newly-created indicator should be associated with
        # lower result, and it should be the only one associated with that
        # result.
        self.assertEqual(
            [response.data['id']],
            [
                indicator.pk for indicator
                in self.lower_result.applied_indicators.all()
            ]
        )
        self.assertFalse(response.data["is_active"])
        self.assertTrue(response.data["is_high_frequency"])
        self.indicator.refresh_from_db()
        self.assertFalse(self.indicator.is_active)

    def test_update_indicator_title(self):
        old_title = self.indicator.indicator.title
        old_code = self.indicator.indicator.code
        response = self.forced_auth_req(
            'patch',
            self.url,
            user=self.partnership_manager,
            data={'indicator': {'title': f'new_{old_title}', 'code': 'new_code'}},
        )
        self.assertEquals(response.status_code, status.HTTP_200_OK, response.data)
        self.assertNotEqual(response.data['id'], self.indicator.id)
        self.assertNotEqual(response.data['indicator']['id'], self.indicator.indicator.id)
        self.assertEqual(response.data['indicator']['title'], f'new_{old_title}')
        self.assertEqual(response.data['indicator']['code'], old_code)
        self.assertFalse(AppliedIndicator.objects.filter(id=self.indicator.id).exists())

    def test_update_indicator_title_intervention_was_signed(self):
        intervention = self.indicator.lower_result.result_link.intervention

        pre_save = create_dict_with_relations(intervention)

        intervention.status = Intervention.SIGNED
        intervention.save()

        create_snapshot(intervention, pre_save, self.partnership_manager)

        intervention.status = Intervention.DRAFT
        intervention.save()

        response = self.forced_auth_req(
            'patch',
            self.url,
            user=self.partnership_manager,
            data={'indicator': {'title': 'new title'}},
        )
        self.assertEquals(response.status_code, status.HTTP_200_OK, response.data)
        self.assertNotEqual(response.data['id'], self.indicator.id)
        self.assertNotEqual(response.data['indicator']['id'], self.indicator.indicator.id)
        self.assertEqual(response.data['indicator']['title'], 'new title')
        self.assertTrue(AppliedIndicator.objects.filter(id=self.indicator.id).exists())
        self.assertFalse(AppliedIndicator.objects.get(id=self.indicator.id).is_active)


class TestPMPInterventionReportingRequirementView(
        BaseInterventionReportingRequirementMixin,
        BaseTenantTestCase,
):
    def _get_url(self, report_type, intervention=None):
        intervention = self.intervention if intervention is None else intervention
        return reverse(
            "pmp_v3:intervention-reporting-requirements",
            args=[intervention.pk, report_type]
        )


class TestPMPInterventionIndicatorsListView(
        BaseAPIInterventionIndicatorsListMixin,
        BaseTenantTestCase,
):
    @classmethod
    def setUpClass(cls):
        super().setUpClass()
        cls.url = reverse(
            'pmp_v3:intervention-indicators-list',
            kwargs={'lower_result_pk': cls.lower_result.pk},
        )

    @skip("waiting of permissions")
    def test_no_permission_user_forbidden(self):
        super().test_no_permission_user_forbidden()

    @skip("waiting of permissions")
    def test_group_permission(self):
        super().test_group_permission()


class TestPMPInterventionIndicatorsCreateView(
        BaseAPIInterventionIndicatorsCreateMixin,
        BaseTenantTestCase,
):
    @classmethod
    def setUpClass(cls):
        super().setUpClass()
        cls.result_link.cp_output.result_type.name = ResultType.OUTPUT
        cls.result_link.cp_output.result_type.save()
        cls.url = reverse(
            'pmp_v3:intervention-indicators-list',
            kwargs={'lower_result_pk': cls.lower_result.pk},
        )

    def test_target_baseline_validation(self):
        """
        """
        user = UserFactory(is_staff=True)
        self.lower_result.result_link.intervention.unicef_focal_points.add(user)
        data = self.data.copy()
        # valid values
        data.update({
            'indicator': {'title': 'Indicator test title '},
            'target': {'v': '3.2', 'd': 1},
            'baseline': {'v': '7.2', 'd': 1},
        })
        response = self._make_request(user, data)
        self.assertResponseFundamentals(response)

        # invalid values
        _target_baseline_error_cases = {
            "3,2": "Invalid format. Use '.' (dot) instead of ',' (comma) for decimal values.",
            "string value": "Invalid number"
        }
        for i, (value, response_error) in enumerate(_target_baseline_error_cases.items()):
            data.update({
                'indicator': {'title': f'Indicator test title {i}'},
                'target': {'v': value, 'd': 1},
                'baseline': {'v': value, 'd': 1}
            })
            response = self._make_request(user, data)
            self.assertEquals(response.status_code, status.HTTP_400_BAD_REQUEST)
            response_json = json.loads(response.rendered_content)
            self.assertEqual(response_json['target'], [response_error])
            self.assertEqual(response_json['baseline'], [response_error])<|MERGE_RESOLUTION|>--- conflicted
+++ resolved
@@ -3216,16 +3216,11 @@
 
     def test_transition_intervention_to_signed_through_attachments(self):
         partner = PartnerFactory()
-<<<<<<< HEAD
         partner_staff_member = UserFactory(
             is_staff=False,
             realms__data=['IP Viewer'],
             profile__organization=partner.organization
         )
-=======
-        partner_user = UserFactory(is_staff=False, realms__data=[])
-        partner_staff_member = PartnerStaffFactory(partner=partner, email=partner_user.email, user=partner_user)
->>>>>>> 309bed01
         country_programme = CountryProgrammeFactory()
         user = UserFactory(is_staff=True, realms__data=['UNICEF User', 'Partnership Manager'])
 
