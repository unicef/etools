--- conflicted
+++ resolved
@@ -25,18 +25,13 @@
     PartnerStaffFactory,
 )
 from etools.applications.reports.models import ResultType
-<<<<<<< HEAD
-from etools.applications.reports.tests.factories import InterventionActivityFactory, LowerResultFactory
-=======
 from etools.applications.reports.tests.factories import (
     InterventionActivityFactory,
-    InterventionActivityTimeFrameFactory,
     LowerResultFactory,
     OfficeFactory,
     ReportingRequirementFactory,
     SectionFactory,
 )
->>>>>>> a525f4f7
 from etools.applications.users.tests.factories import GroupFactory, UserFactory
 
 
