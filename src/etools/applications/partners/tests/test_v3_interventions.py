--- conflicted
+++ resolved
@@ -1722,16 +1722,10 @@
 
 
 class TestInterventionUpdate(BaseInterventionTestCase):
-<<<<<<< HEAD
-    def _test_patch(self, mapping):
-        intervention = InterventionFactory()
-        intervention.unicef_focal_points.add(self.unicef_user)
-=======
     def _test_patch(self, mapping, intervention=None):
         if intervention is None:
             intervention = InterventionFactory()
         intervention.unicef_focal_points.add(self.user)
->>>>>>> 243950d6
         data = {}
         for field, value in mapping:
             self.assertNotEqual(getattr(intervention, field), value)
