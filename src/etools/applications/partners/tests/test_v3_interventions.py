--- conflicted
+++ resolved
@@ -3628,14 +3628,13 @@
             content_object=intervention,
         )
 
-<<<<<<< HEAD
         with self.captureOnCommitCallbacks(execute=True) as callbacks:
             response = self.forced_auth_req(
                 'post',
                 reverse('pmp_v3:intervention-attachment-list', args=[intervention.id]),
                 user=user,
                 data={
-                    "type": FileTypeFactory().pk,
+                    "type": AttachmentFileTypeFactory(group=['intervention_attachments']).pk,
                     "attachment_document": AttachmentFactory(file="test_file.pdf", file_type=None, code="").pk,
                 },
             )
@@ -3697,16 +3696,6 @@
             file=SimpleUploadedFile('test.txt', b'test'),
             code='partners_intervention_signed_pd',
             content_object=intervention,
-=======
-        response = self.forced_auth_req(
-            'post',
-            reverse('pmp_v3:intervention-attachment-list', args=[intervention.id]),
-            user=user,
-            data={
-                "type": AttachmentFileTypeFactory(group=['intervention_attachments']).pk,
-                "attachment_document": AttachmentFactory(file="test_file.pdf", file_type=None, code="").pk,
-            },
->>>>>>> 3a44021b
         )
 
         with self.captureOnCommitCallbacks(execute=True) as callbacks:
