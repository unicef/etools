import datetime

from django.contrib.auth.models import AnonymousUser
from django.contrib.contenttypes.models import ContentType
from django.test import SimpleTestCase
from django.urls import reverse

from rest_framework import status
from unicef_locations.tests.factories import LocationFactory

from etools.applications.attachments.tests.factories import AttachmentFactory
from etools.applications.core.tests.cases import BaseTenantTestCase
from etools.applications.core.tests.mixins import URLAssertionMixin
from etools.applications.funds.tests.factories import FundsReservationHeaderFactory, FundsReservationItemFactory
from etools.applications.partners.models import Intervention, InterventionManagementBudget
from etools.applications.partners.tests.factories import (
    AgreementFactory,
    InterventionFactory,
    InterventionManagementBudgetFactory,
    InterventionResultLinkFactory,
    PartnerFactory,
    PartnerStaffFactory,
)
from etools.applications.reports.models import ResultType
from etools.applications.reports.tests.factories import (
    InterventionActivityFactory,
    InterventionActivityTimeFrameFactory,
    LowerResultFactory,
    OfficeFactory,
<<<<<<< HEAD
    ReportingRequirementFactory,
=======
>>>>>>> ec8afa8a
    SectionFactory,
)
from etools.applications.users.tests.factories import GroupFactory, UserFactory


class URLsTestCase(URLAssertionMixin, SimpleTestCase):
    """Simple test case to verify URL reversal"""

    def test_urls(self):
        """Verify URL pattern names generate the URLs we expect them to."""
        names_and_paths = (
            ('intervention-list', '', {}),
            ('intervention-detail', '1/', {'pk': 1}),
            ('intervention-send-partner', '1/send_to_partner/', {'pk': 1}),
            ('intervention-send-unicef', '1/send_to_unicef/', {'pk': 1}),
        )
        self.assertReversal(
            names_and_paths,
            'pmp_v3:',
            '/api/pmp/v3/interventions/',
        )
        self.assertIntParamRegexes(names_and_paths, 'pmp_v3:')


class BaseInterventionTestCase(BaseTenantTestCase):
    def setUp(self):
        super().setUp()
        self.user = UserFactory(is_staff=True)
        self.user.groups.add(GroupFactory())
        self.partner = PartnerFactory(name='Partner 1', vendor_number="VP1")
        self.agreement = AgreementFactory(
            partner=self.partner,
            signed_by_unicef_date=datetime.date.today(),
        )


class TestList(BaseInterventionTestCase):
    def test_get(self):
        intervention = InterventionFactory()
        frs = FundsReservationHeaderFactory(
            intervention=intervention,
            currency='USD',
        )
        FundsReservationItemFactory(fund_reservation=frs)
        response = self.forced_auth_req(
            "get",
            reverse('pmp_v3:intervention-detail', args=[intervention.pk]),
            user=self.user,
        )
        self.assertEqual(response.status_code, status.HTTP_200_OK)
        data = response.data
        self.assertEqual(data["id"], intervention.pk)


class TestCreate(BaseInterventionTestCase):
    def test_post(self):
        data = {
            "document_type": Intervention.PD,
            "title": "PMP Intervention",
            "contingency_pd": True,
            "agreement": self.agreement.pk,
            "reference_number_year": datetime.date.today().year,
            "humanitarian_flag": True,
            "cfei_number": "321",
            "budget_owner": self.user.pk,
        }
        response = self.forced_auth_req(
            "post",
            reverse('pmp_v3:intervention-list'),
            user=self.user,
            data=data
        )
        self.assertEqual(response.status_code, status.HTTP_201_CREATED)
        data = response.data
        i = Intervention.objects.get(pk=data.get("id"))
        self.assertTrue(i.humanitarian_flag)
        self.assertTrue(data.get("humanitarian_flag"))
        self.assertEqual(data.get("cfei_number"), "321")
        self.assertEqual(data.get("budget_owner"), self.user.pk)

    def test_add_intervention_by_partner_member(self):
        partner_user = UserFactory(is_staff=False, groups__data=[])
        staff_member = PartnerStaffFactory(email=partner_user.email)
        partner_user.profile.partner_staff_member = staff_member.id
        partner_user.profile.save()
        response = self.forced_auth_req(
            "post",
            reverse('pmp_v3:intervention-list'),
            user=partner_user,
            data={}
        )
        self.assertEqual(response.status_code, status.HTTP_403_FORBIDDEN, response.data)

    def test_add_intervention_by_anonymous(self):
        response = self.forced_auth_req(
            "post",
            reverse('pmp_v3:intervention-list'),
            user=AnonymousUser(),
            data={}
        )
        self.assertEqual(response.status_code, status.HTTP_403_FORBIDDEN, response.data)

    def test_add_minimal_intervention(self):
        response = self.forced_auth_req(
            "post",
            reverse('pmp_v3:intervention-list'),
            user=self.user,
            data={
                'document_type': Intervention.PD,
                'title': 'My test intervention',
                'agreement': self.agreement.pk,
            }
        )
        self.assertEqual(response.status_code, status.HTTP_201_CREATED, response.data)


class TestManagementBudgetGet(BaseInterventionTestCase):
    def test_get(self):
        intervention = InterventionFactory()
        budget_qs = InterventionManagementBudget.objects.filter(
            intervention=intervention,
        )
        assert not budget_qs.exists()
        response = self.forced_auth_req(
            "get",
            reverse(
                "pmp_v3:intervention-budget",
                args=[intervention.pk],
            ),
            user=self.user,
        )
        self.assertEqual(response.status_code, status.HTTP_200_OK)
        data = response.data
        assert budget_qs.exists()
        assert data["act1_unicef"] is None
        assert data["act1_partner"] is None
        assert data["act2_unicef"] is None
        assert data["act2_partner"] is None
        assert data["act3_unicef"] is None
        assert data["act3_partner"] is None

    def test_put(self):
        intervention = InterventionFactory()
        budget_qs = InterventionManagementBudget.objects.filter(
            intervention=intervention,
        )
        assert not budget_qs.exists()
        response = self.forced_auth_req(
            "put",
            reverse(
                "pmp_v3:intervention-budget",
                args=[intervention.pk],
            ),
            user=self.user,
            data={
                "act1_unicef": 1000,
                "act1_partner": 2000,
                "act2_unicef": 3000,
                "act2_partner": 4000,
                "act3_unicef": 5000,
                "act3_partner": 6000,
            }
        )
        self.assertEqual(response.status_code, status.HTTP_200_OK)
        data = response.data
        assert budget_qs.exists()
        assert data["act1_unicef"] == "1000.00"
        assert data["act1_partner"] == "2000.00"
        assert data["act2_unicef"] == "3000.00"
        assert data["act2_partner"] == "4000.00"
        assert data["act3_unicef"] == "5000.00"
        assert data["act3_partner"] == "6000.00"

    def test_patch(self):
        intervention = InterventionFactory()
        InterventionManagementBudgetFactory(intervention=intervention)
        response = self.forced_auth_req(
            "patch",
            reverse(
                "pmp_v3:intervention-budget",
                args=[intervention.pk],
            ),
            user=self.user,
            data={"act1_unicef": 1000},
        )
        self.assertEqual(response.status_code, status.HTTP_200_OK)
        data = response.data
        assert data["act1_unicef"] == "1000.00"


class TestUpdate(BaseInterventionTestCase):
    def _test_patch(self, mapping):
        intervention = InterventionFactory()
        data = {}
        for field, value in mapping:
            self.assertNotEqual(getattr(intervention, field), value)
            data[field] = value
        response = self.forced_auth_req(
            "patch",
            reverse('pmp_v3:intervention-detail', args=[intervention.pk]),
            user=self.user,
            data=data,
        )
        self.assertEqual(response.status_code, status.HTTP_200_OK)
        intervention.refresh_from_db()
        for field, value in mapping:
            self.assertEqual(getattr(intervention, field), value)

    def test_partner_details(self):
        intervention = InterventionFactory()
        agreement = AgreementFactory()
        focal_1 = PartnerStaffFactory()
        focal_2 = PartnerStaffFactory()
        response = self.forced_auth_req(
            "patch",
            reverse('pmp_v3:intervention-detail', args=[intervention.pk]),
            user=self.user,
            data={
                "agreement": agreement.pk,
                "partner_focal_points": [focal_1.pk, focal_2.pk],
            },
        )
        self.assertEqual(response.status_code, status.HTTP_200_OK)
        intervention.refresh_from_db()
        self.assertEqual(intervention.agreement, agreement)
        self.assertListEqual(
            list(intervention.partner_focal_points.all()),
            [focal_1, focal_2],
        )

    def test_unicef_details(self):
        intervention = InterventionFactory()
        agreement = AgreementFactory()
        focal_1 = UserFactory(is_staff=True)
        focal_2 = UserFactory(is_staff=True)
        budget_owner = UserFactory(is_staff=True)
        office = OfficeFactory()
        section = SectionFactory()
        response = self.forced_auth_req(
            "patch",
            reverse('pmp_v3:intervention-detail', args=[intervention.pk]),
            user=self.user,
            data={
                "agreement": agreement.pk,
                "document_type": Intervention.PD,
                "unicef_focal_points": [focal_1.pk, focal_2.pk],
                "budget_owner": budget_owner.pk,
                "offices": [office.pk],
                "sections": [section.pk],
            },
        )
        self.assertEqual(response.status_code, status.HTTP_200_OK)
        intervention.refresh_from_db()
        self.assertEqual(intervention.agreement, agreement)
        self.assertEqual(intervention.document_type, Intervention.PD)
        self.assertListEqual(list(intervention.offices.all()), [office])
        self.assertListEqual(list(intervention.sections.all()), [section])
        self.assertEqual(intervention.budget_owner, budget_owner)
        self.assertListEqual(
            list(intervention.unicef_focal_points.all()),
            [focal_1, focal_2],
        )

    def test_document(self):
        mapping = (
            ("title", "Document title"),
            ("context", "Context"),
            ("implementation_strategy", "Implementation strategy"),
            ("ip_program_contribution", "Non-Contribution from partner"),
        )
        self._test_patch(mapping)

    def test_location(self):
        intervention = InterventionFactory()
        self.assertEqual(list(intervention.flat_locations.all()), [])
        loc1 = LocationFactory()
        loc2 = LocationFactory()
        response = self.forced_auth_req(
            "patch",
            reverse('pmp_v3:intervention-detail', args=[intervention.pk]),
            user=self.user,
            data={
                "flat_locations": [loc1.pk, loc2.pk]
            },
        )
        self.assertEqual(response.status_code, status.HTTP_200_OK)
        intervention.refresh_from_db()
        self.assertListEqual(
            list(intervention.flat_locations.all()),
            [loc1, loc2],
        )

    def test_gender(self):
        mapping = (
            ("gender_rating", Intervention.RATING_PRINCIPAL),
            ("gender_narrative", "Gender narrative"),
            ("sustainability_rating", Intervention.RATING_PRINCIPAL),
            ("sustainability_narrative", "Sustainability narrative"),
            ("equity_rating", Intervention.RATING_PRINCIPAL),
            ("equity_narrative", "Equity narrative"),
        )
        self._test_patch(mapping)

    def test_miscellaneous(self):
        mapping = (
            ("technical_guidance", "Tech guidance"),
            ("capacity_development", "Capacity dev"),
            ("other_partners_involved", "Other partners"),
            ("other_info", "Other info"),
        )
        self._test_patch(mapping)


class TestInterventionSendToPartner(BaseInterventionTestCase):
    def setUp(self):
        super().setUp()
        self.partner_user = UserFactory(is_staff=False, groups__data=[])
        staff_member = PartnerStaffFactory(email=self.partner_user.email)
        self.partner_user.profile.partner_staff_member = staff_member.pk
        self.partner_user.profile.save()

        self.intervention = InterventionFactory()
        self.intervention.partner_focal_points.add(staff_member)

        self.url = reverse(
            'pmp_v3:intervention-send-partner',
            args=[self.intervention.pk],
        )

    def test_not_found(self):
        response = self.forced_auth_req(
            "patch",
            reverse('pmp_v3:intervention-send-partner', args=[404]),
            user=self.user,
        )
        self.assertEqual(response.status_code, status.HTTP_404_NOT_FOUND)

    def test_partner_no_access(self):
        InterventionFactory()
        response = self.forced_auth_req(
            "patch",
            self.url,
            user=self.partner_user,
        )
        self.assertEqual(response.status_code, status.HTTP_404_NOT_FOUND)

    def test_get(self):
        self.assertTrue(self.intervention.unicef_court)

        # unicef sends PD to partner
        response = self.forced_auth_req("patch", self.url, user=self.user)
        self.assertEqual(response.status_code, status.HTTP_200_OK)

        # unicef request when PD in partner court
        response = self.forced_auth_req("patch", self.url, user=self.user)
        self.assertEqual(response.status_code, status.HTTP_400_BAD_REQUEST)
        self.assertIn("PD is currently with Partner", response.data)


class TestInterventionSendToUNICEF(BaseInterventionTestCase):
    def setUp(self):
        super().setUp()
        self.partner_user = UserFactory(is_staff=False, groups__data=[])
        staff_member = PartnerStaffFactory(email=self.partner_user.email)
        self.partner_user.profile.partner_staff_member = staff_member.pk
        self.partner_user.profile.save()
        office = OfficeFactory()
        section = SectionFactory()

        agreement = AgreementFactory(
            partner=staff_member.partner,
            signed_by_unicef_date=datetime.date.today(),
        )
        self.intervention = InterventionFactory(
            agreement=agreement,
            unicef_court=False,
            country_programme=agreement.country_programme,
            start=datetime.date.today(),
            end=datetime.date.today() + datetime.timedelta(days=3),
            signed_by_unicef_date=datetime.date.today(),
            signed_by_partner_date=datetime.date.today(),
            unicef_signatory=self.user,
            partner_authorized_officer_signatory=staff_member,
        )
        self.intervention.partner_focal_points.add(staff_member)
        self.intervention.unicef_focal_points.add(self.user)
        self.intervention.offices.add(office)
        self.intervention.sections.add(section)
        AttachmentFactory(
            file="sample.pdf",
            object_id=self.intervention.pk,
            content_type=ContentType.objects.get_for_model(self.intervention),
            code="partners_intervention_signed_pd",
        )
        ReportingRequirementFactory(intervention=self.intervention)
        FundsReservationHeaderFactory(
            intervention=self.intervention,
            currency='USD',
        )

        self.url = reverse(
            'pmp_v3:intervention-send-unicef',
            args=[self.intervention.pk],
        )

    def test_not_found(self):
        response = self.forced_auth_req(
            "patch",
            reverse('pmp_v3:intervention-send-unicef', args=[404]),
            user=self.user,
        )
        self.assertEqual(response.status_code, status.HTTP_404_NOT_FOUND)

    def test_get(self):
        self.assertFalse(self.intervention.unicef_court)

        # partner sends PD to unicef
        response = self.forced_auth_req(
            "patch",
            self.url,
            user=self.partner_user,
        )
        self.assertEqual(response.status_code, status.HTTP_200_OK)

        # partner request when PD in partner court
        response = self.forced_auth_req(
            "patch",
            self.url,
            user=self.partner_user,
        )
        self.assertEqual(response.status_code, status.HTTP_400_BAD_REQUEST)
        self.assertIn("PD is currently with UNICEF", response.data)


class TestTimeframesValidation(BaseInterventionTestCase):
    def setUp(self):
        super().setUp()
        self.intervention = InterventionFactory(
            start=datetime.date(year=1970, month=1, day=1),
            end=datetime.date(year=1970, month=12, day=31),
        )
        self.result_link = InterventionResultLinkFactory(
            cp_output__result_type__name=ResultType.OUTPUT,
            intervention=self.intervention
        )
        self.pd_output = LowerResultFactory(result_link=self.result_link)

        self.activity = InterventionActivityFactory(result=self.pd_output)

    def test_update_start(self):
        InterventionActivityTimeFrameFactory(
            activity=self.activity,
            start_date=datetime.date(year=1970, month=4, day=1),
            end_date=datetime.date(year=1970, month=7, day=1)
        )
        response = self.forced_auth_req(
            "patch",
            reverse('pmp_v3:intervention-detail', args=[self.intervention.pk]),
            user=self.user,
            data={'start': datetime.date(year=1970, month=5, day=1)}
        )
        self.assertEqual(response.status_code, status.HTTP_200_OK, response.data)

    def test_update_start_with_active_timeframe(self):
        InterventionActivityTimeFrameFactory(
            activity=self.activity,
            start_date=datetime.date(year=1970, month=10, day=1),
            end_date=datetime.date(year=1970, month=12, day=31)
        )
        response = self.forced_auth_req(
            "patch",
            reverse('pmp_v3:intervention-detail', args=[self.intervention.pk]),
            user=self.user,
            data={'start': datetime.date(year=1970, month=5, day=1)}
        )
        self.assertEqual(response.status_code, status.HTTP_400_BAD_REQUEST, response.data)
        self.assertIn('start', response.data)

    def test_update_end_with_active_timeframe(self):
        InterventionActivityTimeFrameFactory(
            activity=self.activity,
            start_date=datetime.date(year=1970, month=10, day=1),
            end_date=datetime.date(year=1970, month=12, day=31)
        )
        response = self.forced_auth_req(
            "patch",
            reverse('pmp_v3:intervention-detail', args=[self.intervention.pk]),
            user=self.user,
            data={'end': datetime.date(year=1970, month=10, day=1)}
        )
        self.assertEqual(response.status_code, status.HTTP_400_BAD_REQUEST, response.data)
        self.assertIn('end', response.data)<|MERGE_RESOLUTION|>--- conflicted
+++ resolved
@@ -27,10 +27,7 @@
     InterventionActivityTimeFrameFactory,
     LowerResultFactory,
     OfficeFactory,
-<<<<<<< HEAD
     ReportingRequirementFactory,
-=======
->>>>>>> ec8afa8a
     SectionFactory,
 )
 from etools.applications.users.tests.factories import GroupFactory, UserFactory
