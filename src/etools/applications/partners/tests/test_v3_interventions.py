import datetime

from django.test import SimpleTestCase
from django.urls import reverse

from rest_framework import status

from etools.applications.core.tests.cases import BaseTenantTestCase
from etools.applications.core.tests.mixins import URLAssertionMixin
from etools.applications.funds.tests.factories import FundsReservationHeaderFactory, FundsReservationItemFactory
<<<<<<< HEAD
from etools.applications.partners.models import Intervention, InterventionManagementBudget
from etools.applications.partners.tests.factories import (
    AgreementFactory,
    InterventionFactory,
    InterventionManagementBudgetFactory,
    PartnerFactory,
)
=======
from etools.applications.partners.models import Intervention
from etools.applications.partners.tests.factories import (
    AgreementFactory,
    InterventionFactory,
    InterventionResultLinkFactory,
    PartnerFactory,
)
from etools.applications.reports.models import ResultType
from etools.applications.reports.tests.factories import (
    InterventionActivityFactory,
    InterventionActivityTimeFrameFactory,
    LowerResultFactory,
)
>>>>>>> 6686083d
from etools.applications.users.tests.factories import GroupFactory, UserFactory


class URLsTestCase(URLAssertionMixin, SimpleTestCase):
    """Simple test case to verify URL reversal"""

    def test_urls(self):
        """Verify URL pattern names generate the URLs we expect them to."""
        names_and_paths = (
            ('intervention-list', '', {}),
            ('intervention-detail', '1/', {'pk': 1}),
        )
        self.assertReversal(
            names_and_paths,
            'pmp_v3:',
            '/api/pmp/v3/interventions/',
        )
        self.assertIntParamRegexes(names_and_paths, 'pmp_v3:')


class BaseInterventionTestCase(BaseTenantTestCase):
    def setUp(self):
        super().setUp()
        self.user = UserFactory(is_staff=True)
        self.user.groups.add(GroupFactory())
        self.partner = PartnerFactory(name='Partner 1', vendor_number="VP1")
        self.agreement = AgreementFactory(
            partner=self.partner,
            signed_by_unicef_date=datetime.date.today(),
        )


class TestList(BaseInterventionTestCase):
    def test_get(self):
        intervention = InterventionFactory()
        frs = FundsReservationHeaderFactory(
            intervention=intervention,
            currency='USD',
        )
        FundsReservationItemFactory(fund_reservation=frs)
        response = self.forced_auth_req(
            "get",
            reverse('pmp_v3:intervention-detail', args=[intervention.pk]),
            user=self.user,
        )
        self.assertEqual(response.status_code, status.HTTP_200_OK)
        data = response.data
        self.assertEqual(data["id"], intervention.pk)


class TestCreate(BaseInterventionTestCase):
    def test_post(self):
        data = {
            "document_type": Intervention.PD,
            "title": "PMP Intervention",
            "contingency_pd": True,
            "agreement": self.agreement.pk,
            "reference_number_year": datetime.date.today().year,
            "humanitarian_flag": True,
            "cfei_number": "321",
            "budget_owner": self.user.pk,
        }
        response = self.forced_auth_req(
            "post",
            reverse('pmp_v3:intervention-list'),
            user=self.user,
            data=data
        )
        self.assertEqual(response.status_code, status.HTTP_201_CREATED)
        data = response.data
        i = Intervention.objects.get(pk=data.get("id"))
        self.assertTrue(i.humanitarian_flag)
        self.assertTrue(data.get("humanitarian_flag"))
        self.assertEqual(data.get("cfei_number"), "321")
        self.assertEqual(data.get("budget_owner"), self.user.pk)


<<<<<<< HEAD
class TestManagementBudgetGet(BaseInterventionTestCase):
    def test_get(self):
        intervention = InterventionFactory()
        budget_qs = InterventionManagementBudget.objects.filter(
            intervention=intervention,
        )
        assert not budget_qs.exists()
        response = self.forced_auth_req(
            "get",
            reverse(
                "pmp_v3:intervention-budget",
                args=[intervention.pk],
            ),
            user=self.user,
        )
        self.assertEqual(response.status_code, status.HTTP_200_OK)
        data = response.data
        assert budget_qs.exists()
        assert data["act1_unicef"] is None
        assert data["act1_partner"] is None
        assert data["act2_unicef"] is None
        assert data["act2_partner"] is None
        assert data["act3_unicef"] is None
        assert data["act3_partner"] is None

    def test_put(self):
        intervention = InterventionFactory()
        budget_qs = InterventionManagementBudget.objects.filter(
            intervention=intervention,
        )
        assert not budget_qs.exists()
        response = self.forced_auth_req(
            "put",
            reverse(
                "pmp_v3:intervention-budget",
                args=[intervention.pk],
            ),
            user=self.user,
            data={
                "act1_unicef": 1000,
                "act1_partner": 2000,
                "act2_unicef": 3000,
                "act2_partner": 4000,
                "act3_unicef": 5000,
                "act3_partner": 6000,
            }
        )
        self.assertEqual(response.status_code, status.HTTP_200_OK)
        data = response.data
        assert budget_qs.exists()
        assert data["act1_unicef"] == "1000.00"
        assert data["act1_partner"] == "2000.00"
        assert data["act2_unicef"] == "3000.00"
        assert data["act2_partner"] == "4000.00"
        assert data["act3_unicef"] == "5000.00"
        assert data["act3_partner"] == "6000.00"

    def test_patch(self):
        intervention = InterventionFactory()
        InterventionManagementBudgetFactory(intervention=intervention)
        response = self.forced_auth_req(
            "patch",
            reverse(
                "pmp_v3:intervention-budget",
                args=[intervention.pk],
            ),
            user=self.user,
            data={"act1_unicef": 1000},
        )
        self.assertEqual(response.status_code, status.HTTP_200_OK)
        data = response.data
        assert data["act1_unicef"] == "1000.00"
=======
class TestUpdate(BaseInterventionTestCase):
    def test_patch(self):
        intervention = InterventionFactory()
        response = self.forced_auth_req(
            "patch",
            reverse('pmp_v3:intervention-detail', args=[intervention.pk]),
            user=self.user,
            data={}
        )
        self.assertEqual(response.status_code, status.HTTP_200_OK)


class TestTimeframesValidation(BaseInterventionTestCase):
    def setUp(self):
        super().setUp()
        self.intervention = InterventionFactory(
            start=datetime.date(year=1970, month=1, day=1),
            end=datetime.date(year=1970, month=12, day=31),
        )
        self.result_link = InterventionResultLinkFactory(
            cp_output__result_type__name=ResultType.OUTPUT,
            intervention=self.intervention
        )
        self.pd_output = LowerResultFactory(result_link=self.result_link)

        self.activity = InterventionActivityFactory(result=self.pd_output)

    def test_update_start(self):
        InterventionActivityTimeFrameFactory(
            activity=self.activity,
            start_date=datetime.date(year=1970, month=4, day=1),
            end_date=datetime.date(year=1970, month=7, day=1)
        )
        response = self.forced_auth_req(
            "patch",
            reverse('pmp_v3:intervention-detail', args=[self.intervention.pk]),
            user=self.user,
            data={'start': datetime.date(year=1970, month=5, day=1)}
        )
        self.assertEqual(response.status_code, status.HTTP_200_OK, response.data)

    def test_update_start_with_active_timeframe(self):
        InterventionActivityTimeFrameFactory(
            activity=self.activity,
            start_date=datetime.date(year=1970, month=10, day=1),
            end_date=datetime.date(year=1970, month=12, day=31)
        )
        response = self.forced_auth_req(
            "patch",
            reverse('pmp_v3:intervention-detail', args=[self.intervention.pk]),
            user=self.user,
            data={'start': datetime.date(year=1970, month=5, day=1)}
        )
        self.assertEqual(response.status_code, status.HTTP_400_BAD_REQUEST, response.data)
        self.assertIn('start', response.data)

    def test_update_end_with_active_timeframe(self):
        InterventionActivityTimeFrameFactory(
            activity=self.activity,
            start_date=datetime.date(year=1970, month=10, day=1),
            end_date=datetime.date(year=1970, month=12, day=31)
        )
        response = self.forced_auth_req(
            "patch",
            reverse('pmp_v3:intervention-detail', args=[self.intervention.pk]),
            user=self.user,
            data={'end': datetime.date(year=1970, month=10, day=1)}
        )
        self.assertEqual(response.status_code, status.HTTP_400_BAD_REQUEST, response.data)
        self.assertIn('end', response.data)
>>>>>>> 6686083d
<|MERGE_RESOLUTION|>--- conflicted
+++ resolved
@@ -8,19 +8,11 @@
 from etools.applications.core.tests.cases import BaseTenantTestCase
 from etools.applications.core.tests.mixins import URLAssertionMixin
 from etools.applications.funds.tests.factories import FundsReservationHeaderFactory, FundsReservationItemFactory
-<<<<<<< HEAD
 from etools.applications.partners.models import Intervention, InterventionManagementBudget
 from etools.applications.partners.tests.factories import (
     AgreementFactory,
     InterventionFactory,
     InterventionManagementBudgetFactory,
-    PartnerFactory,
-)
-=======
-from etools.applications.partners.models import Intervention
-from etools.applications.partners.tests.factories import (
-    AgreementFactory,
-    InterventionFactory,
     InterventionResultLinkFactory,
     PartnerFactory,
 )
@@ -30,7 +22,6 @@
     InterventionActivityTimeFrameFactory,
     LowerResultFactory,
 )
->>>>>>> 6686083d
 from etools.applications.users.tests.factories import GroupFactory, UserFactory
 
 
@@ -108,7 +99,6 @@
         self.assertEqual(data.get("budget_owner"), self.user.pk)
 
 
-<<<<<<< HEAD
 class TestManagementBudgetGet(BaseInterventionTestCase):
     def test_get(self):
         intervention = InterventionFactory()
@@ -181,7 +171,8 @@
         self.assertEqual(response.status_code, status.HTTP_200_OK)
         data = response.data
         assert data["act1_unicef"] == "1000.00"
-=======
+
+
 class TestUpdate(BaseInterventionTestCase):
     def test_patch(self):
         intervention = InterventionFactory()
@@ -251,5 +242,4 @@
             data={'end': datetime.date(year=1970, month=10, day=1)}
         )
         self.assertEqual(response.status_code, status.HTTP_400_BAD_REQUEST, response.data)
-        self.assertIn('end', response.data)
->>>>>>> 6686083d
+        self.assertIn('end', response.data)