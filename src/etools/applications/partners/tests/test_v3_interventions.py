import datetime
<<<<<<< HEAD
from unittest import mock
=======
from unittest import skip
>>>>>>> 7ed08169

from django.contrib.auth.models import AnonymousUser
from django.contrib.contenttypes.models import ContentType
from django.core.management import call_command
from django.test import SimpleTestCase
from django.urls import reverse

from rest_framework import status
from unicef_locations.tests.factories import LocationFactory

from etools.applications.attachments.tests.factories import AttachmentFactory
from etools.applications.core.tests.cases import BaseTenantTestCase
from etools.applications.core.tests.mixins import URLAssertionMixin
from etools.applications.funds.tests.factories import FundsReservationHeaderFactory, FundsReservationItemFactory
from etools.applications.partners.models import Intervention, InterventionManagementBudget, InterventionSupplyItem
from etools.applications.partners.tests.factories import (
    AgreementFactory,
    InterventionFactory,
    InterventionManagementBudgetFactory,
    InterventionResultLinkFactory,
    InterventionSupplyItemFactory,
    PartnerFactory,
    PartnerStaffFactory,
)
from etools.applications.reports.models import ResultType
from etools.applications.reports.tests.factories import (
    InterventionActivityFactory,
    InterventionActivityTimeFrameFactory,
    LowerResultFactory,
    OfficeFactory,
    ReportingRequirementFactory,
    SectionFactory,
)
from etools.applications.users.tests.factories import GroupFactory, UserFactory


class URLsTestCase(URLAssertionMixin, SimpleTestCase):
    """Simple test case to verify URL reversal"""

    def test_urls(self):
        """Verify URL pattern names generate the URLs we expect them to."""
        names_and_paths = (
            ('intervention-list', '', {}),
            ('intervention-detail', '1/', {'pk': 1}),
<<<<<<< HEAD
            ('intervention-accept', '1/accept/', {'pk': 1}),
=======
            ('intervention-budget', '1/budget/', {'intervention_pk': 1}),
            ('intervention-supply-item', '1/supply/', {'intervention_pk': 1}),
            (
                'intervention-supply-item-detail',
                '1/supply/2/',
                {'intervention_pk': 1, 'pk': 2},
            ),
>>>>>>> 7ed08169
        )
        self.assertReversal(
            names_and_paths,
            'pmp_v3:',
            '/api/pmp/v3/interventions/',
        )
        self.assertIntParamRegexes(names_and_paths, 'pmp_v3:')


class BaseInterventionTestCase(BaseTenantTestCase):
    def setUp(self):
        super().setUp()
        self.user = UserFactory(is_staff=True)
        self.user.groups.add(GroupFactory())
        self.partner = PartnerFactory(name='Partner 1', vendor_number="VP1")
        self.agreement = AgreementFactory(
            partner=self.partner,
            signed_by_unicef_date=datetime.date.today(),
        )


class TestList(BaseInterventionTestCase):
    def test_get(self):
        intervention = InterventionFactory()
        frs = FundsReservationHeaderFactory(
            intervention=intervention,
            currency='USD',
        )
        FundsReservationItemFactory(fund_reservation=frs)
        response = self.forced_auth_req(
            "get",
            reverse('pmp_v3:intervention-detail', args=[intervention.pk]),
            user=self.user,
        )
        self.assertEqual(response.status_code, status.HTTP_200_OK)
        data = response.data
        self.assertEqual(data["id"], intervention.pk)


class TestCreate(BaseInterventionTestCase):
    def test_post(self):
        data = {
            "document_type": Intervention.PD,
            "title": "PMP Intervention",
            "contingency_pd": True,
            "agreement": self.agreement.pk,
            "reference_number_year": datetime.date.today().year,
            "humanitarian_flag": True,
            "cfei_number": "321",
            "budget_owner": self.user.pk,
        }
        response = self.forced_auth_req(
            "post",
            reverse('pmp_v3:intervention-list'),
            user=self.user,
            data=data
        )
        self.assertEqual(response.status_code, status.HTTP_201_CREATED)
        data = response.data
        i = Intervention.objects.get(pk=data.get("id"))
        self.assertTrue(i.humanitarian_flag)
        self.assertTrue(data.get("humanitarian_flag"))
        self.assertEqual(data.get("cfei_number"), "321")
        self.assertEqual(data.get("budget_owner"), self.user.pk)

    def test_add_intervention_by_partner_member(self):
        partner_user = UserFactory(is_staff=False, groups__data=[])
        staff_member = PartnerStaffFactory(email=partner_user.email)
        partner_user.profile.partner_staff_member = staff_member.id
        partner_user.profile.save()
        response = self.forced_auth_req(
            "post",
            reverse('pmp_v3:intervention-list'),
            user=partner_user,
            data={}
        )
        self.assertEqual(response.status_code, status.HTTP_403_FORBIDDEN, response.data)

    def test_add_intervention_by_anonymous(self):
        response = self.forced_auth_req(
            "post",
            reverse('pmp_v3:intervention-list'),
            user=AnonymousUser(),
            data={}
        )
        self.assertEqual(response.status_code, status.HTTP_403_FORBIDDEN, response.data)

    def test_add_minimal_intervention(self):
        response = self.forced_auth_req(
            "post",
            reverse('pmp_v3:intervention-list'),
            user=self.user,
            data={
                'document_type': Intervention.PD,
                'title': 'My test intervention',
                'agreement': self.agreement.pk,
            }
        )
        self.assertEqual(response.status_code, status.HTTP_201_CREATED, response.data)


class TestManagementBudget(BaseInterventionTestCase):
    def test_get(self):
        intervention = InterventionFactory()
        budget_qs = InterventionManagementBudget.objects.filter(
            intervention=intervention,
        )
        assert not budget_qs.exists()
        response = self.forced_auth_req(
            "get",
            reverse(
                "pmp_v3:intervention-budget",
                args=[intervention.pk],
            ),
            user=self.user,
        )
        self.assertEqual(response.status_code, status.HTTP_200_OK)
        data = response.data
        assert budget_qs.exists()
        assert data["act1_unicef"] is None
        assert data["act1_partner"] is None
        assert data["act2_unicef"] is None
        assert data["act2_partner"] is None
        assert data["act3_unicef"] is None
        assert data["act3_partner"] is None

    def test_put(self):
        intervention = InterventionFactory()
        budget_qs = InterventionManagementBudget.objects.filter(
            intervention=intervention,
        )
        assert not budget_qs.exists()
        response = self.forced_auth_req(
            "put",
            reverse(
                "pmp_v3:intervention-budget",
                args=[intervention.pk],
            ),
            user=self.user,
            data={
                "act1_unicef": 1000,
                "act1_partner": 2000,
                "act2_unicef": 3000,
                "act2_partner": 4000,
                "act3_unicef": 5000,
                "act3_partner": 6000,
            }
        )
        self.assertEqual(response.status_code, status.HTTP_200_OK)
        data = response.data
        assert budget_qs.exists()
        assert data["act1_unicef"] == "1000.00"
        assert data["act1_partner"] == "2000.00"
        assert data["act2_unicef"] == "3000.00"
        assert data["act2_partner"] == "4000.00"
        assert data["act3_unicef"] == "5000.00"
        assert data["act3_partner"] == "6000.00"

    def test_patch(self):
        intervention = InterventionFactory()
        InterventionManagementBudgetFactory(intervention=intervention)
        response = self.forced_auth_req(
            "patch",
            reverse(
                "pmp_v3:intervention-budget",
                args=[intervention.pk],
            ),
            user=self.user,
            data={"act1_unicef": 1000},
        )
        self.assertEqual(response.status_code, status.HTTP_200_OK)
        data = response.data
        assert data["act1_unicef"] == "1000.00"


@skip("Test errors on circleci")
class TestSupplyItem(BaseInterventionTestCase):
    def setUp(self):
        super().setUp()
        self.intervention = InterventionFactory()

    def test_list(self):
        count = 10
        for __ in range(count):
            InterventionSupplyItemFactory(intervention=self.intervention)
        for __ in range(10):
            InterventionSupplyItemFactory()
        response = self.forced_auth_req(
            "get",
            reverse(
                "pmp_v3:intervention-supply-item",
                args=[self.intervention.pk],
            ),
        )
        self.assertEqual(response.status_code, status.HTTP_200_OK)
        self.assertEqual(len(response.data), count)

    def test_post(self):
        item_qs = InterventionSupplyItem.objects.filter(
            intervention=self.intervention,
        )
        self.assertFalse(item_qs.exists())
        response = self.forced_auth_req(
            "post",
            reverse(
                "pmp_v3:intervention-supply-item",
                args=[self.intervention.pk],
            ),
            data={
                "title": "New Supply Item",
                "unit_number": 10,
                "unit_price": 2,
            },
        )
        self.assertEqual(response.status_code, status.HTTP_201_CREATED)
        self.assertEqual(response.data["unit_number"], "10.00")
        self.assertEqual(response.data["unit_price"], "2.00")
        self.assertEqual(response.data["total_price"], "20.00")
        self.assertTrue(item_qs.exists())
        item = item_qs.first()
        self.assertEqual(item.intervention, self.intervention)

    def test_get(self):
        item = InterventionSupplyItemFactory(
            intervention=self.intervention,
            unit_number=10,
            unit_price=2,
        )
        response = self.forced_auth_req(
            "get",
            reverse(
                "pmp_v3:intervention-supply-item-detail",
                args=[self.intervention.pk, item.pk],
            ),
        )
        self.assertEqual(response.status_code, status.HTTP_200_OK)
        self.assertEqual(response.data["unit_number"], "10.00")
        self.assertEqual(response.data["unit_price"], "2.00")
        self.assertEqual(response.data["total_price"], "20.00")

    def test_put(self):
        item = InterventionSupplyItemFactory(
            intervention=self.intervention,
            unit_number=10,
            unit_price=2,
        )
        response = self.forced_auth_req(
            "put",
            reverse(
                "pmp_v3:intervention-supply-item-detail",
                args=[self.intervention.pk, item.pk],
            ),
            data={
                "title": "Change Supply Item",
                "unit_number": 20,
            }
        )
        self.assertEqual(response.status_code, status.HTTP_200_OK)
        self.assertEqual(response.data["unit_number"], "20.00")
        self.assertEqual(response.data["unit_price"], "2.00")
        self.assertEqual(response.data["total_price"], "40.00")

    def test_patch(self):
        item = InterventionSupplyItemFactory(
            intervention=self.intervention,
            unit_number=10,
            unit_price=2,
        )
        response = self.forced_auth_req(
            "patch",
            reverse(
                "pmp_v3:intervention-supply-item-detail",
                args=[self.intervention.pk, item.pk],
            ),
            data={
                "unit_price": 3,
            }
        )
        self.assertEqual(response.status_code, status.HTTP_200_OK)
        self.assertEqual(response.data["unit_number"], "10.00")
        self.assertEqual(response.data["unit_price"], "3.00")
        self.assertEqual(response.data["total_price"], "30.00")


class TestUpdate(BaseInterventionTestCase):
    def _test_patch(self, mapping):
        intervention = InterventionFactory()
        data = {}
        for field, value in mapping:
            self.assertNotEqual(getattr(intervention, field), value)
            data[field] = value
        response = self.forced_auth_req(
            "patch",
            reverse('pmp_v3:intervention-detail', args=[intervention.pk]),
            user=self.user,
            data=data,
        )
        self.assertEqual(response.status_code, status.HTTP_200_OK)
        intervention.refresh_from_db()
        for field, value in mapping:
            self.assertEqual(getattr(intervention, field), value)

    def test_partner_details(self):
        intervention = InterventionFactory()
        agreement = AgreementFactory()
        focal_1 = PartnerStaffFactory()
        focal_2 = PartnerStaffFactory()
        response = self.forced_auth_req(
            "patch",
            reverse('pmp_v3:intervention-detail', args=[intervention.pk]),
            user=self.user,
            data={
                "agreement": agreement.pk,
                "partner_focal_points": [focal_1.pk, focal_2.pk],
            },
        )
        self.assertEqual(response.status_code, status.HTTP_200_OK)
        intervention.refresh_from_db()
        self.assertEqual(intervention.agreement, agreement)
        self.assertListEqual(
            list(intervention.partner_focal_points.all()),
            [focal_1, focal_2],
        )

    def test_unicef_details(self):
        intervention = InterventionFactory()
        agreement = AgreementFactory()
        focal_1 = UserFactory(is_staff=True)
        focal_2 = UserFactory(is_staff=True)
        budget_owner = UserFactory(is_staff=True)
        office = OfficeFactory()
        section = SectionFactory()
        response = self.forced_auth_req(
            "patch",
            reverse('pmp_v3:intervention-detail', args=[intervention.pk]),
            user=self.user,
            data={
                "agreement": agreement.pk,
                "document_type": Intervention.PD,
                "unicef_focal_points": [focal_1.pk, focal_2.pk],
                "budget_owner": budget_owner.pk,
                "offices": [office.pk],
                "sections": [section.pk],
            },
        )
        self.assertEqual(response.status_code, status.HTTP_200_OK)
        intervention.refresh_from_db()
        self.assertEqual(intervention.agreement, agreement)
        self.assertEqual(intervention.document_type, Intervention.PD)
        self.assertListEqual(list(intervention.offices.all()), [office])
        self.assertListEqual(list(intervention.sections.all()), [section])
        self.assertEqual(intervention.budget_owner, budget_owner)
        self.assertListEqual(
            list(intervention.unicef_focal_points.all()),
            [focal_1, focal_2],
        )

    def test_document(self):
        mapping = (
            ("title", "Document title"),
            ("context", "Context"),
            ("implementation_strategy", "Implementation strategy"),
            ("ip_program_contribution", "Non-Contribution from partner"),
        )
        self._test_patch(mapping)

    def test_location(self):
        intervention = InterventionFactory()
        self.assertEqual(list(intervention.flat_locations.all()), [])
        loc1 = LocationFactory()
        loc2 = LocationFactory()
        response = self.forced_auth_req(
            "patch",
            reverse('pmp_v3:intervention-detail', args=[intervention.pk]),
            user=self.user,
            data={
                "flat_locations": [loc1.pk, loc2.pk]
            },
        )
        self.assertEqual(response.status_code, status.HTTP_200_OK)
        intervention.refresh_from_db()
        self.assertListEqual(
            list(intervention.flat_locations.all()),
            [loc1, loc2],
        )

    def test_gender(self):
        mapping = (
            ("gender_rating", Intervention.RATING_PRINCIPAL),
            ("gender_narrative", "Gender narrative"),
            ("sustainability_rating", Intervention.RATING_PRINCIPAL),
            ("sustainability_narrative", "Sustainability narrative"),
            ("equity_rating", Intervention.RATING_PRINCIPAL),
            ("equity_narrative", "Equity narrative"),
        )
        self._test_patch(mapping)

    def test_miscellaneous(self):
        mapping = (
            ("technical_guidance", "Tech guidance"),
            ("capacity_development", "Capacity dev"),
            ("other_partners_involved", "Other partners"),
            ("other_info", "Other info"),
        )
        self._test_patch(mapping)


class TestInterventionAccept(BaseInterventionTestCase):
    def setUp(self):
        super().setUp()
        call_command("update_notifications")

        self.partner_user = UserFactory(is_staff=False, groups__data=[])
        staff_member = PartnerStaffFactory(email=self.partner_user.email)
        self.partner_user.profile.partner_staff_member = staff_member.pk
        self.partner_user.profile.save()
        office = OfficeFactory()
        section = SectionFactory()

        agreement = AgreementFactory(
            partner=staff_member.partner,
            signed_by_unicef_date=datetime.date.today(),
        )
        self.intervention = InterventionFactory(
            agreement=agreement,
            country_programme=agreement.country_programme,
            start=datetime.date.today(),
            end=datetime.date.today() + datetime.timedelta(days=3),
            signed_by_unicef_date=datetime.date.today(),
            signed_by_partner_date=datetime.date.today(),
            unicef_signatory=self.user,
            partner_authorized_officer_signatory=staff_member,
        )
        self.intervention.partner_focal_points.add(staff_member)
        self.intervention.unicef_focal_points.add(self.user)
        self.intervention.offices.add(office)
        self.intervention.sections.add(section)
        AttachmentFactory(
            file="sample.pdf",
            object_id=self.intervention.pk,
            content_type=ContentType.objects.get_for_model(self.intervention),
            code="partners_intervention_signed_pd",
        )
        ReportingRequirementFactory(intervention=self.intervention)
        FundsReservationHeaderFactory(
            intervention=self.intervention,
            currency='USD',
        )

        self.url = reverse(
            'pmp_v3:intervention-accept',
            args=[self.intervention.pk],
        )
        self.notify_path = "etools.applications.partners.views.interventions_v3_actions.send_notification_with_template"

    def test_not_found(self):
        response = self.forced_auth_req(
            "patch",
            reverse('pmp_v3:intervention-accept', args=[404]),
            user=self.user,
        )
        self.assertEqual(response.status_code, status.HTTP_404_NOT_FOUND)

    def test_partner_no_access(self):
        intervention = InterventionFactory()
        response = self.forced_auth_req(
            "patch",
            reverse('pmp_v3:intervention-accept', args=[intervention.pk]),
            user=self.partner_user,
        )
        self.assertEqual(response.status_code, status.HTTP_404_NOT_FOUND)

    def test_get(self):
        # unicef accepts
        self.assertFalse(self.intervention.unicef_accepted)
        mock_send = mock.Mock()
        with mock.patch(self.notify_path, mock_send):
            response = self.forced_auth_req("patch", self.url, user=self.user)
        self.assertEqual(response.status_code, status.HTTP_200_OK)
        mock_send.assert_called()
        self.intervention.refresh_from_db()
        self.assertTrue(self.intervention.unicef_accepted)

        # unicef attempt to accept again
        mock_send = mock.Mock()
        with mock.patch(self.notify_path, mock_send):
            response = self.forced_auth_req("patch", self.url, user=self.user)
        self.assertEqual(response.status_code, status.HTTP_400_BAD_REQUEST)
        self.assertIn("UNICEF has already accepted this PD.", response.data)
        mock_send.assert_not_called()

        # partner accepts
        self.assertFalse(self.intervention.partner_accepted)
        mock_send = mock.Mock()
        with mock.patch(self.notify_path, mock_send):
            response = self.forced_auth_req(
                "patch",
                self.url,
                user=self.partner_user,
            )
        self.assertEqual(response.status_code, status.HTTP_200_OK)
        mock_send.assert_called()
        self.intervention.refresh_from_db()
        self.assertTrue(self.intervention.partner_accepted)

        # partner attempt to accept again
        mock_send = mock.Mock()
        with mock.patch(self.notify_path, mock_send):
            response = self.forced_auth_req(
                "patch",
                self.url,
                user=self.partner_user,
            )
        self.assertEqual(response.status_code, status.HTTP_400_BAD_REQUEST)
        self.assertIn("Partner has already accepted this PD.", response.data)
        mock_send.assert_not_called()


class TestTimeframesValidation(BaseInterventionTestCase):
    def setUp(self):
        super().setUp()
        self.intervention = InterventionFactory(
            start=datetime.date(year=1970, month=1, day=1),
            end=datetime.date(year=1970, month=12, day=31),
        )
        self.result_link = InterventionResultLinkFactory(
            cp_output__result_type__name=ResultType.OUTPUT,
            intervention=self.intervention
        )
        self.pd_output = LowerResultFactory(result_link=self.result_link)

        self.activity = InterventionActivityFactory(result=self.pd_output)

    def test_update_start(self):
        InterventionActivityTimeFrameFactory(
            activity=self.activity,
            start_date=datetime.date(year=1970, month=4, day=1),
            end_date=datetime.date(year=1970, month=7, day=1)
        )
        response = self.forced_auth_req(
            "patch",
            reverse('pmp_v3:intervention-detail', args=[self.intervention.pk]),
            user=self.user,
            data={'start': datetime.date(year=1970, month=5, day=1)}
        )
        self.assertEqual(response.status_code, status.HTTP_200_OK, response.data)

    def test_update_start_with_active_timeframe(self):
        InterventionActivityTimeFrameFactory(
            activity=self.activity,
            start_date=datetime.date(year=1970, month=10, day=1),
            end_date=datetime.date(year=1970, month=12, day=31)
        )
        response = self.forced_auth_req(
            "patch",
            reverse('pmp_v3:intervention-detail', args=[self.intervention.pk]),
            user=self.user,
            data={'start': datetime.date(year=1970, month=5, day=1)}
        )
        self.assertEqual(response.status_code, status.HTTP_400_BAD_REQUEST, response.data)
        self.assertIn('start', response.data)

    def test_update_end_with_active_timeframe(self):
        InterventionActivityTimeFrameFactory(
            activity=self.activity,
            start_date=datetime.date(year=1970, month=10, day=1),
            end_date=datetime.date(year=1970, month=12, day=31)
        )
        response = self.forced_auth_req(
            "patch",
            reverse('pmp_v3:intervention-detail', args=[self.intervention.pk]),
            user=self.user,
            data={'end': datetime.date(year=1970, month=10, day=1)}
        )
        self.assertEqual(response.status_code, status.HTTP_400_BAD_REQUEST, response.data)
        self.assertIn('end', response.data)<|MERGE_RESOLUTION|>--- conflicted
+++ resolved
@@ -1,9 +1,5 @@
 import datetime
-<<<<<<< HEAD
 from unittest import mock
-=======
-from unittest import skip
->>>>>>> 7ed08169
 
 from django.contrib.auth.models import AnonymousUser
 from django.contrib.contenttypes.models import ContentType
@@ -48,9 +44,7 @@
         names_and_paths = (
             ('intervention-list', '', {}),
             ('intervention-detail', '1/', {'pk': 1}),
-<<<<<<< HEAD
             ('intervention-accept', '1/accept/', {'pk': 1}),
-=======
             ('intervention-budget', '1/budget/', {'intervention_pk': 1}),
             ('intervention-supply-item', '1/supply/', {'intervention_pk': 1}),
             (
@@ -58,7 +52,6 @@
                 '1/supply/2/',
                 {'intervention_pk': 1, 'pk': 2},
             ),
->>>>>>> 7ed08169
         )
         self.assertReversal(
             names_and_paths,
@@ -234,7 +227,6 @@
         assert data["act1_unicef"] == "1000.00"
 
 
-@skip("Test errors on circleci")
 class TestSupplyItem(BaseInterventionTestCase):
     def setUp(self):
         super().setUp()
@@ -412,8 +404,8 @@
         self.assertListEqual(list(intervention.sections.all()), [section])
         self.assertEqual(intervention.budget_owner, budget_owner)
         self.assertListEqual(
-            list(intervention.unicef_focal_points.all()),
-            [focal_1, focal_2],
+            sorted([i.pk for i in intervention.unicef_focal_points.all()]),
+            sorted([focal_1.pk, focal_2.pk]),
         )
 
     def test_document(self):
