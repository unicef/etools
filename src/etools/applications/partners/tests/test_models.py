--- conflicted
+++ resolved
@@ -4,12 +4,8 @@
 
 from django.core.files.uploadedfile import SimpleUploadedFile
 from django.test import SimpleTestCase
-<<<<<<< HEAD
+from django.urls import reverse
 from django.utils import timezone
-=======
-from django.urls import reverse
-from django.utils import six, timezone
->>>>>>> fa9d5760
 
 from freezegun import freeze_time
 from mock import Mock, patch
