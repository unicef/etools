--- conflicted
+++ resolved
@@ -1060,16 +1060,10 @@
                 "model": "partners.partnerstaffmember",
                 "pk": 5677,
                 "fields": {
-<<<<<<< HEAD
+                    "user": 21119,
                     "created": "2020-07-06T14:43:28.555Z",
                     "modified": "2020-07-06T14:43:28.555Z",
                     "partner": 5609,
-=======
-                    "user": 21119,
-                    "created": "2019-09-06T09:50:26.812Z",
-                    "modified": "2019-09-06T09:50:26.812Z",
-                    "partner": 2015,
->>>>>>> b0d07e3a
                     "title": "Jedi Master",
                     "first_name": "Mace",
                     "last_name": "Windu",
@@ -1321,16 +1315,10 @@
                 "model": "partners.partnerstaffmember",
                 "pk": 5677,
                 "fields": {
-<<<<<<< HEAD
+                    "user": 21120,
                     "created": "2020-07-06T14:43:28.555Z",
                     "modified": "2020-07-06T14:43:28.555Z",
                     "partner": 5609,
-=======
-                    "user": 21120,
-                    "created": "2019-09-06T09:50:26.812Z",
-                    "modified": "2019-09-06T09:50:26.812Z",
-                    "partner": 2015,
->>>>>>> b0d07e3a
                     "title": "Jedi Master",
                     "first_name": "Mace",
                     "last_name": "Windu",
@@ -1886,16 +1874,10 @@
                 "model": "partners.partnerstaffmember",
                 "pk": 5677,
                 "fields": {
-<<<<<<< HEAD
+                    "user": 21121,
                     "created": "2020-07-06T14:43:28.555Z",
                     "modified": "2020-07-06T14:43:28.555Z",
                     "partner": 5609,
-=======
-                    "user": 21121,
-                    "created": "2019-09-06T09:50:26.812Z",
-                    "modified": "2019-09-06T09:50:26.812Z",
-                    "partner": 2015,
->>>>>>> b0d07e3a
                     "title": "Jedi Master",
                     "first_name": "Mace",
                     "last_name": "Windu",
@@ -2196,16 +2178,10 @@
                 "model": "partners.partnerstaffmember",
                 "pk": 5677,
                 "fields": {
-<<<<<<< HEAD
+                    "user": 21122,
                     "created": "2020-07-06T14:43:28.555Z",
                     "modified": "2020-07-06T14:43:28.555Z",
                     "partner": 5609,
-=======
-                    "user": 21122,
-                    "created": "2019-09-06T09:50:26.812Z",
-                    "modified": "2019-09-06T09:50:26.812Z",
-                    "partner": 2015,
->>>>>>> b0d07e3a
                     "title": "Jedi Master",
                     "first_name": "Mace",
                     "last_name": "Windu",
@@ -2582,16 +2558,10 @@
                 "model": "partners.partnerstaffmember",
                 "pk": 5677,
                 "fields": {
-<<<<<<< HEAD
+                    "user": 21123,
                     "created": "2020-07-06T14:43:28.555Z",
                     "modified": "2020-07-06T14:43:28.555Z",
                     "partner": 5609,
-=======
-                    "user": 21123,
-                    "created": "2019-09-06T09:50:26.812Z",
-                    "modified": "2019-09-06T09:50:26.812Z",
-                    "partner": 2015,
->>>>>>> b0d07e3a
                     "title": "Jedi Master",
                     "first_name": "Mace",
                     "last_name": "Windu",
