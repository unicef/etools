{
    "status_code": 200,
    "headers": {
        "content-type": [
            "Content-Type",
            "application/json"
        ],
        "vary": [
            "Vary",
            "Accept, Origin, Cookie"
        ],
        "allow": [
            "Allow",
            "GET, POST, HEAD, OPTIONS"
        ],
        "x-frame-options": [
            "X-Frame-Options",
            "SAMEORIGIN"
        ]
    },
    "data": [
        {
            "id": 21064,
            "partner": 20760,
            "country_programme": 20379,
            "agreement_number": "TST/PCA201821064",
            "partner_name": "Partner 0",
            "agreement_type": "PCA",
            "end": "2018-12-31",
<<<<<<< HEAD
            "start": "2018-12-03",
            "signed_by_unicef_date": "2018-12-03",
            "signed_by_partner_date": "2018-12-03",
            "status": "signed",
            "agreement_number_status": "TST/PCA201821064 [Signed]"
=======
            "start": "2018-11-14",
            "signed_by_unicef_date": "2018-11-14",
            "signed_by_partner_date": "2018-11-14",
            "status": "signed",
            "special_conditions_pca": false
>>>>>>> 077d75ee
        }
    ],
    "content_type": null
}<|MERGE_RESOLUTION|>--- conflicted
+++ resolved
@@ -27,19 +27,12 @@
             "partner_name": "Partner 0",
             "agreement_type": "PCA",
             "end": "2018-12-31",
-<<<<<<< HEAD
             "start": "2018-12-03",
             "signed_by_unicef_date": "2018-12-03",
             "signed_by_partner_date": "2018-12-03",
             "status": "signed",
-            "agreement_number_status": "TST/PCA201821064 [Signed]"
-=======
-            "start": "2018-11-14",
-            "signed_by_unicef_date": "2018-11-14",
-            "signed_by_partner_date": "2018-11-14",
-            "status": "signed",
+            "agreement_number_status": "TST/PCA201821064 [Signed]",
             "special_conditions_pca": false
->>>>>>> 077d75ee
         }
     ],
     "content_type": null
