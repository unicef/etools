--- conflicted
+++ resolved
@@ -2,41 +2,22 @@
     "agreement": {
         "master": {
             "model": "partners.agreement",
-<<<<<<< HEAD
-            "pk": 21064,
+            "pk": 5,
             "fields": {
-                "created": "2018-12-03T09:59:17.064Z",
-                "modified": "2018-12-03T09:59:17.088Z",
-                "partner": 20760,
-                "country_programme": 20379,
+                "created": "2018-12-06T10:18:32.829Z",
+                "modified": "2018-12-06T10:18:32.863Z",
+                "partner": 5,
+                "country_programme": 5,
                 "agreement_type": "PCA",
-                "agreement_number": "TST/PCA201821064",
+                "agreement_number": "TST/PCA20185",
                 "attached_agreement": "",
-                "start": "2018-12-03",
+                "start": "2018-12-06",
                 "end": "2018-12-31",
                 "reference_number_year": 2018,
                 "special_conditions_pca": false,
-                "signed_by_unicef_date": "2018-12-03",
+                "signed_by_unicef_date": "2018-12-06",
                 "signed_by": null,
-                "signed_by_partner_date": "2018-12-03",
-=======
-            "pk": 598,
-            "fields": {
-                "created": "2018-12-05T16:22:56.831Z",
-                "modified": "2018-12-05T16:22:56.840Z",
-                "partner": 571,
-                "country_programme": 545,
-                "agreement_type": "PCA",
-                "agreement_number": "TST/PCA2018598",
-                "attached_agreement": "",
-                "start": "2018-12-05",
-                "end": "2018-12-31",
-                "reference_number_year": 2018,
-                "special_conditions_pca": false,
-                "signed_by_unicef_date": "2018-12-05",
-                "signed_by": null,
-                "signed_by_partner_date": "2018-12-05",
->>>>>>> 864c8203
+                "signed_by_partner_date": "2018-12-06",
                 "partner_manager": null,
                 "status": "signed",
                 "authorized_officers": []
@@ -45,23 +26,13 @@
         "deps": [
             {
                 "model": "partners.partnerorganization",
-<<<<<<< HEAD
-                "pk": 20760,
-                "fields": {
-                    "created": "2018-12-03T09:59:17.053Z",
-                    "modified": "2018-12-03T09:59:17.059Z",
-                    "partner_type": "",
-                    "cso_type": null,
-                    "name": "Partner 0",
-=======
-                "pk": 571,
-                "fields": {
-                    "created": "2018-12-05T16:22:56.827Z",
-                    "modified": "2018-12-05T16:22:56.829Z",
+                "pk": 5,
+                "fields": {
+                    "created": "2018-12-06T10:18:32.801Z",
+                    "modified": "2018-12-06T10:18:32.815Z",
                     "partner_type": "",
                     "cso_type": null,
                     "name": "Partner 4",
->>>>>>> 864c8203
                     "short_name": "",
                     "description": "",
                     "shared_with": null,
@@ -130,17 +101,10 @@
             },
             {
                 "model": "reports.countryprogramme",
-<<<<<<< HEAD
-                "pk": 20379,
-                "fields": {
-                    "name": "Country Programme 0",
-                    "wbs": "0000/A0/00",
-=======
-                "pk": 545,
+                "pk": 5,
                 "fields": {
                     "name": "Country Programme 4",
                     "wbs": "0000/A0/04",
->>>>>>> 864c8203
                     "invalid": false,
                     "from_date": "2018-01-01",
                     "to_date": "2018-12-31"
@@ -151,21 +115,12 @@
     "agreement_amendment": {
         "master": {
             "model": "partners.agreementamendment",
-<<<<<<< HEAD
-            "pk": 313,
+            "pk": 1,
             "fields": {
-                "created": "2018-12-03T09:59:17.090Z",
-                "modified": "2018-12-03T09:59:17.093Z",
+                "created": "2018-12-06T10:18:32.866Z",
+                "modified": "2018-12-06T10:18:32.870Z",
                 "number": "tmp01",
-                "agreement": 21064,
-=======
-            "pk": 20,
-            "fields": {
-                "created": "2018-12-05T16:22:56.841Z",
-                "modified": "2018-12-05T16:22:56.843Z",
-                "number": "tmp01",
-                "agreement": 598,
->>>>>>> 864c8203
+                "agreement": 5,
                 "signed_amendment": "",
                 "types": "[\"Change in clause\"]",
                 "signed_date": null
@@ -174,41 +129,22 @@
         "deps": [
             {
                 "model": "partners.agreement",
-<<<<<<< HEAD
-                "pk": 21064,
-                "fields": {
-                    "created": "2018-12-03T09:59:17.064Z",
-                    "modified": "2018-12-03T09:59:17.088Z",
-                    "partner": 20760,
-                    "country_programme": 20379,
+                "pk": 5,
+                "fields": {
+                    "created": "2018-12-06T10:18:32.829Z",
+                    "modified": "2018-12-06T10:18:32.863Z",
+                    "partner": 5,
+                    "country_programme": 5,
                     "agreement_type": "PCA",
-                    "agreement_number": "TST/PCA201821064",
+                    "agreement_number": "TST/PCA20185",
                     "attached_agreement": "",
-                    "start": "2018-12-03",
+                    "start": "2018-12-06",
                     "end": "2018-12-31",
                     "reference_number_year": 2018,
                     "special_conditions_pca": false,
-                    "signed_by_unicef_date": "2018-12-03",
+                    "signed_by_unicef_date": "2018-12-06",
                     "signed_by": null,
-                    "signed_by_partner_date": "2018-12-03",
-=======
-                "pk": 598,
-                "fields": {
-                    "created": "2018-12-05T16:22:56.831Z",
-                    "modified": "2018-12-05T16:22:56.840Z",
-                    "partner": 571,
-                    "country_programme": 545,
-                    "agreement_type": "PCA",
-                    "agreement_number": "TST/PCA2018598",
-                    "attached_agreement": "",
-                    "start": "2018-12-05",
-                    "end": "2018-12-31",
-                    "reference_number_year": 2018,
-                    "special_conditions_pca": false,
-                    "signed_by_unicef_date": "2018-12-05",
-                    "signed_by": null,
-                    "signed_by_partner_date": "2018-12-05",
->>>>>>> 864c8203
+                    "signed_by_partner_date": "2018-12-06",
                     "partner_manager": null,
                     "status": "signed",
                     "authorized_officers": []
@@ -216,23 +152,13 @@
             },
             {
                 "model": "partners.partnerorganization",
-<<<<<<< HEAD
-                "pk": 20760,
-                "fields": {
-                    "created": "2018-12-03T09:59:17.053Z",
-                    "modified": "2018-12-03T09:59:17.059Z",
-                    "partner_type": "",
-                    "cso_type": null,
-                    "name": "Partner 0",
-=======
-                "pk": 571,
-                "fields": {
-                    "created": "2018-12-05T16:22:56.827Z",
-                    "modified": "2018-12-05T16:22:56.829Z",
+                "pk": 5,
+                "fields": {
+                    "created": "2018-12-06T10:18:32.801Z",
+                    "modified": "2018-12-06T10:18:32.815Z",
                     "partner_type": "",
                     "cso_type": null,
                     "name": "Partner 4",
->>>>>>> 864c8203
                     "short_name": "",
                     "description": "",
                     "shared_with": null,
@@ -301,17 +227,10 @@
             },
             {
                 "model": "reports.countryprogramme",
-<<<<<<< HEAD
-                "pk": 20379,
-                "fields": {
-                    "name": "Country Programme 0",
-                    "wbs": "0000/A0/00",
-=======
-                "pk": 545,
+                "pk": 5,
                 "fields": {
                     "name": "Country Programme 4",
                     "wbs": "0000/A0/04",
->>>>>>> 864c8203
                     "invalid": false,
                     "from_date": "2018-01-01",
                     "to_date": "2018-12-31"
