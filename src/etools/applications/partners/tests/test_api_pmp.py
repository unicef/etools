--- conflicted
+++ resolved
@@ -2,11 +2,7 @@
 from operator import itemgetter
 
 from django.test import SimpleTestCase
-<<<<<<< HEAD
-=======
 from django.urls import reverse
-from django.utils import six
->>>>>>> fa9d5760
 
 from rest_framework import status
 from tenant_schemas.test.client import TenantClient
