--- conflicted
+++ resolved
@@ -1096,9 +1096,6 @@
         intervention_1.refresh_from_db()
         intervention_2.refresh_from_db()
         self.assertEqual(intervention_1.status, Intervention.EXPIRED)
-<<<<<<< HEAD
-        self.assertEqual(intervention_2.status, Intervention.SIGNED)
-=======
         self.assertEqual(intervention_2.status, Intervention.SIGNED)
 
 
@@ -1167,5 +1164,4 @@
         transfer_active_pds_to_new_cp()
 
         pd.refresh_from_db()
-        self.assertListEqual(list(pd.country_programmes.all()), [self.old_cp, second_active_cp])
->>>>>>> c0ffff49
+        self.assertListEqual(list(pd.country_programmes.all()), [self.old_cp, second_active_cp])