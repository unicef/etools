--- conflicted
+++ resolved
@@ -1067,7 +1067,38 @@
         self.assertEqual(mock_send.call_count, 1)
 
 
-<<<<<<< HEAD
+class TestInterventionExpired(BaseTenantTestCase):
+    def test_task(self):
+        today = timezone.now().date()
+        old_cp = CountryProgrammeFactory(
+            from_date=today - datetime.timedelta(days=5),
+            to_date=today - datetime.timedelta(days=2),
+        )
+        active_cp = CountryProgrammeFactory(
+            from_date=today - datetime.timedelta(days=1),
+            to_date=today + datetime.timedelta(days=10),
+        )
+
+        today = datetime.date.today()
+        intervention_1 = InterventionFactory(
+            contingency_pd=True,
+            status=Intervention.SIGNED,
+            start=today - datetime.timedelta(days=2),
+            country_programmes=[old_cp],
+        )
+        intervention_2 = InterventionFactory(
+            contingency_pd=True,
+            status=Intervention.SIGNED,
+            start=today - datetime.timedelta(days=2),
+            country_programmes=[old_cp, active_cp],
+        )
+        etools.applications.partners.tasks.intervention_expired()
+        intervention_1.refresh_from_db()
+        intervention_2.refresh_from_db()
+        self.assertEqual(intervention_1.status, Intervention.EXPIRED)
+        self.assertEqual(intervention_2.status, Intervention.SIGNED)
+
+
 class ActivePDTransferToNewCPTestCase(BaseTenantTestCase):
     @classmethod
     def setUpTestData(cls):
@@ -1133,36 +1164,4 @@
         transfer_active_pds_to_new_cp()
 
         pd.refresh_from_db()
-        self.assertListEqual(list(pd.country_programmes.all()), [self.old_cp, second_active_cp])
-=======
-class TestInterventionExpired(BaseTenantTestCase):
-    def test_task(self):
-        today = timezone.now().date()
-        old_cp = CountryProgrammeFactory(
-            from_date=today - datetime.timedelta(days=5),
-            to_date=today - datetime.timedelta(days=2),
-        )
-        active_cp = CountryProgrammeFactory(
-            from_date=today - datetime.timedelta(days=1),
-            to_date=today + datetime.timedelta(days=10),
-        )
-
-        today = datetime.date.today()
-        intervention_1 = InterventionFactory(
-            contingency_pd=True,
-            status=Intervention.SIGNED,
-            start=today - datetime.timedelta(days=2),
-            country_programmes=[old_cp],
-        )
-        intervention_2 = InterventionFactory(
-            contingency_pd=True,
-            status=Intervention.SIGNED,
-            start=today - datetime.timedelta(days=2),
-            country_programmes=[old_cp, active_cp],
-        )
-        etools.applications.partners.tasks.intervention_expired()
-        intervention_1.refresh_from_db()
-        intervention_2.refresh_from_db()
-        self.assertEqual(intervention_1.status, Intervention.EXPIRED)
-        self.assertEqual(intervention_2.status, Intervention.SIGNED)
->>>>>>> 9ac52ebc
+        self.assertListEqual(list(pd.country_programmes.all()), [self.old_cp, second_active_cp])