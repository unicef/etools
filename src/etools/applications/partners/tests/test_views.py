--- conflicted
+++ resolved
@@ -8,12 +8,8 @@
 from django.core.files.uploadedfile import SimpleUploadedFile
 from django.core.management import call_command
 from django.db import connection
-<<<<<<< HEAD
+from django.http import HttpResponse
 from django.test import SimpleTestCase
-=======
-from django.http import HttpResponse
-from django.test import override_settings, SimpleTestCase
->>>>>>> 14a4f2c9
 from django.urls import resolve, reverse
 from django.utils import timezone
 
