
import csv
import datetime
import json
from decimal import Decimal
from unittest import skip
from urllib.parse import urlparse

from django.conf import settings
from django.core.files.uploadedfile import SimpleUploadedFile
from django.db import connection
from django.test import SimpleTestCase
<<<<<<< HEAD
from django.utils import timezone
=======
from django.urls import resolve, reverse
from django.utils import six, timezone
from django.utils.six.moves.urllib_parse import urlparse
>>>>>>> fa9d5760

import mock
from model_utils import Choices
from rest_framework import status
from rest_framework.test import APIRequestFactory

from etools.applications.EquiTrack.tests.cases import BaseTenantTestCase
from etools.applications.EquiTrack.tests.mixins import URLAssertionMixin
from etools.applications.funds.models import FundsCommitmentHeader, FundsCommitmentItem
from etools.applications.funds.tests.factories import FundsReservationHeaderFactory
from etools.applications.partners.models import (Agreement, AgreementAmendment, Assessment, FileType, Intervention,
                                                 InterventionAmendment, InterventionAttachment, InterventionBudget,
                                                 InterventionPlannedVisits, InterventionReportingPeriod,
                                                 InterventionSectorLocationLink, PartnerOrganization, PartnerType,)
from etools.applications.partners.permissions import READ_ONLY_API_GROUP_NAME
from etools.applications.partners.serializers.exports.partner_organization import PartnerOrganizationExportSerializer
from etools.applications.partners.tests.factories import (AgreementAmendmentFactory, AgreementFactory,
                                                          InterventionFactory, InterventionReportingPeriodFactory,
                                                          InterventionResultLinkFactory, PartnerFactory,
                                                          PartnerStaffFactory, PlannedEngagementFactory,)
from etools.applications.partners.views import partner_organization_v2, v2
from etools.applications.reports.models import ResultType
from etools.applications.reports.tests.factories import (CountryProgrammeFactory, ResultFactory,
                                                         ResultTypeFactory, SectorFactory,)
from etools.applications.snapshot.models import Activity
from etools.applications.users.tests.factories import GroupFactory, OfficeFactory, UserFactory


class URLsTestCase(URLAssertionMixin, SimpleTestCase):
    '''Simple test case to verify URL reversal'''

    def test_urls(self):
        '''Verify URL pattern names generate the URLs we expect them to.'''
        names_and_paths = (
            ('partner-list', '', {}),
            ('partner-hact', 'hact/', {}),
            ('partner-engagements', 'engagements/', {}),
            ('partner-detail', '1/', {'pk': 1}),
            ('partner-delete', 'delete/1/', {'pk': 1}),
            ('partner-assessment-del', 'assessments/1/', {'pk': 1}),
            ('partner-add', 'add/', {}),
            ('partner-staff-members-list', '1/staff-members/', {'partner_pk': 1}),
        )
        self.assertReversal(names_and_paths, 'partners_api:', '/api/v2/partners/')
        self.assertIntParamRegexes(names_and_paths, 'partners_api:')


class TestChoicesToJSONReady(BaseTenantTestCase):
    def test_tuple(self):
        """Make tuple JSON ready"""
        ready = v2.choices_to_json_ready(((1, "One"), (2, "Two")))
        self.assertEqual(ready, [
            {"label": "One", "value": 1},
            {"label": "Two", "value": 2}
        ])

    def test_list(self):
        """Make simple list JSON ready"""
        ready = v2.choices_to_json_ready([1, 2, 3])
        self.assertEqual(ready, [
            {"label": 1, "value": 1},
            {"label": 2, "value": 2},
            {"label": 3, "value": 3},
        ])

    def test_list_of_tuples(self):
        """Make list of tuples JSON ready"""
        ready = v2.choices_to_json_ready([(1, "One"), (2, "Two")])
        self.assertEqual(ready, [
            {"label": "One", "value": 1},
            {"label": "Two", "value": 2}
        ])

    def test_list_of_tuples_sorted(self):
        """Make list of tuples JSON ready"""
        ready = v2.choices_to_json_ready([(1, "Uno"), (2, "Due")])
        self.assertEqual(ready, [
            {"label": "Due", "value": 2},
            {"label": "Uno", "value": 1}
        ])

    def test_dict(self):
        """Make dict JSON ready"""
        ready = v2.choices_to_json_ready({"k": "v"})
        self.assertEqual(ready, [{"label": "v", "value": "k"}])

    def test_dict_sorted(self):
        """Make dict JSON ready"""
        ready = v2.choices_to_json_ready({"k": "v", "a": "b"})
        self.assertEqual(ready, [
            {"label": "b", "value": "a"},
            {"label": "v", "value": "k"}
        ])

    def test_choices(self):
        """Make model_utils.Choices JSON ready"""
        ready = v2.choices_to_json_ready(Choices("one", "two"))
        self.assertEqual(ready, [
            {"label": "one", "value": "one"},
            {"label": "two", "value": "two"},
        ])


class TestAPIPartnerOrganizationListView(BaseTenantTestCase):
    '''Exercise the list view for PartnerOrganization'''
    @classmethod
    def setUpTestData(cls):
        cls.user = UserFactory(is_staff=True)

        cls.partner = PartnerFactory(
            name='List View Test Partner',
            short_name='List View Test Partner Short Name',
            partner_type=PartnerType.UN_AGENCY,
            cso_type='International',
        )

        cls.readonly_group = GroupFactory(name=READ_ONLY_API_GROUP_NAME)

        cls.url = reverse('partners_api:partner-list')

    def setUp(self):
        # self.normal_field_names is the list of field names present in responses that don't use an out-of-the-ordinary
        # serializer.
        self.normal_field_names = sorted((
            'address', 'blocked', 'basis_for_risk_rating', 'city', 'country', 'cso_type', 'deleted_flag', 'email',
            'hidden', 'id', 'last_assessment_date', 'name', 'net_ct_cy', 'partner_type', 'phone_number', 'postal_code',
            'rating', 'reported_cy', 'shared_with', 'short_name', 'street_address', 'total_ct_cp', 'total_ct_cy',
            'total_ct_ytd', 'vendor_number',
        ))

    def assertResponseFundamentals(self, response, expected_keys=None):
        '''Assert common fundamentals about the response. If expected_keys is None (the default), the keys in the
        response dict are compared to self.normal_field_names. Otherwise, they're compared to whatever is passed in
        expected_keys.
        '''
        if expected_keys is None:
            expected_keys = self.normal_field_names

        self.assertEqual(response.status_code, status.HTTP_200_OK)
        response_json = json.loads(response.rendered_content)
        self.assertIsInstance(response_json, list)
        self.assertEqual(len(response_json), 1)
        self.assertIsInstance(response_json[0], dict)
        if expected_keys:
            self.assertEqual(sorted(response_json[0].keys()), expected_keys)
        self.assertIn('id', response_json[0].keys())
        self.assertEqual(response_json[0]['id'], self.partner.id)

    def test_simple(self):
        '''exercise simple fetch'''
        response = self.forced_auth_req('get', self.url)
        self.assertResponseFundamentals(response)

    def test_no_permission_user_forbidden(self):
        '''Ensure a non-staff user gets the 403 smackdown'''
        response = self.forced_auth_req('get', self.url, user=UserFactory())
        self.assertEquals(response.status_code, status.HTTP_403_FORBIDDEN)

    def test_unauthenticated_user_forbidden(self):
        '''Ensure an unauthenticated user gets the 403 smackdown'''
        factory = APIRequestFactory()
        view_info = resolve(self.url)
        request = factory.get(self.url)
        response = view_info.func(request)
        self.assertEquals(response.status_code, status.HTTP_403_FORBIDDEN)

    def test_group_permission(self):
        '''Ensure a non-staff user in the correct group has access'''
        user = UserFactory()
        user.groups.add(self.readonly_group)
        response = self.forced_auth_req('get', self.url, user=user)
        self.assertResponseFundamentals(response)

    def test_staff_access(self):
        '''Ensure a staff user has access'''
        response = self.forced_auth_req('get', self.url, user=self.user)
        self.assertResponseFundamentals(response)

    def test_verbosity_minimal(self):
        '''Exercise behavior when verbosity=minimal'''
        response = self.forced_auth_req('get', self.url, data={"verbosity": "minimal"})
        self.assertResponseFundamentals(response, sorted(("id", "name")))

    def test_verbosity_other(self):
        '''Exercise behavior when verbosity != minimal. ('minimal' is the only accepted value for verbosity;
        other values are ignored.)
        '''
        response = self.forced_auth_req('get', self.url, data={"verbosity": "banana"})
        self.assertResponseFundamentals(response)

    def test_filter_partner_type(self):
        '''Ensure filtering by partner type works as expected'''
        # Make another partner that should be excluded from the search results.
        PartnerFactory(partner_type=PartnerType.GOVERNMENT)
        response = self.forced_auth_req('get', self.url, data={"partner_type": PartnerType.UN_AGENCY})
        self.assertResponseFundamentals(response)

    def test_filter_cso_type(self):
        '''Ensure filtering by CSO type works as expected'''
        # Make another partner that should be excluded from the search results.
        PartnerFactory(cso_type="National")
        response = self.forced_auth_req('get', self.url, data={"cso_type": "International"})
        self.assertResponseFundamentals(response)

    def test_filter_hidden(self):
        '''Ensure filtering by the hidden flag works as expected'''
        # Make another partner that should be excluded from the search results.
        PartnerFactory(hidden=True)
        response = self.forced_auth_req('get', self.url, data={"hidden": False})
        self.assertResponseFundamentals(response)

    def test_filter_multiple(self):
        '''Test that when supplying multiple filter terms, they're ANDed together'''
        # Make another partner that should be excluded from the search results.
        PartnerFactory(cso_type="National")
        params = {
            "cso_type": "National",
            "partner_type": PartnerType.CIVIL_SOCIETY_ORGANIZATION,
        }
        response = self.forced_auth_req('get', self.url, data=params)

        self.assertEqual(response.status_code, status.HTTP_200_OK)
        response_json = json.loads(response.rendered_content)
        self.assertIsInstance(response_json, list)
        self.assertEqual(len(response_json), 0)

    def test_search_name(self):
        '''Test that name search matches substrings and is case-independent'''
        # Make another partner that should be excluded from the search results.
        PartnerFactory(name="Somethingelse")
        response = self.forced_auth_req('get', self.url, data={"search": "PARTNER"})
        self.assertResponseFundamentals(response)

    def test_search_short_name(self):
        '''Test that short name search matches substrings and is case-independent'''
        # Make another partner that should be excluded from the search results.
        PartnerFactory(short_name="foo")
        response = self.forced_auth_req('get', self.url, data={"search": "SHORT"})
        self.assertResponseFundamentals(response)

    def test_values_positive(self):
        '''Ensure that passing the values param w/partner ids returns only data for those partners'''
        # In contrast to the other tests, this test uses the two partners I create here and filters out self.partner.
        p1 = PartnerFactory()
        p2 = PartnerFactory()
        # I also pass the id of a non-existent partner to ensure that doesn't make the view choke.
        unused_id = 9999
        while PartnerOrganization.objects.filter(pk=unused_id).exists():
            unused_id += 1

        response = self.forced_auth_req('get', self.url, data={"values": "{},{},{}".format(p1.id, p2.id, unused_id)})

        self.assertEqual(response.status_code, status.HTTP_200_OK)
        response_json = json.loads(response.rendered_content)
        self.assertIsInstance(response_json, list)
        self.assertEqual(len(response_json), 2)
        ids_in_response = []
        for list_element in response_json:
            self.assertIsInstance(list_element, dict)
            ids_in_response.append(list_element.get('id'))

        self.assertCountEqual(ids_in_response, (p1.id, p2.id))

    def test_values_negative(self):
        '''Ensure that garbage values are handled properly'''
        response = self.forced_auth_req('get', self.url, data={"values": "banana"})
        self.assertEqual(response.status_code, status.HTTP_400_BAD_REQUEST)


class TestPartnerOrganizationListViewForCSV(BaseTenantTestCase):
    '''Exercise the CSV-generating portion of the list view for PartnerOrganization.

    This is a separate test case from TestPartnerOrganizationListView because it does some monkey patching in
    setUp() that I want to do as infrequently as necessary.
    '''
    @classmethod
    def setUpTestData(cls):
        cls.user = UserFactory(is_staff=True)
        cls.partner = PartnerFactory()
        cls.url = reverse('partners_api:partner-list')

    def setUp(self):
        # Monkey patch the serializer that I expect to be called. I monkey patch with a wrapper that will set a
        # flag here on my test case class before passing control to the normal serializer. I do this so that I can
        # see whether or not the serializer was called. It allows me to perform the equivalent of
        # assertSerializerUsed().
        class Wrapper(PartnerOrganizationExportSerializer):
            def __init__(self, *args, **kwargs):
                TestPartnerOrganizationListViewForCSV.wrapper_called = True
                super(PartnerOrganizationExportSerializer, self).__init__(*args, **kwargs)

        partner_organization_v2.PartnerOrganizationExportSerializer = Wrapper

        TestPartnerOrganizationListViewForCSV.wrapper_called = False

    def tearDown(self):
        # Undo the monkey patch.
        partner_organization_v2.PartnerOrganizationExportSerializer = PartnerOrganizationExportSerializer

    def test_format_csv(self):
        '''Exercise the view-specific aspects of passing query param format=csv. This does not test the serializer
        function, it only tests that the expected serializer is invoked and returns something CSV-like.
        '''
        self.assertFalse(self.wrapper_called)
        response = self.forced_auth_req('get', self.url, data={"format": "csv"})
        self.assertEqual(response.status_code, status.HTTP_200_OK)
        # Ensure my wrapper was called, which tells me that the proper serializer was invoked.
        self.assertTrue(self.wrapper_called)

        # The response should be a CSV. I'm explicitly not looking for certain headers (that's for a serializer test)
        # but I want to make sure the response looks CSV-ish.
        self.assertEqual(response.get('Content-Disposition'), 'attachment;filename=partner.csv')

        response_content = response.rendered_content.decode('utf-8')

        self.assertIsInstance(response_content, str)

        # The response should *not* look like JSON.
        with self.assertRaises(ValueError):
            json.loads(response_content)

        lines = response_content.replace('\r\n', '\n').split('\n')
        # Try to read it with Python's CSV reader.
        reader = csv.DictReader(lines)

        # I'm not looking for explicit field names in this test, but it's safe to assume there should be a few.
        self.assertGreaterEqual(len(reader.fieldnames), 5)

        self.assertGreaterEqual(len([row for row in reader]), 1)

    def test_format_other(self):
        '''Exercise passing an unrecognized format.'''
        # This returns 404, it should probably return 400 but anything in the 4xx series gets the point across.
        response = self.forced_auth_req('get', self.url, data={"format": "banana"})
        self.assertEqual(response.status_code, status.HTTP_404_NOT_FOUND)


class TestPartnerOrganizationCreateView(BaseTenantTestCase):
    '''Exercise the create view for PartnerOrganization'''
    @classmethod
    def setUpTestData(cls):
        cls.user = UserFactory(is_staff=True)
        cls.url = reverse('partners_api:partner-list')

    def setUp(self):
        self.data = {"name": "PO 1",
                     "partner_type": PartnerType.GOVERNMENT,
                     "vendor_number": "AAA",
                     "staff_members": [],
                     }

    def assertResponseFundamentals(self, response):
        '''Assert common fundamentals about the response. Return the id of the new object.'''
        self.assertEqual(response.status_code, status.HTTP_201_CREATED)
        response_json = json.loads(response.rendered_content)
        self.assertIsInstance(response_json, dict)
        self.assertIn('id', response_json.keys())

        return response_json['id']


class TestPartnerOrganizationRetrieveUpdateDeleteViews(BaseTenantTestCase):
    '''Exercise the retrieve, update, and delete views for PartnerOrganization'''
    @classmethod
    def setUpTestData(cls):
        cls.unicef_staff = UserFactory(is_staff=True)
        cls.partner = PartnerFactory(
            partner_type=PartnerType.CIVIL_SOCIETY_ORGANIZATION,
            cso_type="International",
            hidden=False,
            vendor_number="DDD",
            short_name="Short name",
        )

        report = "report.pdf"
        cls.assessment1 = Assessment.objects.create(
            partner=cls.partner,
            type="Micro Assessment"
        )
        cls.assessment2 = Assessment.objects.create(
            partner=cls.partner,
            type="Micro Assessment",
            report=report,
            completed_date=datetime.date.today()
        )

        cls.partner_gov = PartnerFactory(partner_type=PartnerType.GOVERNMENT)

        agreement = AgreementFactory(
            partner=cls.partner,
            signed_by_unicef_date=datetime.date.today())

        cls.intervention = InterventionFactory(agreement=agreement)
        cls.output_res_type = ResultTypeFactory(name=ResultType.OUTPUT)

        cls.result = ResultFactory(
            result_type=cls.output_res_type,)

        cls.partnership_budget = InterventionBudget.objects.create(
            intervention=cls.intervention,
            unicef_cash=100,
            unicef_cash_local=10,
            partner_contribution=200,
            partner_contribution_local=20,
            in_kind_amount_local=10,
        )
        cls.amendment = InterventionAmendment.objects.create(
            intervention=cls.intervention,
            types=[InterventionAmendment.RESULTS]
        )

        cls.cp = CountryProgrammeFactory(__sequence=10)
        cls.cp_output = ResultFactory(result_type=cls.output_res_type)

    def test_api_partners_delete_asssessment_valid(self):
        response = self.forced_auth_req(
            'delete',
            reverse(
                'partners_api:partner-assessment-del',
                args=[self.assessment1.pk]
            ),
            user=self.unicef_staff,
        )

        self.assertEqual(response.status_code, status.HTTP_204_NO_CONTENT)

    def test_api_partners_delete_asssessment_error(self):
        response = self.forced_auth_req(
            'delete',
            reverse(
                'partners_api:partner-assessment-del',
                args=[self.assessment2.pk]
            ),
            user=self.unicef_staff,
        )

        self.assertEqual(response.status_code, status.HTTP_400_BAD_REQUEST)
        self.assertEqual(response.data, ["Cannot delete a completed assessment"])

    def test_api_partners_delete_asssessment_not_found(self):
        response = self.forced_auth_req(
            'delete',
            reverse(
                'partners_api:partner-assessment-del',
                args=[404]
            ),
            user=self.unicef_staff,
        )

        self.assertEqual(response.status_code, status.HTTP_404_NOT_FOUND)

    def test_api_partners_update_with_members(self):
        self.assertFalse(Activity.objects.exists())
        response = self.forced_auth_req(
            'get',
            reverse('partners_api:partner-detail', args=[self.partner.pk]),
            user=self.unicef_staff,
        )
        self.assertEqual(response.status_code, status.HTTP_200_OK)
        self.assertEqual(len(response.data["staff_members"]), 1)
        self.assertEqual(response.data["staff_members"][0]["first_name"], "Mace")

        staff_members = [{
            "title": "Some title",
            "first_name": "John",
            "last_name": "Doe",
            "email": "a@a.com",
            "active": True,
        }]
        data = {
            "name": self.partner.name + ' Updated',
            "partner_type": self.partner.partner_type,
            "vendor_number": self.partner.vendor_number,
            "staff_members": staff_members,
        }
        response = self.forced_auth_req(
            'patch',
            reverse('partners_api:partner-detail', args=[self.partner.pk]),
            user=self.unicef_staff,
            data=data,
        )

        self.assertEqual(response.status_code, status.HTTP_200_OK)
        self.assertEqual(len(response.data["staff_members"]), 2)

        self.assertEqual(
            Activity.objects.filter(action=Activity.UPDATE).count(),
            1
        )

    def test_api_partners_update_invalid_basis_for_type_of_assessment(self):
        data = {
            "type_of_assessment": PartnerOrganization.HIGH_RISK_ASSUMED,
            "basis_for_risk_rating": "NOT NULL VALUE",
        }
        response = self.forced_auth_req(
            'patch',
            reverse('partners_api:partner-detail', args=[self.partner.pk]),
            user=self.unicef_staff,
            data=data
        )

        self.assertEqual(response.status_code, status.HTTP_400_BAD_REQUEST)
        self.assertEqual(response.data, {
            "non_field_errors": ["The basis for risk rating has to be blank if Type is Low or High"]})

    def test_api_partners_update_assessments_invalid(self):
        self.assertFalse(Activity.objects.exists())
        today = datetime.date.today()
        assessments = [{
            "id": self.assessment2.id,
            "completed_date": datetime.date(today.year + 1, 1, 1),
        }]
        data = {
            "assessments": assessments,
        }
        response = self.forced_auth_req(
            'patch',
            reverse('partners_api:partner-detail', args=[self.partner.pk]),
            user=self.unicef_staff,
            data=data,
        )

        self.assertEqual(response.status_code, status.HTTP_400_BAD_REQUEST)
        self.assertEqual(response.data, {"assessments":
                                         {"completed_date": ["The Date of Report cannot be in the future"]}})
        self.assertEqual(
            Activity.objects.filter(action=Activity.UPDATE).count(),
            0
        )

    def test_api_partners_update_assessments_longago(self):
        self.assertFalse(Activity.objects.exists())
        today = datetime.date.today()
        assessments = [{
            "id": self.assessment2.id,
            "completed_date": datetime.date(today.year - 3, 1, 1),
        }]
        data = {
            "assessments": assessments,
        }
        response = self.forced_auth_req(
            'patch',
            reverse('partners_api:partner-detail', args=[self.partner.pk]),
            user=self.unicef_staff,
            data=data,
        )

        self.assertEqual(response.status_code, status.HTTP_200_OK)
        self.assertEqual(
            Activity.objects.filter(action=Activity.UPDATE).count(),
            1
        )

    def test_api_partners_update_assessments_today(self):
        self.assertFalse(Activity.objects.exists())
        completed_date = datetime.date.today()
        assessments = [{
            "id": self.assessment2.id,
            "completed_date": completed_date,
        }]
        data = {
            "assessments": assessments,
        }
        response = self.forced_auth_req(
            'patch',
            reverse('partners_api:partner-detail', args=[self.partner.pk]),
            user=self.unicef_staff,
            data=data,
        )

        self.assertEqual(response.status_code, status.HTTP_200_OK)
        self.assertEqual(
            Activity.objects.filter(action=Activity.UPDATE).count(),
            1
        )

    def test_api_partners_update_assessments_yesterday(self):
        self.assertFalse(Activity.objects.exists())
        completed_date = datetime.date.today() - datetime.timedelta(days=1)
        assessments = [{
            "id": self.assessment2.id,
            "completed_date": completed_date,
        }]
        data = {
            "assessments": assessments,
        }
        response = self.forced_auth_req(
            'patch',
            reverse('partners_api:partner-detail', args=[self.partner.pk]),
            user=self.unicef_staff,
            data=data,
        )

        self.assertEqual(response.status_code, status.HTTP_200_OK)
        self.assertEqual(
            Activity.objects.filter(action=Activity.UPDATE).count(),
            1
        )

    def test_api_partners_update_with_members_empty_phone(self):
        self.assertFalse(Activity.objects.exists())
        response = self.forced_auth_req(
            'get',
            reverse('partners_api:partner-detail', args=[self.partner.pk]),
            user=self.unicef_staff,
        )
        self.assertEqual(response.status_code, status.HTTP_200_OK)
        self.assertEqual(len(response.data["staff_members"]), 1)
        self.assertEqual(response.data["staff_members"][0]["first_name"], "Mace")

        staff_members = [{
            "title": "Some title",
            "first_name": "John",
            "last_name": "Doe",
            "email": "a1@a.com",
            "active": True,
            "phone": ''
        }]
        data = {
            "staff_members": staff_members,
        }
        response = self.forced_auth_req(
            'patch',
            reverse('partners_api:partner-detail', args=[self.partner.pk]),
            user=self.unicef_staff,
            data=data,
        )

        self.assertEqual(response.status_code, status.HTTP_200_OK)
        self.assertEqual(response.data["staff_members"][1]["phone"], '')
        self.assertEqual(
            Activity.objects.filter(action=Activity.UPDATE).count(),
            1
        )

    def test_api_partners_update_assessments_tomorrow(self):
        self.assertFalse(Activity.objects.exists())
        completed_date = datetime.date.today() + datetime.timedelta(days=1)
        assessments = [{
            "id": self.assessment2.id,
            "completed_date": completed_date,
        }]
        data = {
            "assessments": assessments,
        }
        response = self.forced_auth_req(
            'patch',
            reverse('partners_api:partner-detail', args=[self.partner.pk]),
            user=self.unicef_staff,
            data=data,
        )

        self.assertEqual(response.status_code, status.HTTP_400_BAD_REQUEST)
        self.assertEqual(response.data, {"assessments":
                                         {"completed_date": ["The Date of Report cannot be in the future"]}})
        self.assertEqual(
            Activity.objects.filter(action=Activity.UPDATE).count(),
            0
        )

    def test_api_partners_retrieve(self):
        response = self.forced_auth_req(
            'get',
            reverse('partners_api:partner-detail', args=[self.partner.pk]),
            user=self.unicef_staff,
        )

        self.assertEqual(response.status_code, status.HTTP_200_OK)
        self.assertIn("vendor_number", response.data.keys())
        self.assertIn("address", response.data.keys())
        self.assertIn("Partner", response.data["name"])
        self.assertEqual(['audits', 'programme_visits', 'spot_checks'],
                         sorted(response.data['hact_min_requirements'].keys()))
        self.assertEqual(['assurance_coverage', 'audits', 'outstanding_findings', 'programmatic_visits', 'spot_checks'],
                         sorted(response.data['hact_values'].keys()))
        self.assertCountEqual(
            ['completed', 'minimum_requirements'],
            response.data['hact_values']['audits'].keys())
        self.assertEqual(response.data['interventions'], [])

    def test_api_partners_retreive_actual_fr_amounts(self):
        self.intervention.status = Intervention.ACTIVE
        self.intervention.save()
        fr_header_1 = FundsReservationHeaderFactory(intervention=self.intervention)
        fr_header_2 = FundsReservationHeaderFactory(intervention=self.intervention)

        response = self.forced_auth_req(
            'get',
            reverse('partners_api:partner-detail', args=[self.partner.pk]),
            user=self.unicef_staff,
        )
        self.assertEqual(response.status_code, status.HTTP_200_OK)
        self.assertEqual(Decimal(response.data["interventions"][0]["actual_amount"]),
                         Decimal(fr_header_1.actual_amt_local + fr_header_2.actual_amt_local))

    def test_api_partners_retrieve_staff_members(self):
        response = self.forced_auth_req(
            'get',
            reverse('partners_api:partner-detail', args=[self.partner.pk]),
            user=self.unicef_staff,
        )

        self.assertEqual(response.status_code, status.HTTP_200_OK)
        self.assertIn("staff_members", response.data.keys())
        self.assertEqual(len(response.data["staff_members"]), 1)

    def test_api_partners_update(self):
        self.assertFalse(Activity.objects.exists())
        data = {
            "name": "Updated name again",
        }
        response = self.forced_auth_req(
            'patch',
            reverse('partners_api:partner-detail', args=[self.partner.pk]),
            user=self.unicef_staff,
            data=data,
        )

        self.assertEqual(response.status_code, status.HTTP_200_OK)
        self.assertIn("Updated", response.data["name"])
        self.assertEqual(
            Activity.objects.filter(action=Activity.UPDATE).count(),
            1
        )

    def test_api_partners_update_hidden(self):
        # make some other type to filter against
        self.assertFalse(Activity.objects.exists())
        data = {
            "hidden": True
        }
        response = self.forced_auth_req(
            'patch',
            reverse('partners_api:partner-detail', args=[self.partner.pk]),
            user=self.unicef_staff,
            data=data
        )
        self.assertEqual(response.status_code, status.HTTP_200_OK)
        self.assertEqual(response.data["hidden"], False)
        self.assertEqual(
            Activity.objects.filter(action=Activity.UPDATE).count(),
            1
        )


class TestPartnershipViews(BaseTenantTestCase):
    @classmethod
    def setUpTestData(cls):
        cls.unicef_staff = UserFactory(is_staff=True)
        cls.partner = PartnerFactory()
        cls.partner_staff_member = PartnerStaffFactory(partner=cls.partner)

        agreement = AgreementFactory(partner=cls.partner,
                                     signed_by_unicef_date=datetime.date.today(),
                                     signed_by_partner_date=datetime.date.today(),
                                     signed_by=cls.unicef_staff,
                                     partner_manager=cls.partner_staff_member)
        cls.intervention = InterventionFactory(agreement=agreement)

        cls.result_type = ResultTypeFactory()
        cls.result = ResultFactory(result_type=cls.result_type)
        cls.partnership_budget = InterventionBudget.objects.create(
            intervention=cls.intervention,
            unicef_cash=100,
            unicef_cash_local=10,
            partner_contribution=200,
            partner_contribution_local=20,
            in_kind_amount_local=10,
        )
        cls.amendment = InterventionAmendment.objects.create(
            intervention=cls.intervention,
            types=[InterventionAmendment.RESULTS],
        )

    def test_api_partners_list(self):
        response = self.forced_auth_req('get', '/api/v2/partners/', user=self.unicef_staff)

        self.assertEqual(response.status_code, status.HTTP_200_OK)
        self.assertEqual(len(response.data), 1)
        self.assertIn("Partner", response.data[0]["name"])

    def test_api_partners_list_specify_workspace(self):
        # specifying current tenant works
        response = self.forced_auth_req('get', '/api/v2/partners/', user=self.unicef_staff,
                                        data={'workspace': self.tenant.business_area_code})
        self.assertEqual(response.status_code, status.HTTP_200_OK)
        self.assertEqual(len(response.data), 1)

        # specifying invalid tenant fails
        response = self.forced_auth_req('get', '/api/v2/partners/', user=self.unicef_staff,
                                        data={'workspace': ':('})
        self.assertEqual(response.status_code, status.HTTP_400_BAD_REQUEST)

    @skip("different endpoint")
    def test_api_agreements_list(self):

        response = self.forced_auth_req('get', '/api/partners/' + str(self.partner.id) +
                                        '/agreements/', user=self.unicef_staff)

        self.assertEqual(response.status_code, status.HTTP_200_OK)
        self.assertEqual(len(response.data), 1)
        self.assertIn("PCA", response.data[0]["agreement_type"])


class TestAgreementCreateAPIView(BaseTenantTestCase):
    '''Exercise the create portion of the API.'''
    @classmethod
    def setUpTestData(cls):
        cls.partner = PartnerFactory(partner_type=PartnerType.CIVIL_SOCIETY_ORGANIZATION)
        partner_staff = PartnerStaffFactory(partner=cls.partner)

        cls.partnership_manager_user = UserFactory(is_staff=True)
        cls.partnership_manager_user.groups.add(GroupFactory())
        cls.partnership_manager_user.profile.partner_staff_member = partner_staff.id
        cls.partnership_manager_user.save()

    def test_minimal_create(self):
        '''Test passing as few fields as possible to create'''
        self.assertFalse(Activity.objects.exists())
        data = {
            "agreement_type": Agreement.MOU,
            "partner": self.partner.id,
        }
        response = self.forced_auth_req(
            'post',
            reverse("partners_api:agreement-list"),
            user=self.partnership_manager_user,
            data=data
        )
        self.assertEqual(response.status_code, status.HTTP_201_CREATED)

        # Check snapshot creation
        self.assertTrue(Activity.objects.exists())
        activity = Activity.objects.first()
        self.assertEqual(activity.action, Activity.CREATE)
        self.assertEqual(activity.change, {})
        self.assertEqual(activity.by_user, self.partnership_manager_user)

    def test_create_simple_fail(self):
        '''Verify that failing gives appropriate feedback'''
        data = {
            "agreement_type": Agreement.PCA,
            "partner": self.partner.id,
        }
        response = self.forced_auth_req(
            'post',
            reverse('partners_api:agreement-list'),
            user=self.partnership_manager_user,
            data=data
        )
        self.assertEqual(response.status_code, status.HTTP_400_BAD_REQUEST)

        self.assertIsInstance(response.data, dict)
        self.assertEqual(list(response.data.keys()), ['country_programme'])
        self.assertIsInstance(response.data['country_programme'], list)
        self.assertEqual(response.data['country_programme'][0], 'Country Programme is required for PCAs!')

        # Check that no snapshot was created
        self.assertFalse(Activity.objects.exists())


class TestAgreementAPIFileAttachments(BaseTenantTestCase):
    '''Test retrieving attachments to agreements and agreement amendments. The file-specific fields are read-only
    on the relevant serializers, so they can't be edited through the API.
    '''
    @classmethod
    def setUpTestData(cls):
        cls.partner = PartnerFactory(partner_type=PartnerType.CIVIL_SOCIETY_ORGANIZATION)
        cls.partnership_manager_user = UserFactory(is_staff=True)
        cls.agreement = AgreementFactory(
            agreement_type=Agreement.MOU,
            partner=cls.partner,
            attached_agreement=None,
        )

    def _get_and_assert_response(self):
        '''Helper method to get the agreement and verify some basic about the response JSON (which it returns).'''
        response = self.forced_auth_req(
            'get',
            reverse('partners_api:agreement-detail', kwargs={'pk': self.agreement.id}),
            user=self.partnership_manager_user,
        )

        self.assertEqual(response.status_code, status.HTTP_200_OK)
        response_json = json.loads(response.rendered_content)
        self.assertIsInstance(response_json, dict)

        return response_json

    def test_retrieve_attachment(self):
        '''Exercise getting agreement attachment and agreement amendment attachments both when they're present
        and absent.
        '''
        # The agreement starts with no attachment.
        response_json = self._get_and_assert_response()
        self.assertIsNone(response_json['attached_agreement_file'])

        # Now add an attachment. Note that in Python 2, the content must be str, in Python 3 the content must be
        # bytes. I think the existing code is compatible with both.
        self.agreement.attached_agreement = SimpleUploadedFile('hello_world.txt', u'hello world!'.encode('utf-8'))
        self.agreement.save()

        response_json = self._get_and_assert_response()
        self.assertIn('attached_agreement_file', response_json)

        url = response_json['attached_agreement_file']

        # url is a URL like this one --
        # http://testserver/media/test/file_attachments/partner_organization/934/agreements/PCA2017841/foo.txt

        url = urlparse(url)
        self.assertIn(url.scheme, ('http', 'https'))
        self.assertEqual(url.netloc, 'testserver')

        # The filename is probably 'hello_world.txt', but Django doesn't guarantee that so I don't test it.
        expected_path_components = ['',
                                    settings.MEDIA_URL.strip('/'),
                                    connection.schema_name,
                                    'file_attachments',
                                    'partner_organization',
                                    str(self.agreement.partner.id),
                                    'agreements',
                                    # Note that slashes have to be stripped from the agreement number to match the
                                    # normalized path.
                                    self.agreement.agreement_number.strip('/'),
                                    ]
        self.assertEqual(expected_path_components, url.path.split('/')[:-1])

        # Confirm that there are no amendments as of yet.
        self.assertIn('amendments', response_json)
        self.assertEqual(response_json['amendments'], [])

        # Now add an amendment.
        amendment = AgreementAmendmentFactory(agreement=self.agreement, signed_amendment=None)
        amendment.signed_amendment = SimpleUploadedFile('goodbye_world.txt', u'goodbye world!'.encode('utf-8'))
        amendment.save()

        response_json = self._get_and_assert_response()
        self.assertIn('amendments', response_json)
        self.assertEqual(len(response_json['amendments']), 1)
        response_amendment = response_json['amendments'][0]

        self.assertIsInstance(response_amendment, dict)

        self.assertIn('signed_amendment_file', response_amendment)

        url = response_amendment['signed_amendment_file']

        # url looks something like this --
        # http://testserver/media/test/file_attachments/partner_org/1658/agreements/MOU20171421/amendments/tmp02/goodbye_world.txt

        url = urlparse(url)
        self.assertIn(url.scheme, ('http', 'https'))
        self.assertEqual(url.netloc, 'testserver')

        # The filename is probably 'goodbye_world.txt', but Django doesn't guarantee that so I don't test it.
        expected_path_components = ['',
                                    settings.MEDIA_URL.strip('/'),
                                    connection.schema_name,
                                    'file_attachments',
                                    'partner_org',
                                    str(self.agreement.partner.id),
                                    'agreements',
                                    self.agreement.base_number.strip('/'),
                                    'amendments',
                                    amendment.number.strip('/'),
                                    ]
        self.assertEqual(expected_path_components, url.path.split('/')[:-1])


class TestAgreementAPIView(BaseTenantTestCase):
    @classmethod
    def setUpTestData(cls):
        cls.unicef_staff = UserFactory(is_staff=True)
        cls.partner = PartnerFactory(partner_type=PartnerType.CIVIL_SOCIETY_ORGANIZATION)
        cls.partner_staff = PartnerStaffFactory(partner=cls.partner)
        cls.partner_staff2 = PartnerStaffFactory(partner=cls.partner)

        cls.unicef_staff = UserFactory(is_staff=True)
        cls.partner = PartnerFactory(partner_type=PartnerType.CIVIL_SOCIETY_ORGANIZATION)
        cls.partner_staff = PartnerStaffFactory(partner=cls.partner)
        cls.partner_staff2 = PartnerStaffFactory(partner=cls.partner)

        cls.partner_staff_user = UserFactory(is_staff=True)
        cls.partner_staff_user.profile.partner_staff_member = cls.partner_staff.id
        cls.partner_staff_user.save()

        cls.partnership_manager_user = UserFactory(is_staff=True)
        cls.partnership_manager_user.groups.add(GroupFactory())
        cls.partnership_manager_user.profile.partner_staff_member = cls.partner_staff.id
        cls.partnership_manager_user.save()

        today = datetime.date.today()
        cls.country_programme = CountryProgrammeFactory(
            from_date=datetime.date(today.year - 1, 1, 1),
            to_date=datetime.date(today.year + 1, 1, 1))

        attached_agreement = "agreement.pdf"
        cls.agreement = AgreementFactory(
            partner=cls.partner,
            partner_manager=cls.partner_staff,
            country_programme=cls.country_programme,
            start=datetime.date.today(),
            end=cls.country_programme.to_date,
            signed_by_unicef_date=datetime.date.today(),
            signed_by_partner_date=datetime.date.today(),
            signed_by=cls.unicef_staff,
            attached_agreement=attached_agreement,
        )
        cls.agreement.authorized_officers.add(cls.partner_staff)
        cls.agreement.save()

        cls.amendment1 = AgreementAmendment.objects.create(
            number="001",
            agreement=cls.agreement,
            signed_amendment="application/pdf",
            signed_date=datetime.date.today(),
            types=[AgreementAmendment.IP_NAME]
        )
        cls.amendment2 = AgreementAmendment.objects.create(
            number="002",
            agreement=cls.agreement,
            signed_amendment="application/pdf",
            signed_date=datetime.date.today(),
            types=[AgreementAmendment.BANKING_INFO]
        )
        cls.agreement2 = AgreementFactory(
            partner=cls.partner,
            agreement_type=Agreement.MOU,
            status=Agreement.DRAFT,
        )
        cls.intervention = InterventionFactory(
            agreement=cls.agreement,
            document_type=Intervention.PD)

    def test_cp_end_date_update(self):
        data = {
            'agreement_type': Agreement.PCA,
        }
        response = self.forced_auth_req(
            'get',
            reverse('partners_api:agreement-list'),
            user=self.partner_staff_user,
            data=data
        )
        response_json = json.loads(response.rendered_content)
        self.assertEqual(response.status_code, status.HTTP_200_OK)
        for r in response_json:
            self.assertEqual(r['end'], self.country_programme.to_date.isoformat())

        self.country_programme.to_date = self.country_programme.to_date + datetime.timedelta(days=1)
        self.country_programme.save()
        response = self.forced_auth_req(
            'get',
            reverse('partners_api:agreement-list'),
            user=self.partner_staff_user,
            data=data
        )
        response_json = json.loads(response.rendered_content)
        self.assertEqual(response.status_code, status.HTTP_200_OK)
        for r in response_json:
            self.assertEqual(r['end'], self.country_programme.to_date.isoformat())

    def test_agreements_list(self):
        response = self.forced_auth_req(
            'get',
            reverse('partners_api:agreement-list'),
            user=self.unicef_staff
        )

        self.assertEqual(response.status_code, status.HTTP_200_OK)
        self.assertEqual(len(response.data), 2)
        self.assertIn("Partner", response.data[0]["partner_name"])

    def test_null_update_generates_no_activity_stream(self):
        '''Verify that a do-nothing update doesn't create anything in the model's activity stream'''
        data = {
            "agreement_number": self.agreement.agreement_number
        }
        response = self.forced_auth_req(
            'patch',
            reverse('partners_api:agreement-detail', args=[self.agreement.pk]),
            user=self.partnership_manager_user,
            data=data
        )
        self.assertEqual(response.status_code, status.HTTP_200_OK)

    def test_agreements_retrieve(self):
        response = self.forced_auth_req(
            'get',
            reverse('partners_api:agreement-detail', args=[self.agreement.pk]),
            user=self.unicef_staff
        )

        self.assertEqual(response.status_code, status.HTTP_200_OK)
        self.assertEqual(response.data["agreement_number"], self.agreement.agreement_number)

    def test_agreements_retrieve_staff_members(self):
        response = self.forced_auth_req(
            'get',
            reverse('partners_api:agreement-detail', args=[self.agreement.pk]),
            user=self.unicef_staff
        )

        self.assertEqual(response.status_code, status.HTTP_200_OK)
        self.assertEqual(response.data["authorized_officers"][0]["first_name"], self.partner_staff.first_name)

    def test_agreements_update_partner_staff(self):
        data = {
            "authorized_officers": [
                self.partner_staff.id,
                self.partner_staff2.id
            ],
        }
        response = self.forced_auth_req(
            'patch',
            reverse('partners_api:agreement-detail', args=[self.agreement.pk]),
            user=self.partnership_manager_user,
            data=data
        )

        self.assertEqual(response.status_code, status.HTTP_200_OK)
        self.assertEqual(len(response.data["authorized_officers"]), 2)

        # Check for activity action created
        self.assertTrue(Activity.objects.exists())
        self.assertEqual(
            Activity.objects.filter(action=Activity.UPDATE).count(),
            1
        )

    def test_agreements_delete_fail_wrong_ep(self):
        response = self.forced_auth_req(
            'delete',
            reverse('partners_api:agreement-detail', args=[self.agreement.pk]),
            user=self.partnership_manager_user
        )

        self.assertEqual(response.status_code, status.HTTP_405_METHOD_NOT_ALLOWED)

    def test_agreements_delete(self):
        new_agreement = AgreementFactory(status=Agreement.DRAFT)
        response = self.forced_auth_req(
            'delete',
            reverse('partners_api:agreement-delete', args=[new_agreement.pk]),
            user=self.partnership_manager_user
        )
        self.assertEqual(response.status_code, status.HTTP_204_NO_CONTENT)

    def test_agreements_list_filter_type(self):
        params = {"agreement_type": Agreement.PCA}
        response = self.forced_auth_req(
            'get',
            reverse('partners_api:agreement-list'),
            user=self.unicef_staff,
            data=params
        )

        self.assertEqual(response.status_code, status.HTTP_200_OK)
        self.assertEqual(len(response.data), 1)
        self.assertEqual(response.data[0]["id"], self.agreement.id)
        self.assertEqual(response.data[0]["agreement_type"], Agreement.PCA)

    def test_agreements_list_filter_status(self):
        params = {"status": "signed"}
        response = self.forced_auth_req(
            'get',
            reverse('partners_api:agreement-list'),
            user=self.unicef_staff,
            data=params
        )

        self.assertEqual(response.status_code, status.HTTP_200_OK)
        self.assertEqual(len(response.data), 1)
        self.assertEqual(response.data[0]["id"], self.agreement.id)
        self.assertEqual(response.data[0]["status"], Agreement.SIGNED)

    def test_agreements_list_filter_partner_name(self):
        params = {"partner_name": self.partner.name}
        response = self.forced_auth_req(
            'get',
            reverse('partners_api:agreement-list'),
            user=self.unicef_staff,
            data=params
        )

        self.assertEqual(response.status_code, status.HTTP_200_OK)
        self.assertEqual(len(response.data), 2)
        self.assertEqual(self.partner.name, response.data[0]["partner_name"])

    def test_agreements_list_filter_search(self):
        params = {"search": "Partner"}
        response = self.forced_auth_req(
            'get',
            reverse('partners_api:agreement-list'),
            user=self.unicef_staff,
            data=params
        )

        self.assertEqual(response.status_code, status.HTTP_200_OK)
        self.assertEqual(len(response.data), 2)
        self.assertIn("Partner", response.data[0]["partner_name"])

    def test_agreements_list_filter_search_refno(self):
        params = {"search": datetime.date.today().year}
        response = self.forced_auth_req(
            'get',
            reverse('partners_api:agreement-list'),
            user=self.unicef_staff,
            data=params
        )

        self.assertEqual(response.status_code, status.HTTP_200_OK)
        self.assertEqual(len(response.data), 2)
        # self.assertEqual(response.data[1]["agreement_number"], self.agreement.agreement_number)

    def test_agreements_update_set_to_active_on_save(self):
        '''Ensure that a draft agreement auto-transitions to signed when saved with signing info'''
        agreement = AgreementFactory(
            agreement_type=Agreement.MOU,
            status=Agreement.DRAFT,
            partner=self.partner,
            partner_manager=self.partner_staff,
            start=datetime.date.today(),
            end=self.country_programme.to_date,
            signed_by=None,
        )
        # In order to auto-transition to signed, this agreement needs authorized officers
        agreement.authorized_officers.add(self.partner_staff)
        agreement.save()

        today = datetime.date.today()
        data = {
            "start": today - datetime.timedelta(days=5),
            "end": today + datetime.timedelta(days=5),
            "signed_by": self.unicef_staff.id,
            "signed_by_unicef_date": datetime.date.today(),
        }
        response = self.forced_auth_req(
            'patch',
            reverse('partners_api:agreement-detail', args=[agreement.pk]),
            user=self.partnership_manager_user,
            data=data
        )
        self.assertEqual(response.status_code, status.HTTP_200_OK)
        self.assertEqual(response.data["status"], Agreement.SIGNED)

    def test_partner_agreements_update_suspend(self):
        '''Ensure that interventions related to an agreement are suspended when the agreement is suspended'''
        # There's a limited number of statuses that the intervention can have in order to transition to suspended;
        # signed is one of them.
        self.intervention.status = Intervention.SIGNED
        self.intervention.save()

        data = {
            "status": Agreement.SUSPENDED,
        }
        response = self.forced_auth_req(
            'patch',
            reverse('partners_api:agreement-detail', args=[self.agreement.pk]),
            user=self.partnership_manager_user,
            data=data
        )
        self.assertEqual(response.status_code, status.HTTP_200_OK)
        self.assertEqual(response.data["status"], Agreement.SUSPENDED)
        self.assertEqual(Intervention.objects.get(agreement=self.agreement).status, Intervention.SUSPENDED)

    def test_agreement_amendment_delete_error(self):
        response = self.forced_auth_req(
            'delete',
            reverse(
                'partners_api:agreement-amendment-del',
                args=[self.agreement.amendments.first().pk]
            ),
            user=self.partnership_manager_user,
        )

        self.assertEqual(response.status_code, status.HTTP_400_BAD_REQUEST)
        self.assertEqual(response.data, ["Cannot delete a signed amendment"])

    def test_agreement_generate_pdf_default(self):
        with mock.patch('etools.applications.partners.views.v1.get_data_from_insight') as mock_get_insight:
            # FIXME: need to return some fake data here (not just {}) to actually get a PDF that
            # has more in it than an error message
            mock_get_insight.return_value = (True, {})
            response = self.forced_auth_req(
                'get',
                reverse('partners_api:pca_pdf', args=[self.agreement.pk]),
                user=self.unicef_staff
            )

        self.assertEqual(response.status_code, status.HTTP_200_OK)
        self.assertEqual(response['Content-Type'], 'application/pdf')
        # FIXME: find a way to verify the pdf has the right content,
        # or at least not an error message

    @skip('figure out why this is failing with a random vendor number')
    def test_agreement_generate_pdf_lang(self):
        params = {
            "lang": "spanish",
        }
        with mock.patch('etools.applications.partners.views.v1.get_data_from_insight') as mock_get_insight:
            # FIXME: need to return some fake data here (not just {}) to actually get a PDF that
            # has more in it than an error message
            mock_get_insight.return_value = (True, {})
            response = self.forced_auth_req(
                'get',
                reverse('partners_api:pca_pdf', args=[self.agreement.pk]),
                user=self.unicef_staff,
                data=params
            )
        self.assertEqual(response.status_code, status.HTTP_200_OK)
        self.assertEqual(response['Content-Type'], 'application/pdf')
        # FIXME: find a way to verify the pdf has the right content
        # or at least not an error message

    def test_agreement_add_amendment_type(self):
        amd_types = self.amendment1.types
        amd_types.append(AgreementAmendment.AUTHORIZED_OFFICER)
        data = {
            "amendments": [
                {
                    "id": self.amendment1.id,
                    "types": amd_types
                }
            ]
        }
        response = self.forced_auth_req(
            'patch',
            reverse('partners_api:agreement-detail', args=[self.agreement.pk]),
            user=self.partnership_manager_user,
            data=data
        )
        self.assertEqual(response.status_code, status.HTTP_200_OK)
        self.assertEqual(len(response.data["amendments"][1]["types"]), 2)


class TestPartnerStaffMemberAPIView(BaseTenantTestCase):
    @classmethod
    def setUpTestData(cls):
        cls.unicef_staff = UserFactory(is_staff=True)
        cls.partner = PartnerFactory(partner_type=PartnerType.CIVIL_SOCIETY_ORGANIZATION)
        cls.partner_staff = PartnerStaffFactory(partner=cls.partner)
        cls.partner_staff_user = UserFactory(is_staff=True)
        cls.partner_staff_user.groups.add(GroupFactory())
        cls.partner_staff_user.profile.partner_staff_member = cls.partner_staff.id
        cls.partner_staff_user.profile.save()
        cls.url = reverse(
            "partners_api:partner-staff-members-list",
            args=[cls.partner.pk]
        )

    def test_get(self):
        response = self.forced_auth_req(
            'get',
            self.url,
            user=self.unicef_staff
        )

        self.assertEqual(response.status_code, status.HTTP_200_OK)
        data = json.loads(response.rendered_content)
        self.assertIn(data[0]["first_name"], self.partner_staff.first_name)
        self.assertIn(data[0]["last_name"], self.partner_staff.last_name)


class TestInterventionViews(BaseTenantTestCase):
    @classmethod
    def setUpTestData(cls):
        cls.unicef_staff = UserFactory(is_staff=True)
        cls.partnership_manager_user = UserFactory(is_staff=True)
        cls.partnership_manager_user.groups.add(GroupFactory())
        cls.agreement = AgreementFactory()
        cls.agreement2 = AgreementFactory(status="draft")
        cls.partnerstaff = PartnerStaffFactory(partner=cls.agreement.partner)
        cls.planned_engagement = PlannedEngagementFactory(partner=cls.agreement.partner)

    def setUp(self):
        data = {
            "document_type": Intervention.SHPD,
            "status": Intervention.DRAFT,
            "title": "2009 EFY AWP",
            "start": (timezone.now().date()).isoformat(),
            "end": (timezone.now().date() + datetime.timedelta(days=31)).isoformat(),
            "unicef_budget": 0,
            "agreement": self.agreement.id,
        }
        response = self.forced_auth_req(
            'post',
            reverse('partners_api:intervention-list'),
            user=self.partnership_manager_user,
            data=data
        )

        self.intervention = response.data
        self.section = SectorFactory()

        self.fund_commitment_header = FundsCommitmentHeader.objects.create(
            vendor_code="test1",
            fc_number="3454354",
        )

        self.funding_commitment1 = FundsCommitmentItem.objects.create(
            fund_commitment=self.fund_commitment_header,
            line_item="1",
            grant_number="grant 1",
            fr_number="12345",
            wbs="some_wbs",
            fc_ref_number="some_fc_ref",
            commitment_amount=200,
        )

        self.funding_commitment2 = FundsCommitmentItem.objects.create(
            fund_commitment=self.fund_commitment_header,
            line_item="2",
            grant_number="grant 1",
            fr_number="45678",
            wbs="some_wbs",
            fc_ref_number="some_fc_ref",
            commitment_amount=300,
        )

        self.fr_header_1 = FundsReservationHeaderFactory(fr_number=self.funding_commitment1.fr_number)
        self.fr_header_2 = FundsReservationHeaderFactory(fr_number=self.funding_commitment2.fr_number)

        output_type = ResultTypeFactory(name=ResultType.OUTPUT)
        # Basic data to adjust in tests
        self.intervention_data = {
            "agreement": self.agreement2.id,
            "partner_id": self.agreement2.partner.id,
            "document_type": Intervention.SHPD,
            "title": "2009 EFY AWP Updated",
            "status": Intervention.DRAFT,
            "start": (timezone.now().date()).isoformat(),
            "end": (timezone.now().date() + datetime.timedelta(days=31)).isoformat(),
            "submission_date_prc": "2016-10-31",
            "review_date_prc": "2016-10-28",
            "submission_date": "2016-10-28",
            "prc_review_document": None,
            "signed_by_unicef_date": "2016-10-28",
            "signed_by_partner_date": "2016-10-20",
            "unicef_signatory": self.unicef_staff.id,
            "unicef_focal_points": [],
            "partner_focal_points": [],
            "partner_authorized_officer_signatory": self.partnerstaff.id,
            "offices": [],
            "population_focus": "Some focus",
            "planned_visits": [
                {
                    "year": 2016,
                    "programmatic": 2,
                    "spot_checks": 1,
                    "audit": 1,
                    "quarter": 'q1'
                },
            ],
            "planned_budget": {
                "partner_contribution": "2.00",
                "unicef_cash": "3.00",
                "in_kind_amount": "1.00",
                "partner_contribution_local": "3.00",
                "unicef_cash_local": "3.00",
                "in_kind_amount_local": "0.00",
                "total": "6.00"
            },
            "sections": [self.section.id],
            "result_links": [
                {
                    "cp_output": ResultFactory(result_type=output_type).id,
                    "ram_indicators": []
                }
            ],
            "amendments": [],
            "attachments": [],
        }

        response = self.forced_auth_req(
            'post',
            reverse('partners_api:intervention-list'),
            user=self.partnership_manager_user,
            data=self.intervention_data
        )

        self.intervention_data = response.data
        self.intervention_obj = Intervention.objects.get(id=self.intervention_data["id"])
        self.planned_visit = InterventionPlannedVisits.objects.create(
            intervention=self.intervention_obj
        )
        attachment = "attachment.pdf"
        self.attachment = InterventionAttachment.objects.create(
            intervention=self.intervention_obj,
            attachment=attachment,
            type=FileType.objects.create(name="pdf")
        )
        self.result = InterventionResultLinkFactory(intervention=self.intervention_obj,
                                                    cp_output__result_type=output_type)
        amendment = "amendment.pdf"
        self.amendment = InterventionAmendment.objects.create(
            intervention=self.intervention_obj,
            types=[InterventionAmendment.RESULTS],
            signed_date=datetime.date.today(),
            signed_amendment=amendment
        )

        self.intervention_obj.status = Intervention.DRAFT
        self.intervention_obj.save()

    def test_intervention_list(self):
        response = self.forced_auth_req(
            'get',
            reverse('partners_api:intervention-list'),
            user=self.unicef_staff,
        )

        self.assertEqual(response.status_code, status.HTTP_200_OK)
        self.assertEqual(len(response.data), 4)

    def test_intervention_list_minimal(self):
        params = {"verbosity": "minimal"}
        response = self.forced_auth_req(
            'get',
            reverse('partners_api:intervention-list'),
            user=self.unicef_staff,
            data=params
        )

        self.assertEqual(response.status_code, status.HTTP_200_OK)
        self.assertEqual(list(response.data[0].keys()), ["id", "title"])

    def test_intervention_create(self):
        data = {
            "document_type": Intervention.SHPD,
            "status": Intervention.DRAFT,
            "title": "2009 EFY AWP Updated",
            "start": (timezone.now().date()).isoformat(),
            "end": (timezone.now().date() + datetime.timedelta(days=31)).isoformat(),
            "unicef_budget": 0,
            "agreement": self.agreement.id,
        }
        response = self.forced_auth_req(
            'post',
            reverse('partners_api:intervention-list'),
            user=self.partnership_manager_user,
            data=data
        )
        self.assertEqual(response.status_code, status.HTTP_201_CREATED)

    def test_intervention_create_unicef_user_fail(self):
        data = {
            "document_type": Intervention.SHPD,
            "status": Intervention.DRAFT,
            "title": "2009 EFY AWP Updated fail",
            "start": (timezone.now().date()).isoformat(),
            "end": (timezone.now().date() + datetime.timedelta(days=31)).isoformat(),
            "unicef_budget": 0,
            "agreement": self.agreement.id,
        }
        response = self.forced_auth_req(
            'post',
            reverse('partners_api:intervention-list'),
            user=self.unicef_staff,
            data=data
        )
        self.assertEqual(response.status_code, status.HTTP_403_FORBIDDEN)
        self.assertEqual(response.data['detail'], u'Accessing this item is not allowed.')

    def test_intervention_retrieve_fr_numbers(self):
        self.fr_header_1.intervention = self.intervention_obj
        self.fr_header_2.intervention = self.intervention_obj
        self.fr_header_1.save()
        self.fr_header_2.save()

        response = self.forced_auth_req(
            'get',
            reverse(
                'partners_api:intervention-detail',
                args=[self.intervention_data.get("id")]
            ),
            user=self.unicef_staff,
        )
        r_data = json.loads(response.rendered_content)
        self.assertEqual(response.status_code, status.HTTP_200_OK)
        self.assertEqual(len(r_data["frs_details"]['frs']), 2)
        self.assertCountEqual(r_data["frs"], [self.fr_header_2.id, self.fr_header_1.id])

    def test_intervention_active_update_population_focus(self):
        intervention_obj = Intervention.objects.get(id=self.intervention_data["id"])
        intervention_obj.status = Intervention.DRAFT
        intervention_obj.save()
        self.intervention_data.update(population_focus=None)
        self.intervention_data.update(status="active")
        response = self.forced_auth_req(
            'patch',
            reverse(
                'partners_api:intervention-detail',
                args=[self.intervention_data.get("id")]
            ),
            user=self.partnership_manager_user,
            data=self.intervention_data
        )
        self.assertEqual(response.status_code, status.HTTP_400_BAD_REQUEST)

    @skip('TODO: update test when new validation requirement is built')
    def test_intervention_active_update_planned_budget(self):
        InterventionBudget.objects.filter(intervention=self.intervention_data.get("id")).delete()
        intervention_obj = Intervention.objects.get(id=self.intervention_data["id"])
        intervention_obj.status = Intervention.DRAFT
        intervention_obj.save()
        self.intervention_data.update(status='active')
        self.intervention_data.update(planned_budget=[])
        response = self.forced_auth_req(
            'patch',
            reverse(
                'partners_api:intervention-detail',
                args=[self.intervention_data.get("id")]
            ),
            user=self.unicef_staff,
            data=self.intervention_data
        )

        self.assertEqual(response.status_code, status.HTTP_400_BAD_REQUEST)
        self.assertEqual(
            response.data,
            ["Planned budget is required if Intervention status is ACTIVE or IMPLEMENTED."])

    @skip('Add test back after reintroducing active validations')
    def test_intervention_active_update_planned_budget_rigid(self):
        intervention_obj = Intervention.objects.get(id=self.intervention_data["id"])
        intervention_obj.status = Intervention.ACTIVE
        intervention_obj.save()
        self.intervention_data["planned_budget"][0].update(unicef_cash=0)
        self.intervention_data["planned_budget"][1].update(unicef_cash=0)
        self.intervention_data.update(status="active")

        response = self.forced_auth_req(
            'patch',
            reverse(
                'partners_api:intervention-detail',
                args=[self.intervention_data.get("id")]
            ),
            user=self.unicef_staff,
            data=self.intervention_data
        )

        self.assertEqual(response.status_code, status.HTTP_400_BAD_REQUEST)
        self.assertEqual(response.data, ["Cannot change fields while intervention is active: unicef_cash"])

    @skip('TODO: update test when new validation requirement is built')
    def test_intervention_active_update_sector_locations(self):
        intervention_obj = Intervention.objects.get(id=self.intervention_data["id"])
        intervention_obj.status = Intervention.DRAFT
        intervention_obj.save()
        InterventionSectorLocationLink.objects.filter(intervention=self.intervention_data.get("id")).delete()
        self.intervention_data.update(sector_locations=[])
        self.intervention_data.update(status="active")
        response = self.forced_auth_req(
            'patch',
            reverse(
                'partners_api:intervention-detail',
                args=[self.intervention_data.get("id")]
            ),
            user=self.unicef_staff,
            data=self.intervention_data
        )

        self.assertEqual(response.status_code, status.HTTP_400_BAD_REQUEST)
        self.assertEqual(
            response.data,
            ["Sector locations are required if Intervention status is ACTIVE or IMPLEMENTED."])

    def test_intervention_validation(self):
        response = self.forced_auth_req(
            'post',
            reverse("partners_api:intervention-list"),
            user=self.partnership_manager_user,
            data={}
        )

        self.assertEqual(response.status_code, status.HTTP_400_BAD_REQUEST)
        self.assertEqual(response.data,
                         {"document_type": ["This field is required."],
                          "agreement": ["This field is required."],
                          "title": ["This field is required."]})

    def test_intervention_delete(self):
        new_intervention = InterventionFactory()
        response = self.forced_auth_req(
            'delete',
            reverse('partners_api:intervention-delete', args=[new_intervention.pk]),
            user=self.partnership_manager_user
        )
        self.assertEqual(response.status_code, status.HTTP_204_NO_CONTENT)

    def test_fail_intervention_delete(self):
        new_intervention = InterventionFactory(status=Intervention.ACTIVE)
        response = self.forced_auth_req(
            'delete',
            reverse('partners_api:intervention-delete', args=[new_intervention.pk]),
            user=self.partnership_manager_user
        )
        self.assertEqual(response.status_code, status.HTTP_400_BAD_REQUEST)

    def test_intervention_validation_doctype_pca(self):
        data = {
            "document_type": Intervention.SSFA,
        }
        response = self.forced_auth_req(
            'patch',
            reverse(
                "partners_api:intervention-detail",
                args=[self.intervention["id"]]
            ),
            user=self.partnership_manager_user,
            data=data,
        )

        self.assertEqual(response.status_code, status.HTTP_400_BAD_REQUEST)
        self.assertIn(u'Agreement selected is not of type SSFA', response.data)

    def test_intervention_validation_doctype_ssfa(self):
        self.agreement.agreement_type = Agreement.SSFA
        self.agreement.save()
        data = {
            "document_type": Intervention.PD,
        }
        response = self.forced_auth_req(
            'patch',
            reverse(
                "partners_api:intervention-detail",
                args=[self.intervention["id"]]
            ),
            user=self.partnership_manager_user,
            data=data,
        )

        self.assertEqual(response.status_code, status.HTTP_400_BAD_REQUEST)
        self.assertIn('Document type PD or SHPD can only be associated with a PCA agreement.', response.data)

    def test_intervention_validation_dates(self):
        today = datetime.date.today()
        data = {
            "start": datetime.date(today.year + 1, 1, 1),
            "end": today,
        }
        response = self.forced_auth_req(
            'patch',
            reverse(
                "partners_api:intervention-detail",
                args=[self.intervention["id"]]
            ),
            user=self.partnership_manager_user,
            data=data,
        )

        self.assertEqual(response.status_code, status.HTTP_400_BAD_REQUEST)
        self.assertEqual(response.data, ['Start date must precede end date'])

    def test_intervention_filter(self):
        country_programme = CountryProgrammeFactory()
        office = OfficeFactory()
        user = UserFactory()
        # Test filter
        params = {
            "partnership_type": Intervention.PD,
            "status": Intervention.DRAFT,
            "start": "2016-10-28",
            "end": "2016-10-28",
            "location": "Location",
            "cluster": "Cluster",
            "section": self.section.id,
            "search": "2009",
            "document_type": Intervention.PD,
            "country_programme": country_programme.pk,
            "unicef_focal_points": user.pk,
            "office": office.pk
        }
        response = self.forced_auth_req(
            'get',
            reverse("partners_api:intervention-list"),
            user=self.unicef_staff,
            data=params
        )

        self.assertEqual(response.status_code, status.HTTP_200_OK)

    def test_intervention_filter_my_partnerships(self):
        # Test filter
        params = {
            "my_partnerships": True,
        }
        response = self.forced_auth_req(
            'get',
            reverse("partners_api:intervention-list"),
            user=self.unicef_staff,
            data=params
        )

        self.assertEqual(response.status_code, status.HTTP_200_OK)
        self.assertEqual(len(response.data), 1)

    def test_api_interventions_values(self):
        params = {"values": "{}".format(self.intervention["id"])}
        response = self.forced_auth_req(
            'get',
            reverse("partners_api:intervention-list"),
            user=self.unicef_staff,
            data=params
        )

        self.assertEqual(response.status_code, status.HTTP_200_OK)
        self.assertEqual(len(response.data), 1)
        self.assertEqual(response.data[0]["id"], self.intervention["id"])


class TestInterventionReportingPeriodViews(BaseTenantTestCase):

    @classmethod
    def setUpTestData(cls):
        # create a staff user in the Partnership Manager group
        cls.user = UserFactory(is_staff=True)
        cls.user.groups.add(GroupFactory())
        cls.intervention = InterventionFactory()
        cls.list_url = reverse('partners_api:intervention-reporting-periods-list', args=[cls.intervention.pk])
        cls.num_periods = 3
        InterventionReportingPeriodFactory.create_batch(cls.num_periods, intervention=cls.intervention)
        cls.reporting_period = InterventionReportingPeriod.objects.first()
        cls.detail_url = reverse('partners_api:intervention-reporting-periods-detail',
                                 args=[cls.reporting_period.pk])

    def setUp(self):
        self.params = {
            'start_date': datetime.date.today(),
            'end_date': datetime.date.today() + datetime.timedelta(days=1),
            'due_date': datetime.date.today() + datetime.timedelta(days=20),
            'intervention': self.intervention.pk,
        }
        self.one_day = datetime.timedelta(days=1)

    # List

    def test_list(self):
        response = self.forced_auth_req('get', self.list_url)
        self.assertEqual(response.status_code, status.HTTP_200_OK)
        data = json.loads(response.content)
        self.assertEqual(len(data), self.num_periods)
        # check that our keys match our expectation
        self.assertEqual(set(data[0]), {'id', 'start_date', 'end_date', 'due_date', 'intervention'})
        self.assertEqual(data[0]['intervention'], self.intervention.pk)

    def test_list_empty(self):
        InterventionReportingPeriod.objects.all().delete()
        response = self.forced_auth_req('get', self.list_url)
        self.assertEqual(response.status_code, status.HTTP_200_OK)
        data = json.loads(response.content)
        self.assertEqual(data, [])

    def test_list_only_our_intervention_periods(self):
        other_intervention = InterventionReportingPeriodFactory()
        response = self.forced_auth_req('get', self.list_url)
        self.assertEqual(response.status_code, status.HTTP_200_OK)
        data = json.loads(response.content)
        # only ``num_periods`` items are retrieved ...
        self.assertEqual(len(data), self.num_periods)
        for period in data:
            # ... and other_intervention isn't in there
            self.assertNotEqual(period['intervention'], other_intervention.pk)

    # Create

    def test_create(self):
        # delete existing factory-created objects
        InterventionReportingPeriod.objects.all().delete()
        response = self.forced_auth_req('post', self.list_url, data=self.params)
        self.assertEqual(response.status_code, status.HTTP_201_CREATED)
        data = json.loads(response.content)
        for key in ['start_date', 'end_date', 'due_date', 'intervention']:
            self.assertEqual(str(data[key]), str(self.params[key]))

    def test_create_required_fields(self):
        params = {}
        response = self.forced_auth_req('post', self.list_url, data=params)
        self.assertEqual(response.status_code, status.HTTP_400_BAD_REQUEST)
        data = json.loads(response.content)
        for key in ['start_date', 'end_date', 'due_date', 'intervention']:
            self.assertEqual(data[key], ["This field is required."])

    def test_create_start_must_be_on_or_before_end(self):
        self.params['end_date'] = self.params['start_date'] - self.one_day
        response = self.forced_auth_req('post', self.list_url, data=self.params)
        self.assertContains(response, 'end_date must be on or after start_date',
                            status_code=status.HTTP_400_BAD_REQUEST)

    def test_create_end_must_be_on_or_before_due(self):
        self.params['due_date'] = self.params['end_date'] - self.one_day
        response = self.forced_auth_req('post', self.list_url, data=self.params)
        self.assertContains(response, 'due_date must be on or after end_date',
                            status_code=status.HTTP_400_BAD_REQUEST)

    def test_create_start_must_be_on_or_before_due(self):
        self.params['due_date'] = self.params['start_date'] - self.one_day
        response = self.forced_auth_req('post', self.list_url, data=self.params)
        self.assertContains(response, 'due_date must be on or after end_date',
                            status_code=status.HTTP_400_BAD_REQUEST)

    def set_date_order_and_create(self, old_start_order, old_end_order, new_start_order, new_end_order,
                                  expected_status):
        """
        Helper method to test combinations of start & end date, making sure that
        the view returns the ``expected_status``.
        """
        # delete existing objects which might interfere with this test
        InterventionReportingPeriod.objects.all().delete()
        day_0 = datetime.date.today()
        days = [
            day_0,
            day_0 + 1 * self.one_day,
            day_0 + 2 * self.one_day,
            day_0 + 3 * self.one_day,
        ]
        old_start = days[old_start_order]
        old_end = days[old_end_order]
        new_start = days[new_start_order]
        new_end = days[new_end_order]

        # create the existing instance (old)
        due_date = day_0 + 20 * self.one_day  # <- not important for this test
        InterventionReportingPeriodFactory(
            intervention=self.intervention, due_date=due_date,
            start_date=old_start, end_date=old_end,
        )
        # Now try to create a new instance via the API
        new = self.params.copy()
        new.update({
            'start_date': new_start,
            'end_date': new_end,
        })
        response = self.forced_auth_req('post', self.list_url, data=new)
        self.assertEqual(response.status_code, expected_status)

    def test_create_periods_dont_overlap(self):
        """
        Test various combinations of start and end dates when creating a new
        InterventionReportingPeriod instance. "Old" dates are dates for an
        instance that already exists. "New" dates are dates for an instance
        that we are trying to create.
        """
        # testcases
        # ---------
        # new_start < new_end < old_start < old_end: OK
        # new_start < new_end = old_start < old_end: OK
        # old_start < old_end < new_start < new_end: OK
        # old_start < old_end = new_start < new_end: OK
        # new_start < old_start < new_end < old_end: FAIL
        # new_start < old_start < old_end < new_end: FAIL
        # old_start < new_start < new_end < old_end: FAIL
        # old_start < new_start < old_end < new_end: FAIL
        first, second, third, fourth = range(4)
        OK, FAIL = (status.HTTP_201_CREATED, status.HTTP_400_BAD_REQUEST)

        # arguments: (old_start_order, old_end_order, new_start_order, new_end_order, expected_status)
        self.set_date_order_and_create(third, fourth, first, second, OK)
        self.set_date_order_and_create(third, fourth, first, third, OK)
        self.set_date_order_and_create(first, second, third, fourth, OK)
        self.set_date_order_and_create(first, second, second, fourth, OK)

        self.set_date_order_and_create(second, fourth, first, third, FAIL)
        self.set_date_order_and_create(second, third, first, fourth, FAIL)
        self.set_date_order_and_create(first, fourth, second, third, FAIL)
        self.set_date_order_and_create(first, third, second, fourth, FAIL)

    # Get

    def test_get(self):
        response = self.forced_auth_req('get', self.detail_url)
        self.assertEqual(response.status_code, status.HTTP_200_OK)
        data = json.loads(response.content)
        self.assertEqual(set(data.keys()),
                         {'id', 'intervention', 'start_date', 'end_date', 'due_date'})

    def test_get_404(self):
        nonexistent_pk = 0
        url = reverse('partners_api:intervention-reporting-periods-detail',
                      args=[nonexistent_pk])
        response = self.forced_auth_req('get', url)
        self.assertEqual(response.status_code, status.HTTP_404_NOT_FOUND)

    # Patch

    def test_patch(self):
        params = {
            'due_date': self.reporting_period.due_date + datetime.timedelta(days=1)
        }
        response = self.forced_auth_req('patch', self.detail_url, data=params)
        self.assertEqual(response.status_code, status.HTTP_200_OK)
        data = json.loads(response.content)
        self.assertEqual(data['due_date'], str(params['due_date']))

    def test_patch_change_multiple_fields(self):
        params = {
            'end_date': self.reporting_period.end_date + datetime.timedelta(days=1),
            'due_date': self.reporting_period.due_date + datetime.timedelta(days=1),
        }
        response = self.forced_auth_req('patch', self.detail_url, data=params)
        self.assertEqual(response.status_code, status.HTTP_200_OK)
        data = json.loads(response.content)
        self.assertEqual(data['end_date'], str(params['end_date']))
        self.assertEqual(data['due_date'], str(params['due_date']))

    def test_patch_order_must_still_be_valid(self):
        params = {
            'end_date': self.reporting_period.start_date - self.one_day
        }
        response = self.forced_auth_req('patch', self.detail_url, data=params)
        self.assertContains(response, 'end_date must be on or after start_date',
                            status_code=status.HTTP_400_BAD_REQUEST)

    def test_patch_cannot_change_intervention(self):
        new_intervention = InterventionFactory()
        params = {
            'intervention': new_intervention.pk
        }
        response = self.forced_auth_req('patch', self.detail_url, data=params)
        self.assertContains(response, 'Cannot change the intervention',
                            status_code=status.HTTP_400_BAD_REQUEST)

    # Delete

    def test_delete(self):
        response = self.forced_auth_req('delete', self.detail_url)
        self.assertEqual(response.status_code, status.HTTP_204_NO_CONTENT)


class TestPartnershipDashboardView(BaseTenantTestCase):

    def setUp(self):
        self.unicef_staff = UserFactory(is_staff=True)
        self.agreement = AgreementFactory()
        self.agreement2 = AgreementFactory(status=Agreement.DRAFT)
        self.partnerstaff = PartnerStaffFactory(partner=self.agreement.partner)
        data = {
            "document_type": Intervention.SHPD,
            "status": Intervention.DRAFT,
            "title": "2009 EFY AWP",
            "start": "2016-10-28",
            "end": "2016-10-28",
            "unicef_budget": 0,
            "agreement": self.agreement.id,
        }
        response = self.forced_auth_req(
            'post',
            reverse("partners_api:intervention-list"),
            user=self.unicef_staff,
            data=data
        )
        self.intervention = response.data

        self.section = SectorFactory()

        # Basic data to adjust in tests
        self.intervention_data = {
            "agreement": self.agreement2.id,
            "partner_id": self.agreement2.partner.id,
            "document_type": Intervention.SHPD,
            "title": "2009 EFY AWP Updated",
            "status": Intervention.DRAFT,
            "start": "2017-01-28",
            "end": "2019-01-28",
            "submission_date_prc": "2017-01-31",
            "review_date_prc": "2017-01-28",
            "submission_date": "2017-01-28",
            "prc_review_document": None,
            "prc_review_attachment": None,
            "signed_by_unicef_date": "2017-01-28",
            "signed_by_partner_date": "2017-01-20",
            "unicef_signatory": self.unicef_staff.id,
            "unicef_focal_points": [],
            "partner_focal_points": [],
            "partner_authorized_officer_signatory": self.partnerstaff.id,
            "offices": [],
            "fr_numbers": None,
            "population_focus": "Some focus",
            "planned_budget": {
                "partner_contribution": "2.00",
                "unicef_cash": "3.00",
                "in_kind_amount": "1.00",
                "partner_contribution_local": "3.00",
                "unicef_cash_local": "3.00",
                "in_kind_amount_local": "0.00",
                "total": "6.00"
            },
            "sections": [self.section.id],
            "result_links": [
                {
                    "cp_output": ResultFactory().id,
                    "ram_indicators": []
                },
            ],
            "amendments": [],
            "attachments": [],
        }
        response = self.forced_auth_req(
            'post',
            reverse("partners_api:intervention-list"),
            user=self.unicef_staff,
            data=self.intervention_data
        )
        self.intervention_data = response.data<|MERGE_RESOLUTION|>--- conflicted
+++ resolved
@@ -10,13 +10,8 @@
 from django.core.files.uploadedfile import SimpleUploadedFile
 from django.db import connection
 from django.test import SimpleTestCase
-<<<<<<< HEAD
+from django.urls import resolve, reverse
 from django.utils import timezone
-=======
-from django.urls import resolve, reverse
-from django.utils import six, timezone
-from django.utils.six.moves.urllib_parse import urlparse
->>>>>>> fa9d5760
 
 import mock
 from model_utils import Choices
