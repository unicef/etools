from datetime import date
from unittest.mock import Mock, patch

from django.core.files.uploadedfile import SimpleUploadedFile

from factory import fuzzy

from etools.applications.attachments.tests.factories import AttachmentFactory
from etools.applications.core.tests.cases import BaseTenantTestCase
from etools.applications.funds.tests.factories import FundsReservationHeaderFactory
from etools.applications.partners.models import Intervention
<<<<<<< HEAD
from etools.applications.partners.tests.factories import InterventionFactory, PartnerFactory, PartnerStaffFactory
from etools.applications.reports.tests.factories import (
    CountryProgrammeFactory,
    OfficeFactory,
    ReportingRequirementFactory,
    SectionFactory,
)
=======
from etools.applications.partners.tests.factories import (
    InterventionFactory,
    PartnerFactory,
    PartnerStaffFactory,
    PRP_PARTNER_SYNC,
)
from etools.applications.reports.tests.factories import CountryProgrammeFactory, OfficeFactory, SectionFactory
>>>>>>> 99d9cf59
from etools.applications.users.tests.factories import UserFactory


class BaseTestCase(BaseTenantTestCase):
    def setUp(self):
        super().setUp()

        self.unicef_user = UserFactory(is_staff=True, groups__data=['UNICEF User'])
        self.partnership_manager = UserFactory(is_staff=True, groups__data=['UNICEF User', 'Partnership Manager'])

        self.partner = PartnerFactory(vendor_number=fuzzy.FuzzyText(length=20).fuzz())
        self.partner_staff_member = UserFactory(is_staff=False, groups__data=[])
        self.partner_staff_member.profile.partner_staff_member = PartnerStaffFactory(
            partner=self.partner, email=self.partner_staff_member.email
        ).id
        self.partner_staff_member.profile.save()

        self.partner_authorized_officer = UserFactory(is_staff=False, groups__data=[])
        partner_authorized_officer_staff = PartnerStaffFactory(
            partner=self.partner, email=self.partner_authorized_officer.email
        )
        self.partner_authorized_officer.profile.partner_staff_member_user = partner_authorized_officer_staff.id
        self.partner_authorized_officer.profile.save()

        self.partner_focal_point = UserFactory(is_staff=False, groups__data=[])
        partner_focal_point_staff = PartnerStaffFactory(
            partner=self.partner, email=self.partner_focal_point.email
        )
        self.partner_focal_point.profile.partner_staff_member = partner_focal_point_staff.id
        self.partner_focal_point.profile.save()

        mock_prp_sync = Mock()
        with patch(PRP_PARTNER_SYNC, mock_prp_sync()):
            self.draft_intervention = InterventionFactory(
                agreement__partner=self.partner,
                partner_authorized_officer_signatory=partner_authorized_officer_staff,
                cash_transfer_modalities=[Intervention.CASH_TRANSFER_DIRECT],
                date_sent_to_partner=date.today(),
            )
        self.draft_intervention.unicef_focal_points.add(UserFactory())
        self.draft_intervention.partner_focal_points.add(partner_focal_point_staff)

        country_programme = CountryProgrammeFactory()
<<<<<<< HEAD
        signature_fields = dict(
            agreement__partner=self.partner,
            status=Intervention.SIGNATURE,
            signed_by_partner_date=date(year=1970, month=1, day=1),
            partner_authorized_officer_signatory=partner_authorized_officer_staff,
            signed_by_unicef_date=date(year=1970, month=1, day=1),
            country_programme=country_programme,
            start=date(year=1970, month=2, day=1),
            end=date(year=1970, month=3, day=1),
            agreement__country_programme=country_programme,
            cash_transfer_modalities=[Intervention.CASH_TRANSFER_DIRECT],
            budget_owner=UserFactory(),
        )
        self.signature_intervention = InterventionFactory(**signature_fields)
        ReportingRequirementFactory(intervention=self.signature_intervention)
        FundsReservationHeaderFactory(intervention=self.signature_intervention)
        AttachmentFactory(
            file=SimpleUploadedFile('test.txt', b'test'),
            code='partners_intervention_signed_pd',
            content_object=self.signature_intervention,
        )
        self.signature_intervention.unicef_focal_points.add(UserFactory())
        self.signature_intervention.sections.add(SectionFactory())
        self.signature_intervention.offices.add(OfficeFactory())
        self.signature_intervention.partner_focal_points.add(partner_focal_point_staff)

        ended_fields = dict(**signature_fields)
        ended_fields.update(**dict(
            status=Intervention.ENDED,
        ))
        self.ended_intervention = InterventionFactory(**ended_fields)
        ReportingRequirementFactory(intervention=self.ended_intervention)
=======
        with patch(PRP_PARTNER_SYNC, mock_prp_sync()):
            self.ended_intervention = InterventionFactory(
                agreement__partner=self.partner,
                status=Intervention.ENDED,
                signed_by_partner_date=date(year=1970, month=1, day=1),
                partner_authorized_officer_signatory=partner_authorized_officer_staff,
                signed_by_unicef_date=date(year=1970, month=1, day=1),
                country_programme=country_programme,
                start=date(year=1970, month=2, day=1),
                end=date(year=1970, month=3, day=1),
                agreement__country_programme=country_programme,
                cash_transfer_modalities=[Intervention.CASH_TRANSFER_DIRECT],
                date_sent_to_partner=date.today(),
            )
>>>>>>> 99d9cf59
        FundsReservationHeaderFactory(intervention=self.ended_intervention)
        self.ended_intervention.planned_budget.unicef_cash_local = 1
        self.ended_intervention.planned_budget.save()
        AttachmentFactory(
            file=SimpleUploadedFile('test.txt', b'test'),
            code='partners_intervention_ended_pd',
            content_object=self.ended_intervention,
        )
        AttachmentFactory(
            file=SimpleUploadedFile('test.txt', b'test'),
            code='partners_intervention_signed_pd',
            content_object=self.ended_intervention,
        )
        self.ended_intervention.unicef_focal_points.add(UserFactory())
        self.ended_intervention.sections.add(SectionFactory())
        self.ended_intervention.offices.add(OfficeFactory())
        self.ended_intervention.partner_focal_points.add(partner_focal_point_staff)<|MERGE_RESOLUTION|>--- conflicted
+++ resolved
@@ -9,23 +9,18 @@
 from etools.applications.core.tests.cases import BaseTenantTestCase
 from etools.applications.funds.tests.factories import FundsReservationHeaderFactory
 from etools.applications.partners.models import Intervention
-<<<<<<< HEAD
-from etools.applications.partners.tests.factories import InterventionFactory, PartnerFactory, PartnerStaffFactory
+from etools.applications.partners.tests.factories import (
+    InterventionFactory,
+    PartnerFactory,
+    PartnerStaffFactory,
+    PRP_PARTNER_SYNC,
+)
 from etools.applications.reports.tests.factories import (
     CountryProgrammeFactory,
     OfficeFactory,
     ReportingRequirementFactory,
     SectionFactory,
 )
-=======
-from etools.applications.partners.tests.factories import (
-    InterventionFactory,
-    PartnerFactory,
-    PartnerStaffFactory,
-    PRP_PARTNER_SYNC,
-)
-from etools.applications.reports.tests.factories import CountryProgrammeFactory, OfficeFactory, SectionFactory
->>>>>>> 99d9cf59
 from etools.applications.users.tests.factories import UserFactory
 
 
@@ -69,7 +64,6 @@
         self.draft_intervention.partner_focal_points.add(partner_focal_point_staff)
 
         country_programme = CountryProgrammeFactory()
-<<<<<<< HEAD
         signature_fields = dict(
             agreement__partner=self.partner,
             status=Intervention.SIGNATURE,
@@ -102,22 +96,6 @@
         ))
         self.ended_intervention = InterventionFactory(**ended_fields)
         ReportingRequirementFactory(intervention=self.ended_intervention)
-=======
-        with patch(PRP_PARTNER_SYNC, mock_prp_sync()):
-            self.ended_intervention = InterventionFactory(
-                agreement__partner=self.partner,
-                status=Intervention.ENDED,
-                signed_by_partner_date=date(year=1970, month=1, day=1),
-                partner_authorized_officer_signatory=partner_authorized_officer_staff,
-                signed_by_unicef_date=date(year=1970, month=1, day=1),
-                country_programme=country_programme,
-                start=date(year=1970, month=2, day=1),
-                end=date(year=1970, month=3, day=1),
-                agreement__country_programme=country_programme,
-                cash_transfer_modalities=[Intervention.CASH_TRANSFER_DIRECT],
-                date_sent_to_partner=date.today(),
-            )
->>>>>>> 99d9cf59
         FundsReservationHeaderFactory(intervention=self.ended_intervention)
         self.ended_intervention.planned_budget.unicef_cash_local = 1
         self.ended_intervention.planned_budget.save()
