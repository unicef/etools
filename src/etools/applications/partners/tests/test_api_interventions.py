--- conflicted
+++ resolved
@@ -172,11 +172,7 @@
         'active': ['']
     }
     REQUIRED_FIELDS = {
-<<<<<<< HEAD
-        'draft': ['number', 'title', 'agreement', 'document_type', 'document_currency', 'risks'],
-=======
         'draft': ['number', 'title', 'agreement', 'document_type', 'document_currency'],
->>>>>>> 4bebfa1e
         'signed': [],
         'active': ['']
     }
