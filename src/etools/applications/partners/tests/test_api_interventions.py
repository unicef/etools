import datetime
import json
from unittest import skip

from django.core.cache import cache
from django.core.files.uploadedfile import SimpleUploadedFile
from django.db import connection
from django.test import SimpleTestCase
from django.urls import reverse, resolve
from django.utils import timezone

from rest_framework import status
from rest_framework.test import APIRequestFactory
from unicef_snapshot.models import Activity

from etools.applications.attachments.models import Attachment
from etools.applications.attachments.tests.factories import (
    AttachmentFactory,
    AttachmentFileTypeFactory,
)
from etools.applications.environment.helpers import tenant_switch_is_active
from etools.applications.environment.models import TenantSwitch
from etools.applications.environment.tests.factories import TenantSwitchFactory
from etools.applications.EquiTrack.tests.cases import BaseTenantTestCase
from etools.applications.EquiTrack.tests.mixins import URLAssertionMixin
from etools.applications.locations.tests.factories import LocationFactory
from etools.applications.partners.models import (
    Intervention,
    InterventionAmendment,
    InterventionResultLink,
)
from etools.applications.partners.tests.factories import (
    AgreementFactory,
    FileTypeFactory,
    InterventionAmendmentFactory,
    InterventionAttachmentFactory,
    InterventionFactory,
    InterventionResultLinkFactory,
    InterventionSectorLocationLinkFactory,
    PartnerFactory,
)
from etools.applications.partners.tests.test_utils import setup_intervention_test_data
from etools.applications.reports.models import AppliedIndicator, ReportingRequirement
<<<<<<< HEAD
from etools.applications.reports.tests.factories import (
    AppliedIndicatorFactory,
    CountryProgrammeFactory,
    IndicatorFactory,
    LowerResultFactory,
    ReportingRequirementFactory,
    ResultFactory,
    SectorFactory,
)
from etools.applications.snapshot.models import Activity
=======
from etools.applications.reports.tests.factories import (AppliedIndicatorFactory, CountryProgrammeFactory,
                                                         IndicatorFactory, LowerResultFactory,
                                                         ReportingRequirementFactory, ResultFactory, SectorFactory,)
>>>>>>> 976f6bd9
from etools.applications.users.tests.factories import GroupFactory, UserFactory
from etools.applications.utils.common.utils import get_all_field_names


def _add_user_to_partnership_manager_group(user):
    '''Utility function to add a user to the 'Partnership Manager' group which may or may not exist'''
    group = GroupFactory(name='Partnership Manager')
    user.groups.add(group)


class URLsTestCase(URLAssertionMixin, SimpleTestCase):
    '''Simple test case to verify URL reversal'''

    def test_urls(self):
        '''Verify URL pattern names generate the URLs we expect them to.'''
        names_and_paths = (
            ('intervention-list', '', {}),
            ('intervention-list-dash', 'dash/', {}),
            ('intervention-detail', '1/', {'pk': 1}),
            ('intervention-attachments-del', 'attachments/1/', {'pk': 1}),
            ('intervention-indicators', 'indicators/', {}),
            ('intervention-results', 'results/', {}),
            ('intervention-results-del', 'results/1/', {'pk': 1}),
            ('intervention-amendments', 'amendments/', {}),
            ('intervention-amendments-del', 'amendments/1/', {'pk': 1}),
            ('intervention-sector-locations', 'sector-locations/', {}),
            ('intervention-map', 'map/', {}),
        )
        self.assertReversal(names_and_paths, 'partners_api:', '/api/v2/interventions/')
        self.assertIntParamRegexes(names_and_paths, 'partners_api:')


class TestInterventionsSwagger(BaseTenantTestCase):
    def test_accessing_css_file(self):
        # Because a swagger bug was breaking this (in combination with
        # a particular way we had designed some URLs), this test is to
        # reproduce the problem, then make sure the changes we make fix it.
        # The swagger bug:
        # https://github.com/marcgibbons/django-rest-swagger/issues/702
        # was tickled by our having URLs that end in delete, maybe in
        # combination with having their only method be 'delete'.
        unicef_staff = UserFactory(is_staff=True)
        response = self.forced_auth_req('get', '/api/docs/css/dashboard.css', user=unicef_staff)
        self.assertEqual(200, response.status_code)


class TestInterventionsAPI(BaseTenantTestCase):
    EDITABLE_FIELDS = {
        'draft': ["status", "attachments", "prc_review_document", 'travel_activities',
                  "partner_authorized_officer_signatory", "partner_focal_points", "id",
                  "country_programme", "amendments", "unicef_focal_points", "end", "title",
                  "signed_by_partner_date", "review_date_prc", "frs", "start",
                  "metadata", "submission_date", "agreement", "unicef_signatory_id",
                  "result_links", "contingency_pd", "unicef_signatory", "agreement_id", "signed_by_unicef_date",
                  "partner_authorized_officer_signatory_id", "created", "planned_visits",
                  "planned_budget", "modified", "signed_pd_document", "submission_date_prc", "document_type",
                  "offices", "population_focus", "country_programme_id", "engagement", "sections",
                  "sections_present", "flat_locations", "reporting_periods", "activity",
                  "prc_review_attachment", "signed_pd_attachment", "actionpoint",
                  "reporting_requirements", "special_reporting_requirements", ],
        'signed': [],
        'active': ['']
    }
    REQUIRED_FIELDS = {
        'draft': ['number', 'title', 'agreement', 'document_type'],
        'signed': [],
        'active': ['']
    }
    ALL_FIELDS = get_all_field_names(Intervention) + ['sections_present']

    def setUp(self):
        setup_intervention_test_data(self)

    def tearDown(self):
        cache.delete("public-intervention-permissions")
        cache.delete("public-agreement-permissions")
        if hasattr(self, "ts"):
            self.ts.delete()

    def run_request_list_ep(self, data={}, user=None, method='post'):
        response = self.forced_auth_req(
            method,
            reverse('partners_api:intervention-list'),
            user=user or self.unicef_staff,
            data=data
        )
        return response.status_code, json.loads(response.rendered_content)

    def run_request_list_dash_ep(self, data={}, user=None, method='get'):
        response = self.forced_auth_req(
            method,
            reverse('partners_api:intervention-list-dash'),
            user=user or self.unicef_staff,
        )
        return response.status_code, json.loads(response.rendered_content)

    def run_request(self, intervention_id, data=None, method='get', user=None):
        user = user or self.partnership_manager_user
        response = self.forced_auth_req(
            method,
            reverse('partners_api:intervention-detail', kwargs={'pk': intervention_id}),
            user=user,
            data=data or {}
        )
        return response.status_code, json.loads(response.rendered_content)

    def test_api_pd_output_not_populated(self):
        self.assertFalse(Activity.objects.exists())
        data = {
            "result_links": [
                {"cp_output": self.result.id,
                 "ll_results": [
                     {"id": None, "name": None, "applied_indicators": []}
                 ]}]
        }
        response = self.forced_auth_req(
            'patch',
            reverse(
                "partners_api:intervention-detail",
                args=[self.intervention.pk]
            ),
            user=self.partnership_manager_user,
            data=data
        )
        self.assertEqual(response.status_code, status.HTTP_400_BAD_REQUEST)
        result = json.loads(response.rendered_content)
        self.assertEqual(result.get('result_links'), {'name': ['This field may not be null.']})
        self.assertEqual(
            Activity.objects.filter(action=Activity.UPDATE).count(),
            0
        )

    def test_dashboard_list_focal_point(self):
        self.active_intervention.unicef_focal_points.add(self.unicef_staff)
        status_code, response = self.run_request_list_dash_ep()
        self.assertEqual(status_code, status.HTTP_200_OK)
        self.assertEqual(len(response), 1)
        self.draft_intervention = InterventionFactory(agreement=self.agreement,
                                                      status='draft')
        self.draft_intervention.unicef_focal_points.add(self.unicef_staff)
        status_code, response = self.run_request_list_dash_ep()
        self.assertEqual(len(response), 1)

    def test_dashboard_list_partnership_manager(self):
        self.draft_intervention = InterventionFactory(agreement=self.agreement,
                                                      status='draft')
        status_code, response = self.run_request_list_dash_ep(user=self.partnership_manager_user)
        self.assertEqual(status_code, status.HTTP_200_OK)
        self.assertEqual(len(response), 4)

    def test_add_contingency_pd(self):
        data = {
            "document_type": Intervention.PD,
            "title": "My test intervention1",
            "contingency_pd": True,
            "agreement": self.agreement.id,
        }
        status_code, response = self.run_request_list_ep(data, user=self.partnership_manager_user)

        self.assertEqual(status_code, status.HTTP_201_CREATED)

    def test_add_contingency_pd_with_attachment(self):
        attachment = AttachmentFactory(
            file="test_file.pdf",
            file_type=None,
            code="",
        )
        file_type = FileTypeFactory()
        self.assertIsNone(attachment.file_type)
        self.assertIsNone(attachment.content_object)
        self.assertFalse(attachment.code)
        data = {
            "document_type": Intervention.PD,
            "title": "My test intervention1",
            "contingency_pd": True,
            "agreement": self.agreement.pk,
            "attachments": [{
                "type": file_type.pk,
                "attachment_document": attachment.pk,
            }]
        }
        status_code, response = self.run_request_list_ep(data, user=self.partnership_manager_user)
        self.assertEqual(status_code, status.HTTP_201_CREATED)
        attachment_updated = Attachment.objects.get(pk=attachment.pk)
        self.assertEqual(
            attachment_updated.file_type.code,
            self.file_type_attachment.code
        )
        self.assertEqual(
            attachment_updated.object_id,
            response["attachments"][0]["id"]
        )
        self.assertEqual(
            attachment_updated.code,
            self.file_type_attachment.code
        )

    def test_add_contingency_pd_with_prc_review_and_signed_pd(self):
        attachment_prc = AttachmentFactory(
            file="test_file_prc.pdf",
            file_type=None,
            code="",
        )
        attachment_pd = AttachmentFactory(
            file="test_file_pd.pdf",
            file_type=None,
            code="",
        )
        self.assertIsNone(attachment_prc.file_type)
        self.assertIsNone(attachment_prc.content_object)
        self.assertFalse(attachment_prc.code)
        self.assertIsNone(attachment_pd.file_type)
        self.assertIsNone(attachment_pd.content_object)
        self.assertFalse(attachment_pd.code)
        data = {
            "document_type": Intervention.PD,
            "title": "My test intervention1",
            "contingency_pd": True,
            "agreement": self.agreement.pk,
            "prc_review_attachment": attachment_prc.pk,
            "signed_pd_attachment": attachment_pd.pk,
        }
        status_code, response = self.run_request_list_ep(data, user=self.partnership_manager_user)
        self.assertEqual(status_code, status.HTTP_201_CREATED)
        attachment_prc_updated = Attachment.objects.get(pk=attachment_prc.pk)
        self.assertEqual(
            attachment_prc_updated.file_type.code,
            self.file_type_prc.code
        )
        self.assertEqual(attachment_prc_updated.object_id, response["id"])
        self.assertEqual(
            attachment_prc_updated.code,
            self.file_type_prc.code
        )
        attachment_pd_updated = Attachment.objects.get(pk=attachment_pd.pk)
        self.assertEqual(
            attachment_pd_updated.file_type.code,
            self.file_type_pd.code
        )
        self.assertEqual(attachment_pd_updated.object_id, response["id"])
        self.assertEqual(
            attachment_pd_updated.code,
            self.file_type_pd.code
        )

    def test_add_one_valid_fr_on_create_pd(self):
        self.assertFalse(Activity.objects.exists())
        frs_data = [self.fr_1.id]
        data = {
            "document_type": Intervention.PD,
            "title": "My test intervention",
            "start": (timezone.now().date()).isoformat(),
            "end": (timezone.now().date() + datetime.timedelta(days=31)).isoformat(),
            "agreement": self.agreement.id,
            "frs": frs_data
        }
        status_code, response = self.run_request_list_ep(data, user=self.partnership_manager_user)

        self.assertEqual(status_code, status.HTTP_201_CREATED)
        self.assertCountEqual(response['frs'], frs_data)
        self.assertEqual(
            Activity.objects.filter(action=Activity.CREATE).count(),
            1
        )

    def test_add_two_valid_frs_on_create_pd(self):
        self.assertFalse(Activity.objects.exists())
        frs_data = [self.fr_1.id, self.fr_2.id]
        data = {
            "document_type": Intervention.PD,
            "title": "My test intervention",
            "start": (timezone.now().date()).isoformat(),
            "end": (timezone.now().date() + datetime.timedelta(days=31)).isoformat(),
            "agreement": self.agreement.id,
            "frs": frs_data
        }
        status_code, response = self.run_request_list_ep(data, user=self.partnership_manager_user)

        self.assertEqual(status_code, status.HTTP_201_CREATED)
        self.assertCountEqual(response['frs'], frs_data)
        self.assertEqual(
            Activity.objects.filter(action=Activity.CREATE).count(),
            1
        )

    def test_fr_details_is_accurate_on_creation(self):
        self.assertFalse(Activity.objects.exists())
        self.fr_1.vendor_code = self.agreement.partner.vendor_number
        self.fr_2.vendor_code = self.agreement.partner.vendor_number
        self.fr_1.save()
        self.fr_2.save()
        frs_data = [self.fr_1.id, self.fr_2.id]
        data = {
            "document_type": Intervention.PD,
            "title": "My test intervention",
            "start": (timezone.now().date()).isoformat(),
            "end": (timezone.now().date() + datetime.timedelta(days=31)).isoformat(),
            "agreement": self.agreement.id,
            "frs": frs_data
        }
        status_code, response = self.run_request_list_ep(data, user=self.partnership_manager_user)

        self.assertEqual(status_code, status.HTTP_201_CREATED)
        self.assertCountEqual(response['frs'], frs_data)
        self.assertEqual(response['frs_details']['total_actual_amt'],
                         float(sum([self.fr_1.actual_amt_local, self.fr_2.actual_amt_local])))
        self.assertEqual(response['frs_details']['total_outstanding_amt'],
                         float(sum([self.fr_1.outstanding_amt_local, self.fr_2.outstanding_amt_local])))
        self.assertEqual(response['frs_details']['total_frs_amt'],
                         float(sum([self.fr_1.total_amt_local, self.fr_2.total_amt_local])))
        self.assertEqual(response['frs_details']['total_intervention_amt'],
                         float(sum([self.fr_1.intervention_amt, self.fr_2.intervention_amt])))
        self.assertEqual(
            Activity.objects.filter(action=Activity.CREATE).count(),
            1
        )

    def test_add_two_valid_frs_on_update_pd(self):
        self.assertFalse(Activity.objects.exists())
        self.fr_1.vendor_code = self.intervention_2.agreement.partner.vendor_number
        self.fr_2.vendor_code = self.intervention_2.agreement.partner.vendor_number
        self.fr_1.save()
        self.fr_2.save()
        frs_data = [self.fr_1.id, self.fr_2.id]
        data = {
            "frs": frs_data
        }
        status_code, response = self.run_request(self.intervention_2.id, data, method='patch')

        self.assertEqual(status_code, status.HTTP_200_OK)
        self.assertCountEqual(response['frs'], frs_data)
        self.assertEqual(response['frs_details']['total_actual_amt'],
                         float(sum([self.fr_1.actual_amt_local, self.fr_2.actual_amt_local])))
        self.assertEqual(response['frs_details']['total_outstanding_amt'],
                         float(sum([self.fr_1.outstanding_amt_local, self.fr_2.outstanding_amt_local])))
        self.assertEqual(response['frs_details']['total_frs_amt'],
                         float(sum([self.fr_1.total_amt_local, self.fr_2.total_amt_local])))
        self.assertEqual(response['frs_details']['total_intervention_amt'],
                         float(sum([self.fr_1.intervention_amt, self.fr_2.intervention_amt])))
        self.assertTrue(Activity.objects.exists())
        activity = Activity.objects.first()
        self.assertEqual(activity.target, self.intervention_2)
        self.assertEqual(activity.action, Activity.UPDATE)
        self.assertIn("frs", activity.change)
        frs = activity.change["frs"]
        self.assertEqual(frs["before"], [])
        self.assertCountEqual(frs["after"], [self.fr_1.pk, self.fr_2.pk])
        self.assertEqual(activity.by_user, self.partnership_manager_user)

    def test_remove_an_fr_from_pd(self):
        self.assertFalse(Activity.objects.exists())
        frs_data = [self.fr_1.id, self.fr_2.id]
        data = {
            "frs": frs_data
        }
        status_code, response = self.run_request(self.intervention_2.id, data, method='patch')

        self.assertEqual(status_code, status.HTTP_200_OK)
        self.assertCountEqual(response['frs'], frs_data)
        self.assertEqual(
            Activity.objects.filter(action=Activity.UPDATE).count(),
            1
        )

        # Remove fr_1
        frs_data = [self.fr_2.id]
        data = {
            "frs": frs_data
        }
        status_code, response = self.run_request(self.intervention_2.id, data, method='patch')

        self.assertEqual(status_code, status.HTTP_200_OK)
        self.assertCountEqual(response['frs'], frs_data)
        self.assertEqual(
            Activity.objects.filter(action=Activity.UPDATE).count(),
            2
        )

    def test_fail_add_expired_fr_on_pd(self):
        self.assertFalse(Activity.objects.exists())
        self.fr_1.end_date = timezone.now().date() - datetime.timedelta(days=1)
        self.fr_1.save()

        frs_data = [self.fr_1.id, self.fr_2.id]
        data = {
            "frs": frs_data
        }
        status_code, response = self.run_request(self.intervention_2.id, data, method='patch',
                                                 user=self.partnership_manager_user)

        self.assertEqual(status_code, status.HTTP_200_OK)
        self.assertCountEqual(response['frs'], frs_data)
        self.assertTrue(Activity.objects.exists())

    def test_fail_add_used_fr_on_pd(self):
        self.assertFalse(Activity.objects.exists())
        self.fr_1.intervention = self.intervention
        self.fr_1.save()

        frs_data = [self.fr_1.id, self.fr_2.id]
        data = {
            "frs": frs_data
        }
        status_code, response = self.run_request(self.intervention_2.id, data, method='patch')

        self.assertEqual(status_code, status.HTTP_400_BAD_REQUEST)
        self.assertEqual(response['frs'],
                         ['One or more of the FRs selected is related '
                          'to a different PD/SSFA, {}'.format(self.fr_1.fr_number)])
        self.assertFalse(Activity.objects.exists())

    def test_add_same_frs_twice_on_pd(self):
        self.assertFalse(Activity.objects.exists())
        frs_data = [self.fr_1.id, self.fr_2.id]
        data = {
            "frs": frs_data
        }
        status_code, response = self.run_request(self.intervention_2.id, data, method='patch')
        self.assertEqual(status_code, status.HTTP_200_OK)
        self.assertCountEqual(response['frs'], frs_data)
        self.assertTrue(Activity.objects.exists())

        status_code, response = self.run_request(self.intervention_2.id, data, method='patch')
        self.assertEqual(status_code, status.HTTP_200_OK)
        self.assertCountEqual(response['frs'], frs_data)
        self.assertEqual(Activity.objects.all().count(), 2)

    def test_patch_title_fail_as_unicef_user(self):
        self.assertFalse(Activity.objects.exists())
        data = {
            "title": 'Changed Title'
        }
        status_code, response = self.run_request(self.intervention_2.id, data, method='patch',
                                                 user=self.unicef_staff)
        self.assertEqual(status_code, status.HTTP_403_FORBIDDEN)
        self.assertFalse(Activity.objects.exists())

    def test_patch_fails_with_wrong_cp_structure(self):
        self.assertIsNone(self.intervention_2.country_programme)
        self.assertTrue(self.intervention_2.agreement.agreement_type, 'PCA')
        random_cp = CountryProgrammeFactory()
        data = {
            "country_programme": random_cp.id
        }
        status_code, response = self.run_request(self.intervention_2.id, data, method='patch')
        self.assertEqual(status_code, status.HTTP_400_BAD_REQUEST)
        self.assertIn('The Country Programme selected on this PD is not the same ', response[0])

    def test_patch_ok_with_wrong_cp_structure(self):
        self.assertIsNone(self.intervention_2.country_programme)
        self.assertTrue(self.intervention_2.agreement.agreement_type, 'PCA')
        data = {
            "country_programme": self.intervention_2.agreement.country_programme.id
        }

        status_code, response = self.run_request(self.intervention_2.id, data, method='patch')
        self.assertEqual(status_code, status.HTTP_200_OK)

    def test_permissions_for_intervention_status_draft(self):

        # TODO: this tests only with PRP mode on. PRP mode off tests needed here.
        # intervention is in Draft status
        self.assertEqual(self.intervention.status, Intervention.DRAFT)

        # user is UNICEF User
        status_code, response = self.run_request(self.intervention.id, user=self.partnership_manager_user)
        self.assertEqual(status_code, status.HTTP_200_OK)

        # all fields are there
        self.assertCountEqual(self.ALL_FIELDS, response['permissions']['edit'].keys())
        edit_permissions = response['permissions']['edit']
        required_permissions = response['permissions']['required']

        # TODO: REMOVE the following 3 lines after "sector_locations" are finally removed from the Intervention model
        # having sector_locations in the Intervention model and not having it in the permissions matrix fails this test
        del edit_permissions["sector_locations"]
        del required_permissions["sector_locations"]

        self.assertCountEqual(self.EDITABLE_FIELDS['draft'],
                              [perm for perm in edit_permissions if edit_permissions[perm]])
        self.assertCountEqual(self.REQUIRED_FIELDS['draft'],
                              [perm for perm in required_permissions if required_permissions[perm]])

    @skip('add test after permissions file is ready')
    def test_permissions_for_intervention_status_active(self):
        # intervention is in Draft status
        self.assertEqual(self.active_intervention.status, Intervention.ACTIVE)

        # user is UNICEF User
        status_code, response = self.run_request(self.active_intervention.id, user=self.partnership_manager_user)
        self.assertEqual(status_code, status.HTTP_200_OK)

        # all fields are there
        self.assertCountEqual(self.ALL_FIELDS, response['permissions']['edit'].keys())
        edit_permissions = response['permissions']['edit']
        required_permissions = response['permissions']['required']
        self.assertCountEqual(self.EDITABLE_FIELDS['signed'],
                              [perm for perm in edit_permissions if edit_permissions[perm]])
        self.assertCountEqual(self.REQUIRED_FIELDS['signed'],
                              [perm for perm in required_permissions if required_permissions[perm]])

    def test_list_interventions(self):
        EXPECTED_QUERIES = 9
        with self.assertNumQueries(EXPECTED_QUERIES):
            status_code, response = self.run_request_list_ep(user=self.unicef_staff, method='get')

        self.assertEqual(status_code, status.HTTP_200_OK)
        self.assertEqual(len(response), 3)

        section1 = SectorFactory()
        section2 = SectorFactory()

        # add another intervention to make sure that the queries are constant
        data = {
            "document_type": Intervention.PD,
            "title": "My test intervention",
            "start": (timezone.now().date()).isoformat(),
            "end": (timezone.now().date() + datetime.timedelta(days=31)).isoformat(),
            "agreement": self.agreement.id,
            "sections": [section1.id, section2.id],
        }

        status_code, response = self.run_request_list_ep(data, user=self.partnership_manager_user)
        self.assertEqual(status_code, status.HTTP_201_CREATED)

        with self.assertNumQueries(EXPECTED_QUERIES):
            status_code, response = self.run_request_list_ep(user=self.unicef_staff, method='get')

        self.assertEqual(status_code, status.HTTP_200_OK)
        self.assertEqual(len(response), 4)

    def test_list_interventions_w_flag(self):
        self.ts = TenantSwitchFactory(name="prp_mode_off", countries=[connection.tenant])
        self.assertTrue(tenant_switch_is_active(self.ts.name))

        EXPECTED_QUERIES = 9
        with self.assertNumQueries(EXPECTED_QUERIES):
            status_code, response = self.run_request_list_ep(user=self.unicef_staff, method='get')

        self.assertEqual(status_code, status.HTTP_200_OK)
        self.assertEqual(len(response), 3)

        section1 = SectorFactory()
        section2 = SectorFactory()

        EXTRA_INTERVENTIONS = 15
        for i in range(0, EXTRA_INTERVENTIONS + 1):
            intervention = InterventionFactory(
                document_type=Intervention.PD,
                start=(timezone.now().date()).isoformat(),
                end=(timezone.now().date() + datetime.timedelta(days=31)).isoformat(),
                agreement=self.agreement,
            )
            intervention.sections.add(section1.pk)
            intervention.sections.add(section2.pk)

        self.assertEqual(Intervention.objects.count(), 4 + EXTRA_INTERVENTIONS)

        with self.assertNumQueries(EXPECTED_QUERIES):
            status_code, response = self.run_request_list_ep(user=self.unicef_staff, method='get')

        self.assertEqual(status_code, status.HTTP_200_OK)
        self.assertEqual(len(response), 4 + EXTRA_INTERVENTIONS)


class TestAPIInterventionResultLinkListView(BaseTenantTestCase):
    '''Exercise the list view for InterventionResultLinkListCreateView'''
    @classmethod
    def setUpTestData(cls):
        cls.intervention = InterventionFactory()

        cls.result_link1 = InterventionResultLinkFactory(intervention=cls.intervention)
        cls.result_link2 = InterventionResultLinkFactory(intervention=cls.intervention)

        cls.url = reverse('partners_api:intervention-result-links-list',
                          kwargs={'intervention_pk': cls.intervention.id})

        # cls.expected_field_names is the list of field names expected in responses.
        cls.expected_field_names = sorted((
            'cp_output',
            'ram_indicators',
            'cp_output_name',
            'ram_indicator_names',
            'id',
            'intervention',
            'created',
            'modified',
        ))

    def _make_request(self, user):
        return self.forced_auth_req('get', self.url, user=user)

    def assertResponseFundamentals(self, response, expected_keys=None):
        '''Assert common fundamentals about the response. If expected_keys is None (the default), the keys in the
        response dict are compared to self.expected_field_names. Otherwise, they're compared to whatever is passed in
        expected_keys.
        '''
        if expected_keys is None:
            expected_keys = self.expected_field_names

        self.assertEquals(response.status_code, status.HTTP_200_OK)
        response_json = json.loads(response.rendered_content)
        self.assertIsInstance(response_json, list)
        self.assertEqual(len(response_json), 2)
        for obj in response_json:
            self.assertIsInstance(obj, dict)
        if expected_keys:
            for d in response_json:
                self.assertEqual(sorted(d.keys()), expected_keys)

        actual_ids = sorted([d.get('id') for d in response_json])
        expected_ids = sorted((self.result_link1.id, self.result_link2.id))

        self.assertEqual(actual_ids, expected_ids)

    def test_no_permission_user_forbidden(self):
        '''Ensure a non-staff user gets the 403 smackdown'''
        response = self._make_request(UserFactory())
        self.assertEquals(response.status_code, status.HTTP_403_FORBIDDEN)

    def test_unauthenticated_user_forbidden(self):
        '''Ensure an unauthenticated user gets the 403 smackdown'''
        factory = APIRequestFactory()
        view_info = resolve(self.url)
        request = factory.get(self.url)
        response = view_info.func(request)
        self.assertEquals(response.status_code, status.HTTP_403_FORBIDDEN)

    def test_staff_access_ok(self):
        '''Ensure a staff user has access'''
        response = self._make_request(UserFactory(is_staff=True))
        self.assertResponseFundamentals(response)

    def test_group_permission(self):
        '''A non-staff user has read access if in the correct group'''
        user = UserFactory()
        response = self._make_request(user)
        self.assertEquals(response.status_code, status.HTTP_403_FORBIDDEN)

        _add_user_to_partnership_manager_group(user)

        # Now the request should succeed.
        response = self._make_request(user)
        self.assertResponseFundamentals(response)


class TestAPIInterventionResultLinkCreateView(BaseTenantTestCase):
    '''Exercise the create view for InterventionResultLinkListCreateView'''
    @classmethod
    def setUpTestData(cls):
        cls.intervention = InterventionFactory()

        cls.url = reverse('partners_api:intervention-result-links-list',
                          kwargs={'intervention_pk': cls.intervention.id})

        cp_output = ResultFactory()

        cls.data = {
            'intervention_pk': cls.intervention.id,
            'cp_output': cp_output.id
        }

    def _make_request(self, user):
        return self.forced_auth_req('post', self.url, user=user, data=self.data)

    def assertResponseFundamentals(self, response):
        '''Assert common fundamentals about the response.'''
        self.assertEquals(response.status_code, status.HTTP_201_CREATED)
        response_json = json.loads(response.rendered_content)
        self.assertIsInstance(response_json, dict)
        self.assertIn('id', response_json.keys())

    def test_no_permission_user_forbidden(self):
        '''Ensure a non-staff user gets the 403 smackdown'''
        response = self._make_request(UserFactory())
        self.assertEquals(response.status_code, status.HTTP_403_FORBIDDEN)

    def test_unauthenticated_user_forbidden(self):
        '''Ensure an unauthenticated user gets the 403 smackdown'''
        factory = APIRequestFactory()
        view_info = resolve(self.url)
        request = factory.post(self.url, data=self.data, format='json')
        response = view_info.func(request)
        self.assertEquals(response.status_code, status.HTTP_403_FORBIDDEN)

    def test_group_permission_non_staff(self):
        '''Ensure group membership is sufficient for create; even non-staff group members can create'''
        user = UserFactory()
        response = self._make_request(user)
        self.assertEquals(response.status_code, status.HTTP_403_FORBIDDEN)

        _add_user_to_partnership_manager_group(user)

        # Now the request should succeed.
        response = self._make_request(user)
        self.assertResponseFundamentals(response)


class TestAPIInterventionResultLinkRetrieveView(BaseTenantTestCase):
    '''Exercise the retrieve view for InterventionResultLinkUpdateView'''
    @classmethod
    def setUpTestData(cls):
        cls.intervention_result_link = InterventionResultLinkFactory()

        cls.url = reverse('partners_api:intervention-result-links-update',
                          kwargs={'pk': cls.intervention_result_link.id})

        # cls.expected_keys are the keys expected in a JSON response.
        cls.expected_keys = sorted((
            'cp_output',
            'ram_indicators',
            'cp_output_name',
            'ram_indicator_names',
            'id',
            'intervention',
            'created',
            'modified',
        ))

    def _make_request(self, user):
        return self.forced_auth_req('get', self.url, user=user)

    def assertResponseFundamentals(self, response):
        '''Assert common fundamentals about the response.'''
        self.assertEquals(response.status_code, status.HTTP_200_OK)
        response_json = json.loads(response.rendered_content)
        self.assertIsInstance(response_json, dict)
        self.assertEqual(self.expected_keys, sorted(response_json.keys()))

    def test_no_permission_user_forbidden(self):
        '''Ensure a non-staff user gets the 403 smackdown'''
        response = self._make_request(UserFactory())
        self.assertEquals(response.status_code, status.HTTP_403_FORBIDDEN)

    def test_unauthenticated_user_forbidden(self):
        '''Ensure an unauthenticated user gets the 403 smackdown'''
        factory = APIRequestFactory()
        view_info = resolve(self.url)
        request = factory.get(self.url, format='json')
        response = view_info.func(request)
        self.assertEquals(response.status_code, status.HTTP_403_FORBIDDEN)

    def test_staff_access_ok(self):
        '''Ensure a staff user can access'''
        response = self._make_request(UserFactory(is_staff=True))
        self.assertResponseFundamentals(response)

    def test_group_permission_non_staff(self):
        '''Ensure group membership is sufficient for retrieval; even non-staff group members can retrieve'''
        user = UserFactory()
        response = self._make_request(user)
        self.assertEquals(response.status_code, status.HTTP_403_FORBIDDEN)

        _add_user_to_partnership_manager_group(user)

        # Now the request should succeed.
        response = self._make_request(user)
        self.assertResponseFundamentals(response)


class TestAPIInterventionResultLinkUpdateView(BaseTenantTestCase):
    '''Exercise the update view for InterventionResultLinkUpdateView'''
    @classmethod
    def setUpTestData(cls):
        cls.intervention_result_link = InterventionResultLinkFactory()

        cls.url = reverse('partners_api:intervention-result-links-update',
                          kwargs={'pk': cls.intervention_result_link.id})

        cls.new_cp_output = ResultFactory()

        cls.data = {'cp_output': cls.new_cp_output.id}

    def _make_request(self, user):
        return self.forced_auth_req('patch', self.url, user=user, data=self.data)

    def assertResponseFundamentals(self, response):
        '''Assert common fundamentals about the response.'''
        self.assertEquals(response.status_code, status.HTTP_200_OK)
        intervention_result_link = InterventionResultLink.objects.get(pk=self.intervention_result_link.id)
        self.assertEqual(intervention_result_link.cp_output.id, self.new_cp_output.id)

    def test_no_permission_user_forbidden(self):
        '''Ensure a non-staff user gets the 403 smackdown'''
        response = self._make_request(UserFactory())
        self.assertEquals(response.status_code, status.HTTP_403_FORBIDDEN)

    def test_unauthenticated_user_forbidden(self):
        '''Ensure an unauthenticated user gets the 403 smackdown'''
        factory = APIRequestFactory()
        view_info = resolve(self.url)
        request = factory.patch(self.url, data=self.data, format='json')
        response = view_info.func(request)
        self.assertEquals(response.status_code, status.HTTP_403_FORBIDDEN)

    def test_staff_access_refused(self):
        '''Ensure a staff doesn't have write access'''
        response = self._make_request(UserFactory(is_staff=True))
        self.assertEquals(response.status_code, status.HTTP_403_FORBIDDEN)

    def test_group_permission_non_staff(self):
        '''Ensure group membership is sufficient for update; even non-staff group members can update'''
        user = UserFactory()
        response = self._make_request(user)
        self.assertEquals(response.status_code, status.HTTP_403_FORBIDDEN)

        _add_user_to_partnership_manager_group(user)

        # Now the request should succeed.
        response = self._make_request(user)
        self.assertResponseFundamentals(response)


class TestAPIInterventionResultLinkDeleteView(BaseTenantTestCase):
    '''Exercise the delete view for InterventionResultLinkUpdateView'''
    @classmethod
    def setUpTestData(cls):
        cls.intervention_result_link = InterventionResultLinkFactory()

        cls.url = reverse('partners_api:intervention-result-links-update',
                          kwargs={'pk': cls.intervention_result_link.id})

    def _make_request(self, user):
        return self.forced_auth_req('delete', self.url, user=user)

    def assertResponseFundamentals(self, response):
        '''Assert common fundamentals about the response.'''
        self.assertEquals(response.status_code, status.HTTP_204_NO_CONTENT)
        self.assertFalse(InterventionResultLink.objects.filter(pk=self.intervention_result_link.id).exists())

    def test_no_permission_user_forbidden(self):
        '''Ensure a non-staff user gets the 403 smackdown'''
        response = self._make_request(UserFactory())
        self.assertEquals(response.status_code, status.HTTP_403_FORBIDDEN)

    def test_unauthenticated_user_forbidden(self):
        '''Ensure an unauthenticated user gets the 403 smackdown'''
        factory = APIRequestFactory()
        view_info = resolve(self.url)
        request = factory.patch(self.url, format='json')
        response = view_info.func(request)
        self.assertEquals(response.status_code, status.HTTP_403_FORBIDDEN)

    def test_staff_access_refused(self):
        '''Ensure a staff doesn't have write access'''
        response = self._make_request(UserFactory(is_staff=True))
        self.assertEquals(response.status_code, status.HTTP_403_FORBIDDEN)

    def test_group_permission_non_staff(self):
        '''Ensure group membership is sufficient for update; even non-staff group members can update'''
        user = UserFactory()
        response = self._make_request(user)
        self.assertEquals(response.status_code, status.HTTP_403_FORBIDDEN)

        _add_user_to_partnership_manager_group(user)

        # Now the request should succeed.
        response = self._make_request(user)
        self.assertResponseFundamentals(response)


class TestAPIInterventionLowerResultListView(BaseTenantTestCase):
    '''Exercise the list view for InterventionLowerResultListCreateView'''
    @classmethod
    def setUpClass(cls):
        super(TestAPIInterventionLowerResultListView, cls).setUpClass()

        cls.result_link = InterventionResultLinkFactory()

        cls.lower_result1 = LowerResultFactory(result_link=cls.result_link)
        cls.lower_result2 = LowerResultFactory(result_link=cls.result_link)

        # Create another result link/lower result pair that will break this test if the views don't filter properly
        LowerResultFactory(result_link=InterventionResultLinkFactory())

        cls.url = reverse('partners_api:intervention-lower-results-list',
                          kwargs={'result_link_pk': cls.result_link.id})

        # cls.expected_field_names is the list of field names expected in responses.
        cls.expected_field_names = sorted(('id', 'code', 'created', 'modified', 'name', 'result_link'))

    def _make_request(self, user):
        return self.forced_auth_req('get', self.url, user=user)

    def assertResponseFundamentals(self, response, expected_keys=None):
        '''Assert common fundamentals about the response. If expected_keys is None (the default), the keys in the
        response dict are compared to self.expected_field_names. Otherwise, they're compared to whatever is passed in
        expected_keys.
        '''
        if expected_keys is None:
            expected_keys = self.expected_field_names

        self.assertEquals(response.status_code, status.HTTP_200_OK)
        response_json = json.loads(response.rendered_content)
        self.assertIsInstance(response_json, list)
        self.assertEqual(len(response_json), 2)
        for obj in response_json:
            self.assertIsInstance(obj, dict)
        if expected_keys:
            for d in response_json:
                self.assertEqual(sorted(d.keys()), expected_keys)

        actual_ids = sorted([d.get('id') for d in response_json])
        expected_ids = sorted((self.lower_result1.id, self.lower_result2.id))

        self.assertEqual(actual_ids, expected_ids)

    def test_no_permission_user_forbidden(self):
        '''Ensure a non-staff user gets the 403 smackdown'''
        response = self._make_request(UserFactory())
        self.assertEquals(response.status_code, status.HTTP_403_FORBIDDEN)

    def test_unauthenticated_user_forbidden(self):
        '''Ensure an unauthenticated user gets the 403 smackdown'''
        factory = APIRequestFactory()
        view_info = resolve(self.url)
        request = factory.get(self.url)
        response = view_info.func(request)
        self.assertEquals(response.status_code, status.HTTP_403_FORBIDDEN)

    def test_staff_access_ok(self):
        '''Ensure a staff user has access'''
        response = self._make_request(UserFactory(is_staff=True))
        self.assertResponseFundamentals(response)

    def test_group_permission(self):
        '''A non-staff user has read access if in the correct group'''
        user = UserFactory()
        response = self._make_request(user)
        self.assertEquals(response.status_code, status.HTTP_403_FORBIDDEN)

        _add_user_to_partnership_manager_group(user)

        # Now the request should succeed.
        response = self._make_request(user)
        self.assertResponseFundamentals(response)


class TestAPIInterventionLowerResultCreateView(BaseTenantTestCase):
    '''Exercise the create view for InterventionLowerResultListCreateView'''
    @classmethod
    def setUpClass(cls):
        super(TestAPIInterventionLowerResultCreateView, cls).setUpClass()

        cls.result_link = InterventionResultLinkFactory()

        # Create another result link/lower result pair that will break this test if the views don't behave properly
        LowerResultFactory(result_link=InterventionResultLinkFactory())

        cls.url = reverse('partners_api:intervention-lower-results-list',
                          kwargs={'result_link_pk': cls.result_link.id})

        cls.data = {'name': 'my lower result'}

    def _make_request(self, user):
        return self.forced_auth_req('post', self.url, user=user, data=self.data)

    def assertResponseFundamentals(self, response):
        '''Assert common fundamentals about the response.'''
        self.assertEquals(response.status_code, status.HTTP_201_CREATED)
        response_json = json.loads(response.rendered_content)
        self.assertIsInstance(response_json, dict)
        self.assertIn('id', response_json.keys())
        # The id of the newly-created lower result should be associated with my result link, and it should be
        # the only one associated with that result link.
        self.assertEqual([response_json['id']],
                         [lower_result.id for lower_result in self.result_link.ll_results.all()])
        self.assertEqual(response_json.get('name'), 'my lower result')

        return response_json

    def test_no_permission_user_forbidden(self):
        '''Ensure a non-staff user gets the 403 smackdown'''
        response = self._make_request(UserFactory())
        self.assertEquals(response.status_code, status.HTTP_403_FORBIDDEN)

    def test_unauthenticated_user_forbidden(self):
        '''Ensure an unauthenticated user gets the 403 smackdown'''
        factory = APIRequestFactory()
        view_info = resolve(self.url)
        request = factory.post(self.url, data=self.data, format='json')
        response = view_info.func(request)
        self.assertEquals(response.status_code, status.HTTP_403_FORBIDDEN)

    def test_group_permission_non_staff(self):
        '''Ensure group membership is sufficient for create; even non-staff group members can create'''
        user = UserFactory()
        response = self._make_request(user)
        self.assertEquals(response.status_code, status.HTTP_403_FORBIDDEN)

        _add_user_to_partnership_manager_group(user)

        # Now the request should succeed.
        response = self._make_request(user)
        self.assertResponseFundamentals(response)

    def test_code_read_only(self):
        '''Ensure lower_result.code can't be written'''
        user = UserFactory()
        _add_user_to_partnership_manager_group(user)
        data = self.data.copy()
        data['code'] = 'ZZZ'

        response = self.forced_auth_req('post', self.url, user=user, data=data)
        response_json = self.assertResponseFundamentals(response)

        self.assertNotEqual(response_json.get('code'), 'ZZZ')


class TestAPIInterventionIndicatorsListView(BaseTenantTestCase):
    '''Exercise the list view for InterventionIndicatorsListView (these are AppliedIndicator instances)'''
    @classmethod
    def setUpClass(cls):
        super(TestAPIInterventionIndicatorsListView, cls).setUpClass()

        cls.result_link = InterventionResultLinkFactory()

        cls.lower_result = LowerResultFactory(result_link=cls.result_link)

        cls.indicator1 = AppliedIndicatorFactory(lower_result=cls.lower_result)
        cls.indicator2 = AppliedIndicatorFactory(lower_result=cls.lower_result)

        # Create another result link/lower result/indicator combo that will break this test if the views don't
        # filter properly
        AppliedIndicatorFactory(lower_result=LowerResultFactory(result_link=InterventionResultLinkFactory()))

        cls.url = reverse('partners_api:intervention-indicators-list',
                          kwargs={'lower_result_pk': cls.lower_result.id})

        # cls.expected_field_names is the list of field names expected in responses.
        cls.expected_field_names = sorted((
            'id',
            'assumptions',
            'baseline',
            'cluster_indicator_id',
            'cluster_name',
            'cluster_indicator_title',
            'context_code',
            'disaggregation',
            'indicator',
            'locations',
            'lower_result',
            'means_of_verification',
            'section',
            'target',
            'total',
            'created',
            'modified',
            'response_plan_name',
            'is_active',
            'is_high_frequency',
            'target_new',
            'baseline_new',
            'measurement_specifications',
            'label',
            'numerator_label',
            'denominator_label'
        ))

    def _make_request(self, user):
        return self.forced_auth_req('get', self.url, user=user)

    def assertResponseFundamentals(self, response, expected_keys=None):
        '''Assert common fundamentals about the response. If expected_keys is None (the default), the keys in the
        response dict are compared to self.expected_field_names. Otherwise, they're compared to whatever is passed in
        expected_keys.
        '''
        if expected_keys is None:
            expected_keys = self.expected_field_names

        self.assertEquals(response.status_code, status.HTTP_200_OK)
        response_json = json.loads(response.rendered_content)
        self.assertIsInstance(response_json, list)
        self.assertEqual(len(response_json), 2)
        for obj in response_json:
            self.assertIsInstance(obj, dict)
        if expected_keys:
            for d in response_json:
                self.assertEqual(sorted(d.keys()), expected_keys)

        actual_ids = sorted([d.get('id') for d in response_json])
        expected_ids = sorted((self.indicator1.id, self.indicator2.id))

        self.assertEqual(actual_ids, expected_ids)

    def test_no_permission_user_forbidden(self):
        '''Ensure a non-staff user gets the 403 smackdown'''
        response = self._make_request(UserFactory())
        self.assertEquals(response.status_code, status.HTTP_403_FORBIDDEN)

    def test_unauthenticated_user_forbidden(self):
        '''Ensure an unauthenticated user gets the 403 smackdown'''
        factory = APIRequestFactory()
        view_info = resolve(self.url)
        request = factory.get(self.url)
        response = view_info.func(request)
        self.assertEquals(response.status_code, status.HTTP_403_FORBIDDEN)

    def test_staff_access_ok(self):
        '''Ensure a staff user has access'''
        response = self._make_request(UserFactory(is_staff=True))
        self.assertResponseFundamentals(response)

    def test_group_permission(self):
        '''A non-staff user has read access if in the correct group'''
        user = UserFactory()
        response = self._make_request(user)
        self.assertEquals(response.status_code, status.HTTP_403_FORBIDDEN)

        _add_user_to_partnership_manager_group(user)

        # Now the request should succeed.
        response = self._make_request(user)
        self.assertResponseFundamentals(response)


class TestAPInterventionIndicatorsCreateView(BaseTenantTestCase):
    '''Exercise the create view for InterventionIndicatorsListView (these are AppliedIndicator instances)'''
    @classmethod
    def setUpClass(cls):
        super(TestAPInterventionIndicatorsCreateView, cls).setUpClass()

        cls.result_link = InterventionResultLinkFactory()
        cls.lower_result = LowerResultFactory(result_link=cls.result_link)

        # Create another result link/lower result pair that will break this test if the views don't behave properly
        LowerResultFactory(result_link=InterventionResultLinkFactory())

        cls.url = reverse('partners_api:intervention-indicators-list',
                          kwargs={'lower_result_pk': cls.lower_result.id})

        location = LocationFactory()
        section = SectorFactory()

        cls.result_link.intervention.flat_locations.add(location)
        cls.result_link.intervention.sections.add(section)

        cls.data = {'assumptions': 'lorem ipsum',
                    'locations': [location.id],
                    'section': section.id,
                    # indicator (blueprint) is required because the AppliedIndicator model has a unique_together
                    # constraint of (indicator, lower_result).
                    'indicator': {'title': 'my indicator blueprint'},
                    }

    def _make_request(self, user, data=None):
        if data is None:
            data = self.data
        return self.forced_auth_req('post', self.url, user=user, data=data)

    def assertResponseFundamentals(self, response):
        '''Assert common fundamentals about the response.'''
        self.assertEquals(response.status_code, status.HTTP_201_CREATED)
        response_json = json.loads(response.rendered_content)
        self.assertIsInstance(response_json, dict)
        self.assertIn('id', response_json.keys())
        # The id of the newly-created indicator should be associated with my lower result, and it should be
        # the only one associated with that result.
        self.assertEqual([response_json['id']],
                         [indicator.id for indicator in self.lower_result.applied_indicators.all()])
        self.assertEqual(response_json.get('assumptions'), 'lorem ipsum')

        return response_json

    def test_no_permission_user_forbidden(self):
        '''Ensure a non-staff user gets the 403 smackdown'''
        response = self._make_request(UserFactory())
        self.assertEquals(response.status_code, status.HTTP_403_FORBIDDEN)

    def test_unauthenticated_user_forbidden(self):
        '''Ensure an unauthenticated user gets the 403 smackdown'''
        factory = APIRequestFactory()
        view_info = resolve(self.url)
        request = factory.post(self.url, data=self.data, format='json')
        response = view_info.func(request)
        self.assertEquals(response.status_code, status.HTTP_403_FORBIDDEN)

    def test_group_permission_non_staff(self):
        '''Ensure group membership is sufficient for create; even non-staff group members can create'''
        user = UserFactory()
        response = self._make_request(user)
        self.assertEquals(response.status_code, status.HTTP_403_FORBIDDEN)

        _add_user_to_partnership_manager_group(user)

        # Now the request should succeed.
        response = self._make_request(user)
        self.assertResponseFundamentals(response)

    def test_multiple_association(self):
        '''Ensure a different indicator blueprint can be associated with the same lower_result, but
        the same indicator can't be added twice.
        '''
        user = UserFactory()
        _add_user_to_partnership_manager_group(user)
        data = self.data.copy()
        data['indicator'] = {'title': 'another indicator blueprint'}
        response = self._make_request(user, data)
        # OK to add a different indicator
        self.assertResponseFundamentals(response)

        response = self._make_request(user, data)
        # Adding the same indicator again should fail.
        self.assertEquals(response.status_code, status.HTTP_400_BAD_REQUEST)
        response_json = json.loads(response.rendered_content)
        self.assertEqual(list(response_json.keys()), ['non_field_errors'])
        self.assertIsInstance(response_json['non_field_errors'], list)
        self.assertEqual(response_json['non_field_errors'],
                         ['This indicator is already being monitored for this Result'])


class TestAPInterventionIndicatorsUpdateView(BaseTenantTestCase):
    '''Exercise the update view for InterventionIndicatorsUpdateView
    (these are AppliedIndicator instances)
    '''
    @classmethod
    def setUpClass(cls):
        super(TestAPInterventionIndicatorsUpdateView, cls).setUpClass()
        cls.intervention = InterventionFactory()
        cls.result_link = InterventionResultLinkFactory(intervention=cls.intervention)
        cls.lower_result = LowerResultFactory(result_link=cls.result_link)
        # Create another result link/lower result pair that will break this
        # test if the views don't behave properly
        LowerResultFactory(result_link=InterventionResultLinkFactory())
        cls.indicator = AppliedIndicatorFactory(lower_result=cls.lower_result)
        cls.url = reverse(
            'partners_api:intervention-indicators-update',
            args=[cls.indicator.pk]
        )

        location = LocationFactory()
        cls.section = SectorFactory()

        cls.result_link.intervention.flat_locations.add(location)
        cls.result_link.intervention.sections.add(cls.section)
        cls.user = UserFactory()
        _add_user_to_partnership_manager_group(cls.user)

    def setUp(self):
        self.data = {
            "is_active": True,
        }

    def _make_request(self, user, data=None):
        if data is None:
            data = self.data
        return self.forced_auth_req('patch', self.url, user=user, data=data)

    def assertResponseFundamentals(self, response):
        '''Assert common fundamentals about the response.'''
        self.assertEquals(response.status_code, status.HTTP_200_OK)
        response_json = json.loads(response.rendered_content)
        self.assertIsInstance(response_json, dict)
        self.assertIn('id', response_json.keys())
        # The id of the newly-created indicator should be associated with
        # lower result, and it should be the only one associated with that
        # result.
        self.assertEqual(
            [response_json['id']],
            [indicator.id for indicator in self.lower_result.applied_indicators.all()]
        )
        return response_json

    def test_no_permission_user_forbidden(self):
        '''Ensure a non-staff user gets the 403 smackdown'''
        response = self._make_request(UserFactory())
        self.assertEquals(response.status_code, status.HTTP_403_FORBIDDEN)

    def test_unauthenticated_user_forbidden(self):
        '''Ensure an unauthenticated user gets the 403 smackdown'''
        factory = APIRequestFactory()
        view_info = resolve(self.url)
        request = factory.patch(self.url, data=self.data, format='json')
        response = view_info.func(request)
        self.assertEquals(response.status_code, status.HTTP_403_FORBIDDEN)

    def test_update(self):
        self.data["is_active"] = False
        self.data["is_high_frequency"] = True
        self.assertTrue(self.indicator.is_active)
        self.assertFalse(self.indicator.is_high_frequency)
        self.assertEqual(self.intervention.status, Intervention.DRAFT)
        response = self._make_request(self.user, self.data)
        data = self.assertResponseFundamentals(response)
        self.assertFalse(data["is_active"])
        self.assertTrue(data["is_high_frequency"])
        indicator_updated = AppliedIndicator.objects.get(pk=self.indicator.pk)
        self.assertFalse(indicator_updated.is_active)


class TestInterventionAttachmentDeleteView(BaseTenantTestCase):
    @classmethod
    def setUpTestData(cls):
        cls.unicef_staff = UserFactory(is_staff=True)
        cls.intervention = InterventionFactory()
        cls.attachment = InterventionAttachmentFactory(
            intervention=cls.intervention,
            attachment="random_attachment.pdf",
        )
        cls.url = reverse(
            "partners_api:intervention-attachments-del",
            args=[cls.attachment.pk]
        )

    def test_delete(self):
        response = self.forced_auth_req(
            'delete',
            self.url,
            user=self.unicef_staff,
        )
        self.assertEqual(response.status_code, status.HTTP_204_NO_CONTENT)

    def test_delete_invalid(self):
        self.intervention.status = "active"
        self.intervention.save()
        response = self.forced_auth_req(
            'delete',
            self.url,
            user=self.unicef_staff,
        )
        self.assertEqual(response.status_code, status.HTTP_400_BAD_REQUEST)
        self.assertEqual(response.data, ["You do not have permissions to delete an attachment"])


class TestInterventionResultListAPIView(BaseTenantTestCase):
    @classmethod
    def setUpTestData(cls):
        cls.unicef_staff = UserFactory(is_staff=True)
        InterventionResultLinkFactory()
        cls.intervention = InterventionFactory()
        cls.result = ResultFactory(
            name="Result Name",
            code="Result Code",
        )
        cls.link = InterventionResultLinkFactory(
            intervention=cls.intervention,
            cp_output=cls.result
        )
        cls.url = reverse("partners_api:intervention-results")

    def assertResponseFundamentals(self, response):
        '''Assert common fundamentals about the response.'''
        self.assertEquals(response.status_code, status.HTTP_200_OK)
        response_json = json.loads(response.rendered_content)
        self.assertIsInstance(response_json, list)
        self.assertEqual(len(response_json), 1)
        first = response_json[0]
        self.assertIn('id', first.keys())
        return response_json, first

    def test_search_empty(self):
        response = self.forced_auth_req(
            'get',
            self.url,
            user=self.unicef_staff,
            data={"search": "random"}
        )
        self.assertEquals(response.status_code, status.HTTP_200_OK)
        response_json = json.loads(response.rendered_content)
        self.assertIsInstance(response_json, list)
        self.assertFalse(response_json)

    def test_search_number(self):
        response = self.forced_auth_req(
            'get',
            self.url,
            user=self.unicef_staff,
            data={"search": self.intervention.number[:-2]}
        )
        data, first = self.assertResponseFundamentals(response)
        self.assertEqual(first["id"], self.link.pk)

    def test_search_cp_output_name(self):
        response = self.forced_auth_req(
            'get',
            self.url,
            user=self.unicef_staff,
            data={"search": "Name"}
        )
        data, first = self.assertResponseFundamentals(response)
        self.assertEqual(first["id"], self.link.pk)

    def test_search_cp_output_code(self):
        response = self.forced_auth_req(
            'get',
            self.url,
            user=self.unicef_staff,
            data={"search": "Code"}
        )
        data, first = self.assertResponseFundamentals(response)
        self.assertEqual(first["id"], self.link.pk)


class TestInterventionIndicatorListAPIView(BaseTenantTestCase):
    @classmethod
    def setUpTestData(cls):
        cls.unicef_staff = UserFactory(is_staff=True)
        InterventionResultLinkFactory()
        cls.intervention = InterventionFactory()
        cls.indicator = IndicatorFactory()
        cls.link = InterventionResultLinkFactory(
            intervention=cls.intervention,
        )
        cls.link.ram_indicators.add(cls.indicator)
        cls.url = reverse("partners_api:intervention-indicators")

    def assertResponseFundamentals(self, response):
        '''Assert common fundamentals about the response.'''
        self.assertEquals(response.status_code, status.HTTP_200_OK)
        response_json = json.loads(response.rendered_content)
        self.assertIsInstance(response_json, list)
        self.assertEqual(len(response_json), 1)
        first = response_json[0]
        self.assertIn('intervention', first.keys())
        return response_json, first

    def test_search(self):
        response = self.forced_auth_req(
            'get',
            self.url,
            user=self.unicef_staff,
            data={"search": self.intervention.number[:-2]}
        )
        data, first = self.assertResponseFundamentals(response)
        self.assertEqual(first["intervention"], self.intervention.pk)

    def test_search_empty(self):
        response = self.forced_auth_req(
            'get',
            self.url,
            user=self.unicef_staff,
            data={"search": "random"}
        )
        self.assertEquals(response.status_code, status.HTTP_200_OK)
        response_json = json.loads(response.rendered_content)
        self.assertIsInstance(response_json, list)
        self.assertFalse(response_json)


class TestInterventionResultLinkDeleteView(BaseTenantTestCase):
    @classmethod
    def setUpTestData(cls):
        cls.unicef_staff = UserFactory(is_staff=True)
        cls.intervention = InterventionFactory()
        cls.result = InterventionResultLinkFactory(
            intervention=cls.intervention,
        )
        cls.url = reverse(
            "partners_api:intervention-results-del",
            args=[cls.result.pk]
        )

    def test_delete(self):
        response = self.forced_auth_req(
            'delete',
            self.url,
            user=self.unicef_staff,
        )
        self.assertEqual(response.status_code, status.HTTP_204_NO_CONTENT)

    def test_delete_invalid(self):
        self.intervention.status = Intervention.ACTIVE
        self.intervention.save()
        response = self.forced_auth_req(
            'delete',
            self.url,
            user=self.unicef_staff,
        )

        self.assertEqual(response.status_code, status.HTTP_400_BAD_REQUEST)
        self.assertEqual(response.data, ["You do not have permissions to delete a result"])

    def test_delete_not_found(self):
        response = self.forced_auth_req(
            'delete',
            reverse("partners_api:intervention-results-del", args=[404]),
            user=self.unicef_staff,
        )
        self.assertEqual(response.status_code, status.HTTP_404_NOT_FOUND)


class TestInterventionAmendmentListAPIView(BaseTenantTestCase):
    @classmethod
    def setUpTestData(cls):
        cls.unicef_staff = UserFactory(is_staff=True)
        InterventionAmendmentFactory()
        cls.intervention = InterventionFactory()
        cls.amendment = InterventionAmendmentFactory(
            intervention=cls.intervention,
            amendment_number="321",
        )
        cls.url = reverse("partners_api:intervention-amendments")

    def assertResponseFundamentals(self, response):
        '''Assert common fundamentals about the response.'''
        self.assertEquals(response.status_code, status.HTTP_200_OK)
        response_json = json.loads(response.rendered_content)
        self.assertIsInstance(response_json, list)
        self.assertEqual(len(response_json), 1)
        first = response_json[0]
        self.assertIn('id', first.keys())
        return response_json, first

    def test_search_intervention_number(self):
        response = self.forced_auth_req(
            'get',
            self.url,
            user=self.unicef_staff,
            data={"search": self.intervention.number[:-2]}
        )
        data, first = self.assertResponseFundamentals(response)
        self.assertEqual(first["id"], self.amendment.pk)

    @skip("fix count issue")
    def test_search_amendment_number(self):
        response = self.forced_auth_req(
            'get',
            self.url,
            user=self.unicef_staff,
            data={"search": self.amendment.amendment_number}
        )
        data, first = self.assertResponseFundamentals(response)
        self.assertEqual(first["id"], self.amendment.pk)

    def test_search_empty(self):
        response = self.forced_auth_req(
            'get',
            self.url,
            user=self.unicef_staff,
            data={"search": "random"}
        )
        self.assertEquals(response.status_code, status.HTTP_200_OK)
        response_json = json.loads(response.rendered_content)
        self.assertIsInstance(response_json, list)
        self.assertFalse(response_json)


class TestInterventionAmendmentCreateAPIView(BaseTenantTestCase):
    def setUp(self):
        super(TestInterventionAmendmentCreateAPIView, self).setUp()

        self.partnership_manager_user = UserFactory(is_staff=True)
        self.partnership_manager_user.groups.add(GroupFactory())

        self.intervention = InterventionFactory(status=Intervention.SIGNED)
        self.url = reverse(
            "partners_api:intervention-amendments-add",
            kwargs={'intervention_pk': self.intervention.id}
        )

        self.uploaded_file = SimpleUploadedFile('hello_world.txt', u'hello world!'.encode('utf-8'))
        self.data = {
            "types": InterventionAmendment.DATES,
            "signed_date": datetime.date.today(),
            "signed_amendment": self.uploaded_file,
        }
        self.file_type = AttachmentFileTypeFactory(
            code="partners_intervention_amendment_signed"
        )

    def assertResponseFundamentals(self, response):
        '''Assert common fundamentals about the response.'''
        response_json = json.loads(response.rendered_content)
        self.assertIsInstance(response_json, dict)
        self.assertIn('id', response_json)
        return response_json

    def test_no_permission_user_forbidden(self):
        '''Ensure a non-staff user gets the 403 smackdown'''
        response = self._make_request(user=UserFactory())
        self.assertEquals(response.status_code, status.HTTP_403_FORBIDDEN)

    def test_unauthenticated_user_forbidden(self):
        '''Ensure an unauthenticated user gets the 403 smackdown'''
        factory = APIRequestFactory()
        view_info = resolve(self.url)
        request = factory.post(self.url, data={})
        response = view_info.func(request)
        self.assertEquals(response.status_code, status.HTTP_403_FORBIDDEN)

    def test_group_permission_partnership_member(self):
        '''Ensure group membership is sufficient for create;'''
        user = UserFactory(is_staff=True)
        response = self._make_request(user=user)
        self.assertEquals(response.status_code, status.HTTP_403_FORBIDDEN)

    def test_create_amendment_invalid_type(self):
        invalid_type = 'invalid_choice'
        response = self._make_request(
            user=self.partnership_manager_user,
            data={"types": [invalid_type], "signed_amendment": self.uploaded_file},
            request_format='multipart',
        )

        self.assertEquals(response.status_code, status.HTTP_400_BAD_REQUEST)
        self.assertEquals(response.data['types'], [u'"%s" is not a valid choice.' % invalid_type])

    def test_create_amendment_invalid_file(self):
        response = self._make_request(
            user=self.partnership_manager_user,
            data={},
            request_format='multipart',
        )

        self.assertEquals(response.status_code, status.HTTP_400_BAD_REQUEST)
        self.assertEquals(response.data['signed_amendment'], [u'No file was submitted.'])

        response = self._make_request(
            user=self.partnership_manager_user,
            data={'signed_amendment': 'asdf'},
            request_format='multipart',
        )

        self.assertEquals(response.status_code, status.HTTP_400_BAD_REQUEST)
        self.assertEquals(
            response.data['signed_amendment'],
            [u'The submitted data was not a file. Check the encoding type on the form.']
        )

    def test_create_amendment_invalid_date(self):
        tomorrow = datetime.date.today() + datetime.timedelta(days=1)
        response = self._make_request(
            user=self.partnership_manager_user,
            data={"signed_amendment": self.uploaded_file, 'signed_date': tomorrow},
            request_format='multipart',
        )

        self.assertEquals(response.status_code, status.HTTP_400_BAD_REQUEST)
        self.assertEquals(next(iter(response.data.values())), [u'Date cannot be in the future!'])

    def test_create_amendment_success(self):
        response = self._make_request(
            user=self.partnership_manager_user,
            data=self.data,
            request_format='multipart',
        )

        self.assertEquals(response.status_code, status.HTTP_201_CREATED)
        data = self.assertResponseFundamentals(response)
        self.assertEquals(data['intervention'], self.intervention.id)

    def test_create_amendment_with_attachment(self):
        attachment = AttachmentFactory(
            file="test_file.pdf",
            file_type=None,
            code="",
        )
        self.data.pop("signed_amendment")
        self.data["signed_amendment_attachment"] = attachment.pk
        self.assertIsNone(attachment.file_type)
        self.assertIsNone(attachment.content_object)
        self.assertFalse(attachment.code)
        response = self._make_request(
            user=self.partnership_manager_user,
            data=self.data,
            request_format='multipart',
        )

        self.assertEquals(response.status_code, status.HTTP_201_CREATED)
        data = self.assertResponseFundamentals(response)
        self.assertEquals(data['intervention'], self.intervention.pk)
        attachment_updated = Attachment.objects.get(pk=attachment.pk)
        self.assertEqual(
            attachment_updated.file_type.code,
            self.file_type.code
        )
        self.assertEqual(attachment_updated.object_id, data["id"])
        self.assertEqual(
            attachment_updated.code,
            self.file_type.code
        )

    def test_create_amendment_when_already_in_amendment(self):
        self.intervention.in_amendment = True
        self.intervention.save()

        response = self._make_request(
            user=self.partnership_manager_user,
            data=self.data,
            request_format='multipart',
        )

        self.assertEquals(response.status_code, status.HTTP_400_BAD_REQUEST)
        self.assertEquals(
            next(iter(response.data.values())),
            [u'Cannot add a new amendment while another amendment is in progress.']
        )

    def _make_request(self, user=None, data=None, request_format='json', **kwargs):
        return self.forced_auth_req('post', self.url, user=user, data=data, request_format=request_format, **kwargs)


class TestInterventionAmendmentDeleteView(BaseTenantTestCase):
    @classmethod
    def setUpTestData(cls):
        cls.unicef_staff = UserFactory(is_staff=True)
        cls.intervention = InterventionFactory()
        cls.amendment = InterventionAmendmentFactory(
            intervention=cls.intervention,
            types=[InterventionAmendment.RESULTS],
            signed_date=datetime.date.today(),
            signed_amendment="random_amendment.pdf"
        )
        cls.url = reverse(
            "partners_api:intervention-amendments-del",
            args=[cls.amendment.pk]
        )

    def test_delete(self):
        response = self.forced_auth_req(
            'delete',
            self.url,
            user=self.unicef_staff,
        )
        self.assertEqual(response.status_code, status.HTTP_204_NO_CONTENT)

    def test_delete_invalid(self):
        self.intervention.status = Intervention.ACTIVE
        self.intervention.save()
        response = self.forced_auth_req(
            'delete',
            self.url,
            user=self.unicef_staff,
        )
        self.assertEqual(response.status_code, status.HTTP_400_BAD_REQUEST)
        self.assertEqual(response.data, ["You do not have permissions to delete an amendment"])

    def test_intervention_amendments_delete(self):
        response = self.forced_auth_req(
            'delete',
            reverse("partners_api:intervention-amendments-del", args=[404]),
            user=self.unicef_staff,
        )
        self.assertEqual(response.status_code, status.HTTP_404_NOT_FOUND)


class TestInterventionSectorLocationLinkListAPIView(BaseTenantTestCase):
    @classmethod
    def setUpTestData(cls):
        cls.unicef_staff = UserFactory(is_staff=True)
        InterventionSectorLocationLinkFactory()
        cls.intervention = InterventionFactory()
        cls.sector = SectorFactory(name="Sector Name")
        cls.link = InterventionSectorLocationLinkFactory(
            intervention=cls.intervention,
            sector=cls.sector
        )

    def setUp(self):
        super(TestInterventionSectorLocationLinkListAPIView, self).setUp()
        self.url = reverse("partners_api:intervention-sector-locations")

    def assertResponseFundamentals(self, response):
        '''Assert common fundamentals about the response.'''
        self.assertEquals(response.status_code, status.HTTP_200_OK)
        response_json = json.loads(response.rendered_content)
        self.assertIsInstance(response_json, list)
        self.assertEqual(len(response_json), 1)
        first = response_json[0]
        self.assertIn('id', first.keys())
        return response_json, first

    def test_search_intervention_number(self):
        response = self.forced_auth_req(
            'get',
            self.url,
            user=self.unicef_staff,
            data={"search": self.intervention.number[:-2]}
        )
        data, first = self.assertResponseFundamentals(response)
        self.assertEqual(first["id"], self.link.pk)

    def test_search_sector_name(self):
        response = self.forced_auth_req(
            'get',
            self.url,
            user=self.unicef_staff,
            data={"search": "Name"}
        )
        data, first = self.assertResponseFundamentals(response)
        self.assertEqual(first["id"], self.link.pk)

    def test_search_empty(self):
        response = self.forced_auth_req(
            'get',
            self.url,
            user=self.unicef_staff,
            data={"search": "random"}
        )
        self.assertEquals(response.status_code, status.HTTP_200_OK)
        response_json = json.loads(response.rendered_content)
        self.assertIsInstance(response_json, list)
        self.assertFalse(response_json)


class TestInterventionListMapView(BaseTenantTestCase):
    @classmethod
    def setUpTestData(cls):
        cls.unicef_staff = UserFactory(is_staff=True)
        cls.url = reverse("partners_api:intervention-map")
        cls.intervention = InterventionFactory(status=Intervention.DRAFT)

    def assertResponseFundamentals(self, response):
        '''Assert common fundamentals about the response.'''
        self.assertEquals(response.status_code, status.HTTP_200_OK)
        response_json = json.loads(response.rendered_content)
        self.assertIsInstance(response_json, list)
        self.assertEqual(len(response_json), 1)
        first = response_json[0]
        self.assertIn('id', first.keys())
        return response_json, first

    def test_get(self):
        response = self.forced_auth_req(
            'get',
            self.url,
            user=self.unicef_staff,
        )
        data, first = self.assertResponseFundamentals(response)
        self.assertEqual(first["id"], self.intervention.pk)

    def test_get_param_country_programme(self):
        country_programme = CountryProgrammeFactory()
        agreement = AgreementFactory(country_programme=country_programme)
        intervention = InterventionFactory(agreement=agreement)
        response = self.forced_auth_req(
            'get',
            self.url,
            user=self.unicef_staff,
            data={"country_programme": country_programme.pk},
        )
        data, first = self.assertResponseFundamentals(response)
        self.assertEqual(first["id"], intervention.pk)

    def test_get_param_section_wo_flag(self):
        # make sure there is no prp_mode_off flag.. this serves to flush the cache
        ts = TenantSwitch.get('prp_mode_off')
        # since the cache is extremely unreliable as tests progress this is something to go around that
        if ts.id:
            ts.delete()
        sector = SectorFactory()
        intervention = InterventionFactory()
        rl = InterventionResultLinkFactory(intervention=intervention)
        llo = LowerResultFactory(result_link=rl)
        AppliedIndicatorFactory(lower_result=llo, section=sector)

        response = self.forced_auth_req(
            'get',
            self.url,
            user=self.unicef_staff,
            data={"section": sector.pk},
        )
        data, first = self.assertResponseFundamentals(response)
        self.assertEqual(first["id"], intervention.pk)

    def test_get_param_section_with_flag(self):
        # set prp mode off flag
        TenantSwitchFactory(name='prp_mode_off', countries=[connection.tenant])
        sector = SectorFactory()
        intervention = InterventionFactory()
        intervention.sections.add(sector)

        response = self.forced_auth_req(
            'get',
            self.url,
            user=self.unicef_staff,
            data={"section": sector.pk},
        )
        data, first = self.assertResponseFundamentals(response)
        self.assertEqual(first["id"], intervention.pk)

    def test_get_param_status(self):
        InterventionFactory(status=Intervention.ACTIVE)
        response = self.forced_auth_req(
            'get',
            self.url,
            user=self.unicef_staff,
            data={"status": self.intervention.status},
        )
        data, first = self.assertResponseFundamentals(response)
        self.assertEqual(first["id"], self.intervention.pk)

    def test_get_param_partner(self):
        partner = PartnerFactory()
        agreement = AgreementFactory(partner=partner)
        intervention = InterventionFactory(agreement=agreement)
        response = self.forced_auth_req(
            'get',
            self.url,
            user=self.unicef_staff,
            data={"partner": partner.pk},
        )
        data, first = self.assertResponseFundamentals(response)
        self.assertEqual(first["id"], intervention.pk)


class TestInterventionReportingRequirementView(BaseTenantTestCase):
    @classmethod
    def setUpTestData(cls):
        cls.unicef_staff = UserFactory(is_staff=True)
        _add_user_to_partnership_manager_group(cls.unicef_staff)
        cls.intervention = InterventionFactory(
            start=datetime.date(2001, 1, 1),
            status=Intervention.DRAFT,
            in_amendment=True,
        )
        cls.result_link = InterventionResultLinkFactory(
            intervention=cls.intervention
        )
        cls.lower_result = LowerResultFactory(result_link=cls.result_link)
        cls.indicator = AppliedIndicatorFactory(lower_result=cls.lower_result)

    def _get_url(self, report_type, intervention=None):
        intervention = self.intervention if intervention is None else intervention
        return reverse(
            "partners_api:intervention-reporting-requirements",
            args=[intervention.pk, report_type]
        )

    def test_get(self):
        for report_type, _ in ReportingRequirement.TYPE_CHOICES:
            report_type = ReportingRequirement.TYPE_QPR
            requirement = ReportingRequirementFactory(
                intervention=self.intervention,
                report_type=report_type
            )
            requirement_qs = ReportingRequirement.objects.filter(
                intervention=self.intervention,
                report_type=report_type
            )
            init_count = requirement_qs.count()
            response = self.forced_auth_req(
                "get",
                self._get_url(report_type),
                user=self.unicef_staff,
            )
            self.assertEqual(response.status_code, status.HTTP_200_OK)
            self.assertEqual(
                len(response.data["reporting_requirements"]),
                init_count
            )
            requirement_pks = []
            for r in response.data["reporting_requirements"]:
                requirement_pks.append(r["id"])
            self.assertIn(requirement.pk, requirement_pks)
            self.assertEqual(
                len(requirement_pks),
                ReportingRequirement.objects.filter(
                    pk__in=requirement_pks,
                    report_type=report_type
                ).count()
            )

    def test_post_qpr(self):
        report_type = ReportingRequirement.TYPE_QPR
        requirement_qs = ReportingRequirement.objects.filter(
            intervention=self.intervention,
            report_type=report_type,
        )
        init_count = requirement_qs.count()
        response = self.forced_auth_req(
            "post",
            self._get_url(report_type),
            user=self.unicef_staff,
            data={
                "reporting_requirements": [{
                    "start_date": datetime.date(2001, 1, 1),
                    "end_date": datetime.date(2001, 3, 31),
                    "due_date": datetime.date(2001, 4, 15),
                }, {
                    "start_date": datetime.date(2001, 4, 1),
                    "end_date": datetime.date(2001, 5, 31),
                    "due_date": datetime.date(2001, 5, 15),
                }]
            }
        )
        self.assertEqual(response.status_code, status.HTTP_200_OK)
        self.assertEqual(requirement_qs.count(), init_count + 2)
        self.assertEqual(
            len(response.data["reporting_requirements"]),
            init_count + 2
        )

    def test_post_hr(self):
        AppliedIndicatorFactory(
            is_high_frequency=True,
            lower_result=self.lower_result
        )
        report_type = ReportingRequirement.TYPE_HR
        requirement_qs = ReportingRequirement.objects.filter(
            intervention=self.intervention,
            report_type=report_type,
        )
        init_count = requirement_qs.count()
        response = self.forced_auth_req(
            "post",
            self._get_url(report_type),
            user=self.unicef_staff,
            data={
                "reporting_requirements": [{
                    "start_date": datetime.date(2001, 3, 15),
                    "due_date": datetime.date(2001, 4, 15),
                }, {
                    "start_date": datetime.date(2001, 4, 16),
                    "due_date": datetime.date(2001, 5, 15),
                }]
            }
        )
        self.assertEqual(response.status_code, status.HTTP_200_OK)
        self.assertEqual(requirement_qs.count(), init_count + 2)
        self.assertEqual(
            len(response.data["reporting_requirements"]),
            init_count + 2
        )

    def test_post_invalid_no_report_type(self):
        """Missing report type value"""
        report_type = ReportingRequirement.TYPE_QPR
        requirement_qs = ReportingRequirement.objects.filter(
            intervention=self.intervention,
            report_type=report_type,
        )
        init_count = requirement_qs.count()
        response = self.forced_auth_req(
            "post",
            self._get_url(report_type),
            user=self.unicef_staff,
            data={
                "reporting_requirements": [{
                    "end_date": datetime.date(2001, 3, 31),
                    "due_date": datetime.date(2001, 4, 15),
                }]
            }
        )
        self.assertEqual(response.status_code, status.HTTP_400_BAD_REQUEST)
        self.assertEqual(requirement_qs.count(), init_count)
        self.assertEqual(
            response.data,
            {"reporting_requirements": [
                {"start_date": ["This field is required."]}
            ]}
        )

    def test_post_invalid_not_amendment_state(self):
        """Intervention is not in amendment state"""
        intervention = InterventionFactory(
            start=datetime.date(2001, 1, 1),
            status=Intervention.ENDED,
            in_amendment=False,
        )
        result_link = InterventionResultLinkFactory(
            intervention=intervention
        )
        lower_result = LowerResultFactory(result_link=result_link)
        AppliedIndicatorFactory(lower_result=lower_result)

        report_type = ReportingRequirement.TYPE_QPR
        requirement_qs = ReportingRequirement.objects.filter(
            intervention=intervention,
            report_type=report_type,
        )
        init_count = requirement_qs.count()
        response = self.forced_auth_req(
            "post",
            self._get_url(report_type, intervention=intervention),
            user=self.unicef_staff,
            data={
                "report_type": ReportingRequirement.TYPE_HR,
                "reporting_requirements": [{
                    "start_date": datetime.date(2001, 2, 1),
                    "end_date": datetime.date(2001, 3, 31),
                    "due_date": datetime.date(2001, 4, 15),
                }]
            }
        )
        self.assertEqual(response.status_code, status.HTTP_400_BAD_REQUEST)
        self.assertEqual(requirement_qs.count(), init_count)
        self.assertEqual(
            response.data,
            {"non_field_errors": [
                "Changes not allowed when PD not in amendment state."
            ]}
        )

    def test_patch_invalid(self):
        for report_type, _ in ReportingRequirement.TYPE_CHOICES:
            response = self.forced_auth_req(
                "patch",
                self._get_url(report_type),
                user=self.unicef_staff,
                data={
                    "reporting_requirements": [{
                        "due_date": datetime.date(2001, 4, 15),
                    }]
                }
            )
            self.assertEqual(
                response.status_code,
                status.HTTP_405_METHOD_NOT_ALLOWED
            )

    def test_delete_invalid_report_type(self):
        for report_type, _ in ReportingRequirement.TYPE_CHOICES:
            response = self.forced_auth_req(
                "delete",
                self._get_url(report_type),
                user=self.unicef_staff,
                data={
                    "reporting_requirements": [{
                        "due_date": datetime.date(2001, 4, 15),
                    }]
                }
            )
            self.assertEqual(
                response.status_code,
                status.HTTP_405_METHOD_NOT_ALLOWED
            )<|MERGE_RESOLUTION|>--- conflicted
+++ resolved
@@ -41,7 +41,6 @@
 )
 from etools.applications.partners.tests.test_utils import setup_intervention_test_data
 from etools.applications.reports.models import AppliedIndicator, ReportingRequirement
-<<<<<<< HEAD
 from etools.applications.reports.tests.factories import (
     AppliedIndicatorFactory,
     CountryProgrammeFactory,
@@ -51,12 +50,6 @@
     ResultFactory,
     SectorFactory,
 )
-from etools.applications.snapshot.models import Activity
-=======
-from etools.applications.reports.tests.factories import (AppliedIndicatorFactory, CountryProgrammeFactory,
-                                                         IndicatorFactory, LowerResultFactory,
-                                                         ReportingRequirementFactory, ResultFactory, SectorFactory,)
->>>>>>> 976f6bd9
 from etools.applications.users.tests.factories import GroupFactory, UserFactory
 from etools.applications.utils.common.utils import get_all_field_names
 
