--- conflicted
+++ resolved
@@ -90,7 +90,6 @@
 
 class TestInterventionsAPI(BaseTenantTestCase):
     EDITABLE_FIELDS = {
-<<<<<<< HEAD
         'draft': [
             "actionpoint",
             "activity",
@@ -170,22 +169,8 @@
             "unicef_signatory",
             "unicef_signatory_id",
             "quarters",
+            "cfei_number",
         ],
-=======
-        'draft': ["status", "attachments", "prc_review_document", 'travel_activities',
-                  "partner_authorized_officer_signatory", "partner_focal_points", "id",
-                  "country_programme", "amendments", "unicef_focal_points", "end", "title",
-                  "signed_by_partner_date", "review_date_prc", "frs", "start",
-                  "metadata", "submission_date", "agreement", "unicef_signatory_id",
-                  "result_links", "contingency_pd", "unicef_signatory", "agreement_id", "signed_by_unicef_date",
-                  "partner_authorized_officer_signatory_id", "created", "planned_visits",
-                  "planned_budget", "modified", "signed_pd_document", "submission_date_prc", "document_type",
-                  "offices", "population_focus", "country_programme_id", "engagement", "sections",
-                  "sections_present", "flat_locations", "reporting_periods", "activity",
-                  "prc_review_attachment", "signed_pd_attachment", "actionpoint",
-                  "reporting_requirements", "special_reporting_requirements", "reference_number_year", "number",
-                  "termination_doc_attachment", "monitoring_activities", "cfei_number"],
->>>>>>> c057a1c0
         'signed': [],
         'active': ['']
     }
