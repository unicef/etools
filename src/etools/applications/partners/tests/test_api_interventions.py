--- conflicted
+++ resolved
@@ -23,7 +23,6 @@
 from etools.applications.EquiTrack.tests.cases import BaseTenantTestCase
 from etools.applications.EquiTrack.tests.mixins import URLAssertionMixin
 from etools.applications.locations.tests.factories import LocationFactory
-<<<<<<< HEAD
 from etools.applications.partners.models import (
     Intervention,
     InterventionAmendment,
@@ -35,15 +34,6 @@
     InterventionAmendmentFactory,
     InterventionAttachmentFactory,
     InterventionFactory,
-    InterventionPlannedVisitsFactory,
-=======
-from etools.applications.partners.models import Intervention, InterventionAmendment, InterventionResultLink
-from etools.applications.partners.tests.factories import (
-    AgreementFactory,
-    InterventionAmendmentFactory,
-    InterventionAttachmentFactory,
-    InterventionFactory,
->>>>>>> fa9d5760
     InterventionResultLinkFactory,
     InterventionSectorLocationLinkFactory,
     PartnerFactory,
