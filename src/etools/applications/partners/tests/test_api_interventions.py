--- conflicted
+++ resolved
@@ -18,24 +18,16 @@
 from etools.applications.EquiTrack.tests.cases import BaseTenantTestCase
 from etools.applications.EquiTrack.tests.mixins import URLAssertionMixin
 from etools.applications.locations.tests.factories import LocationFactory
-<<<<<<< HEAD
 from etools.applications.partners.models import (
     Intervention,
     InterventionAmendment,
     InterventionResultLink,
 )
-=======
-from etools.applications.partners.models import Intervention, InterventionAmendment, InterventionResultLink
->>>>>>> fa9d5760
 from etools.applications.partners.tests.factories import (
     AgreementFactory,
     InterventionAmendmentFactory,
     InterventionAttachmentFactory,
     InterventionFactory,
-<<<<<<< HEAD
-    InterventionPlannedVisitsFactory,
-=======
->>>>>>> fa9d5760
     InterventionResultLinkFactory,
     InterventionSectorLocationLinkFactory,
     PartnerFactory,
