from unittest.mock import Mock

from etools.applications.core.tests.cases import BaseTenantTestCase
from etools.applications.partners.models import Intervention
from etools.applications.partners.serializers import interventions_v3 as serializers
from etools.applications.partners.tests.factories import InterventionFactory, PartnerFactory
from etools.applications.users.tests.factories import GroupFactory, UserFactory


class TestInterventionDetailSerializer(BaseTenantTestCase):
    @classmethod
    def setUpTestData(cls):
        cls.unicef_user = UserFactory()
        cls.partner = PartnerFactory()
        cls.partner_staff = cls.partner.staff_members.all().first()
        cls.partner_user = UserFactory(email=cls.partner_staff.email)
        cls.mock_unicef_request = Mock(user=cls.unicef_user)
        cls.mock_partner_request = Mock(user=cls.partner_user)
        cls.unicef_serializer = serializers.InterventionDetailSerializer(
            context={"request": cls.mock_unicef_request},
        )
        cls.partner_serializer = serializers.InterventionDetailSerializer(
            context={"request": cls.mock_partner_request},
        )

    def setUp(self):
        super().setUp()
        self.default_actions = sorted([
            "download_comments",
            "export",
            "generate_pdf",
        ])

    def test_available_actions_not_draft(self):
        pd = InterventionFactory(status=Intervention.SIGNED)
        pd.unicef_focal_points.add(self.unicef_user)
        pd.partner_focal_points.add(self.partner_staff)
        self.assertEqual(pd.status, pd.SIGNED)
        self.assertEqual(
            sorted(self.unicef_serializer.get_available_actions(pd)),
            self.default_actions,
        )
        self.assertEqual(
            sorted(self.partner_serializer.get_available_actions(pd)),
            self.default_actions,
        )

    def test_available_actions_partner_accept(self):
        pd = InterventionFactory(unicef_court=False)
        pd.partner_focal_points.add(self.partner_staff)
        self.assertEqual(pd.status, pd.DRAFT)
        self.assertFalse(pd.partner_accepted)
        available_actions = self.partner_serializer.get_available_actions(pd)
        expected_actions = self.default_actions + ["accept", "send_to_unicef"]
        self.assertEqual(sorted(available_actions), sorted(expected_actions))

        pd.partner_accepted = True
        pd.save()
        available_actions = self.partner_serializer.get_available_actions(pd)
        self.assertEqual(
            sorted(available_actions),
<<<<<<< HEAD
            sorted(self.default_actions + ["unlock"])
=======
            sorted(self.default_actions + ["send_to_unicef"]),
>>>>>>> 176c3174
        )

    def test_available_actions_partner_unlock(self):
        pd = InterventionFactory(unicef_court=False, unicef_accepted=True)
        pd.partner_focal_points.add(self.partner_staff)
        self.assertEqual(pd.status, pd.DRAFT)
        self.assertTrue(pd.unicef_accepted)
        available_actions = self.partner_serializer.get_available_actions(pd)
<<<<<<< HEAD
        expected_actions = self.default_actions + ["accept"]
=======
        expected_actions = self.default_actions + [
            "accept",
            "unlock",
            "send_to_unicef",
        ]
        self.assertEqual(sorted(available_actions), sorted(expected_actions))

    def test_available_actions_partner_with_unicef(self):
        pd = InterventionFactory(unicef_court=True)
        pd.partner_focal_points.add(self.partner_staff)
        self.assertEqual(pd.status, pd.DRAFT)
        self.assertTrue(pd.unicef_court)
        available_actions = self.partner_serializer.get_available_actions(pd)
        expected_actions = self.default_actions
>>>>>>> 176c3174
        self.assertEqual(sorted(available_actions), sorted(expected_actions))

    def test_available_actions_budget_owner(self):
        pd = InterventionFactory(budget_owner=self.unicef_user)
        self.assertEqual(pd.status, pd.DRAFT)
        available_actions = self.unicef_serializer.get_available_actions(pd)
        expected_actions = self.default_actions + [
            "accept",
            "review",
            "signature",
        ]
        self.assertEqual(sorted(available_actions), sorted(expected_actions))

    def test_available_actions_management(self):
        pd = InterventionFactory()
        self.unicef_user.groups.add(
            GroupFactory(name='Senior Management Team'),
        )
        self.assertEqual(pd.status, pd.DRAFT)
        available_actions = self.unicef_serializer.get_available_actions(pd)
        expected_actions = self.default_actions + ["cancel"]
        self.assertEqual(sorted(available_actions), sorted(expected_actions))

    def test_available_actions_unicef(self):
        pd = InterventionFactory()
        pd.unicef_focal_points.add(self.unicef_user)
        self.assertEqual(pd.status, pd.DRAFT)
        available_actions = self.unicef_serializer.get_available_actions(pd)
        expected_actions = self.default_actions + [
            "accept",
            "accept_and_review",
            "cancel",
            "send_to_partner",
            "signature",
        ]
        self.assertEqual(sorted(available_actions), sorted(expected_actions))

        pd.partner_accepted = True
        pd.save()
        available_actions = self.unicef_serializer.get_available_actions(pd)
        expected_actions = self.default_actions + [
            "cancel",
            "send_to_partner",
            "signature",
            "unlock",
        ]
        self.assertEqual(
            sorted(available_actions),
            sorted(expected_actions),
        )<|MERGE_RESOLUTION|>--- conflicted
+++ resolved
@@ -59,24 +59,16 @@
         available_actions = self.partner_serializer.get_available_actions(pd)
         self.assertEqual(
             sorted(available_actions),
-<<<<<<< HEAD
-            sorted(self.default_actions + ["unlock"])
-=======
-            sorted(self.default_actions + ["send_to_unicef"]),
->>>>>>> 176c3174
+            sorted(self.default_actions + ["send_to_unicef", "unlock"])
         )
 
     def test_available_actions_partner_unlock(self):
-        pd = InterventionFactory(unicef_court=False, unicef_accepted=True)
+        pd = InterventionFactory(unicef_court=False, partner_accepted=True)
         pd.partner_focal_points.add(self.partner_staff)
         self.assertEqual(pd.status, pd.DRAFT)
-        self.assertTrue(pd.unicef_accepted)
+        self.assertTrue(pd.partner_accepted)
         available_actions = self.partner_serializer.get_available_actions(pd)
-<<<<<<< HEAD
-        expected_actions = self.default_actions + ["accept"]
-=======
         expected_actions = self.default_actions + [
-            "accept",
             "unlock",
             "send_to_unicef",
         ]
@@ -89,7 +81,6 @@
         self.assertTrue(pd.unicef_court)
         available_actions = self.partner_serializer.get_available_actions(pd)
         expected_actions = self.default_actions
->>>>>>> 176c3174
         self.assertEqual(sorted(available_actions), sorted(expected_actions))
 
     def test_available_actions_budget_owner(self):
