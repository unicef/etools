import datetime
from unittest import skip

from django.core.management import call_command
from django.urls import reverse
from django.utils import timezone

from rest_framework import status
from rest_framework.exceptions import ErrorDetail
from unicef_locations.tests.factories import LocationFactory

from etools.applications.attachments.models import AttachmentFlat
from etools.applications.attachments.tests.factories import AttachmentFactory
from etools.applications.core.tests.cases import BaseTenantTestCase
from etools.applications.field_monitoring.fm_settings.tests.factories import LocationSiteFactory
from etools.applications.partners.models import Intervention, InterventionAmendment
from etools.applications.partners.permissions import PARTNERSHIP_MANAGER_GROUP, UNICEF_USER
from etools.applications.partners.tests.factories import (
    AgreementFactory,
    InterventionAmendmentFactory,
    InterventionFactory,
    InterventionReviewFactory,
    InterventionSupplyItemFactory,
    PartnerFactory,
    PartnerStaffFactory,
)
from etools.applications.reports.tests.factories import (
    CountryProgrammeFactory,
    OfficeFactory,
    ReportingRequirementFactory,
    SectionFactory,
)
from etools.applications.users.tests.factories import UserFactory


class TestInterventionAmendments(BaseTenantTestCase):
    # test basic api flow
    @classmethod
    def setUpTestData(cls):
        super().setUpTestData()
        call_command('update_notifications')

    def setUp(self):
        super().setUp()
        today = timezone.now().date()
        self.unicef_staff = UserFactory(is_staff=True, groups__data=[UNICEF_USER])
        self.pme = UserFactory(is_staff=True, groups__data=[UNICEF_USER, PARTNERSHIP_MANAGER_GROUP])

        self.partner = PartnerFactory(name='Partner')
        year_ago = datetime.date.today() - datetime.timedelta(days=365)
        self.active_agreement = AgreementFactory(
            partner=self.partner,
            status='active',
            signed_by_unicef_date=year_ago,
            signed_by_partner_date=year_ago,
            start=year_ago,
        )

        self.active_intervention = InterventionFactory(
            agreement=self.active_agreement,
            title='Active Intervention',
            document_type=Intervention.PD,
            start=today - datetime.timedelta(days=1),
            end=today + datetime.timedelta(days=90),
            status=Intervention.ACTIVE,
            date_sent_to_partner=today - datetime.timedelta(days=1),
            signed_by_unicef_date=today - datetime.timedelta(days=1),
            signed_by_partner_date=today - datetime.timedelta(days=1),
            unicef_signatory=self.unicef_staff,
            partner_authorized_officer_signatory=self.partner.staff_members.all().first(),
            budget_owner=self.pme,
        )
        self.active_intervention.partner_focal_points.add(self.partner.staff_members.all().first())
        self.active_intervention.unicef_focal_points.add(self.unicef_staff)
        self.active_intervention.offices.add(OfficeFactory())
        self.active_intervention.sections.add(SectionFactory())
        ReportingRequirementFactory(intervention=self.active_intervention)

    def test_no_permission_user_forbidden(self):
        '''Ensure a non-staff user gets the 403 smackdown'''
        response = self.forced_auth_req(
            'post',
            reverse('partners_api:intervention-amendments-add', args=[self.active_intervention.pk]),
            UserFactory(), data={}, request_format='multipart',
        )
        self.assertEquals(response.status_code, status.HTTP_403_FORBIDDEN)

    def test_unauthenticated_user_forbidden(self):
        '''Ensure an unauthenticated user gets the 403 smackdown'''
        self.user = None
        response = self.forced_auth_req(
            'post',
            reverse('partners_api:intervention-amendments-add', args=[self.active_intervention.pk]),
            None, data={}, request_format='multipart',
        )
        self.assertEquals(response.status_code, status.HTTP_403_FORBIDDEN)

    def test_group_permission_partnership_member(self):
        '''Ensure group membership is sufficient for create;'''
        response = self.forced_auth_req(
            'post',
            reverse('partners_api:intervention-amendments-add', args=[self.active_intervention.pk]),
            UserFactory(is_staff=True), data={}, request_format='multipart',
        )
        self.assertEquals(response.status_code, status.HTTP_403_FORBIDDEN)

    def test_create_amendment_invalid_type(self):
        response = self.forced_auth_req(
            'post',
            reverse('partners_api:intervention-amendments-add', args=[self.active_intervention.pk]),
            UserFactory(is_staff=True, groups__data=[UNICEF_USER, PARTNERSHIP_MANAGER_GROUP]),
            data={
                'types': ['invalid_choice'],
                'kind': InterventionAmendment.KIND_NORMAL,
            },
            request_format='multipart',
        )

        self.assertEquals(response.status_code, status.HTTP_400_BAD_REQUEST)
        self.assertEquals(response.data['types'],
                          {0: [ErrorDetail(string='"invalid_choice" is not a valid choice.', code='invalid_choice')]})

    def test_create_amendment_other_type_no_description(self):
        response = self.forced_auth_req(
            'post',
            reverse('partners_api:intervention-amendments-add', args=[self.active_intervention.pk]),
            UserFactory(is_staff=True, groups__data=[UNICEF_USER, PARTNERSHIP_MANAGER_GROUP]),
            data={
                'types': [InterventionAmendment.OTHER],
                'kind': InterventionAmendment.KIND_NORMAL,
            },
            request_format='multipart',
        )

        self.assertEquals(response.status_code, status.HTTP_400_BAD_REQUEST)
        self.assertEquals(
            response.data['non_field_errors'], [ErrorDetail(
                string="Other description required, if type 'Other' selected.",
                code='invalid'
            )]
        )

    @skip("todo: save implement prc review process on merge")
    def test_create_amendment_with_internal_prc_review(self):
        attachment = AttachmentFactory(
            file="test_file.pdf",
            file_type=None,
            code="",
        )
        flat_qs = AttachmentFlat.objects.filter(attachment=attachment)
        assert flat_qs.exists()
        flat = flat_qs.first()
        assert not flat.partner
        self.assertIsNone(attachment.file_type)
        self.assertIsNone(attachment.content_object)
        self.assertFalse(attachment.code)
        response = self.forced_auth_req(
            'post',
            reverse('partners_api:intervention-amendments-add', args=[self.active_intervention.pk]),
            UserFactory(is_staff=True, groups__data=[UNICEF_USER, PARTNERSHIP_MANAGER_GROUP]),
            data={
                'types': [InterventionAmendment.TYPE_CHANGE],
                'kind': InterventionAmendment.KIND_NORMAL,
                'internal_prc_review': attachment.pk,
            },
            request_format='multipart',
        )

        self.assertEquals(response.status_code, status.HTTP_201_CREATED)
        self.assertEquals(response.data['intervention'], self.active_intervention.pk)
        attachment.refresh_from_db()
        self.assertEqual(
            attachment.file_type.code,
            "partners_intervention_amendment_internal_prc_review"
        )
        self.assertEqual(attachment.object_id, response.data["id"])
        self.assertEqual(
            attachment.code,
            "partners_intervention_amendment_internal_prc_review"
        )

        # check denormalization
        flat = flat_qs.first()
        assert flat.partner
        assert flat.pd_ssfa
        assert flat.pd_ssfa_number

    def test_create_amendment_with_internal_prc_review_none(self):
        response = self.forced_auth_req(
            'post',
            reverse('partners_api:intervention-amendments-add', args=[self.active_intervention.pk]),
            UserFactory(is_staff=True, groups__data=[UNICEF_USER, PARTNERSHIP_MANAGER_GROUP]),
            data={
                'types': [InterventionAmendment.TYPE_CHANGE],
                'kind': InterventionAmendment.KIND_NORMAL,
            },
            request_format='multipart',
        )

        self.assertEquals(response.status_code, status.HTTP_201_CREATED)
        self.assertEquals(response.data['intervention'], self.active_intervention.pk)

    def test_start_amendment(self):
        intervention = InterventionFactory()
        response = self.forced_auth_req(
            'post',
            reverse('partners_api:intervention-amendments-add', args=[intervention.pk]),
            UserFactory(is_staff=True, groups__data=[UNICEF_USER, PARTNERSHIP_MANAGER_GROUP]),
            data={
                'types': [InterventionAmendment.TYPE_CHANGE],
                'kind': InterventionAmendment.KIND_NORMAL,
            },
            request_format='multipart',
        )
        self.assertEqual(response.status_code, status.HTTP_201_CREATED, response.data)

        response = self.forced_auth_req(
            'post',
            reverse('partners_api:intervention-amendments-add', args=[intervention.pk]),
            UserFactory(is_staff=True, groups__data=['UNICEF User', 'Partnership Manager']),
            data={
                'types': [InterventionAmendment.TYPE_CHANGE],
                'kind': InterventionAmendment.KIND_CONTINGENCY,
            },
            request_format='multipart',
        )
        self.assertEqual(response.status_code, status.HTTP_201_CREATED, response.data)

        response = self.forced_auth_req(
            'post',
            reverse('partners_api:intervention-amendments-add', args=[intervention.pk]),
            UserFactory(is_staff=True, groups__data=[UNICEF_USER, PARTNERSHIP_MANAGER_GROUP]),
            data={
                'types': [InterventionAmendment.TYPE_CHANGE],
                'kind': InterventionAmendment.KIND_CONTINGENCY,
            },
            request_format='multipart',
        )
        self.assertEqual(response.status_code, status.HTTP_400_BAD_REQUEST, response.data)

    def test_amend_intervention(self):
        country_programme = CountryProgrammeFactory()
        intervention = InterventionFactory(
            agreement__partner=self.partner,
            partner_authorized_officer_signatory=PartnerStaffFactory(
                partner=self.partner, user__is_staff=False, user__groups__data=[]
            ),
            unicef_signatory=UserFactory(),
            country_programme=country_programme,
            submission_date=timezone.now().date(),
            start=timezone.now().date() + datetime.timedelta(days=1),
            end=timezone.now().date() + datetime.timedelta(days=30),
            date_sent_to_partner=timezone.now().date(),
            signed_by_unicef_date=timezone.now().date(),
            signed_by_partner_date=timezone.now().date(),
            agreement__country_programme=country_programme,
            cash_transfer_modalities=[Intervention.CASH_TRANSFER_DIRECT],
            budget_owner=UserFactory(),
            contingency_pd=False,
            unicef_court=True,
        )
        intervention.planned_budget.total_hq_cash_local = 10
        intervention.planned_budget.save()
        # FundsReservationHeaderFactory(intervention=intervention, currency='USD') # frs code is unique
        ReportingRequirementFactory(intervention=intervention)
        unicef_user = UserFactory(is_staff=True, groups__data=[UNICEF_USER, PARTNERSHIP_MANAGER_GROUP])
        intervention.unicef_focal_points.add(unicef_user)
        intervention.sections.add(SectionFactory())
        intervention.offices.add(OfficeFactory())
        intervention.partner_focal_points.add(PartnerStaffFactory(
            partner=self.partner, user__is_staff=False, user__groups__data=[]
        ))
        ReportingRequirementFactory(intervention=intervention)

        amendment = InterventionAmendment.objects.create(
            intervention=intervention,
            types=[InterventionAmendment.TYPE_ADMIN_ERROR],
        )
        amended_intervention = amendment.amended_intervention

        response = self.forced_auth_req(
            'patch',
            reverse('pmp_v3:intervention-detail', args=[amended_intervention.pk]),
            unicef_user,
            data={
                'start': timezone.now().date() + datetime.timedelta(days=2),
            },
        )
        self.assertEqual(response.status_code, status.HTTP_200_OK, response.data)

        amended_intervention.refresh_from_db()
        self.assertEqual(amended_intervention.start, timezone.now().date() + datetime.timedelta(days=2))

        amended_intervention.unicef_accepted = True
        amended_intervention.partner_accepted = True
        amended_intervention.date_sent_to_partner = timezone.now().date()
        amended_intervention.status = Intervention.REVIEW
        amended_intervention.save()
        review = InterventionReviewFactory(
            intervention=amended_intervention, overall_approval=True,
            overall_approver=UserFactory(is_staff=True, groups__data=[UNICEF_USER, PARTNERSHIP_MANAGER_GROUP]),
        )

        # sign amended intervention
        amended_intervention.signed_by_partner_date = intervention.signed_by_partner_date
        amended_intervention.signed_by_unicef_date = intervention.signed_by_unicef_date
        amended_intervention.partner_authorized_officer_signatory = intervention.partner_authorized_officer_signatory
        amended_intervention.unicef_signatory = intervention.unicef_signatory
        amended_intervention.save()
        AttachmentFactory(
            code='partners_intervention_signed_pd',
            file='sample1.pdf',
            content_object=amended_intervention
        )

        intervention.refresh_from_db()
        self.assertEqual(intervention.start, timezone.now().date() + datetime.timedelta(days=1))

        response = self.forced_auth_req(
            'patch',
            reverse('pmp_v3:intervention-signature', args=[amended_intervention.pk]),
            review.overall_approver,
            data={}
        )
        self.assertEqual(response.status_code, status.HTTP_200_OK, response.data)
        amended_intervention.refresh_from_db()
        self.assertEqual('signed', response.data['status'])

        response = self.forced_auth_req(
            'patch',
            reverse('pmp_v3:intervention-amendment-merge', args=[amended_intervention.pk]),
            intervention.budget_owner,
            data={}
        )
        self.assertEqual(response.status_code, status.HTTP_200_OK, response.data)
        self.assertEqual(response.data['id'], intervention.id)

        intervention.refresh_from_db()
        self.assertEqual(intervention.start, timezone.now().date() + datetime.timedelta(days=2))

    def test_merge_error(self):
        first_amendment = InterventionAmendmentFactory(
            intervention=self.active_intervention, kind=InterventionAmendment.KIND_NORMAL,
        )
        second_amendment = InterventionAmendmentFactory(
            intervention=self.active_intervention, kind=InterventionAmendment.KIND_CONTINGENCY,
        )
        second_amendment.amended_intervention.start = timezone.now().date() - datetime.timedelta(days=15)
        second_amendment.amended_intervention.save()
        second_amendment.merge_amendment()

        first_amendment.amended_intervention.start = timezone.now().date() - datetime.timedelta(days=14)
        first_amendment.amended_intervention.status = Intervention.SIGNED
        first_amendment.amended_intervention.save()

        response = self.forced_auth_req(
            'patch',
            reverse('pmp_v3:intervention-amendment-merge', args=[first_amendment.amended_intervention.pk]),
            self.active_intervention.budget_owner,
            data={}
        )
        self.assertEqual(response.status_code, status.HTTP_400_BAD_REQUEST)
        self.assertIn('Merge Error', response.data[0])

    def test_permissions_fields_hidden(self):
        amendment = InterventionAmendmentFactory(intervention=self.active_intervention)
        response = self.forced_auth_req(
            'get', reverse('pmp_v3:intervention-detail', args=[amendment.amended_intervention.pk]), self.unicef_staff
        )
        self.assertEqual(response.status_code, status.HTTP_200_OK)
        self.assertFalse(response.data['permissions']['view']['partner_focal_points'])
        self.assertFalse(response.data['permissions']['edit']['partner_focal_points'])
        self.assertFalse(response.data['permissions']['view']['unicef_focal_points'])
        self.assertFalse(response.data['permissions']['edit']['unicef_focal_points'])
        self.assertFalse(response.data['permissions']['view']['planned_visits'])
        self.assertFalse(response.data['permissions']['edit']['planned_visits'])
        self.assertFalse(response.data['permissions']['view']['frs'])
        self.assertFalse(response.data['permissions']['edit']['frs'])
        self.assertFalse(response.data['permissions']['view']['attachments'])
        self.assertFalse(response.data['permissions']['edit']['attachments'])

    def test_amendment_prc_no_review_type(self):
        amendment = InterventionAmendmentFactory(intervention=self.active_intervention)
        amendment.amended_intervention.unicef_accepted = True
        amendment.amended_intervention.partner_accepted = True
        amendment.amended_intervention.date_sent_to_partner = timezone.now().date()
        amendment.amended_intervention.save()
        InterventionSupplyItemFactory(intervention=amendment.amended_intervention)

        self.assertEqual({}, amendment.difference)
        response = self.forced_auth_req(
            "patch", reverse('pmp_v3:intervention-review', args=[amendment.amended_intervention.pk]),
            user=self.unicef_staff, data={'review_type': 'no-review'}
        )
        self.assertEqual(response.status_code, status.HTTP_200_OK, response.data)
        amendment.amended_intervention.refresh_from_db()
        self.assertEqual(amendment.amended_intervention.status, Intervention.SIGNATURE)

        # check difference updated on review
        amendment.refresh_from_db()
        self.assertNotEqual({}, amendment.difference)

<<<<<<< HEAD
    def test_geographical_coverage_sites_ignored_in_difference(self):
        location = LocationFactory()
        site = LocationSiteFactory()
        amendment = InterventionAmendmentFactory(intervention=self.active_intervention)
        amendment.amended_intervention.flat_locations.add(location)
        amendment.amended_intervention.sites.add(site)

        difference = amendment.get_difference()
        self.assertIn('flat_locations', difference)
        self.assertNotIn('sites', difference)

    def test_geographical_coverage_not_available(self):
        amendment = InterventionAmendmentFactory(intervention=self.active_intervention)
        response = self.forced_auth_req(
            'get', reverse('pmp_v3:intervention-detail', args=[amendment.amended_intervention.pk]), self.unicef_staff
        )
        self.assertEqual(response.status_code, status.HTTP_200_OK)
        self.assertFalse(response.data['permissions']['view']['sites'])
        self.assertFalse(response.data['permissions']['edit']['sites'])

        original_intervention_response = self.forced_auth_req(
            'get', reverse('pmp_v3:intervention-detail', args=[amendment.intervention.pk]), self.unicef_staff
        )
        self.assertEqual(original_intervention_response.status_code, status.HTTP_200_OK)
        self.assertTrue(original_intervention_response.data['permissions']['view']['sites'])
        self.assertTrue(original_intervention_response.data['permissions']['edit']['sites'])
=======
    def test_amendment_review_original_budget_changed(self):
        amendment = InterventionAmendmentFactory(intervention=self.active_intervention)
        amendment.amended_intervention.unicef_accepted = True
        amendment.amended_intervention.partner_accepted = True
        amendment.amended_intervention.date_sent_to_partner = timezone.now().date()
        amendment.amended_intervention.save()
        amendment.amended_intervention.planned_budget.total_hq_cash_local += 2
        amendment.amended_intervention.planned_budget.save()

        self.active_intervention.planned_budget.total_hq_cash_local += 1
        self.active_intervention.planned_budget.save()

        response = self.forced_auth_req(
            "patch", reverse('pmp_v3:intervention-review', args=[amendment.amended_intervention.pk]),
            user=self.unicef_staff, data={'review_type': 'no-review'}
        )
        self.assertEqual(response.status_code, status.HTTP_400_BAD_REQUEST)
        self.assertIn('total_hq_cash_local', response.data[0])
>>>>>>> 00e07522


class TestInterventionAmendmentDeleteView(BaseTenantTestCase):
    @classmethod
    def setUpTestData(cls):
        super().setUpTestData()
        cls.unicef_staff = UserFactory(is_staff=True)
        cls.intervention = InterventionFactory(status=Intervention.DRAFT)

    def setUp(self):
        super().setUp()
        self.amendment = InterventionAmendmentFactory(
            intervention=self.intervention,
            types=[InterventionAmendment.RESULTS],
        )
        self.url = reverse(
            "partners_api:intervention-amendments-del",
            args=[self.amendment.pk]
        )

    def test_delete(self):
        response = self.forced_auth_req(
            'delete',
            self.url,
            user=self.unicef_staff,
        )
        self.assertEqual(response.status_code, status.HTTP_204_NO_CONTENT)
        self.assertFalse(InterventionAmendment.objects.filter(pk=self.amendment.pk).exists())
        self.assertFalse(Intervention.objects.filter(pk=self.amendment.amended_intervention.pk).exists())

    def test_delete_invalid(self):
        self.intervention.status = Intervention.ACTIVE
        self.intervention.save()
        response = self.forced_auth_req(
            'delete',
            self.url,
            user=self.unicef_staff,
        )
        self.assertEqual(response.status_code, status.HTTP_400_BAD_REQUEST)
        self.assertEqual(response.data, ["You do not have permissions to delete an amendment"])

    def test_intervention_amendments_delete(self):
        response = self.forced_auth_req(
            'delete',
            reverse("partners_api:intervention-amendments-del", args=[404]),
            user=self.unicef_staff,
        )
        self.assertEqual(response.status_code, status.HTTP_404_NOT_FOUND)

    def test_delete_active(self):
        self.intervention.status = 'active'
        self.intervention.save()
        response = self.forced_auth_req(
            'delete',
            self.url,
            user=self.unicef_staff,
        )
        self.assertEqual(response.status_code, status.HTTP_400_BAD_REQUEST)

    def test_delete_active_focal_point(self):
        self.intervention.status = 'active'
        self.intervention.save()
        self.intervention.unicef_focal_points.add(self.unicef_staff)
        response = self.forced_auth_req(
            'delete',
            self.url,
            user=self.unicef_staff,
        )
        self.assertEqual(response.status_code, status.HTTP_204_NO_CONTENT)

    def test_delete_active_partnership_manager(self):
        self.intervention.status = 'active'
        self.intervention.save()
        response = self.forced_auth_req(
            'delete',
            self.url,
            user=UserFactory(is_staff=True, groups__data=[UNICEF_USER, PARTNERSHIP_MANAGER_GROUP]),
        )
        self.assertEqual(response.status_code, status.HTTP_204_NO_CONTENT)<|MERGE_RESOLUTION|>--- conflicted
+++ resolved
@@ -400,34 +400,6 @@
         amendment.refresh_from_db()
         self.assertNotEqual({}, amendment.difference)
 
-<<<<<<< HEAD
-    def test_geographical_coverage_sites_ignored_in_difference(self):
-        location = LocationFactory()
-        site = LocationSiteFactory()
-        amendment = InterventionAmendmentFactory(intervention=self.active_intervention)
-        amendment.amended_intervention.flat_locations.add(location)
-        amendment.amended_intervention.sites.add(site)
-
-        difference = amendment.get_difference()
-        self.assertIn('flat_locations', difference)
-        self.assertNotIn('sites', difference)
-
-    def test_geographical_coverage_not_available(self):
-        amendment = InterventionAmendmentFactory(intervention=self.active_intervention)
-        response = self.forced_auth_req(
-            'get', reverse('pmp_v3:intervention-detail', args=[amendment.amended_intervention.pk]), self.unicef_staff
-        )
-        self.assertEqual(response.status_code, status.HTTP_200_OK)
-        self.assertFalse(response.data['permissions']['view']['sites'])
-        self.assertFalse(response.data['permissions']['edit']['sites'])
-
-        original_intervention_response = self.forced_auth_req(
-            'get', reverse('pmp_v3:intervention-detail', args=[amendment.intervention.pk]), self.unicef_staff
-        )
-        self.assertEqual(original_intervention_response.status_code, status.HTTP_200_OK)
-        self.assertTrue(original_intervention_response.data['permissions']['view']['sites'])
-        self.assertTrue(original_intervention_response.data['permissions']['edit']['sites'])
-=======
     def test_amendment_review_original_budget_changed(self):
         amendment = InterventionAmendmentFactory(intervention=self.active_intervention)
         amendment.amended_intervention.unicef_accepted = True
@@ -446,7 +418,33 @@
         )
         self.assertEqual(response.status_code, status.HTTP_400_BAD_REQUEST)
         self.assertIn('total_hq_cash_local', response.data[0])
->>>>>>> 00e07522
+
+    def test_geographical_coverage_sites_ignored_in_difference(self):
+        location = LocationFactory()
+        site = LocationSiteFactory()
+        amendment = InterventionAmendmentFactory(intervention=self.active_intervention)
+        amendment.amended_intervention.flat_locations.add(location)
+        amendment.amended_intervention.sites.add(site)
+
+        difference = amendment.get_difference()
+        self.assertIn('flat_locations', difference)
+        self.assertNotIn('sites', difference)
+
+    def test_geographical_coverage_not_available(self):
+        amendment = InterventionAmendmentFactory(intervention=self.active_intervention)
+        response = self.forced_auth_req(
+            'get', reverse('pmp_v3:intervention-detail', args=[amendment.amended_intervention.pk]), self.unicef_staff
+        )
+        self.assertEqual(response.status_code, status.HTTP_200_OK)
+        self.assertFalse(response.data['permissions']['view']['sites'])
+        self.assertFalse(response.data['permissions']['edit']['sites'])
+
+        original_intervention_response = self.forced_auth_req(
+            'get', reverse('pmp_v3:intervention-detail', args=[amendment.intervention.pk]), self.unicef_staff
+        )
+        self.assertEqual(original_intervention_response.status_code, status.HTTP_200_OK)
+        self.assertTrue(original_intervention_response.data['permissions']['view']['sites'])
+        self.assertTrue(original_intervention_response.data['permissions']['edit']['sites'])
 
 
 class TestInterventionAmendmentDeleteView(BaseTenantTestCase):
