import datetime

import factory
from factory import fuzzy

from etools.applications.attachments.tests.factories import AttachmentFactory
from etools.applications.partners import models
from etools.applications.partners.models import InterventionManagementBudgetItem
from etools.applications.reports.tests.factories import CountryProgrammeFactory, ResultFactory
from etools.applications.users.tests.factories import UserFactory


class WorkspaceFileTypeFactory(factory.django.DjangoModelFactory):
    class Meta:
        model = models.WorkspaceFileType

    name = factory.Sequence(lambda n: 'workspace file type {}'.format(n))


class PartnerStaffFactory(factory.django.DjangoModelFactory):
    class Meta:
        model = models.PartnerStaffMember

    user = factory.SubFactory(UserFactory, groups__data=[], is_staff=False)
    partner = factory.SubFactory('etools.applications.partners.tests.factories.PartnerFactory')
    title = 'Jedi Master'
    first_name = 'Mace'
    last_name = 'Windu'
    email = factory.SelfAttribute('user.email')


class PartnerFactory(factory.django.DjangoModelFactory):
    class Meta:
        model = models.PartnerOrganization

    name = factory.Sequence(lambda n: 'Partner {}'.format(n))
    staff_members = factory.RelatedFactory(PartnerStaffFactory, 'partner')


class CoreValuesAssessmentFactory(factory.django.DjangoModelFactory):
    class Meta:
        model = models.CoreValuesAssessment

    partner = factory.SubFactory(PartnerFactory)


class AgreementFactory(factory.django.DjangoModelFactory):
    """Factory for Agreements. If the agreement type is PCA (the default), the agreement's end date is set from
    the country_programme so any end date passed to this factory is ignored.
    """
    class Meta:
        model = models.Agreement

    partner = factory.SubFactory(PartnerFactory)
    agreement_type = 'PCA'
    signed_by_unicef_date = datetime.date.today()
    signed_by_partner_date = datetime.date.today()
    status = 'signed'
    reference_number_year = datetime.date.today().year
    country_programme = factory.SubFactory(CountryProgrammeFactory)

    @factory.post_generation
    def attachment(self, create, extracted, **kwargs):
        if not create:
            return
        AttachmentFactory(code='partners_agreement', content_object=self)


class AssessmentFactory(factory.django.DjangoModelFactory):
    class Meta:
        model = models.Assessment

    partner = factory.SubFactory(PartnerFactory)
    type = fuzzy.FuzzyChoice([
        'Micro Assessment',
        'Simplified Checklist',
        'Scheduled Audit report',
        'Special Audit report',
        'Other',
    ])
    names_of_other_agencies = fuzzy.FuzzyText(length=50)
    expected_budget = fuzzy.FuzzyInteger(1000)
    notes = fuzzy.FuzzyText(length=50)
    requested_date = datetime.date.today()
    requesting_officer = factory.SubFactory(UserFactory)
    approving_officer = factory.SubFactory(UserFactory)
    planned_date = datetime.date.today()
    completed_date = datetime.date.today()
    rating = "high"
    report = factory.django.FileField(filename='test_file.pdf')
    current = True


class FileTypeFactory(factory.django.DjangoModelFactory):
    class Meta:
        model = models.FileType
        django_get_or_create = ("name", )

    name = fuzzy.FuzzyChoice([
        'FACE',
        'Progress Report',
        'Final Partnership Review',
        'Correspondence',
        'Supply/Distribution Plan',
        'Other',
    ])


class InterventionFactory(factory.django.DjangoModelFactory):
    class Meta:
        model = models.Intervention

    agreement = factory.SubFactory(AgreementFactory)
    title = factory.Sequence(lambda n: 'Intervention Title {}'.format(n))
    submission_date = datetime.datetime.today()
    reference_number_year = datetime.date.today().year
    start = datetime.date.today()
    end = datetime.date.today() + datetime.timedelta(days=365)
    equity_narrative = "equity_narrative"
    context = "context"
    gender_narrative = "gender_narrative"
    implementation_strategy = "implementation_strategy"
    ip_program_contribution = "ip_program_contribution"
    sustainability_narrative = "sustainability_narrative"
    # date_sent_to_partner = datetime.date.today()

    @factory.post_generation
    def country_programmes(self, create, extracted, **kwargs):
        if create and self.country_programme:
            self.country_programmes.add(self.country_programme)

        if extracted:
            self.country_programmes.add(*extracted)


class InterventionAmendmentFactory(factory.django.DjangoModelFactory):
    class Meta:
        model = models.InterventionAmendment

    intervention = factory.SubFactory(InterventionFactory)
    types = fuzzy.FuzzyChoice([
        ['Change IP name'],
        ['Change authorized officer'],
        ['Change banking info'],
        ['Change in clause'],
    ])
    other_description = fuzzy.FuzzyText(length=50)
    amendment_number = fuzzy.FuzzyInteger(1000)
    signed_date = datetime.date.today()


class InterventionAttachmentFactory(factory.django.DjangoModelFactory):
    class Meta:
        model = models.InterventionAttachment

    intervention = factory.SubFactory(InterventionFactory)
    attachment = factory.django.FileField(filename='test_file.pdf')
    type = factory.SubFactory(FileTypeFactory)


class InterventionBudgetFactory(factory.django.DjangoModelFactory):
    class Meta:
        model = models.InterventionBudget

    intervention = factory.SubFactory(InterventionFactory)
    unicef_cash = 100001.00
    unicef_cash_local = 10.00
    partner_contribution = 200.00
    partner_contribution_local = 20.00
    in_kind_amount = 10.00
    in_kind_amount_local = 10.00


class InterventionReviewFactory(factory.django.DjangoModelFactory):
    class Meta:
        model = models.InterventionReview

    intervention = factory.SubFactory(InterventionFactory)
    overall_approval = True


class InterventionReportingPeriodFactory(factory.django.DjangoModelFactory):
    class Meta:
        model = models.InterventionReportingPeriod

    intervention = factory.SubFactory(InterventionFactory)
    # make each period start_date 10 days after the last one
    start_date = factory.Sequence(
        lambda n: datetime.date.today() + datetime.timedelta(days=10 * n)
    )
    # use LazyAttribute to make sure that start_date, end_date
    # and due_date are in order
    end_date = factory.LazyAttribute(
        lambda o: o.start_date + datetime.timedelta(days=3)
    )
    due_date = factory.LazyAttribute(
        lambda o: o.end_date + datetime.timedelta(days=3)
    )


class InterventionPlannedVisitsFactory(factory.django.DjangoModelFactory):
    class Meta:
        model = models.InterventionPlannedVisits

    intervention = factory.SubFactory(InterventionFactory)
    year = datetime.datetime.today().year


class AgreementAmendmentFactory(factory.django.DjangoModelFactory):

    class Meta:
        model = models.AgreementAmendment

    number = factory.Sequence(lambda n: '{:05}'.format(n))
    agreement = factory.SubFactory(AgreementFactory)
    types = [models.AgreementAmendment.CLAUSE]


class InterventionResultLinkFactory(factory.django.DjangoModelFactory):

    class Meta:
        model = models.InterventionResultLink

    intervention = factory.SubFactory(InterventionFactory)
    cp_output = factory.SubFactory(ResultFactory)


class PlannedEngagementFactory(factory.django.DjangoModelFactory):
    class Meta:
        model = models.PlannedEngagement

    partner = factory.SubFactory(PartnerFactory)


class PartnerPlannedVisitsFactory(factory.django.DjangoModelFactory):
    class Meta:
        model = models.PartnerPlannedVisits
        django_get_or_create = ("partner", "year")

    partner = factory.SubFactory(PartnerFactory)
    year = datetime.date.today().year


class InterventionManagementBudgetFactory(factory.django.DjangoModelFactory):
    class Meta:
        model = models.InterventionManagementBudget
        django_get_or_create = ("intervention",)

    intervention = factory.SubFactory(InterventionFactory)


class InterventionSupplyItemFactory(factory.django.DjangoModelFactory):
    class Meta:
        model = models.InterventionSupplyItem

    intervention = factory.SubFactory(InterventionFactory)


class InterventionRiskFactory(factory.django.DjangoModelFactory):
    class Meta:
        model = models.InterventionRisk

    intervention = factory.SubFactory(InterventionFactory)
    risk_type = fuzzy.FuzzyChoice(choices=dict(models.InterventionRisk.RISK_TYPE_CHOICES).keys())
<<<<<<< HEAD
    mitigation_measures = fuzzy.FuzzyText()
=======
    mitigation_measures = fuzzy.FuzzyText()


class InterventionManagementBudgetItemFactory(factory.django.DjangoModelFactory):
    class Meta:
        model = models.InterventionManagementBudgetItem

    budget = factory.SubFactory(InterventionManagementBudgetFactory)
    name = factory.fuzzy.FuzzyText(length=100)
    kind = factory.fuzzy.FuzzyChoice(dict(InterventionManagementBudgetItem.KIND_CHOICES).keys())
    unit = factory.fuzzy.FuzzyText()
    unit_price = factory.fuzzy.FuzzyDecimal(1)
    no_units = factory.fuzzy.FuzzyDecimal(0.1)
>>>>>>> b6546214
<|MERGE_RESOLUTION|>--- conflicted
+++ resolved
@@ -262,9 +262,6 @@
 
     intervention = factory.SubFactory(InterventionFactory)
     risk_type = fuzzy.FuzzyChoice(choices=dict(models.InterventionRisk.RISK_TYPE_CHOICES).keys())
-<<<<<<< HEAD
-    mitigation_measures = fuzzy.FuzzyText()
-=======
     mitigation_measures = fuzzy.FuzzyText()
 
 
@@ -277,5 +274,4 @@
     kind = factory.fuzzy.FuzzyChoice(dict(InterventionManagementBudgetItem.KIND_CHOICES).keys())
     unit = factory.fuzzy.FuzzyText()
     unit_price = factory.fuzzy.FuzzyDecimal(1)
-    no_units = factory.fuzzy.FuzzyDecimal(0.1)
->>>>>>> b6546214
+    no_units = factory.fuzzy.FuzzyDecimal(0.1)