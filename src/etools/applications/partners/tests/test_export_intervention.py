import datetime

from django.urls import reverse

from rest_framework import status
from tablib.core import Dataset
from unicef_locations.tests.factories import LocationFactory

from etools.applications.core.tests.cases import BaseTenantTestCase
from etools.applications.partners.models import Intervention
from etools.applications.partners.tests.factories import (
    AgreementFactory,
    InterventionAmendmentFactory,
    InterventionAttachmentFactory,
    InterventionFactory,
    InterventionPlannedVisitsFactory,
    InterventionResultLinkFactory,
    PartnerFactory,
    PartnerStaffFactory,
)
from etools.applications.reports.tests.factories import (
    CountryProgrammeFactory,
    IndicatorFactory,
    ResultFactory,
    SectionFactory,
)
from etools.applications.users.tests.factories import UserFactory


class BaseInterventionModelExportTestCase(BaseTenantTestCase):
    @classmethod
    def setUpTestData(cls):
        cls.unicef_staff = UserFactory(is_staff=True)
        partner = PartnerFactory(
            partner_type='Government',
            vendor_number='Vendor No',
            short_name="Short Name",
            alternate_name="Alternate Name",
            shared_with=["DPKO", "ECA"],
            address="Address 123",
            phone_number="Phone no 1234567",
            email="email@address.com",
            rating="High",
            core_values_assessment_date=datetime.date.today(),
            total_ct_cp=10000,
            total_ct_cy=20000,
            deleted_flag=False,
            blocked=False,
            type_of_assessment="Type of Assessment",
            last_assessment_date=datetime.date.today(),
        )
        partnerstaff = PartnerStaffFactory(partner=partner)
        agreement = AgreementFactory(
            partner=partner,
            country_programme=CountryProgrammeFactory(wbs="random WBS"),
            attached_agreement="fake_attachment.pdf",
            start=datetime.date.today(),
            end=datetime.date.today(),
            signed_by_unicef_date=datetime.date.today(),
            signed_by=cls.unicef_staff,
            signed_by_partner_date=datetime.date.today()
        )
        agreement.authorized_officers.add(partnerstaff)
        agreement.save()
        AgreementFactory(signed_by_unicef_date=datetime.date.today())
        cls.intervention = InterventionFactory(
            agreement=agreement,
            document_type=Intervention.SPD,
            status=Intervention.DRAFT,
            start=datetime.date.today(),
            end=datetime.date.today(),
            submission_date=datetime.date.today(),
            submission_date_prc=datetime.date.today(),
            review_date_prc=datetime.date.today(),
            signed_by_unicef_date=datetime.date.today(),
            signed_by_partner_date=datetime.date.today(),
            unicef_signatory=cls.unicef_staff,
            population_focus="Population focus",
            partner_authorized_officer_signatory=partnerstaff,
            country_programme=agreement.country_programme,
            cfei_number='cfei',
        )
        cls.intervention.country_programmes.add(agreement.country_programme)

        cls.ib = cls.intervention.planned_budget
        cls.ib.currency = "USD"
        cls.ib.save()

        cls.attachment = InterventionAttachmentFactory(
            intervention=cls.intervention,
        )
        cls.planned_visit = InterventionPlannedVisitsFactory(
            intervention=cls.intervention,
        )


class TestInterventionModelExport(BaseInterventionModelExportTestCase):
    def test_invalid_format_export_api(self):
        response = self.forced_auth_req(
            'get',
            reverse('partners_api:intervention-list'),
            user=self.unicef_staff,
            data={"format": "unknown"},
        )
        self.assertEqual(response.status_code, status.HTTP_404_NOT_FOUND)

    def test_csv_export_api(self):
        response = self.forced_auth_req(
            'get',
            reverse('partners_api:intervention-list'),
            user=self.unicef_staff,
            data={"format": "csv"},
        )

        self.assertEqual(response.status_code, status.HTTP_200_OK)
        dataset = Dataset().load(response.content.decode('utf-8'), 'csv')
        self.assertEqual(dataset.height, 1)
        self.assertEqual(dataset._get_headers(), [
            "Partner",
            "Vendor Number",
            "Status",
            "Partner Type",
            "CSO Type",
            "Agreement",
            "Country Programmes",
            "Document Type",
            "Reference Number",
            "Document Title",
            "Start Date",
            "End Date",
            "UNICEF Office",
            "Sections",
            "Locations",
            "Contingency PD",
            "Cluster",
            "UNICEF Focal Points",
            "CSO Authorized Officials",
            "Budget Currency",
            "Total CSO Contribution",
            "UNICEF Cash",
            "UNICEF Supply",
            "Total PD/SPD Budget",
            "FR Number(s)",
            "FR Currency",
            "FR Posting Date",
            "FR Amount",
            "FR Actual CT",
            "Outstanding DCT",
            "Planned Programmatic Visits",
            "Document Submission Date by CSO",
            "Submission Date to PRC",
            "Review Date by PRC",
            "Signed by Partner",
            "Signed by Partner Date",
            "Signed by UNICEF",
            "Signed by UNICEF Date",
            "Days from Submission to Signed",
            "Days from Review to Signed",
            "Total no. of amendments",
            "Last amendment date",
            "Attachment type",
            "# of attachments",
            "CP Outputs",
            "URL",
            "UNPP Number",
            "Data Processing Agreement",
            "Activities involving children and young people",
            "Special Conditions for Construction Works by Implementing Partners",
        ])

        self.assertEqual(dataset[0], (
            str(self.intervention.agreement.partner.name),
            str(self.intervention.agreement.partner.vendor_number),
            self.intervention.status,
            self.intervention.agreement.partner.partner_type,
            '',
            self.intervention.agreement.agreement_number,
            ", ".join(self.intervention.country_programmes.values_list(
                "name",
                flat=True,
            )),
            self.intervention.document_type,
            self.intervention.number,
            str(self.intervention.title),
            '{}'.format(self.intervention.start),
            '{}'.format(self.intervention.end),
            '',
            '',
            '',
            str("Yes" if self.intervention.contingency_pd else "No"),
            '',
            '',
            '',
            str(self.ib.currency),
            '{:.2f}'.format(self.intervention.total_partner_contribution),
            '{:.2f}'.format(self.intervention.total_unicef_cash),
            '{:.2f}'.format(self.intervention.total_in_kind_amount),
            '{:.2f}'.format(self.intervention.total_budget),
            ', '.join([fr.fr_numbers for fr in self.intervention.frs.all()]),
            '',
            '',
            '',
            '',
            '',
            'N/A',
            '{}'.format(self.intervention.submission_date),
            '{}'.format(self.intervention.submission_date_prc),
            '{}'.format(self.intervention.review_date_prc),
            '{}'.format(self.intervention.partner_authorized_officer_signatory.get_full_name()),
            '{}'.format(self.intervention.signed_by_unicef_date),
            self.unicef_staff.get_full_name(),
            '{}'.format(self.intervention.signed_by_partner_date),
            '{}'.format(self.intervention.days_from_submission_to_signed),
            '{}'.format(self.intervention.days_from_review_to_signed),
            str(self.intervention.amendments.count()),
            '',
            str(', '.join(['{}'.format(att.type.name) for att in self.intervention.attachments.all()])),
            str(self.intervention.attachments.count()),
            '',
            'https://testserver/pmp/interventions/{}/details/'.format(self.intervention.id),
            'cfei',
            str("Yes" if self.intervention.has_data_processing_agreement else "No"),
            str("Yes" if self.intervention.has_activities_involving_children else "No"),
            str("Yes" if self.intervention.has_special_conditions_for_construction else "No"),
        ))

    def test_agreement_country_programmes_used(self):
        self.intervention.country_programmes.clear()
        response = self.forced_auth_req(
            'get',
            reverse('pmp_v3:intervention-list'),
            user=self.unicef_staff,
            data={"format": "csv"},
        )

        self.assertEqual(response.status_code, status.HTTP_200_OK)
        dataset = Dataset().load(response.content.decode('utf-8'), 'csv')
        country_programmes_idx = dataset._get_headers().index('Country Programmes')
        self.assertEqual(dataset[0][country_programmes_idx], self.intervention.agreement.country_programme.name)

    def test_csv_flat_export_api(self):
        response = self.forced_auth_req(
            'get',
            reverse('partners_api:intervention-list'),
            user=self.unicef_staff,
            data={"format": "csv_flat"},
        )

        self.assertEqual(response.status_code, status.HTTP_200_OK)
        dataset = Dataset().load(response.content.decode('utf-8'), 'csv')
        self.assertEqual(dataset.height, 1)
<<<<<<< HEAD
        self.assertEqual(len(dataset._get_headers()), 98)
        self.assertEqual(len(dataset[0]), 98)
=======
        self.assertEqual(len(dataset._get_headers()), 96)
        self.assertEqual(len(dataset[0]), 96)
>>>>>>> d03d7da7


class TestInterventionAmendmentModelExport(BaseInterventionModelExportTestCase):
    def setUp(self):
        super().setUp()
        self.amendment = InterventionAmendmentFactory(
            intervention=self.intervention,
        )

    def test_invalid_format_export_api(self):
        response = self.forced_auth_req(
            'get',
            reverse('partners_api:intervention-amendments'),
            user=self.unicef_staff,
            data={"format": "unknown"},
        )
        self.assertEqual(response.status_code, status.HTTP_404_NOT_FOUND)

    def test_csv_export_api(self):
        response = self.forced_auth_req(
            'get',
            reverse('partners_api:intervention-amendments'),
            user=self.unicef_staff,
            data={"format": "csv"},
        )

        self.assertEqual(response.status_code, status.HTTP_200_OK)
        dataset = Dataset().load(response.content.decode('utf-8'), 'csv')
        self.assertEqual(dataset.height, 1)
        self.assertEqual(len(dataset._get_headers()), 15)
        self.assertEqual(len(dataset[0]), 15)

    def test_csv_flat_export_api(self):
        response = self.forced_auth_req(
            'get',
            reverse('partners_api:intervention-amendments'),
            user=self.unicef_staff,
            data={"format": "csv_flat"},
        )

        self.assertEqual(response.status_code, status.HTTP_200_OK)
        dataset = Dataset().load(response.content.decode('utf-8'), 'csv')
        self.assertEqual(dataset.height, 1)
        self.assertEqual(len(dataset._get_headers()), 16)
        self.assertEqual(len(dataset[0]), 16)


class TestInterventionResultModelExport(BaseInterventionModelExportTestCase):
    def setUp(self):
        super().setUp()
        indicator = IndicatorFactory()
        self.link = InterventionResultLinkFactory(
            intervention=self.intervention,
        )
        self.link.ram_indicators.add(indicator)

    def test_invalid_format_export_api(self):
        response = self.forced_auth_req(
            'get',
            reverse('partners_api:intervention-results'),
            user=self.unicef_staff,
            data={"format": "unknown"},
        )
        self.assertEqual(response.status_code, status.HTTP_404_NOT_FOUND)

    def test_csv_export_api(self):
        response = self.forced_auth_req(
            'get',
            reverse('partners_api:intervention-results'),
            user=self.unicef_staff,
            data={"format": "csv"},
        )

        self.assertEqual(response.status_code, status.HTTP_200_OK)
        dataset = Dataset().load(response.content.decode('utf-8'), 'csv')
        self.assertEqual(dataset.height, 1)
        self.assertEqual(len(dataset._get_headers()), 42)
        self.assertEqual(len(dataset[0]), 42)

    def test_csv_flat_export_api(self):
        response = self.forced_auth_req(
            'get',
            reverse('partners_api:intervention-results'),
            user=self.unicef_staff,
            data={"format": "csv_flat"},
        )

        self.assertEqual(response.status_code, status.HTTP_200_OK)
        dataset = Dataset().load(response.content.decode('utf-8'), 'csv')
        self.assertEqual(dataset.height, 1)
        self.assertEqual(len(dataset._get_headers()), 42)
        self.assertEqual(len(dataset[0]), 42)


class TestInterventionIndicatorModelExport(BaseInterventionModelExportTestCase):
    def setUp(self):
        super().setUp()
        self.indicator = IndicatorFactory(
            name="Name",
            code="Code"
        )
        self.link = InterventionResultLinkFactory(
            intervention=self.intervention,
        )
        self.link.ram_indicators.add(self.indicator)

    def test_invalid_format_export_api(self):
        response = self.forced_auth_req(
            'get',
            reverse('partners_api:intervention-indicators'),
            user=self.unicef_staff,
            data={"format": "unknown"},
        )
        self.assertEqual(response.status_code, status.HTTP_404_NOT_FOUND)

    def test_csv_export_api(self):
        response = self.forced_auth_req(
            'get',
            reverse('partners_api:intervention-indicators'),
            user=self.unicef_staff,
            data={"format": "csv"},
        )

        self.assertEqual(response.status_code, status.HTTP_200_OK)
        dataset = Dataset().load(response.content.decode('utf-8'), 'csv')
        self.assertEqual(dataset.height, 1)
        self.assertEqual(len(dataset._get_headers()), 19)
        self.assertEqual(len(dataset[0]), 19)

    def test_csv_flat_export_api(self):
        response = self.forced_auth_req(
            'get',
            reverse('partners_api:intervention-indicators'),
            user=self.unicef_staff,
            data={"format": "csv_flat"},
        )

        self.assertEqual(response.status_code, status.HTTP_200_OK)
        dataset = Dataset().load(response.content.decode('utf-8'), 'csv')
        self.assertEqual(dataset.height, 1)
        self.assertEqual(len(dataset._get_headers()), 19)
        self.assertEqual(len(dataset[0]), 19)


class TestInterventionLocationExport(BaseInterventionModelExportTestCase):
    """
    API to export a list of interventions, and for each one, iterate
    over its locations and sections to provide a row for each
    location/section combination for each intervention.

    """
    def test_intervention_location_export(self):
        # First intervention was already created for us in setUpTestData
        partner_name = self.intervention.agreement.partner.name
        partner_vendor_code = self.intervention.agreement.partner.vendor_number

        # Assign known dates that we can test for in the output later on
        self.intervention.start = datetime.date(2013, 1, 6)
        self.intervention.end = datetime.date(2013, 3, 20)
        self.intervention.save()

        # Some locations
        self.intervention.flat_locations.add(LocationFactory(name='Location 0'), LocationFactory(name='Location 1'))

        # Some sections
        sec = SectionFactory(name='Section 0')
        sec1 = SectionFactory(name='Section 1')
        self.intervention.sections.add(sec, sec1)

        # Some focal points
        self.intervention.unicef_focal_points.add(
            UserFactory(first_name='Jack', last_name='Bennie'),
            UserFactory(first_name='Phil', last_name='Silver')
        )

        # Some results
        InterventionResultLinkFactory(cp_output=ResultFactory(sector=sec1, name='Result A'),
                                      intervention=self.intervention)
        InterventionResultLinkFactory(cp_output=ResultFactory(sector=sec1, name='Result B'),
                                      intervention=self.intervention)

        # Another intervention, with no locations
        self.intervention2 = InterventionFactory(
            start=None,
            end=None,
            agreement=AgreementFactory(
                partner=PartnerFactory(name='Partner 2', vendor_number='123'),
            ),
            status=Intervention.DRAFT,
        )
        # Sections
        sec2 = SectionFactory(name='Section 2')
        sec3 = SectionFactory(name='Section 3')
        self.intervention2.sections.add(sec2, sec3)
        # Results
        InterventionResultLinkFactory(
            cp_output=ResultFactory(sector=sec2, name='Result C'), intervention=self.intervention2)
        InterventionResultLinkFactory(
            cp_output=ResultFactory(sector=sec3, name='Result D'), intervention=self.intervention2)

        # Intervention with no sectors
        self.intervention3 = InterventionFactory(
            start=None,
            end=None,
            agreement=AgreementFactory(
                partner=PartnerFactory(name='Partner 3', vendor_number='456'),
            ),
            status=Intervention.DRAFT,
        )
        self.intervention3.flat_locations.add(LocationFactory(name='Location 2'))
        InterventionResultLinkFactory(intervention=self.intervention3, cp_output=ResultFactory(name='Result Fred'))

        self.url = reverse(
            'partners_api:intervention-locations-list',
        )

        response = self.forced_auth_req(
            'get',
            self.url,
            user=self.unicef_staff,
            data={"format": "csv"},
        )
        self.assertEqual(200, response.status_code, msg=response.content.decode('utf-8'))
        result = response.content.decode('utf-8')

        today = '{:%Y_%m_%d}'.format(datetime.date.today())
        self.assertEqual(
            f'attachment;filename=PD_locations_as_of_{today}_TST.csv',
            response['Content-Disposition'],
        )

        # Leave this here to easily uncomment for debugging.
        # print("RESULT:")
        # for line in result.split('\r\n'):
        #     print('f' + repr(line + '\r\n'))

        agreement_number_1 = self.intervention.agreement.agreement_number
        agreement_number_2 = self.intervention2.agreement.agreement_number
        agreement_number_3 = self.intervention3.agreement.agreement_number
        self.assertEqual(
            f'Partner,Vendor Number,PD Ref Number,Agreement,Status,Location,Section,CP output,Start Date,End Date,Name of UNICEF Focal Point,Hyperlink\r\n'
            f'{partner_name},{partner_vendor_code},{self.intervention.number},{agreement_number_1},draft,Location 0,Section 0,"Result A, Result B",2013-01-06,2013-03-20,"Jack Bennie, Phil Silver",https://testserver/pmp/interventions/{self.intervention.id}/details/\r\n'
            f'{partner_name},{partner_vendor_code},{self.intervention.number},{agreement_number_1},draft,Location 1,Section 0,"Result A, Result B",2013-01-06,2013-03-20,"Jack Bennie, Phil Silver",https://testserver/pmp/interventions/{self.intervention.id}/details/\r\n'
            f'{partner_name},{partner_vendor_code},{self.intervention.number},{agreement_number_1},draft,Location 0,Section 1,"Result A, Result B",2013-01-06,2013-03-20,"Jack Bennie, Phil Silver",https://testserver/pmp/interventions/{self.intervention.id}/details/\r\n'
            f'{partner_name},{partner_vendor_code},{self.intervention.number},{agreement_number_1},draft,Location 1,Section 1,"Result A, Result B",2013-01-06,2013-03-20,"Jack Bennie, Phil Silver",https://testserver/pmp/interventions/{self.intervention.id}/details/\r\n'
            f'Partner 2,123,{self.intervention2.number},{agreement_number_2},draft,,Section 2,"Result C, Result D",,,,https://testserver/pmp/interventions/{self.intervention2.id}/details/\r\n'
            f'Partner 2,123,{self.intervention2.number},{agreement_number_2},draft,,Section 3,"Result C, Result D",,,,https://testserver/pmp/interventions/{self.intervention2.id}/details/\r\n'
            f'Partner 3,456,{self.intervention3.number},{agreement_number_3},draft,Location 2,,Result Fred,,,,https://testserver/pmp/interventions/{self.intervention3.id}/details/\r\n',
            result,
        )<|MERGE_RESOLUTION|>--- conflicted
+++ resolved
@@ -249,13 +249,8 @@
         self.assertEqual(response.status_code, status.HTTP_200_OK)
         dataset = Dataset().load(response.content.decode('utf-8'), 'csv')
         self.assertEqual(dataset.height, 1)
-<<<<<<< HEAD
-        self.assertEqual(len(dataset._get_headers()), 98)
-        self.assertEqual(len(dataset[0]), 98)
-=======
-        self.assertEqual(len(dataset._get_headers()), 96)
-        self.assertEqual(len(dataset[0]), 96)
->>>>>>> d03d7da7
+        self.assertEqual(len(dataset._get_headers()), 99)
+        self.assertEqual(len(dataset[0]), 99)
 
 
 class TestInterventionAmendmentModelExport(BaseInterventionModelExportTestCase):
