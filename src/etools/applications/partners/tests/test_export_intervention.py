import datetime

from django.urls import reverse

from rest_framework import status
from tablib.core import Dataset
from unicef_locations.tests.factories import LocationFactory

from etools.applications.core.tests.cases import BaseTenantTestCase
from etools.applications.partners.models import Intervention
from etools.applications.partners.tests.factories import (
    AgreementFactory,
    InterventionAmendmentFactory,
    InterventionAttachmentFactory,
    InterventionFactory,
    InterventionPlannedVisitsFactory,
    InterventionResultLinkFactory,
    PartnerFactory,
    PartnerStaffFactory,
)
from etools.applications.reports.tests.factories import (
    CountryProgrammeFactory,
    IndicatorFactory,
    ResultFactory,
    SectionFactory,
)
from etools.applications.users.tests.factories import UserFactory


class BaseInterventionModelExportTestCase(BaseTenantTestCase):
    @classmethod
    def setUpTestData(cls):
        cls.unicef_staff = UserFactory(is_staff=True)
        partner = PartnerFactory(
            partner_type='Government',
            vendor_number='Vendor No',
            short_name="Short Name",
            alternate_name="Alternate Name",
            shared_with=["DPKO", "ECA"],
            address="Address 123",
            phone_number="Phone no 1234567",
            email="email@address.com",
            rating="High",
            core_values_assessment_date=datetime.date.today(),
            total_ct_cp=10000,
            total_ct_cy=20000,
            deleted_flag=False,
            blocked=False,
            type_of_assessment="Type of Assessment",
            last_assessment_date=datetime.date.today(),
        )
        partnerstaff = PartnerStaffFactory(partner=partner)
        agreement = AgreementFactory(
            partner=partner,
            country_programme=CountryProgrammeFactory(wbs="random WBS"),
            attached_agreement="fake_attachment.pdf",
            start=datetime.date.today(),
            end=datetime.date.today(),
            signed_by_unicef_date=datetime.date.today(),
            signed_by=cls.unicef_staff,
            signed_by_partner_date=datetime.date.today()
        )
        agreement.authorized_officers.add(partnerstaff)
        agreement.save()
        AgreementFactory(signed_by_unicef_date=datetime.date.today())
        cls.intervention = InterventionFactory(
            agreement=agreement,
            document_type=Intervention.SPD,
            status=Intervention.DRAFT,
            start=datetime.date.today(),
            end=datetime.date.today(),
            submission_date=datetime.date.today(),
            submission_date_prc=datetime.date.today(),
            review_date_prc=datetime.date.today(),
            signed_by_unicef_date=datetime.date.today(),
            signed_by_partner_date=datetime.date.today(),
            unicef_signatory=cls.unicef_staff,
            population_focus="Population focus",
            partner_authorized_officer_signatory=partnerstaff,
            country_programme=agreement.country_programme,
        )

        cls.ib = cls.intervention.planned_budget
        cls.ib.currency = "USD"
        cls.ib.save()

        cls.attachment = InterventionAttachmentFactory(
            intervention=cls.intervention,
        )
        cls.planned_visit = InterventionPlannedVisitsFactory(
            intervention=cls.intervention,
        )


class TestInterventionModelExport(BaseInterventionModelExportTestCase):
    def test_invalid_format_export_api(self):
        response = self.forced_auth_req(
            'get',
            reverse('partners_api:intervention-list'),
            user=self.unicef_staff,
            data={"format": "unknown"},
        )
        self.assertEqual(response.status_code, status.HTTP_404_NOT_FOUND)

    def test_csv_export_api(self):
        response = self.forced_auth_req(
            'get',
            reverse('partners_api:intervention-list'),
            user=self.unicef_staff,
            data={"format": "csv"},
        )

        self.assertEqual(response.status_code, status.HTTP_200_OK)
        dataset = Dataset().load(response.content.decode('utf-8'), 'csv')
        self.assertEqual(dataset.height, 1)
        self.assertEqual(dataset._get_headers(), [
            "Partner",
            "Vendor Number",
            "Status",
            "Partner Type",
            "CSO Type",
            "Agreement",
            "country_programme",
            "Document Type",
            "Reference Number",
            "Document Title",
            "Start Date",
            "End Date",
            "UNICEF Office",
            "Sections",
            "Locations",
            "Contingency PD",
            "Cluster",
            "UNICEF Focal Points",
            "CSO Authorized Officials",
            "Budget Currency",
            "Total CSO Contribution",
            "UNICEF Cash",
            "UNICEF Supply",
            "Total PD/SSFA Budget",
            "FR Number(s)",
            "FR Currency",
            "FR Posting Date",
            "FR Amount",
            "FR Actual CT",
            "Outstanding DCT",
            "Planned Programmatic Visits",
            "Document Submission Date by CSO",
            "Submission Date to PRC",
            "Review Date by PRC",
            "Signed by Partner",
            "Signed by Partner Date",
            "Signed by UNICEF",
            "Signed by UNICEF Date",
            "Days from Submission to Signed",
            "Days from Review to Signed",
            "Total no. of amendments",
            "Last amendment date",
            "Attachment type",
            "# of attachments",
            "CP Outputs",
            "URL",
        ])

        self.assertEqual(dataset[0], (
            str(self.intervention.agreement.partner.name),
            str(self.intervention.agreement.partner.vendor_number),
            self.intervention.status,
            self.intervention.agreement.partner.partner_type,
            '',
            self.intervention.agreement.agreement_number,
            ", ".join(self.intervention.country_programmes.values_list(
                "name",
                flat=True,
            )),
            self.intervention.document_type,
            self.intervention.number,
            str(self.intervention.title),
            '{}'.format(self.intervention.start),
            '{}'.format(self.intervention.end),
            '',
            '',
            '',
            str("Yes" if self.intervention.contingency_pd else "No"),
            '',
            '',
            '',
            str(self.ib.currency),
            '{:.2f}'.format(self.intervention.total_partner_contribution),
            '{:.2f}'.format(self.intervention.total_unicef_cash),
            '{:.2f}'.format(self.intervention.total_in_kind_amount),
            '{:.2f}'.format(self.intervention.total_budget),
            ', '.join([fr.fr_numbers for fr in self.intervention.frs.all()]),
            '',
            '',
            '',
            '',
            '',
            'N/A',
            '{}'.format(self.intervention.submission_date),
            '{}'.format(self.intervention.submission_date_prc),
            '{}'.format(self.intervention.review_date_prc),
            '{}'.format(self.intervention.partner_authorized_officer_signatory.get_full_name()),
            '{}'.format(self.intervention.signed_by_unicef_date),
            self.unicef_staff.get_full_name(),
            '{}'.format(self.intervention.signed_by_partner_date),
            '{}'.format(self.intervention.days_from_submission_to_signed),
            '{}'.format(self.intervention.days_from_review_to_signed),
            str(self.intervention.amendments.count()),
            '',
            str(', '.join(['{}'.format(att.type.name) for att in self.intervention.attachments.all()])),
            str(self.intervention.attachments.count()),
            '',
            'https://testserver/pmp/interventions/{}/details/'.format(self.intervention.id),
        ))

    def test_csv_flat_export_api(self):
        response = self.forced_auth_req(
            'get',
            reverse('partners_api:intervention-list'),
            user=self.unicef_staff,
            data={"format": "csv_flat"},
        )

        self.assertEqual(response.status_code, status.HTTP_200_OK)
        dataset = Dataset().load(response.content.decode('utf-8'), 'csv')
        self.assertEqual(dataset.height, 1)
<<<<<<< HEAD
        self.assertEqual(len(dataset._get_headers()), 91)
        self.assertEqual(len(dataset[0]), 91)
=======
        self.assertEqual(len(dataset._get_headers()), 93)
        self.assertEqual(len(dataset[0]), 93)
>>>>>>> acb45859


class TestInterventionAmendmentModelExport(BaseInterventionModelExportTestCase):
    def setUp(self):
        super().setUp()
        self.amendment = InterventionAmendmentFactory(
            intervention=self.intervention,
        )

    def test_invalid_format_export_api(self):
        response = self.forced_auth_req(
            'get',
            reverse('partners_api:intervention-amendments'),
            user=self.unicef_staff,
            data={"format": "unknown"},
        )
        self.assertEqual(response.status_code, status.HTTP_404_NOT_FOUND)

    def test_csv_export_api(self):
        response = self.forced_auth_req(
            'get',
            reverse('partners_api:intervention-amendments'),
            user=self.unicef_staff,
            data={"format": "csv"},
        )

        self.assertEqual(response.status_code, status.HTTP_200_OK)
        dataset = Dataset().load(response.content.decode('utf-8'), 'csv')
        self.assertEqual(dataset.height, 1)
        self.assertEqual(len(dataset._get_headers()), 10)
        self.assertEqual(len(dataset[0]), 10)

    def test_csv_flat_export_api(self):
        response = self.forced_auth_req(
            'get',
            reverse('partners_api:intervention-amendments'),
            user=self.unicef_staff,
            data={"format": "csv_flat"},
        )

        self.assertEqual(response.status_code, status.HTTP_200_OK)
        dataset = Dataset().load(response.content.decode('utf-8'), 'csv')
        self.assertEqual(dataset.height, 1)
        self.assertEqual(len(dataset._get_headers()), 10)
        self.assertEqual(len(dataset[0]), 10)


class TestInterventionResultModelExport(BaseInterventionModelExportTestCase):
    def setUp(self):
        super().setUp()
        indicator = IndicatorFactory()
        self.link = InterventionResultLinkFactory(
            intervention=self.intervention,
        )
        self.link.ram_indicators.add(indicator)

    def test_invalid_format_export_api(self):
        response = self.forced_auth_req(
            'get',
            reverse('partners_api:intervention-results'),
            user=self.unicef_staff,
            data={"format": "unknown"},
        )
        self.assertEqual(response.status_code, status.HTTP_404_NOT_FOUND)

    def test_csv_export_api(self):
        response = self.forced_auth_req(
            'get',
            reverse('partners_api:intervention-results'),
            user=self.unicef_staff,
            data={"format": "csv"},
        )

        self.assertEqual(response.status_code, status.HTTP_200_OK)
        dataset = Dataset().load(response.content.decode('utf-8'), 'csv')
        self.assertEqual(dataset.height, 1)
        self.assertEqual(len(dataset._get_headers()), 42)
        self.assertEqual(len(dataset[0]), 42)

    def test_csv_flat_export_api(self):
        response = self.forced_auth_req(
            'get',
            reverse('partners_api:intervention-results'),
            user=self.unicef_staff,
            data={"format": "csv_flat"},
        )

        self.assertEqual(response.status_code, status.HTTP_200_OK)
        dataset = Dataset().load(response.content.decode('utf-8'), 'csv')
        self.assertEqual(dataset.height, 1)
        self.assertEqual(len(dataset._get_headers()), 42)
        self.assertEqual(len(dataset[0]), 42)


class TestInterventionIndicatorModelExport(BaseInterventionModelExportTestCase):
    def setUp(self):
        super().setUp()
        self.indicator = IndicatorFactory(
            name="Name",
            code="Code"
        )
        self.link = InterventionResultLinkFactory(
            intervention=self.intervention,
        )
        self.link.ram_indicators.add(self.indicator)

    def test_invalid_format_export_api(self):
        response = self.forced_auth_req(
            'get',
            reverse('partners_api:intervention-indicators'),
            user=self.unicef_staff,
            data={"format": "unknown"},
        )
        self.assertEqual(response.status_code, status.HTTP_404_NOT_FOUND)

    def test_csv_export_api(self):
        response = self.forced_auth_req(
            'get',
            reverse('partners_api:intervention-indicators'),
            user=self.unicef_staff,
            data={"format": "csv"},
        )

        self.assertEqual(response.status_code, status.HTTP_200_OK)
        dataset = Dataset().load(response.content.decode('utf-8'), 'csv')
        self.assertEqual(dataset.height, 1)
        self.assertEqual(len(dataset._get_headers()), 19)
        self.assertEqual(len(dataset[0]), 19)

    def test_csv_flat_export_api(self):
        response = self.forced_auth_req(
            'get',
            reverse('partners_api:intervention-indicators'),
            user=self.unicef_staff,
            data={"format": "csv_flat"},
        )

        self.assertEqual(response.status_code, status.HTTP_200_OK)
        dataset = Dataset().load(response.content.decode('utf-8'), 'csv')
        self.assertEqual(dataset.height, 1)
        self.assertEqual(len(dataset._get_headers()), 19)
        self.assertEqual(len(dataset[0]), 19)


class TestInterventionLocationExport(BaseInterventionModelExportTestCase):
    """
    API to export a list of interventions, and for each one, iterate
    over its locations and sections to provide a row for each
    location/section combination for each intervention.

    """
    def test_intervention_location_export(self):
        # First intervention was already created for us in setUpTestData
        partner_name = self.intervention.agreement.partner.name
        partner_vendor_code = self.intervention.agreement.partner.vendor_number

        # Assign known dates that we can test for in the output later on
        self.intervention.start = datetime.date(2013, 1, 6)
        self.intervention.end = datetime.date(2013, 3, 20)
        self.intervention.save()

        # Some locations
        self.intervention.flat_locations.add(LocationFactory(name='Location 0'), LocationFactory(name='Location 1'))

        # Some sections
        sec = SectionFactory(name='Section 0')
        sec1 = SectionFactory(name='Section 1')
        self.intervention.sections.add(sec, sec1)

        # Some focal points
        self.intervention.unicef_focal_points.add(
            UserFactory(first_name='Jack', last_name='Bennie'),
            UserFactory(first_name='Phil', last_name='Silver')
        )

        # Some results
        InterventionResultLinkFactory(cp_output=ResultFactory(sector=sec1, name='Result A'),
                                      intervention=self.intervention)
        InterventionResultLinkFactory(cp_output=ResultFactory(sector=sec1, name='Result B'),
                                      intervention=self.intervention)

        # Another intervention, with no locations
        self.intervention2 = InterventionFactory(
            start=None,
            end=None,
            agreement=AgreementFactory(
                partner=PartnerFactory(name='Partner 2', vendor_number='123'),
            ),
            status=Intervention.DRAFT,
        )
        # Sections
        sec2 = SectionFactory(name='Section 2')
        sec3 = SectionFactory(name='Section 3')
        self.intervention2.sections.add(sec2, sec3)
        # Results
        InterventionResultLinkFactory(
            cp_output=ResultFactory(sector=sec2, name='Result C'), intervention=self.intervention2)
        InterventionResultLinkFactory(
            cp_output=ResultFactory(sector=sec3, name='Result D'), intervention=self.intervention2)

        # Intervention with no sectors
        self.intervention3 = InterventionFactory(
            start=None,
            end=None,
            agreement=AgreementFactory(
                partner=PartnerFactory(name='Partner 3', vendor_number='456'),
            ),
            status=Intervention.DRAFT,
        )
        self.intervention3.flat_locations.add(LocationFactory(name='Location 2'))
        InterventionResultLinkFactory(intervention=self.intervention3, cp_output=ResultFactory(name='Result Fred'))

        self.url = reverse(
            'partners_api:intervention-locations-list',
        )

        response = self.forced_auth_req(
            'get',
            self.url,
            user=self.unicef_staff,
            data={"format": "csv"},
        )
        self.assertEqual(200, response.status_code, msg=response.content.decode('utf-8'))
        result = response.content.decode('utf-8')

        today = '{:%Y_%m_%d}'.format(datetime.date.today())
        self.assertEqual(
            f'attachment;filename=PD_locations_as_of_{today}_TST.csv',
            response['Content-Disposition'],
        )

        # Leave this here to easily uncomment for debugging.
        # print("RESULT:")
        # for line in result.split('\r\n'):
        #     print('f' + repr(line + '\r\n'))

        agreement_number_1 = self.intervention.agreement.agreement_number
        agreement_number_2 = self.intervention2.agreement.agreement_number
        agreement_number_3 = self.intervention3.agreement.agreement_number
        self.assertEqual(
            f'Partner,Vendor Number,PD Ref Number,Agreement,Status,Location,Section,CP output,Start Date,End Date,Name of UNICEF Focal Point,Hyperlink\r\n'
            f'{partner_name},{partner_vendor_code},{self.intervention.number},{agreement_number_1},draft,Location 0,Section 0,"Result A, Result B",2013-01-06,2013-03-20,"Jack Bennie, Phil Silver",https://testserver/pmp/interventions/{self.intervention.id}/details/\r\n'
            f'{partner_name},{partner_vendor_code},{self.intervention.number},{agreement_number_1},draft,Location 1,Section 0,"Result A, Result B",2013-01-06,2013-03-20,"Jack Bennie, Phil Silver",https://testserver/pmp/interventions/{self.intervention.id}/details/\r\n'
            f'{partner_name},{partner_vendor_code},{self.intervention.number},{agreement_number_1},draft,Location 0,Section 1,"Result A, Result B",2013-01-06,2013-03-20,"Jack Bennie, Phil Silver",https://testserver/pmp/interventions/{self.intervention.id}/details/\r\n'
            f'{partner_name},{partner_vendor_code},{self.intervention.number},{agreement_number_1},draft,Location 1,Section 1,"Result A, Result B",2013-01-06,2013-03-20,"Jack Bennie, Phil Silver",https://testserver/pmp/interventions/{self.intervention.id}/details/\r\n'
            f'Partner 2,123,{self.intervention2.number},{agreement_number_2},draft,,Section 2,"Result C, Result D",,,,https://testserver/pmp/interventions/{self.intervention2.id}/details/\r\n'
            f'Partner 2,123,{self.intervention2.number},{agreement_number_2},draft,,Section 3,"Result C, Result D",,,,https://testserver/pmp/interventions/{self.intervention2.id}/details/\r\n'
            f'Partner 3,456,{self.intervention3.number},{agreement_number_3},draft,Location 2,,Result Fred,,,,https://testserver/pmp/interventions/{self.intervention3.id}/details/\r\n',
            result,
        )<|MERGE_RESOLUTION|>--- conflicted
+++ resolved
@@ -225,13 +225,8 @@
         self.assertEqual(response.status_code, status.HTTP_200_OK)
         dataset = Dataset().load(response.content.decode('utf-8'), 'csv')
         self.assertEqual(dataset.height, 1)
-<<<<<<< HEAD
-        self.assertEqual(len(dataset._get_headers()), 91)
-        self.assertEqual(len(dataset[0]), 91)
-=======
-        self.assertEqual(len(dataset._get_headers()), 93)
-        self.assertEqual(len(dataset[0]), 93)
->>>>>>> acb45859
+        self.assertEqual(len(dataset._get_headers()), 92)
+        self.assertEqual(len(dataset[0]), 92)
 
 
 class TestInterventionAmendmentModelExport(BaseInterventionModelExportTestCase):
