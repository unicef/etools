import datetime

from django.urls import reverse

from rest_framework import status
from tablib.core import Dataset

from etools.applications.EquiTrack.tests.cases import BaseTenantTestCase
from unicef_locations.tests.factories import LocationFactory
from etools.applications.partners.tests.factories import (
    AgreementFactory,
    InterventionAmendmentFactory,
    InterventionAttachmentFactory,
    InterventionBudgetFactory,
    InterventionFactory,
    InterventionResultLinkFactory,
    InterventionSectionLocationLinkFactory,
    PartnerFactory,
    PartnerStaffFactory,
)
from etools.applications.reports.tests.factories import CountryProgrammeFactory, IndicatorFactory, ResultFactory, SectionFactory
from etools.applications.users.tests.factories import UserFactory


class BaseInterventionModelExportTestCase(BaseTenantTestCase):
    @classmethod
    def setUpTestData(cls):
        cls.unicef_staff = UserFactory(is_staff=True)
        partner = PartnerFactory(
            partner_type='Government',
            vendor_number='Vendor No',
            short_name="Short Name",
            alternate_name="Alternate Name",
            shared_with=["DPKO", "ECA"],
            address="Address 123",
            phone_number="Phone no 1234567",
            email="email@address.com",
            rating="High",
            core_values_assessment_date=datetime.date.today(),
            total_ct_cp=10000,
            total_ct_cy=20000,
            deleted_flag=False,
            blocked=False,
            type_of_assessment="Type of Assessment",
            last_assessment_date=datetime.date.today(),
        )
        partnerstaff = PartnerStaffFactory(partner=partner)
        agreement = AgreementFactory(
            partner=partner,
            country_programme=CountryProgrammeFactory(wbs="random WBS"),
            attached_agreement="fake_attachment.pdf",
            start=datetime.date.today(),
            end=datetime.date.today(),
            signed_by_unicef_date=datetime.date.today(),
            signed_by=cls.unicef_staff,
            signed_by_partner_date=datetime.date.today()
        )
        agreement.authorized_officers.add(partnerstaff)
        agreement.save()
        AgreementFactory(signed_by_unicef_date=datetime.date.today())
        cls.intervention = InterventionFactory(
            agreement=agreement,
            document_type='SHPD',
            status='draft',
            start=datetime.date.today(),
            end=datetime.date.today(),
            submission_date=datetime.date.today(),
            submission_date_prc=datetime.date.today(),
            review_date_prc=datetime.date.today(),
            signed_by_unicef_date=datetime.date.today(),
            signed_by_partner_date=datetime.date.today(),
            unicef_signatory=cls.unicef_staff,
            population_focus="Population focus",
            partner_authorized_officer_signatory=partnerstaff,
            country_programme=agreement.country_programme,
        )
        cls.ib = InterventionBudgetFactory(
            intervention=cls.intervention,
            currency="USD"
        )
        cls.attachment = InterventionAttachmentFactory(
            intervention=cls.intervention,
        )


class TestInterventionModelExport(BaseInterventionModelExportTestCase):
    def test_invalid_format_export_api(self):
        response = self.forced_auth_req(
            'get',
            reverse('partners_api:intervention-list'),
            user=self.unicef_staff,
            data={"format": "unknown"},
        )
        self.assertEqual(response.status_code, status.HTTP_404_NOT_FOUND)

    def test_csv_export_api(self):
        response = self.forced_auth_req(
            'get',
            reverse('partners_api:intervention-list'),
            user=self.unicef_staff,
            data={"format": "csv"},
        )

        self.assertEqual(response.status_code, status.HTTP_200_OK)
        dataset = Dataset().load(response.content.decode('utf-8'), 'csv')
        self.assertEqual(dataset.height, 1)
        self.assertEqual(dataset._get_headers(), [
            "Partner",
            "Vendor Number",
            "Status",
            "Partner Type",
            "Agreement",
            "Country Programme",
            "Document Type",
            "Reference Number",
            "Document Title",
            "Start Date",
            "End Date",
            "UNICEF Office",
            "Sections",
            "Locations",
            "Contingency PD",
            "Cluster",
            "UNICEF Focal Points",
            "CSO Authorized Officials",
            "Budget Currency",
            "Total CSO Contribution",
            "UNICEF Cash",
            "UNICEF Supply",
            "Total PD/SSFA Budget",
            "FR Number(s)",
            "FR Currency",
            "FR Posting Date",
            "FR Amount",
            "FR Actual CT",
            "Outstanding DCT",
            "Document Submission Date by CSO",
            "Submission Date to PRC",
            "Review Date by PRC",
            "Signed by Partner",
            "Signed by Partner Date",
            "Signed by UNICEF",
            "Signed by UNICEF Date",
            "Days from Submission to Signed",
            "Days from Review to Signed",
            "Total no. of amendments",
            "Last amendment date",
            "Attachment type",
            "# of attachments",
            "CP Outputs",
            "URL",
        ])

        self.assertEqual(dataset[0], (
            str(self.intervention.agreement.partner.name),
            str(self.intervention.agreement.partner.vendor_number),
            self.intervention.status,
            self.intervention.agreement.partner.partner_type,
            self.intervention.agreement.agreement_number,
            str(self.intervention.country_programme.name),
            self.intervention.document_type,
            self.intervention.number,
            str(self.intervention.title),
            '{}'.format(self.intervention.start),
            '{}'.format(self.intervention.end),
            u'',
            u'',
            u'',
            str("Yes" if self.intervention.contingency_pd else "No"),
            u'',
            u'',
            u'',
            str(self.ib.currency),
            u'{:.2f}'.format(self.intervention.total_partner_contribution),
            u'{:.2f}'.format(self.intervention.total_unicef_cash),
            u'{:.2f}'.format(self.intervention.total_in_kind_amount),
            u'{:.2f}'.format(self.intervention.total_budget),
            u', '.join([fr.fr_numbers for fr in self.intervention.frs.all()]),
            u'',
            u'',
            u'',
            u'',
            u'',
            '{}'.format(self.intervention.submission_date),
            '{}'.format(self.intervention.submission_date_prc),
            '{}'.format(self.intervention.review_date_prc),
            u'{}'.format(self.intervention.partner_authorized_officer_signatory.get_full_name()),
            '{}'.format(self.intervention.signed_by_unicef_date),
            self.unicef_staff.get_full_name(),
            '{}'.format(self.intervention.signed_by_partner_date),
            '{}'.format(self.intervention.days_from_submission_to_signed),
            '{}'.format(self.intervention.days_from_review_to_signed),
            str(self.intervention.amendments.count()),
            u'',
            str(', '.join(['{}'.format(att.type.name) for att in self.intervention.attachments.all()])),
            str(self.intervention.attachments.count()),
            u'',
            u'https://testserver/pmp/interventions/{}/details/'.format(self.intervention.id),
        ))

    def test_csv_flat_export_api(self):
        response = self.forced_auth_req(
            'get',
            reverse('partners_api:intervention-list'),
            user=self.unicef_staff,
            data={"format": "csv_flat"},
        )

        self.assertEqual(response.status_code, status.HTTP_200_OK)
        dataset = Dataset().load(response.content.decode('utf-8'), 'csv')
        self.assertEqual(dataset.height, 1)
<<<<<<< HEAD
        self.assertEqual(len(dataset._get_headers()), 65)
        self.assertEqual(len(dataset[0]), 65)
=======
        self.assertEqual(len(dataset._get_headers()), 62)
        self.assertEqual(len(dataset[0]), 62)
>>>>>>> 2aa50603


class TestInterventionAmendmentModelExport(BaseInterventionModelExportTestCase):
    def setUp(self):
        super(TestInterventionAmendmentModelExport, self).setUp()
        self.amendment = InterventionAmendmentFactory(
            intervention=self.intervention,
        )

    def test_invalid_format_export_api(self):
        response = self.forced_auth_req(
            'get',
            reverse('partners_api:intervention-amendments'),
            user=self.unicef_staff,
            data={"format": "unknown"},
        )
        self.assertEqual(response.status_code, status.HTTP_404_NOT_FOUND)

    def test_csv_export_api(self):
        response = self.forced_auth_req(
            'get',
            reverse('partners_api:intervention-amendments'),
            user=self.unicef_staff,
            data={"format": "csv"},
        )

        self.assertEqual(response.status_code, status.HTTP_200_OK)
        dataset = Dataset().load(response.content.decode('utf-8'), 'csv')
        self.assertEqual(dataset.height, 1)
        self.assertEqual(len(dataset._get_headers()), 10)
        self.assertEqual(len(dataset[0]), 10)

    def test_csv_flat_export_api(self):
        response = self.forced_auth_req(
            'get',
            reverse('partners_api:intervention-amendments'),
            user=self.unicef_staff,
            data={"format": "csv_flat"},
        )

        self.assertEqual(response.status_code, status.HTTP_200_OK)
        dataset = Dataset().load(response.content.decode('utf-8'), 'csv')
        self.assertEqual(dataset.height, 1)
        self.assertEqual(len(dataset._get_headers()), 10)
        self.assertEqual(len(dataset[0]), 10)


class TestInterventionResultModelExport(BaseInterventionModelExportTestCase):
    def setUp(self):
        super(TestInterventionResultModelExport, self).setUp()
        indicator = IndicatorFactory()
        self.link = InterventionResultLinkFactory(
            intervention=self.intervention,
        )
        self.link.ram_indicators.add(indicator)

    def test_invalid_format_export_api(self):
        response = self.forced_auth_req(
            'get',
            reverse('partners_api:intervention-results'),
            user=self.unicef_staff,
            data={"format": "unknown"},
        )
        self.assertEqual(response.status_code, status.HTTP_404_NOT_FOUND)

    def test_csv_export_api(self):
        response = self.forced_auth_req(
            'get',
            reverse('partners_api:intervention-results'),
            user=self.unicef_staff,
            data={"format": "csv"},
        )

        self.assertEqual(response.status_code, status.HTTP_200_OK)
        dataset = Dataset().load(response.content.decode('utf-8'), 'csv')
        self.assertEqual(dataset.height, 1)
        self.assertEqual(len(dataset._get_headers()), 42)
        self.assertEqual(len(dataset[0]), 42)

    def test_csv_flat_export_api(self):
        response = self.forced_auth_req(
            'get',
            reverse('partners_api:intervention-results'),
            user=self.unicef_staff,
            data={"format": "csv_flat"},
        )

        self.assertEqual(response.status_code, status.HTTP_200_OK)
        dataset = Dataset().load(response.content.decode('utf-8'), 'csv')
        self.assertEqual(dataset.height, 1)
        self.assertEqual(len(dataset._get_headers()), 42)
        self.assertEqual(len(dataset[0]), 42)


class TestInterventionIndicatorModelExport(BaseInterventionModelExportTestCase):
    def setUp(self):
        super(TestInterventionIndicatorModelExport, self).setUp()
        self.indicator = IndicatorFactory(
            name="Name",
            code="Code"
        )
        self.link = InterventionResultLinkFactory(
            intervention=self.intervention,
        )
        self.link.ram_indicators.add(self.indicator)

    def test_invalid_format_export_api(self):
        response = self.forced_auth_req(
            'get',
            reverse('partners_api:intervention-indicators'),
            user=self.unicef_staff,
            data={"format": "unknown"},
        )
        self.assertEqual(response.status_code, status.HTTP_404_NOT_FOUND)

    def test_csv_export_api(self):
        response = self.forced_auth_req(
            'get',
            reverse('partners_api:intervention-indicators'),
            user=self.unicef_staff,
            data={"format": "csv"},
        )

        self.assertEqual(response.status_code, status.HTTP_200_OK)
        dataset = Dataset().load(response.content.decode('utf-8'), 'csv')
        self.assertEqual(dataset.height, 1)
        self.assertEqual(len(dataset._get_headers()), 19)
        self.assertEqual(len(dataset[0]), 19)

    def test_csv_flat_export_api(self):
        response = self.forced_auth_req(
            'get',
            reverse('partners_api:intervention-indicators'),
            user=self.unicef_staff,
            data={"format": "csv_flat"},
        )

        self.assertEqual(response.status_code, status.HTTP_200_OK)
        dataset = Dataset().load(response.content.decode('utf-8'), 'csv')
        self.assertEqual(dataset.height, 1)
        self.assertEqual(len(dataset._get_headers()), 19)
        self.assertEqual(len(dataset[0]), 19)


class TestInterventionSectionLocationLinkModelExport(BaseInterventionModelExportTestCase):
    def setUp(self):
        super(TestInterventionSectionLocationLinkModelExport, self).setUp()
        self.location = LocationFactory(
            name="Name",
        )
        self.link = InterventionSectionLocationLinkFactory(
            intervention=self.intervention,
        )
        self.link.locations.add(self.location)

    def test_invalid_format_export_api(self):
        response = self.forced_auth_req(
            'get',
            reverse('partners_api:intervention-sector-locations'),
            user=self.unicef_staff,
            data={"format": "unknown"},
        )
        self.assertEqual(response.status_code, status.HTTP_404_NOT_FOUND)

    def test_csv_export_api(self):
        response = self.forced_auth_req(
            'get',
            reverse('partners_api:intervention-sector-locations'),
            user=self.unicef_staff,
            data={"format": "csv"},
        )

        self.assertEqual(response.status_code, status.HTTP_200_OK)
        dataset = Dataset().load(response.content.decode('utf-8'), 'csv')
        self.assertEqual(dataset.height, 1)
        self.assertEqual(len(dataset._get_headers()), 19)
        self.assertEqual(len(dataset[0]), 19)

    def test_csv_flat_export_api(self):
        response = self.forced_auth_req(
            'get',
            reverse('partners_api:intervention-sector-locations'),
            user=self.unicef_staff,
            data={"format": "csv_flat"},
        )

        self.assertEqual(response.status_code, status.HTTP_200_OK)
        dataset = Dataset().load(response.content.decode('utf-8'), 'csv')
        self.assertEqual(dataset.height, 1)
        self.assertEqual(len(dataset._get_headers()), 18)
        self.assertEqual(len(dataset[0]), 18)


class TestInterventionLocationExport(BaseInterventionModelExportTestCase):
    """
    API to export a list of interventions, and for each one, iterate
    over its locations and sections to provide a row for each
    location/section combination for each intervention.

    """
    def test_intervention_location_export(self):
        # First intervention was already created for us in setUpTestData
        partner_name = self.intervention.agreement.partner.name
        partner_vendor_code = self.intervention.agreement.partner.vendor_number

        # Assign known dates that we can test for in the output later on
        self.intervention.start = datetime.date(2013, 1, 6)
        self.intervention.end = datetime.date(2013, 3, 20)
        self.intervention.save()

        # Some locations
        self.intervention.flat_locations.add(LocationFactory(name='Location 0'), LocationFactory(name='Location 1'))

        # Some sections
        sec = SectionFactory(name='Sector 0')
        sec1 = SectionFactory(name='Sector 1')
        self.intervention.sections.add(sec, sec1)

        # Some focal points
        self.intervention.unicef_focal_points.add(
            UserFactory(first_name='Jack', last_name='Bennie'),
            UserFactory(first_name='Phil', last_name='Silver')
        )

        # Some results
        InterventionResultLinkFactory(cp_output=ResultFactory(sector=sec1, name='Result A'),
                                      intervention=self.intervention)
        InterventionResultLinkFactory(cp_output=ResultFactory(sector=sec1, name='Result B'),
                                      intervention=self.intervention)

        # Another intervention, with no locations
        self.intervention2 = InterventionFactory(
            agreement=AgreementFactory(partner=PartnerFactory(name='Partner 2', vendor_number='123')))
        # Sections
        sec2 = SectionFactory(name='Sector 2')
        sec3 = SectionFactory(name='Sector 3')
        self.intervention2.sections.add(sec2, sec3)
        # Results
        InterventionResultLinkFactory(
            cp_output=ResultFactory(sector=sec2, name='Result C'), intervention=self.intervention2)
        InterventionResultLinkFactory(
            cp_output=ResultFactory(sector=sec3, name='Result D'), intervention=self.intervention2)

        # Intervention with no sectors
        self.intervention3 = InterventionFactory(
            agreement=AgreementFactory(partner=PartnerFactory(name='Partner 3', vendor_number='456')))
        self.intervention3.flat_locations.add(LocationFactory(name='Location 2'))
        InterventionResultLinkFactory(intervention=self.intervention3, cp_output=ResultFactory(name='Result Fred'))

        self.url = reverse(
            'partners_api:intervention-locations-list',
        )

        response = self.forced_auth_req(
            'get',
            self.url,
            user=self.unicef_staff,
            data={"format": "csv"},
        )
        self.assertEqual(200, response.status_code, msg=response.content.decode('utf-8'))
        result = response.content.decode('utf-8')

        today = '{:%Y_%m_%d}'.format(datetime.date.today())
        self.assertEqual(
            f'attachment;filename=PD_locations_as_of_{today}_TST.csv',
            response['Content-Disposition'],
        )

        # Leave this here to easily uncomment for debugging.
        # print("RESULT:")
        # for line in result.split('\r\n'):
        #     print('f' + repr(line + '\r\n'))

        agreement_number_1 = self.intervention.agreement.agreement_number
        agreement_number_2 = self.intervention2.agreement.agreement_number
        agreement_number_3 = self.intervention3.agreement.agreement_number
        self.assertEqual(
            f'Partner,Vendor Number,PD Ref Number,Agreement,Status,Location,Section,CP output,Start Date,End Date,Name of UNICEF Focal Point,Hyperlink\r\n'
            f'{partner_name},{partner_vendor_code},{self.intervention.number},{agreement_number_1},draft,Location 0,Sector 0,"Result A, Result B",2013-01-06,2013-03-20,"Jack Bennie, Phil Silver",https://testserver/pmp/interventions/{self.intervention.id}/details/\r\n'
            f'{partner_name},{partner_vendor_code},{self.intervention.number},{agreement_number_1},draft,Location 1,Sector 0,"Result A, Result B",2013-01-06,2013-03-20,"Jack Bennie, Phil Silver",https://testserver/pmp/interventions/{self.intervention.id}/details/\r\n'
            f'{partner_name},{partner_vendor_code},{self.intervention.number},{agreement_number_1},draft,Location 0,Sector 1,"Result A, Result B",2013-01-06,2013-03-20,"Jack Bennie, Phil Silver",https://testserver/pmp/interventions/{self.intervention.id}/details/\r\n'
            f'{partner_name},{partner_vendor_code},{self.intervention.number},{agreement_number_1},draft,Location 1,Sector 1,"Result A, Result B",2013-01-06,2013-03-20,"Jack Bennie, Phil Silver",https://testserver/pmp/interventions/{self.intervention.id}/details/\r\n'
            f'Partner 2,123,{self.intervention2.number},{agreement_number_2},draft,,Sector 2,"Result C, Result D",,,,https://testserver/pmp/interventions/{self.intervention2.id}/details/\r\n'
            f'Partner 2,123,{self.intervention2.number},{agreement_number_2},draft,,Sector 3,"Result C, Result D",,,,https://testserver/pmp/interventions/{self.intervention2.id}/details/\r\n'
            f'Partner 3,456,{self.intervention3.number},{agreement_number_3},draft,Location 2,,Result Fred,,,,https://testserver/pmp/interventions/{self.intervention3.id}/details/\r\n',
            result,
        )<|MERGE_RESOLUTION|>--- conflicted
+++ resolved
@@ -209,13 +209,8 @@
         self.assertEqual(response.status_code, status.HTTP_200_OK)
         dataset = Dataset().load(response.content.decode('utf-8'), 'csv')
         self.assertEqual(dataset.height, 1)
-<<<<<<< HEAD
-        self.assertEqual(len(dataset._get_headers()), 65)
-        self.assertEqual(len(dataset[0]), 65)
-=======
         self.assertEqual(len(dataset._get_headers()), 62)
         self.assertEqual(len(dataset[0]), 62)
->>>>>>> 2aa50603
 
 
 class TestInterventionAmendmentModelExport(BaseInterventionModelExportTestCase):
