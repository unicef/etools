--- conflicted
+++ resolved
@@ -1,41 +1,28 @@
 import datetime
 from mock import Mock, patch
 
-<<<<<<< HEAD
 from django.test import SimpleTestCase
+from django.conf import settings
+from django.core.management import call_command
 from freezegun import freeze_time
 
+from etools.applications.EquiTrack.tests.cases import BaseTenantTestCase
 from etools.applications.funds.tests.factories import FundsReservationHeaderFactory
 from etools.applications.locations.tests.factories import GatewayTypeFactory, LocationFactory
 from etools.applications.partners import utils
-from etools.applications.partners.models import Intervention, InterventionBudget, InterventionResultLink
+from etools.applications.partners.models import Agreement, Intervention, InterventionBudget, InterventionResultLink
 from etools.applications.partners.tests.factories import (
     AgreementFactory,
     InterventionFactory,
     PartnerFactory,
 )
-=======
-from django.conf import settings
-from django.core.management import call_command
-
-from etools.applications.EquiTrack.tests.cases import BaseTenantTestCase
-from etools.applications.funds.tests.factories import FundsReservationHeaderFactory
-from etools.applications.locations.tests.factories import GatewayTypeFactory, LocationFactory
-from etools.applications.partners import utils
-from etools.applications.partners.models import Agreement, Intervention, InterventionBudget, InterventionResultLink
-from etools.applications.partners.tests.factories import AgreementFactory, InterventionFactory, PartnerFactory
->>>>>>> 58af75c1
 from etools.applications.reports.models import (
     AppliedIndicator,
     IndicatorBlueprint,
     LowerResult,
     ResultType,
 )
-<<<<<<< HEAD
-from etools.applications.reports.tests.factories import ResultFactory
-=======
 from etools.applications.reports.tests.factories import CountryProgrammeFactory, ResultFactory
->>>>>>> 58af75c1
 from etools.applications.users.tests.factories import GroupFactory, UserFactory
 
 
@@ -112,7 +99,6 @@
         test_case.disaggregation = test_case.applied_indicator.disaggregation.create(name='A Disaggregation')
 
 
-<<<<<<< HEAD
 class TestGetQuarterDefault(SimpleTestCase):
     @freeze_time("2013-05-26")
     def test_get_quarter_default(self):
@@ -125,7 +111,8 @@
         """test current quarter function"""
         quarter = utils.get_quarter(datetime.datetime(2016, 10, 1))
         self.assertEqual(quarter, 'q4')
-=======
+
+
 class TestSendPCARequiredNotification(BaseTenantTestCase):
     @classmethod
     def setUpTestData(cls):
@@ -246,5 +233,4 @@
         mock_send = Mock()
         with patch(self.send_path, mock_send):
             utils.send_pca_missing_notifications()
-        self.assertEqual(mock_send.call_count, 0)
->>>>>>> 58af75c1
+        self.assertEqual(mock_send.call_count, 0)