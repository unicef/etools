--- conflicted
+++ resolved
@@ -226,11 +226,8 @@
 
 def start_date_related_agreement_valid(i):
     # i = intervention
-<<<<<<< HEAD
-=======
     if i.in_amendment:
         return True
->>>>>>> c0ffff49
     if i.document_type in [i.PD, i.SPD] and not i.contingency_pd and i.start and i.agreement.start and \
             (i.signed_pd_document or i.signed_pd_attachment) and i.start < i.agreement.start:
         return False
