--- conflicted
+++ resolved
@@ -74,15 +74,7 @@
 pyjwt==1.5.3              # via djangorestframework-jwt, social-auth-core
 pypdf2==1.26.0            # via xhtml2pdf
 pyrestcli==0.6.4          # via carto
-<<<<<<< HEAD
-python-dateutil==2.5.3    # via azure-storage, pyrestcli
-python3-openid==3.1.0     # via social-auth-core
-pytz==2018.3              # via babel, celery, flower
-=======
-pysaml2==4.4.0
-python-dateutil==2.5.3    # via azure-storage, pyrestcli, pysaml2
-pytz==2018.3              # via babel, celery, flower, pysaml2, unicef-attachments, unicef-djangolib, unicef-restlib
->>>>>>> f3b3effa
+pytz==2018.3              # via babel, celery, flower, unicef-attachments, unicef-djangolib, unicef-restlib
 pyyaml==3.12
 raven==6.2.1
 redis==2.10.6             # via django-redis-cache
@@ -90,13 +82,9 @@
 requests-oauthlib==0.8.0  # via social-auth-core
 requests==2.11.1          # via azure-storage, carto, coreapi, pyrestcli, requests-oauthlib, social-auth-core
 simplejson==3.13.2        # via django-rest-swagger
-<<<<<<< HEAD
-six==1.11.0               # via cryptography, djangorestframework-csv, djangorestframework-gis, html5lib, python-dateutil, social-auth-app-django, social-auth-core, xhtml2pdf
 social-auth-app-django==2.1.0
 social-auth-core[azuread]==1.7.0
-=======
-six==1.11.0               # via cryptography, djangorestframework-csv, djangorestframework-gis, html5lib, paste, pyopenssl, pysaml2, python-dateutil, unicef-attachments, unicef-djangolib, unicef-restlib, xhtml2pdf
->>>>>>> f3b3effa
+six==1.11.0               # via cryptography, djangorestframework-csv, djangorestframework-gis, html5lib, paste, pyopenssl, python-dateutil, unicef-attachments, unicef-djangolib, unicef-restlib, xhtml2pdf
 sqlparse==0.2.4           # via django-debug-toolbar
 static3==0.7.0            # via dj-static
 tablib==0.12.1            # via django-import-export
