--- conflicted
+++ resolved
@@ -1,7 +1,3 @@
-<<<<<<< HEAD
--e git+https://github.com/unicef/djangosaml2.git@v0.17.1.1#egg=djangosaml2
-=======
->>>>>>> 0397e7bc
 amqp==2.2.2               # via kombu
 asn1crypto==0.24.0        # via cryptography
 azure-common==1.1.8       # via azure-storage
@@ -14,13 +10,8 @@
 cffi==1.11.4              # via cryptography
 coreapi==2.3.3            # via django-rest-swagger, openapi-codec
 coreschema==0.0.4         # via coreapi
-<<<<<<< HEAD
-cryptography==2.1.4       # via pyopenssl, pysaml2
-defusedxml==0.5.0         # via djangorestframework-xml, pysaml2
-=======
 cryptography==2.2.2       # via social-auth-core
 defusedxml==0.5.0         # via djangorestframework-xml, python3-openid, social-auth-core
->>>>>>> 0397e7bc
 diff-match-patch==20121119  # via django-import-export
 dj-database-url==0.5
 dj-static==0.0.6
@@ -80,36 +71,22 @@
 psycopg2-binary==2.7.5    # via unicef-notification, unicef-snapshot
 psycopg2==2.7.5
 pycparser==2.18           # via cffi
-<<<<<<< HEAD
-pyjwt==1.5.3              # via djangorestframework-jwt
-pyopenssl==17.5.0         # via pysaml2
-pypdf2==1.26.0            # via xhtml2pdf
-pyrestcli==0.6.4          # via carto
-pysaml2==4.5.0
-python-dateutil==2.5.3    # via azure-storage, pyrestcli, pysaml2
-pytz==2018.3              # via babel, celery, etools-validator, flower, pysaml2, unicef-attachments, unicef-djangolib, unicef-restlib
-=======
 pyjwt==1.5.3              # via djangorestframework-jwt, social-auth-core
 pypdf2==1.26.0            # via xhtml2pdf
 pyrestcli==0.6.4          # via carto
-pytz==2018.3              # via babel, celery, flower, unicef-attachments, unicef-djangolib, unicef-restlib
->>>>>>> 0397e7bc
+python-dateutil==2.5.3    # via azure-storage, pyrestcli
+python3-openid==3.1.0     # via social-auth-core
+pytz==2018.3              # via babel, celery, etools-validator, flower, unicef-attachments, unicef-djangolib, unicef-restlib
 pyyaml==3.12
 raven==6.2.1
 redis==2.10.6             # via django-redis-cache
 reportlab==3.3.0          # via django-easy-pdf, xhtml2pdf
-<<<<<<< HEAD
-requests==2.11.1          # via azure-storage, carto, coreapi, pyrestcli, pysaml2
-simplejson==3.13.2        # via django-rest-swagger
-six==1.11.0               # via cryptography, djangorestframework-csv, djangorestframework-gis, html5lib, pyopenssl, pysaml2, python-dateutil, unicef-attachments, unicef-djangolib, unicef-restlib, xhtml2pdf
-=======
 requests-oauthlib==0.8.0  # via social-auth-core
 requests==2.11.1          # via azure-storage, carto, coreapi, pyrestcli, requests-oauthlib, social-auth-core
 simplejson==3.13.2        # via django-rest-swagger
+six==1.11.0               # via cryptography, djangorestframework-csv, djangorestframework-gis, html5lib, python-dateutil, social-auth-app-django, social-auth-core, unicef-attachments, unicef-djangolib, unicef-restlib, xhtml2pdf
 social-auth-app-django==2.1.0
 social-auth-core[azuread]==1.7.0
-six==1.11.0               # via cryptography, djangorestframework-csv, djangorestframework-gis, html5lib, paste, pyopenssl, python-dateutil, unicef-attachments, unicef-djangolib, unicef-restlib, xhtml2pdf
->>>>>>> 0397e7bc
 sqlparse==0.2.4           # via django-debug-toolbar
 static3==0.7.0            # via dj-static
 tablib==0.12.1            # via django-import-export
