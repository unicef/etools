--- conflicted
+++ resolved
@@ -6,13 +6,8 @@
 babel==2.5.3              # via flower
 billiard==3.5.0.3         # via celery
 carto==1.2.2
-<<<<<<< HEAD
-celery==4.1.0
-cffi==1.11.5              # via cryptography
-=======
 celery==4.2.0
 cffi==1.11.4              # via cryptography
->>>>>>> 976f6bd9
 coreapi==2.3.3            # via django-rest-swagger, openapi-codec
 coreschema==0.0.4         # via coreapi
 cryptography==2.2.2       # via social-auth-core
@@ -67,11 +62,8 @@
 jsonfield==2.0.2          # via django-post-office
 kombu==4.2.1              # via celery
 markupsafe==1.0           # via jinja2
-<<<<<<< HEAD
+newrelic==2.94.0.79
 oauthlib==2.0.7           # via requests-oauthlib, social-auth-core
-=======
-newrelic==2.94.0.79
->>>>>>> 976f6bd9
 odfpy==1.3.6              # via tablib
 openapi-codec==1.3.2      # via django-rest-swagger
 openpyxl==2.5.0           # via tablib
