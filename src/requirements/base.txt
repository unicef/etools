--- conflicted
+++ resolved
@@ -82,13 +82,9 @@
 requests-oauthlib==0.8.0  # via social-auth-core
 requests==2.11.1          # via azure-storage, carto, coreapi, pyrestcli, requests-oauthlib, social-auth-core
 simplejson==3.13.2        # via django-rest-swagger
-<<<<<<< HEAD
-six==1.11.0               # via cryptography, djangorestframework-csv, html5lib, python-dateutil, social-auth-app-django, social-auth-core, xhtml2pdf
+six==1.11.0               # via cryptography, djangorestframework-csv, djangorestframework-gis, html5lib, python-dateutil, social-auth-app-django, social-auth-core, xhtml2pdf
 social-auth-app-django==2.1.0
 social-auth-core[azuread]==1.7.0
-=======
-six==1.11.0               # via cryptography, djangorestframework-csv, djangorestframework-gis, html5lib, paste, pyopenssl, pysaml2, python-dateutil, xhtml2pdf
->>>>>>> 09c96e5b
 sqlparse==0.2.4           # via django-debug-toolbar
 static3==0.7.0            # via dj-static
 tablib==0.12.1            # via django-import-export
