amqp==2.2.2               # via kombu
arcgis==1.5.2
asn1crypto==0.24.0        # via cryptography
azure-common==1.1.8       # via azure-storage
azure-nspkg==2.0.0        # via azure-common, azure-storage
azure-storage==0.20.2
babel==2.6.0              # via flower
backcall==0.1.0           # via ipython
billiard==3.5.0.3         # via celery
bleach==3.1.0             # via nbconvert
carto==1.3.1
celery==4.2.1
cffi==1.11.5              # via cryptography
coreapi==2.3.3            # via django-rest-swagger, openapi-codec
coreschema==0.0.4         # via coreapi
<<<<<<< HEAD
cryptography==2.4.1
cycler==0.10.0            # via matplotlib
decorator==4.3.0          # via ipython, pysaml2, traitlets
defusedxml==0.5.0         # via djangorestframework-xml, nbconvert
=======
cryptography==2.4.1       # via social-auth-core
defusedxml==0.5.0         # via djangorestframework-xml, python3-openid, social-auth-core
>>>>>>> 4db6c18e
diff-match-patch==20121119  # via django-import-export
dj-database-url==0.5
dj-static==0.0.6
django-appconf==1.0.2     # via django-celery-email
django-celery-beat==1.2
django-celery-email==2.0.1
django-celery-results==1.0.1
django-contrib-comments==1.9
django-cors-headers==2.4
django-debug-toolbar==1.11
django-easy-pdf==0.1.1
django-filter==2.0
django-fsm==2.6
django-import-export==1.1
django-js-asset==1.1.0    # via django-mptt
django-leaflet==0.24
django-logentry-admin==1.0.4
django-model-utils==3.1.2
django-mptt==0.9.1
django-ordered-model==1.5
django-post-office==3.1.0  # via unicef-notification
django-redis-cache==1.8
django-rest-swagger==2.2
django-storages==1.6.6
django-tenants==2.1
django-timezone-field==3.0  # via django-celery-beat
django-waffle==0.14
django==2.0.9
djangorestframework-csv==2.1.0
djangorestframework-gis==0.14
djangorestframework-jwt==1.11.0
djangorestframework-recursive==0.1.2
djangorestframework-xml==1.3
djangorestframework==3.9.0
drf-nested-routers==0.91
drf-querystringfilter==1.0.0  # via unicef-attachments
drfpasswordless==1.2
entrypoints==0.3          # via keyring, nbconvert
et-xmlfile==1.0.1         # via openpyxl
etools-validator==0.3.2
flower==0.9.2
future==0.15.2            # via pyrestcli
gdal==1.10.0
gunicorn==19.9
html5lib==1.0.1           # via xhtml2pdf
idna==2.6                 # via cryptography
ipykernel==5.1.0          # via ipywidgets, notebook
ipython-genutils==0.2.0   # via nbformat, notebook, traitlets
ipython==7.2.0            # via ipykernel, ipywidgets
ipywidgets==7.4.2         # via arcgis
itypes==1.1.0             # via coreapi
jdcal==1.4                # via openpyxl
jedi==0.13.2              # via ipython
jeepney==0.4              # via secretstorage
jinja2==2.10              # via coreschema, nbconvert, notebook
jsonfield==2.0.2          # via django-post-office
jsonschema==2.6.0         # via jupyterlab-server, nbformat
jupyter-client==5.2.4     # via ipykernel, notebook
jupyter-core==4.4.0       # via jupyter-client, nbconvert, nbformat, notebook
jupyterlab-server==0.2.0  # via jupyterlab
jupyterlab==0.35.4        # via arcgis
keyring==17.1.1           # via arcgis
kiwisolver==1.0.1         # via matplotlib
kombu==4.2.1              # via celery
markupsafe==1.1.0         # via jinja2
matplotlib==3.0.2         # via arcgis
mistune==0.8.4            # via nbconvert
nbconvert==5.4.0          # via notebook
nbformat==4.4.0           # via ipywidgets, nbconvert, notebook
newrelic==2.94.0.79
<<<<<<< HEAD
notebook==5.7.4           # via jupyterlab, jupyterlab-server, widgetsnbextension
numpy==1.15.4             # via arcgis, matplotlib, pandas
odfpy==1.3.6              # via tablib
openapi-codec==1.3.2      # via django-rest-swagger
openpyxl==2.5.9           # via tablib
pandas==0.23.4            # via arcgis
pandocfilters==1.4.2      # via nbconvert
parso==0.3.1              # via jedi
paste==2.0.3              # via pysaml2
pexpect==4.6.0            # via ipython
pickleshare==0.7.5        # via ipython
=======
oauthlib==2.0.7           # via requests-oauthlib, social-auth-core
odfpy==1.3.6              # via tablib
openapi-codec==1.3.2      # via django-rest-swagger
openpyxl==2.5.9           # via tablib
>>>>>>> 4db6c18e
pillow==5.3.0             # via reportlab, xhtml2pdf
prometheus-client==0.5.0  # via notebook
prompt-toolkit==2.0.7     # via ipython
psycopg2-binary==2.7.5    # via django-tenants, unicef-notification, unicef-snapshot
psycopg2==2.7.5
ptyprocess==0.6.0         # via pexpect, terminado
pycparser==2.18           # via cffi
<<<<<<< HEAD
pycryptodomex==3.6.6      # via pysaml2
pygments==2.3.1           # via ipython, nbconvert
pyjwt==1.5.3              # via djangorestframework-jwt
pyopenssl==17.5.0         # via pysaml2
pyparsing==2.3.0          # via matplotlib
pypdf2==1.26.0            # via xhtml2pdf
pyrestcli==0.6.4          # via carto
pysaml2==4.4.0
pyshp==2.0.1              # via arcgis
python-crontab==2.3.5     # via django-celery-beat
python-dateutil==2.5.3    # via azure-storage, jupyter-client, matplotlib, pandas, pyrestcli, pysaml2, python-crontab
pytz==2018.3              # via babel, celery, django, django-timezone-field, etools-validator, flower, pandas, pysaml2, unicef-attachments, unicef-djangolib, unicef-restlib
=======
pyjwt==1.5.3              # via djangorestframework-jwt, social-auth-core
pypdf2==1.26.0            # via xhtml2pdf
pyrestcli==0.6.4          # via carto
python-crontab==2.3.5     # via django-celery-beat
python-dateutil==2.5.3    # via azure-storage, pyrestcli, python-crontab
python3-openid==3.1.0     # via social-auth-core
pytz==2018.3              # via babel, celery, django, django-timezone-field, etools-validator, flower, unicef-attachments, unicef-djangolib, unicef-restlib
>>>>>>> 4db6c18e
pyyaml==3.12
pyzmq==17.1.2             # via jupyter-client, notebook
raven==6.9
redis==2.10.6             # via django-redis-cache
reportlab==3.5.9          # via django-easy-pdf, xhtml2pdf
<<<<<<< HEAD
repoze.who==2.3           # via pysaml2
requests==2.11.1          # via azure-storage, carto, coreapi, pyrestcli, pysaml2
secretstorage==3.1.0      # via keyring
send2trash==1.5.0         # via notebook
simplejson==3.16.0        # via django-rest-swagger
six==1.11.0               # via arcgis, bleach, cryptography, cycler, djangorestframework-csv, html5lib, paste, prompt-toolkit, pyopenssl, pysaml2, python-dateutil, traitlets, unicef-attachments, unicef-djangolib, unicef-restlib, xhtml2pdf
=======
requests-oauthlib==0.8.0  # via social-auth-core
requests==2.11.1          # via azure-storage, carto, coreapi, pyrestcli, requests-oauthlib, social-auth-core
simplejson==3.16.0        # via django-rest-swagger
six==1.11.0               # via cryptography, djangorestframework-csv, html5lib, python-dateutil, social-auth-app-django, social-auth-core, unicef-attachments, unicef-djangolib, unicef-restlib, xhtml2pdf
social-auth-app-django==2.1.0
social-auth-core[azuread]==1.7.0
>>>>>>> 4db6c18e
sqlparse==0.2.4           # via django-debug-toolbar
static3==0.7.0            # via dj-static
tablib==0.12.1            # via django-import-export
tenant-schemas-celery==0.2.1
terminado==0.8.1          # via notebook
testpath==0.4.2           # via nbconvert
tornado==5.1.1            # via flower, ipykernel, jupyter-client, notebook, terminado
traitlets==4.3.2          # via ipykernel, ipython, ipywidgets, jupyter-client, jupyter-core, nbconvert, nbformat, notebook
unicef-attachments==0.4.2
unicef-djangolib==0.5.2
unicef_notification==0.2.0
unicef_restlib==0.3.8
unicef_snapshot==0.2.1
unicodecsv==0.14.1        # via djangorestframework-csv, tablib, unicef-attachments, unicef-djangolib, unicef-restlib
uritemplate==3.0.0        # via coreapi
vine==1.1.4               # via amqp
<<<<<<< HEAD
wcwidth==0.1.7            # via prompt-toolkit
webencodings==0.5.1       # via bleach, html5lib
webob==1.8.2              # via repoze.who
widgetsnbextension==3.4.2  # via arcgis, ipywidgets
=======
webencodings==0.5.1       # via html5lib
>>>>>>> 4db6c18e
xhtml2pdf==0.2.3          # via django-easy-pdf
xlrd==1.1.0               # via tablib
xlwt==1.3.0               # via tablib<|MERGE_RESOLUTION|>--- conflicted
+++ resolved
@@ -1,28 +1,25 @@
-amqp==2.2.2               # via kombu
+amqp==2.4.0               # via kombu
 arcgis==1.5.2
 asn1crypto==0.24.0        # via cryptography
-azure-common==1.1.8       # via azure-storage
-azure-nspkg==2.0.0        # via azure-common, azure-storage
+azure-common==1.1.16      # via azure-storage
+azure-nspkg==3.0.2        # via azure-storage
 azure-storage==0.20.2
 babel==2.6.0              # via flower
 backcall==0.1.0           # via ipython
-billiard==3.5.0.3         # via celery
+billiard==3.5.0.5         # via celery
 bleach==3.1.0             # via nbconvert
 carto==1.3.1
 celery==4.2.1
+certifi==2018.11.29       # via requests
 cffi==1.11.5              # via cryptography
+chardet==3.0.4            # via requests
 coreapi==2.3.3            # via django-rest-swagger, openapi-codec
 coreschema==0.0.4         # via coreapi
-<<<<<<< HEAD
-cryptography==2.4.1
+cryptography==2.4.2       # via secretstorage, social-auth-core
 cycler==0.10.0            # via matplotlib
-decorator==4.3.0          # via ipython, pysaml2, traitlets
-defusedxml==0.5.0         # via djangorestframework-xml, nbconvert
-=======
-cryptography==2.4.1       # via social-auth-core
-defusedxml==0.5.0         # via djangorestframework-xml, python3-openid, social-auth-core
->>>>>>> 4db6c18e
-diff-match-patch==20121119  # via django-import-export
+decorator==4.3.0          # via ipython, traitlets
+defusedxml==0.5.0         # via djangorestframework-xml, nbconvert, odfpy, python3-openid, social-auth-core
+diff-match-patch==20181111  # via django-import-export
 dj-database-url==0.5
 dj-static==0.0.6
 django-appconf==1.0.2     # via django-celery-email
@@ -63,11 +60,11 @@
 et-xmlfile==1.0.1         # via openpyxl
 etools-validator==0.3.2
 flower==0.9.2
-future==0.15.2            # via pyrestcli
+future==0.17.1            # via pyrestcli
 gdal==1.10.0
 gunicorn==19.9
 html5lib==1.0.1           # via xhtml2pdf
-idna==2.6                 # via cryptography
+idna==2.8                 # via cryptography, requests
 ipykernel==5.1.0          # via ipywidgets, notebook
 ipython-genutils==0.2.0   # via nbformat, notebook, traitlets
 ipython==7.2.0            # via ipykernel, ipywidgets
@@ -85,80 +82,54 @@
 jupyterlab==0.35.4        # via arcgis
 keyring==17.1.1           # via arcgis
 kiwisolver==1.0.1         # via matplotlib
-kombu==4.2.1              # via celery
+kombu==4.2.2.post1        # via celery
 markupsafe==1.1.0         # via jinja2
 matplotlib==3.0.2         # via arcgis
 mistune==0.8.4            # via nbconvert
 nbconvert==5.4.0          # via notebook
 nbformat==4.4.0           # via ipywidgets, nbconvert, notebook
 newrelic==2.94.0.79
-<<<<<<< HEAD
 notebook==5.7.4           # via jupyterlab, jupyterlab-server, widgetsnbextension
-numpy==1.15.4             # via arcgis, matplotlib, pandas
-odfpy==1.3.6              # via tablib
+numpy==1.16.0             # via arcgis, matplotlib, pandas
+oauthlib==2.1.0           # via requests-oauthlib, social-auth-core
+odfpy==1.4.0              # via tablib
 openapi-codec==1.3.2      # via django-rest-swagger
-openpyxl==2.5.9           # via tablib
+openpyxl==2.5.12          # via tablib
 pandas==0.23.4            # via arcgis
 pandocfilters==1.4.2      # via nbconvert
 parso==0.3.1              # via jedi
-paste==2.0.3              # via pysaml2
 pexpect==4.6.0            # via ipython
 pickleshare==0.7.5        # via ipython
-=======
-oauthlib==2.0.7           # via requests-oauthlib, social-auth-core
-odfpy==1.3.6              # via tablib
-openapi-codec==1.3.2      # via django-rest-swagger
-openpyxl==2.5.9           # via tablib
->>>>>>> 4db6c18e
-pillow==5.3.0             # via reportlab, xhtml2pdf
+pillow==5.4.1             # via reportlab, xhtml2pdf
 prometheus-client==0.5.0  # via notebook
 prompt-toolkit==2.0.7     # via ipython
-psycopg2-binary==2.7.5    # via django-tenants, unicef-notification, unicef-snapshot
+psycopg2-binary==2.7.6.1  # via django-tenants, unicef-notification, unicef-snapshot
 psycopg2==2.7.5
 ptyprocess==0.6.0         # via pexpect, terminado
-pycparser==2.18           # via cffi
-<<<<<<< HEAD
-pycryptodomex==3.6.6      # via pysaml2
+pycparser==2.19           # via cffi
 pygments==2.3.1           # via ipython, nbconvert
-pyjwt==1.5.3              # via djangorestframework-jwt
-pyopenssl==17.5.0         # via pysaml2
-pyparsing==2.3.0          # via matplotlib
+pyjwt==1.7.1              # via djangorestframework-jwt, social-auth-core
+pyparsing==2.3.1          # via matplotlib
 pypdf2==1.26.0            # via xhtml2pdf
-pyrestcli==0.6.4          # via carto
-pysaml2==4.4.0
+pyrestcli==0.6.7          # via carto
 pyshp==2.0.1              # via arcgis
-python-crontab==2.3.5     # via django-celery-beat
-python-dateutil==2.5.3    # via azure-storage, jupyter-client, matplotlib, pandas, pyrestcli, pysaml2, python-crontab
-pytz==2018.3              # via babel, celery, django, django-timezone-field, etools-validator, flower, pandas, pysaml2, unicef-attachments, unicef-djangolib, unicef-restlib
-=======
-pyjwt==1.5.3              # via djangorestframework-jwt, social-auth-core
-pypdf2==1.26.0            # via xhtml2pdf
-pyrestcli==0.6.4          # via carto
-python-crontab==2.3.5     # via django-celery-beat
-python-dateutil==2.5.3    # via azure-storage, pyrestcli, python-crontab
+python-crontab==2.3.6     # via django-celery-beat
+python-dateutil==2.7.5    # via azure-storage, jupyter-client, matplotlib, pandas, pyrestcli, python-crontab
 python3-openid==3.1.0     # via social-auth-core
-pytz==2018.3              # via babel, celery, django, django-timezone-field, etools-validator, flower, unicef-attachments, unicef-djangolib, unicef-restlib
->>>>>>> 4db6c18e
+pytz==2018.9              # via babel, celery, django, django-timezone-field, etools-validator, flower, pandas, unicef-attachments, unicef-djangolib, unicef-restlib
 pyyaml==3.12
 pyzmq==17.1.2             # via jupyter-client, notebook
 raven==6.9
-redis==2.10.6             # via django-redis-cache
-reportlab==3.5.9          # via django-easy-pdf, xhtml2pdf
-<<<<<<< HEAD
-repoze.who==2.3           # via pysaml2
-requests==2.11.1          # via azure-storage, carto, coreapi, pyrestcli, pysaml2
+redis==3.0.1              # via django-redis-cache
+reportlab==3.5.12         # via django-easy-pdf, xhtml2pdf
+requests-oauthlib==1.1.0  # via social-auth-core
+requests==2.21.0          # via azure-storage, carto, coreapi, pyrestcli, requests-oauthlib, social-auth-core
 secretstorage==3.1.0      # via keyring
 send2trash==1.5.0         # via notebook
 simplejson==3.16.0        # via django-rest-swagger
-six==1.11.0               # via arcgis, bleach, cryptography, cycler, djangorestframework-csv, html5lib, paste, prompt-toolkit, pyopenssl, pysaml2, python-dateutil, traitlets, unicef-attachments, unicef-djangolib, unicef-restlib, xhtml2pdf
-=======
-requests-oauthlib==0.8.0  # via social-auth-core
-requests==2.11.1          # via azure-storage, carto, coreapi, pyrestcli, requests-oauthlib, social-auth-core
-simplejson==3.16.0        # via django-rest-swagger
-six==1.11.0               # via cryptography, djangorestframework-csv, html5lib, python-dateutil, social-auth-app-django, social-auth-core, unicef-attachments, unicef-djangolib, unicef-restlib, xhtml2pdf
+six==1.12.0               # via arcgis, bleach, cryptography, cycler, djangorestframework-csv, html5lib, prompt-toolkit, python-dateutil, social-auth-app-django, social-auth-core, traitlets, unicef-attachments, unicef-djangolib, unicef-restlib, xhtml2pdf
 social-auth-app-django==2.1.0
 social-auth-core[azuread]==1.7.0
->>>>>>> 4db6c18e
 sqlparse==0.2.4           # via django-debug-toolbar
 static3==0.7.0            # via dj-static
 tablib==0.12.1            # via django-import-export
@@ -174,15 +145,11 @@
 unicef_snapshot==0.2.1
 unicodecsv==0.14.1        # via djangorestframework-csv, tablib, unicef-attachments, unicef-djangolib, unicef-restlib
 uritemplate==3.0.0        # via coreapi
-vine==1.1.4               # via amqp
-<<<<<<< HEAD
+urllib3==1.24.1           # via requests
+vine==1.2.0               # via amqp
 wcwidth==0.1.7            # via prompt-toolkit
 webencodings==0.5.1       # via bleach, html5lib
-webob==1.8.2              # via repoze.who
 widgetsnbextension==3.4.2  # via arcgis, ipywidgets
-=======
-webencodings==0.5.1       # via html5lib
->>>>>>> 4db6c18e
 xhtml2pdf==0.2.3          # via django-easy-pdf
-xlrd==1.1.0               # via tablib
+xlrd==1.2.0               # via tablib
 xlwt==1.3.0               # via tablib