--- conflicted
+++ resolved
@@ -80,11 +80,7 @@
 pyrestcli==0.6.4          # via carto
 pysaml2==4.4.0
 python-dateutil==2.5.3    # via azure-storage, pyrestcli, pysaml2
-<<<<<<< HEAD
-pytz==2018.3              # via babel, celery, flower, pysaml2, unicef-djangolib, unicef-restlib
-=======
 pytz==2018.3              # via babel, celery, flower, pysaml2, unicef-attachments, unicef-djangolib, unicef-restlib
->>>>>>> f3b3effa
 pyyaml==3.12
 raven==6.2.1
 redis==2.10.6             # via django-redis-cache
@@ -92,31 +88,19 @@
 repoze.who==2.3           # via pysaml2
 requests==2.11.1          # via azure-storage, carto, coreapi, pyrestcli, pysaml2
 simplejson==3.13.2        # via django-rest-swagger
-<<<<<<< HEAD
-six==1.11.0               # via cryptography, djangorestframework-csv, djangorestframework-gis, html5lib, paste, pyopenssl, pysaml2, python-dateutil, unicef-djangolib, unicef-restlib, xhtml2pdf
-=======
 six==1.11.0               # via cryptography, djangorestframework-csv, djangorestframework-gis, html5lib, paste, pyopenssl, pysaml2, python-dateutil, unicef-attachments, unicef-djangolib, unicef-restlib, xhtml2pdf
->>>>>>> f3b3effa
 sqlparse==0.2.4           # via django-debug-toolbar
 static3==0.7.0            # via dj-static
 tablib==0.12.1            # via django-import-export
 tenant-schemas-celery==0.1.7
 tornado==4.2.0            # via flower
-<<<<<<< HEAD
-unicef-djangolib==0.4     # via unicef-restlib
-=======
 unicef-attachments==0.2.3
 unicef-djangolib==0.4     # via unicef-attachments, unicef-restlib
->>>>>>> f3b3effa
 unicef-locations==1.3.1
 unicef_notification==0.2.0
 unicef_restlib==0.3.0
 unicef_snapshot==0.2.1
-<<<<<<< HEAD
-unicodecsv==0.14.1        # via djangorestframework-csv, tablib, unicef-djangolib, unicef-restlib
-=======
 unicodecsv==0.14.1        # via djangorestframework-csv, tablib, unicef-attachments, unicef-djangolib, unicef-restlib
->>>>>>> f3b3effa
 uritemplate==3.0.0        # via coreapi
 vine==1.1.4               # via amqp
 webencodings==0.5.1       # via html5lib
