-e git+https://github.com/robertavram/django-storages.git@1.6.5.3#egg=django-storages
amqp==2.2.2               # via kombu
asn1crypto==0.24.0        # via cryptography
azure-common==1.1.8       # via azure-storage
azure-nspkg==2.0.0        # via azure-common, azure-storage
azure-storage==0.20.2
babel==2.5.3              # via flower
billiard==3.5.0.3         # via celery
carto==1.2.2
celery==4.1.0
cffi==1.11.5              # via cryptography
coreapi==2.3.3            # via django-rest-swagger, openapi-codec
coreschema==0.0.4         # via coreapi
cryptography==2.2.2       # via social-auth-core
defusedxml==0.5.0         # via djangorestframework-xml, python3-openid, social-auth-core
diff-match-patch==20121119  # via django-import-export
dj-database-url==0.5
dj-static==0.0.6
django-appconf==1.0.2     # via django-celery-email
django-autocomplete-light==3.2.10
django-celery-beat==1.1.1
django-celery-email==2.0
django-celery-results==1.0.1
django-contrib-comments==1.8.0
django-cors-headers==2.2
django-debug-toolbar==1.9.1
django-easy-pdf==0.1.1
django-filter==1.0.2
django-fsm==2.4.0
django-hstore==1.4.2      # via djangorestframework-hstore
django-import-export==1.0
django-js-asset==1.1.0    # via django-mptt
django-leaflet==0.23
django-logentry-admin==1.0.3
django-model-utils==2.6
django-mptt==0.9
django-ordered-model==1.4.3
django-post-office==3.0.4
django-redis-cache==1.7.1
django-rest-swagger==2.1.0
django-tenant-schemas==1.9.0
django-waffle==0.14
django==1.10.8
djangorestframework-csv==2.1.0
djangorestframework-hstore==1.3
djangorestframework-jwt==1.11.0
djangorestframework-recursive==0.1.2
djangorestframework-xml==1.3
djangorestframework==3.5.3
drf-nested-routers==0.90.2
drfpasswordless==1.1.5
et-xmlfile==1.0.1         # via openpyxl
flower==0.9.2
future==0.15.2            # via pyrestcli
gdal==1.10.0
gunicorn==19.7.1
html5lib==1.0b10          # via xhtml2pdf
httplib2==0.10.3          # via xhtml2pdf
idna==2.6                 # via cryptography
itypes==1.1.0             # via coreapi
jdcal==1.3                # via openpyxl
jinja2==2.10              # via coreschema
jsonfield==2.0.2          # via django-post-office
kombu==4.1.0              # via celery
markupsafe==1.0           # via jinja2
oauthlib==2.0.7           # via requests-oauthlib, social-auth-core
odfpy==1.3.6              # via tablib
openapi-codec==1.3.2      # via django-rest-swagger
openpyxl==2.5.0           # via tablib
pillow==5.0.0             # via reportlab, xhtml2pdf
psycopg2==2.7.4
pycparser==2.18           # via cffi
pyjwt==1.5.3              # via djangorestframework-jwt, social-auth-core
pypdf2==1.26.0            # via xhtml2pdf
pyrestcli==0.6.4          # via carto
python-dateutil==2.5.3    # via azure-storage, pyrestcli
python3-openid==3.1.0     # via social-auth-core
pytz==2018.3              # via babel, celery, flower
pyyaml==3.12
raven==6.2.1
redis==2.10.6             # via django-redis-cache
reportlab==3.3.0          # via django-easy-pdf, xhtml2pdf
<<<<<<< HEAD
requests-oauthlib==0.8.0  # via social-auth-core
requests==2.11.1          # via azure-storage, carto, coreapi, djrill, pyrestcli, requests-oauthlib, social-auth-core
simplejson==3.13.2        # via django-rest-swagger
six==1.11.0               # via cryptography, django-geojson, djangorestframework-csv, html5lib, python-dateutil, social-auth-app-django, social-auth-core, xhtml2pdf
social-auth-app-django==2.1.0
social-auth-core[azuread]==1.7.0
=======
repoze.who==2.3           # via pysaml2
requests==2.11.1          # via azure-storage, carto, coreapi, pyrestcli, pysaml2
simplejson==3.13.2        # via django-rest-swagger
six==1.11.0               # via cryptography, djangorestframework-csv, html5lib, paste, pyopenssl, pysaml2, python-dateutil, xhtml2pdf
>>>>>>> 9bc65f51
sqlparse==0.2.4           # via django-debug-toolbar
static3==0.7.0            # via dj-static
tablib==0.12.1            # via django-import-export
tenant-schemas-celery==0.1.7
tornado==4.2.0            # via flower
unicodecsv==0.14.1        # via djangorestframework-csv, tablib
uritemplate==3.0.0        # via coreapi
vine==1.1.4               # via amqp
webencodings==0.5.1       # via html5lib
xhtml2pdf==0.2.1          # via django-easy-pdf
xlrd==1.0.0               # via tablib
xlwt==1.3.0               # via tablib<|MERGE_RESOLUTION|>--- conflicted
+++ resolved
@@ -80,19 +80,12 @@
 raven==6.2.1
 redis==2.10.6             # via django-redis-cache
 reportlab==3.3.0          # via django-easy-pdf, xhtml2pdf
-<<<<<<< HEAD
 requests-oauthlib==0.8.0  # via social-auth-core
-requests==2.11.1          # via azure-storage, carto, coreapi, djrill, pyrestcli, requests-oauthlib, social-auth-core
+requests==2.11.1          # via azure-storage, carto, coreapi, pyrestcli, requests-oauthlib, social-auth-core
 simplejson==3.13.2        # via django-rest-swagger
-six==1.11.0               # via cryptography, django-geojson, djangorestframework-csv, html5lib, python-dateutil, social-auth-app-django, social-auth-core, xhtml2pdf
+six==1.11.0               # via cryptography, djangorestframework-csv, html5lib, python-dateutil, social-auth-app-django, social-auth-core, xhtml2pdf
 social-auth-app-django==2.1.0
 social-auth-core[azuread]==1.7.0
-=======
-repoze.who==2.3           # via pysaml2
-requests==2.11.1          # via azure-storage, carto, coreapi, pyrestcli, pysaml2
-simplejson==3.13.2        # via django-rest-swagger
-six==1.11.0               # via cryptography, djangorestframework-csv, html5lib, paste, pyopenssl, pysaml2, python-dateutil, xhtml2pdf
->>>>>>> 9bc65f51
 sqlparse==0.2.4           # via django-debug-toolbar
 static3==0.7.0            # via dj-static
 tablib==0.12.1            # via django-import-export
