-e git+https://github.com/unicef/djangosaml2.git@v0.16.11.2#egg=djangosaml2
amqp==2.2.2               # via kombu
asn1crypto==0.24.0        # via cryptography
azure-common==1.1.8       # via azure-storage
azure-nspkg==2.0.0        # via azure-common, azure-storage
azure-storage==0.20.2
babel==2.5.3              # via flower
billiard==3.5.0.3         # via celery
carto==1.2.2
celery==4.2.0
cffi==1.11.4              # via cryptography
coreapi==2.3.3            # via django-rest-swagger, openapi-codec
coreschema==0.0.4         # via coreapi
cryptography==2.1.4       # via pyopenssl
decorator==4.3.0          # via pysaml2
defusedxml==0.5.0         # via djangorestframework-xml
diff-match-patch==20121119  # via django-import-export
dj-database-url==0.5
dj-static==0.0.6
django-appconf==1.0.2     # via django-celery-email
django-celery-beat==1.1.1
django-celery-email==2.0
django-celery-results==1.0.1
django-contrib-comments==1.8.0
django-cors-headers==2.2
django-debug-toolbar==1.9.1
django-easy-pdf==0.1.1
django-filter==1.0.2
django-fsm==2.6
django-import-export==1.0
django-js-asset==1.1.0    # via django-mptt
django-leaflet==0.23
django-logentry-admin==1.0.3
django-model-utils==2.6
django-mptt==0.9
django-ordered-model==1.5
django-post-office==3.0.4  # via unicef-notification
django-redis-cache==1.7.1
django-rest-swagger==2.2
django-storages==1.6.6
django-tenant-schemas==1.9.0
django-waffle==0.14
django==1.10.8
djangorestframework-csv==2.1.0
djangorestframework-gis==0.13.0
djangorestframework-jwt==1.11.0
djangorestframework-recursive==0.1.2
djangorestframework-xml==1.3
djangorestframework==3.8.2
drf-nested-routers==0.90.2
drf-querystringfilter==1.0.0  # via unicef-attachments
drfpasswordless==1.2
et-xmlfile==1.0.1         # via openpyxl
etools-validator==0.3.2
flower==0.9.2
future==0.15.2            # via pyrestcli, pysaml2
gdal==1.10.0
gunicorn==19.8.1
html5lib==1.0b10          # via xhtml2pdf
httplib2==0.10.3          # via xhtml2pdf
idna==2.6                 # via cryptography
itypes==1.1.0             # via coreapi
jdcal==1.3                # via openpyxl
jinja2==2.10              # via coreschema
jsonfield==2.0.2          # via django-post-office
kombu==4.2.1              # via celery
markupsafe==1.0           # via jinja2
newrelic==2.94.0.79
odfpy==1.3.6              # via tablib
openapi-codec==1.3.2      # via django-rest-swagger
openpyxl==2.5.0           # via tablib
paste==2.0.3              # via pysaml2
pillow==5.0.0             # via reportlab, xhtml2pdf
psycopg2-binary==2.7.5    # via unicef-notification, unicef-snapshot
psycopg2==2.7.5
pycparser==2.18           # via cffi
pycryptodomex==3.6.6      # via pysaml2
pyjwt==1.5.3              # via djangorestframework-jwt
pyopenssl==17.5.0         # via pysaml2
pypdf2==1.26.0            # via xhtml2pdf
pyrestcli==0.6.4          # via carto
pysaml2==4.4.0
python-dateutil==2.5.3    # via azure-storage, pyrestcli, pysaml2
pytz==2018.3              # via babel, celery, etools-validator, flower, pysaml2, unicef-attachments, unicef-djangolib, unicef-restlib
pyyaml==3.12
raven==6.9
redis==2.10.6             # via django-redis-cache
reportlab==3.3.0          # via django-easy-pdf, xhtml2pdf
repoze.who==2.3           # via pysaml2
requests==2.11.1          # via azure-storage, carto, coreapi, pyrestcli, pysaml2
simplejson==3.13.2        # via django-rest-swagger
six==1.11.0               # via cryptography, djangorestframework-csv, djangorestframework-gis, html5lib, paste, pyopenssl, pysaml2, python-dateutil, unicef-attachments, unicef-djangolib, unicef-restlib, xhtml2pdf
sqlparse==0.2.4           # via django-debug-toolbar
static3==0.7.0            # via dj-static
tablib==0.12.1            # via django-import-export
tenant-schemas-celery==0.1.7
tornado==4.2.0            # via flower
<<<<<<< HEAD
unicef-attachments==0.4.2
unicef-djangolib==0.5
=======
unicef-attachments==0.4.1
unicef-djangolib==0.5.2
>>>>>>> bb53b165
unicef-locations==1.4.1
unicef_notification==0.2.0
unicef_restlib==0.3.4
unicef_snapshot==0.2.1
unicodecsv==0.14.1        # via djangorestframework-csv, tablib, unicef-attachments, unicef-djangolib, unicef-restlib
uritemplate==3.0.0        # via coreapi
vine==1.1.4               # via amqp
webencodings==0.5.1       # via html5lib
webob==1.8.2              # via repoze.who
xhtml2pdf==0.2.1          # via django-easy-pdf
xlrd==1.0.0               # via tablib
xlwt==1.3.0               # via tablib
zope.interface==4.5.0     # via pysaml2, repoze.who<|MERGE_RESOLUTION|>--- conflicted
+++ resolved
@@ -95,13 +95,8 @@
 tablib==0.12.1            # via django-import-export
 tenant-schemas-celery==0.1.7
 tornado==4.2.0            # via flower
-<<<<<<< HEAD
 unicef-attachments==0.4.2
-unicef-djangolib==0.5
-=======
-unicef-attachments==0.4.1
 unicef-djangolib==0.5.2
->>>>>>> bb53b165
 unicef-locations==1.4.1
 unicef_notification==0.2.0
 unicef_restlib==0.3.4
