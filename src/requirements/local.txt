-e git+https://github.com/robertavram/django-storages.git@1.6.5.3#egg=django-storages
-e git+https://github.com/unicef/djangosaml2.git@v0.16.11.2#egg=djangosaml2
alabaster==0.7.10         # via sphinx
amqp==2.2.2
asn1crypto==0.24.0
azure-common==1.1.8
azure-nspkg==2.0.0
azure-storage==0.20.2
babel==2.5.3
backcall==0.1.0
billiard==3.5.0.3
carto==1.2.2
celery==4.1.0
cffi==1.11.4
cookies==2.2.1
coreapi==2.3.3
coreschema==0.0.4
coverage==4.5.1
cryptography==2.1.4
decorator==4.2.1
defusedxml==0.5.0
diff-match-patch==20121119
dj-database-url==0.5
dj-static==0.0.6
django-analytical==2.2.2
django-appconf==1.0.2
django-autocomplete-light==3.2.1
django-celery-beat==1.1.1
django-celery-email==2.0
django-celery-results==1.0.1
django-contrib-comments==1.8.0
django-cors-headers==2.2
django-debug-toolbar==1.9.1
django-easy-pdf==0.1.1
django-extensions==1.9.7
django-filter==1.0.2
django-fsm==2.4.0
django-generic-links==0.4.0
django-geojson==2.11
django-hstore==1.4.2
django-import-export==1.0
django-js-asset==1.1.0
django-leaflet==0.23
django-logentry-admin==1.0.2
django-model-utils==2.6
django-mptt==0.9
django-ordered-model==1.4.3
django-post-office==3.0.4
django-redis-cache==1.7.1
django-rest-swagger==2.1.0
django-tenant-schemas==1.9.0
django-waffle==0.14
django==1.10.8
djangorestframework-csv==2.1.0
djangorestframework-hstore==1.3
djangorestframework-jwt==1.11.0
djangorestframework-recursive==0.1.2
djangorestframework-xml==1.3
djangorestframework==3.8.0
djrill==2.1.0
docutils==0.14            # via sphinx
drf-nested-routers==0.90.2
drfpasswordless==1.1.5
et-xmlfile==1.0.1
factory-boy==2.8
faker==0.8.12
fancycompleter==0.8
flake8==3.5.0
flower==0.9.2
freezegun==0.3.10
future==0.15.2
gdal==1.10.0
gunicorn==19.7.1
html5lib==1.0b10
httplib2==0.10.3
idna==2.6
imagesize==0.7.1          # via sphinx
<<<<<<< HEAD
invoke==0.23.0
=======
invoke==0.22.1
ipython-genutils==0.2.0
ipython==6.3.1
isort==4.3.4
>>>>>>> 6be43f79
itypes==1.1.0
jdcal==1.3
jedi==0.12.0
jinja2==2.10
jsonfield==2.0.2
kombu==4.1.0
markupsafe==1.0
mccabe==0.6.1
mock==2.0.0
odfpy==1.3.6
openapi-codec==1.3.2
openpyxl==2.5.0
parso==0.2.0
paste==2.0.3
pbr==3.1.1
pdbpp==0.9.2
pexpect==4.5.0
pickleshare==0.7.4
pillow==5.0.0
pluggy==0.6.0
prompt-toolkit==1.0.15
psycopg2==2.7.4
ptyprocess==0.5.2
py==1.5.3
pycodestyle==2.3.1
pycparser==2.18
pycryptodomex==3.4.12
pyflakes==1.6.0
pygments==2.2.0
pyjwt==1.5.3
pyopenssl==17.5.0
pypdf2==1.26.0
pyrestcli==0.6.4
pysaml2==4.4.0
python-dateutil==2.5.3
pytz==2018.3
pyyaml==3.12
raven==6.2.1
redis==2.10.6
reportlab==3.3.0
repoze.who==2.3
requests==2.11.1
responses==0.8.1
simplegeneric==0.8.1
simplejson==3.13.2
six==1.11.0
snowballstemmer==1.2.1    # via sphinx
sphinx==1.6.5
sphinxcontrib-websupport==1.0.1  # via sphinx
sqlparse==0.2.4
static3==0.7.0
tablib==0.12.1
tenant-schemas-celery==0.1.7
text-unidecode==1.2
tornado==4.2.0
tox==3.0.0
traitlets==4.3.2
typing==3.6.2             # via django-extensions
unicodecsv==0.14.1
uritemplate==3.0.0
vine==1.1.4
virtualenv==15.2.0
wcwidth==0.1.7
webencodings==0.5.1
webob==1.7.4
wmctrl==0.3
xhtml2pdf==0.2.1
xlrd==1.0.0
xlwt==1.3.0
zope.interface==4.4.3<|MERGE_RESOLUTION|>--- conflicted
+++ resolved
@@ -75,14 +75,11 @@
 httplib2==0.10.3
 idna==2.6
 imagesize==0.7.1          # via sphinx
-<<<<<<< HEAD
 invoke==0.23.0
-=======
 invoke==0.22.1
 ipython-genutils==0.2.0
 ipython==6.3.1
 isort==4.3.4
->>>>>>> 6be43f79
 itypes==1.1.0
 jdcal==1.3
 jedi==0.12.0
