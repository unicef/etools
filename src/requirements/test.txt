<<<<<<< HEAD
-e git+https://github.com/robertavram/django-storages.git@1.6.5.3#egg=django-storages
=======
-e git+https://github.com/unicef/djangosaml2.git@v0.16.11.2#egg=djangosaml2
>>>>>>> 1e915d2f
amqp==2.2.2
appnope==0.1.0            # via ipython
asn1crypto==0.24.0
azure-common==1.1.8
azure-nspkg==2.0.0
azure-storage==0.20.2
babel==2.5.3
backcall==0.1.0           # via ipython
billiard==3.5.0.3
carto==1.2.2
celery==4.1.0
cffi==1.11.5
cookies==2.2.1            # via responses
coreapi==2.3.3
coreschema==0.0.4
coverage==4.5.1
cryptography==2.2.2
decorator==4.2.1          # via ipython, traitlets
defusedxml==0.5.0
diff-match-patch==20121119
dj-database-url==0.5
dj-static==0.0.6
django-appconf==1.0.2
django-celery-beat==1.1.1
django-celery-email==2.0
django-celery-results==1.0.1
django-contrib-comments==1.8.0
django-cors-headers==2.2
django-debug-toolbar==1.9.1
django-easy-pdf==0.1.1
django-filter==1.0.2
django-fsm==2.4.0
django-import-export==1.0
django-js-asset==1.1.0
django-leaflet==0.23
django-logentry-admin==1.0.3
django-model-utils==2.6
django-mptt==0.9
django-ordered-model==1.4.3
django-post-office==3.0.4
django-redis-cache==1.7.1
django-rest-swagger==2.1.0
django-storages==1.6.5.3
django-tenant-schemas==1.9.0
django-waffle==0.14
django==1.10.8
djangorestframework-csv==2.1.0
djangorestframework-gis==0.13.0
djangorestframework-jwt==1.11.0
djangorestframework-recursive==0.1.2
djangorestframework-xml==1.3
djangorestframework==3.6.4
drf-nested-routers==0.90.2
drfpasswordless==1.1.5
et-xmlfile==1.0.1
etools-validator==0.2.1
factory-boy==2.8
faker==0.8.12
fancycompleter==0.8       # via pdbpp
flake8==3.5.0
flower==0.9.2
freezegun==0.3.10
future==0.15.2
gdal==1.10.0
gunicorn==19.7.1
html5lib==1.0b10
httplib2==0.10.3
idna==2.6
ipython-genutils==0.2.0   # via traitlets
ipython==6.3.1
isort==4.3.4
itypes==1.1.0
jdcal==1.3
jedi==0.12.0              # via ipython
jinja2==2.10
jsonfield==2.0.2
kombu==4.1.0
markupsafe==1.0
mccabe==0.6.1             # via flake8
mock==2.0.0
<<<<<<< HEAD
oauthlib==2.0.7
=======
newrelic==2.94.0.79
>>>>>>> 1e915d2f
odfpy==1.3.6
openapi-codec==1.3.2
openpyxl==2.5.0
parso==0.2.0              # via jedi
pbr==3.1.1                # via mock
pdbpp==0.9.2
pexpect==4.5.0            # via ipython
pickleshare==0.7.4        # via ipython
pillow==5.0.0
pluggy==0.6.0             # via tox
prompt-toolkit==1.0.15    # via ipython
psycopg2==2.7.4
ptyprocess==0.5.2         # via pexpect
py==1.5.3                 # via tox
pycodestyle==2.3.1        # via flake8
pycparser==2.18
pyflakes==1.6.0           # via flake8
pygments==2.2.0           # via ipython, pdbpp
pyjwt==1.5.3
pypdf2==1.26.0
pyrestcli==0.6.4
python-dateutil==2.5.3
python3-openid==3.1.0
pytz==2018.3
pyyaml==3.12
raven==6.2.1
redis==2.10.6
reportlab==3.3.0
requests-oauthlib==0.8.0
requests==2.11.1
responses==0.8.1
simplegeneric==0.8.1      # via ipython
simplejson==3.13.2
six==1.11.0
social-auth-app-django==2.1.0
social-auth-core[azuread]==1.7.0
sqlparse==0.2.4
static3==0.7.0
tablib==0.12.1
tenant-schemas-celery==0.1.7
text-unidecode==1.2       # via faker
tornado==4.2.0
tox==3.0.0
traitlets==4.3.2          # via ipython
unicodecsv==0.14.1
uritemplate==3.0.0
vine==1.1.4
virtualenv==15.2.0        # via tox
wcwidth==0.1.7            # via prompt-toolkit
webencodings==0.5.1
wmctrl==0.3               # via pdbpp
xhtml2pdf==0.2.1
xlrd==1.0.0
xlwt==1.3.0<|MERGE_RESOLUTION|>--- conflicted
+++ resolved
@@ -1,8 +1,3 @@
-<<<<<<< HEAD
--e git+https://github.com/robertavram/django-storages.git@1.6.5.3#egg=django-storages
-=======
--e git+https://github.com/unicef/djangosaml2.git@v0.16.11.2#egg=djangosaml2
->>>>>>> 1e915d2f
 amqp==2.2.2
 appnope==0.1.0            # via ipython
 asn1crypto==0.24.0
@@ -83,11 +78,7 @@
 markupsafe==1.0
 mccabe==0.6.1             # via flake8
 mock==2.0.0
-<<<<<<< HEAD
 oauthlib==2.0.7
-=======
-newrelic==2.94.0.79
->>>>>>> 1e915d2f
 odfpy==1.3.6
 openapi-codec==1.3.2
 openpyxl==2.5.0
