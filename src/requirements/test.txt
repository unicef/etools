<<<<<<< HEAD
-e git+https://github.com/unicef/djangosaml2.git@v0.17.1.1#egg=djangosaml2
=======
>>>>>>> 0397e7bc
alabaster==0.7.11         # via sphinx
amqp==2.2.2
asn1crypto==0.24.0
azure-common==1.1.8
azure-nspkg==2.0.0
azure-storage==0.20.2
babel==2.5.3
backcall==0.1.0           # via ipython
billiard==3.5.0.3
carto==1.2.2
celery==4.2.0
cffi==1.11.4
click==6.7                # via pip-tools
cookies==2.2.1            # via responses
coreapi==2.3.3
coreschema==0.0.4
coverage==4.5.1
<<<<<<< HEAD
cryptography==2.1.4
decorator==4.2.1          # via ipython, traitlets
=======
cryptography==2.2.2
decorator==4.3.0          # via ipython, traitlets
>>>>>>> 0397e7bc
defusedxml==0.5.0
diff-match-patch==20121119
dj-database-url==0.5
dj-static==0.0.6
django-appconf==1.0.2
django-celery-beat==1.1.1
django-celery-email==2.0
django-celery-results==1.0.1
django-contrib-comments==1.8.0
django-cors-headers==2.2
django-debug-toolbar==1.9.1
django-easy-pdf==0.1.1
django-extensions==2.0.7
django-filter==1.0.2
django-fsm==2.6
django-import-export==1.0
django-js-asset==1.1.0
django-leaflet==0.23
django-logentry-admin==1.0.3
django-model-utils==2.6
django-mptt==0.9
django-ordered-model==1.5
django-post-office==3.0.4
django-redis-cache==1.7.1
django-rest-swagger==2.2
django-storages==1.6.6
django-tenant-schemas==1.9.0
django-waffle==0.14
django==1.10.8
djangorestframework-csv==2.1.0
djangorestframework-gis==0.13.0
djangorestframework-jwt==1.11.0
djangorestframework-recursive==0.1.2
djangorestframework-xml==1.3
djangorestframework==3.8.2
docutils==0.14            # via sphinx
drf-api-checker==0.3.0
drf-nested-routers==0.90.2
drfpasswordless==1.2
et-xmlfile==1.0.1
etools-validator==0.3.2
factory-boy==2.8
faker==0.8.12
fancycompleter==0.8       # via pdbpp
first==2.0.1              # via pip-tools
flake8==3.5.0
flower==0.9.2
freezegun==0.3.10
future==0.15.2
gdal==1.10.0
gunicorn==19.8.1
html5lib==1.0b10
httplib2==0.10.3
idna==2.6
imagesize==1.0.0          # via sphinx
invoke==1.0.0
ipython-genutils==0.2.0   # via traitlets
ipython==6.3.1
isort==4.3.4
itypes==1.1.0
jdcal==1.3
jedi==0.12.0              # via ipython
jinja2==2.10
jsonfield==2.0.2
kombu==4.2.1
markupsafe==1.0
mccabe==0.6.1             # via flake8
mock==2.0.0
newrelic==2.94.0.79
oauthlib==2.0.7
odfpy==1.3.6
openapi-codec==1.3.2
openpyxl==2.5.0
packaging==17.1           # via sphinx
parso==0.2.0              # via jedi
pbr==3.1.1                # via mock
pdbpp==0.9.2
pexpect==4.5.0            # via ipython
pickleshare==0.7.4        # via ipython
pillow==5.0.0
pip-tools==2.0.2
pluggy==0.6.0             # via tox
prompt-toolkit==1.0.15    # via ipython
psycopg2-binary==2.7.5
psycopg2==2.7.5
ptyprocess==0.5.2         # via pexpect
py==1.5.3                 # via tox
pycodestyle==2.3.1        # via flake8
pycparser==2.18
pyflakes==1.6.0           # via flake8
pygments==2.2.0           # via ipython, pdbpp, sphinx
pyjwt==1.5.3
pyparsing==2.2.0          # via packaging
pypdf2==1.26.0
pyrestcli==0.6.4
<<<<<<< HEAD
pysaml2==4.5.0
=======
>>>>>>> 0397e7bc
python-dateutil==2.5.3
python3-openid==3.1.0
pytz==2018.3
pyyaml==3.12
raven==6.2.1
redis==2.10.6
reportlab==3.3.0
<<<<<<< HEAD
=======
requests-oauthlib==0.8.0
>>>>>>> 0397e7bc
requests==2.11.1
responses==0.8.1
simplegeneric==0.8.1      # via ipython
simplejson==3.13.2
six==1.11.0
snowballstemmer==1.2.1    # via sphinx
social-auth-app-django==2.1.0
social-auth-core[azuread]==1.7.0
sphinx==1.7.5
sphinxcontrib-websupport==1.1.0  # via sphinx
sqlparse==0.2.4
static3==0.7.0
tablib==0.12.1
tenant-schemas-celery==0.1.7
text-unidecode==1.2       # via faker
tornado==4.2.0
tox==3.0.0
traitlets==4.3.2          # via ipython
unicef-attachments==0.2.4
unicef-djangolib==0.5
unicef-locations==1.3.1
unicef_notification==0.2.0
unicef_restlib==0.3.4
unicef_snapshot==0.2.1
unicodecsv==0.14.1
uritemplate==3.0.0
vine==1.1.4
virtualenv==15.2.0        # via tox
wcwidth==0.1.7            # via prompt-toolkit
webencodings==0.5.1
wmctrl==0.3               # via pdbpp
xhtml2pdf==0.2.1
xlrd==1.0.0
xlwt==1.3.0<|MERGE_RESOLUTION|>--- conflicted
+++ resolved
@@ -1,7 +1,3 @@
-<<<<<<< HEAD
--e git+https://github.com/unicef/djangosaml2.git@v0.17.1.1#egg=djangosaml2
-=======
->>>>>>> 0397e7bc
 alabaster==0.7.11         # via sphinx
 amqp==2.2.2
 asn1crypto==0.24.0
@@ -19,13 +15,8 @@
 coreapi==2.3.3
 coreschema==0.0.4
 coverage==4.5.1
-<<<<<<< HEAD
-cryptography==2.1.4
-decorator==4.2.1          # via ipython, traitlets
-=======
 cryptography==2.2.2
 decorator==4.3.0          # via ipython, traitlets
->>>>>>> 0397e7bc
 defusedxml==0.5.0
 diff-match-patch==20121119
 dj-database-url==0.5
@@ -121,10 +112,6 @@
 pyparsing==2.2.0          # via packaging
 pypdf2==1.26.0
 pyrestcli==0.6.4
-<<<<<<< HEAD
-pysaml2==4.5.0
-=======
->>>>>>> 0397e7bc
 python-dateutil==2.5.3
 python3-openid==3.1.0
 pytz==2018.3
@@ -132,10 +119,7 @@
 raven==6.2.1
 redis==2.10.6
 reportlab==3.3.0
-<<<<<<< HEAD
-=======
 requests-oauthlib==0.8.0
->>>>>>> 0397e7bc
 requests==2.11.1
 responses==0.8.1
 simplegeneric==0.8.1      # via ipython
