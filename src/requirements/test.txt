<<<<<<< HEAD
=======
-e git+https://github.com/unicef/djangosaml2.git@v0.16.11.2#egg=djangosaml2
alabaster==0.7.11         # via sphinx
>>>>>>> 976f6bd9
amqp==2.2.2
asn1crypto==0.24.0
azure-common==1.1.8
azure-nspkg==2.0.0
azure-storage==0.20.2
babel==2.5.3
backcall==0.1.0           # via ipython
billiard==3.5.0.3
carto==1.2.2
<<<<<<< HEAD
celery==4.1.0
cffi==1.11.5
=======
celery==4.2.0
cffi==1.11.4
click==6.7                # via pip-tools
>>>>>>> 976f6bd9
cookies==2.2.1            # via responses
coreapi==2.3.3
coreschema==0.0.4
coverage==4.5.1
cryptography==2.2.2
decorator==4.2.1          # via ipython, traitlets
defusedxml==0.5.0
diff-match-patch==20121119
dj-database-url==0.5
dj-static==0.0.6
django-appconf==1.0.2
django-celery-beat==1.1.1
django-celery-email==2.0
django-celery-results==1.0.1
django-contrib-comments==1.8.0
django-cors-headers==2.2
django-debug-toolbar==1.9.1
django-easy-pdf==0.1.1
django-extensions==2.0.7
django-filter==1.0.2
django-fsm==2.6.0
django-import-export==1.0
django-js-asset==1.1.0
django-leaflet==0.23
django-logentry-admin==1.0.3
django-model-utils==2.6
django-mptt==0.9
django-ordered-model==1.5
django-post-office==3.0.4
django-redis-cache==1.7.1
django-rest-swagger==2.1.0
django-storages==1.6.6
django-tenant-schemas==1.9.0
django-waffle==0.14
django==1.10.8
djangorestframework-csv==2.1.0
djangorestframework-gis==0.13.0
djangorestframework-jwt==1.11.0
djangorestframework-recursive==0.1.2
djangorestframework-xml==1.3
djangorestframework==3.6.4
docutils==0.14            # via sphinx
drf-api-checker==0.3.0
drf-nested-routers==0.90.2
drfpasswordless==1.2
et-xmlfile==1.0.1
etools-validator==0.2.1
factory-boy==2.8
faker==0.8.12
fancycompleter==0.8       # via pdbpp
first==2.0.1              # via pip-tools
flake8==3.5.0
flower==0.9.2
freezegun==0.3.10
future==0.15.2
gdal==1.10.0
gunicorn==19.8.1
html5lib==1.0b10
httplib2==0.10.3
idna==2.6
imagesize==1.0.0          # via sphinx
invoke==1.0.0
ipython-genutils==0.2.0   # via traitlets
ipython==6.3.1
isort==4.3.4
itypes==1.1.0
jdcal==1.3
jedi==0.12.0              # via ipython
jinja2==2.10
jsonfield==2.0.2
kombu==4.2.1
markupsafe==1.0
mccabe==0.6.1             # via flake8
mock==2.0.0
<<<<<<< HEAD
oauthlib==2.0.7
=======
newrelic==2.94.0.79
>>>>>>> 976f6bd9
odfpy==1.3.6
openapi-codec==1.3.2
openpyxl==2.5.0
packaging==17.1           # via sphinx
parso==0.2.0              # via jedi
pbr==3.1.1                # via mock
pdbpp==0.9.2
pexpect==4.5.0            # via ipython
pickleshare==0.7.4        # via ipython
pillow==5.0.0
pip-tools==2.0.2
pluggy==0.6.0             # via tox
prompt-toolkit==1.0.15    # via ipython
psycopg2-binary==2.7.5
psycopg2==2.7.5
ptyprocess==0.5.2         # via pexpect
py==1.5.3                 # via tox
pycodestyle==2.3.1        # via flake8
pycparser==2.18
pyflakes==1.6.0           # via flake8
pygments==2.2.0           # via ipython, pdbpp, sphinx
pyjwt==1.5.3
<<<<<<< HEAD
=======
pyopenssl==17.5.0
pyparsing==2.2.0          # via packaging
>>>>>>> 976f6bd9
pypdf2==1.26.0
pyrestcli==0.6.4
python-dateutil==2.5.3
python3-openid==3.1.0
pytz==2018.3
pyyaml==3.12
raven==6.2.1
redis==2.10.6
reportlab==3.3.0
requests-oauthlib==0.8.0
requests==2.11.1
responses==0.8.1
simplegeneric==0.8.1      # via ipython
simplejson==3.13.2
six==1.11.0
<<<<<<< HEAD
social-auth-app-django==2.1.0
social-auth-core[azuread]==1.7.0
=======
snowballstemmer==1.2.1    # via sphinx
sphinx==1.7.5
sphinxcontrib-websupport==1.1.0  # via sphinx
>>>>>>> 976f6bd9
sqlparse==0.2.4
static3==0.7.0
tablib==0.12.1
tenant-schemas-celery==0.1.7
text-unidecode==1.2       # via faker
tornado==4.2.0
tox==3.0.0
traitlets==4.3.2          # via ipython
unicef_notification==0.2.0
unicef_snapshot==0.1.0
unicodecsv==0.14.1
uritemplate==3.0.0
vine==1.1.4
virtualenv==15.2.0        # via tox
wcwidth==0.1.7            # via prompt-toolkit
webencodings==0.5.1
wmctrl==0.3               # via pdbpp
xhtml2pdf==0.2.1
xlrd==1.0.0
xlwt==1.3.0<|MERGE_RESOLUTION|>--- conflicted
+++ resolved
@@ -1,8 +1,4 @@
-<<<<<<< HEAD
-=======
--e git+https://github.com/unicef/djangosaml2.git@v0.16.11.2#egg=djangosaml2
 alabaster==0.7.11         # via sphinx
->>>>>>> 976f6bd9
 amqp==2.2.2
 asn1crypto==0.24.0
 azure-common==1.1.8
@@ -12,20 +8,15 @@
 backcall==0.1.0           # via ipython
 billiard==3.5.0.3
 carto==1.2.2
-<<<<<<< HEAD
-celery==4.1.0
-cffi==1.11.5
-=======
 celery==4.2.0
 cffi==1.11.4
 click==6.7                # via pip-tools
->>>>>>> 976f6bd9
 cookies==2.2.1            # via responses
 coreapi==2.3.3
 coreschema==0.0.4
 coverage==4.5.1
 cryptography==2.2.2
-decorator==4.2.1          # via ipython, traitlets
+decorator==4.3.0          # via ipython, traitlets
 defusedxml==0.5.0
 diff-match-patch==20121119
 dj-database-url==0.5
@@ -94,11 +85,8 @@
 markupsafe==1.0
 mccabe==0.6.1             # via flake8
 mock==2.0.0
-<<<<<<< HEAD
+newrelic==2.94.0.79
 oauthlib==2.0.7
-=======
-newrelic==2.94.0.79
->>>>>>> 976f6bd9
 odfpy==1.3.6
 openapi-codec==1.3.2
 openpyxl==2.5.0
@@ -121,11 +109,7 @@
 pyflakes==1.6.0           # via flake8
 pygments==2.2.0           # via ipython, pdbpp, sphinx
 pyjwt==1.5.3
-<<<<<<< HEAD
-=======
-pyopenssl==17.5.0
 pyparsing==2.2.0          # via packaging
->>>>>>> 976f6bd9
 pypdf2==1.26.0
 pyrestcli==0.6.4
 python-dateutil==2.5.3
@@ -141,14 +125,11 @@
 simplegeneric==0.8.1      # via ipython
 simplejson==3.13.2
 six==1.11.0
-<<<<<<< HEAD
+snowballstemmer==1.2.1    # via sphinx
 social-auth-app-django==2.1.0
 social-auth-core[azuread]==1.7.0
-=======
-snowballstemmer==1.2.1    # via sphinx
 sphinx==1.7.5
 sphinxcontrib-websupport==1.1.0  # via sphinx
->>>>>>> 976f6bd9
 sqlparse==0.2.4
 static3==0.7.0
 tablib==0.12.1
