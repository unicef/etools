--- conflicted
+++ resolved
@@ -77,10 +77,7 @@
 markupsafe==1.0
 mccabe==0.6.1             # via flake8
 mock==2.0.0
-<<<<<<< HEAD
 oauthlib==2.0.7
-=======
->>>>>>> eaaff3b2
 odfpy==1.3.6
 openapi-codec==1.3.2
 openpyxl==2.5.0
