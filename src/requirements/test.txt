--- conflicted
+++ resolved
@@ -139,10 +139,7 @@
 tornado==4.2.0
 tox==3.0.0
 traitlets==4.3.2          # via ipython
-<<<<<<< HEAD
-=======
 unicef-attachments==0.2.3
->>>>>>> f3b3effa
 unicef-djangolib==0.4
 unicef-locations==1.3.1
 unicef_notification==0.2.0
