<!--
Global behavior definition
-->
<script>
 // jscs:disable
'use strict';
var commonBv = commonBv || {};

commonBv.utils = {
  dateFormat: function(date, format) {
    return moment(date).format(format);
  },
  underscoreless: function(s) {
    return s.replace('_',' ');
  },
  _toArray: function(obj) {
    // transform object to array
    return Object.keys(obj).map(function(key) {
        return {
            name: key,
            value: obj[key]
        };
    });
  }
};
var config = {
  endpoints: {
    logout: {
      template: '/accounts/logout/'
    },
    login: {
      template: '/login/'
    },
    userInfo: {
      template: '/users/api/profile/'
    },
    partnerStaffMemberProfile: {
      template: '/partnership/partnerstaffmember/'
    },
    locationsAutocomplete: {
      template: '/locations/autocomplete/'
    },
    interventionDetails: {
      template: '/api/interventions/<%=id%>/'
    },
    interventions: {
<<<<<<< HEAD
      template: '/api/partners/interventions/',
=======
      template: '/api/interventions/',
>>>>>>> 71a2ac21
      exp: 1*1000*60
    },
    resultChainDetails: {
      template: '/api/interventions/<%=interventionId%>/results/<%=rcId%>/'
    },
    newIndicatorReport: {
      template: '/api/interventions/<%=interventionId%>/results/<%=rcId%>/reports'
    }
  },
  paths: {
    indicatorDetails: 'rcReport/<%=interventionId%>/<%=rcId%>/'
  },
  permissions: {
    partnerOnlyPermissions: ['interventionsMenu'],
    defaultPermissions: ['loggedInDefault','userInfoMenu'],
    partnerPermissions: ['interventionsMenu'],
    managementPermissions: ['statsMenu']
  }
};

commonBv.globals = {
    baseSite: window.location.origin,
    basePath: (window.location.port === '5000') ? '/' : '/partners/',
    getPath: function(p, data) {
      return this.basePath + _.template(config.paths[p])(data);
    },
    getEp: function(ep, data) {
      return {
        url: this.baseSite + _.template(config.endpoints[ep].template)(data),
        exp: config.endpoints[ep].exp
      };
    },
    allPermissions: config.permissions
};
</script><|MERGE_RESOLUTION|>--- conflicted
+++ resolved
@@ -44,11 +44,7 @@
       template: '/api/interventions/<%=id%>/'
     },
     interventions: {
-<<<<<<< HEAD
-      template: '/api/partners/interventions/',
-=======
       template: '/api/interventions/',
->>>>>>> 71a2ac21
       exp: 1*1000*60
     },
     resultChainDetails: {
