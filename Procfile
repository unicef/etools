--- conflicted
+++ resolved
@@ -1,6 +1,2 @@
 web: newrelic-admin run-program python EquiTrack/manage.py run_gunicorn -b "0.0.0.0:$PORT" -w 4 --timeout=3200 --log-level debug
-<<<<<<< HEAD
-worker: newrelic-admin run-program python EquiTrack/manage.py celery worker -B -E --loglevel=info
-=======
-worker: newrelic-admin run-program python EquiTrack/manage.py celery worker -B -E --loglevel=debug
->>>>>>> a5dd5e2d
+worker: newrelic-admin run-program python EquiTrack/manage.py celery worker -B -E --loglevel=debug