--- conflicted
+++ resolved
@@ -1,11 +1,7 @@
 {
     "_meta": {
         "hash": {
-<<<<<<< HEAD
-            "sha256": "432f6255d18bf91c7a159d63c2feb1ba4190fa9d12a36f317ada67c65e89b5c7"
-=======
             "sha256": "01b78b939411e3ba542e3742528d6e29c253610326cf9b59a53a103885c46642"
->>>>>>> 538d7638
         },
         "pipfile-spec": 6,
         "requires": {
@@ -428,13 +424,6 @@
             "index": "pypi",
             "version": "==3.10.3"
         },
-        "djangorestframework-bulk": {
-            "hashes": [
-                "sha256:b21567ae91ef1be5a791364b1cb74c102f5fa87399dd4de460caa9ec398c84e2"
-            ],
-            "index": "pypi",
-            "version": "==0.2"
-        },
         "djangorestframework-csv": {
             "hashes": [
                 "sha256:2f008b20a44f2d3c37835ea5b5ddfe19f54394f07b9cb267c616a917a7f7e27c"
