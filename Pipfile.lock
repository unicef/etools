--- conflicted
+++ resolved
@@ -1,11 +1,7 @@
 {
     "_meta": {
         "hash": {
-<<<<<<< HEAD
             "sha256": "a4ae520b9365682a0da304d940470966d76e12467e7712eabc5e1a87362b8a20"
-=======
-            "sha256": "c8b98a07ecc5f2ed8a03ec8fb8864d6f88087cb8b403b4a655b9aebce28d9ebe"
->>>>>>> ab459648
         },
         "pipfile-spec": 6,
         "requires": {
@@ -27,26 +23,19 @@
             ],
             "version": "==2.5.1"
         },
-        "azure-common": {
-            "hashes": [
-                "sha256:53b1195b8f20943ccc0e71a17849258f7781bc6db1c72edc7d6c055f79bd54e3",
-                "sha256:99ef36e74b6395329aada288764ce80504da16ecc8206cb9a72f55fb02e8b484"
-            ],
-            "version": "==1.1.23"
+        "azure-core": {
+            "hashes": [
+                "sha256:5ad34a428636b4f44666a89b4ab95ed5a84da659aecbd20ceaf20cfe3bba9af6",
+                "sha256:b4c1620bfad77b20d5cb1e4c9139edf4ce0c5a644e5747bc5b8ad0c9c61d01ea"
+            ],
+            "version": "==1.0.0"
         },
         "azure-storage-blob": {
             "hashes": [
-                "sha256:a8e91a51d4f62d11127c7fd8ba0077385c5b11022f0269f8a2a71b9fc36bef31",
-                "sha256:b90323aad60f207f9f90a0c4cf94c10acc313c20b39403398dfba51f25f7b454"
-            ],
-            "version": "==2.1.0"
-        },
-        "azure-storage-common": {
-            "hashes": [
-                "sha256:b01a491a18839b9d05a4fe3421458a0ddb5ab9443c14e487f40d16f9a1dc2fbe",
-                "sha256:ccedef5c67227bc4d6670ffd37cec18fb529a1b7c3a5e53e4096eb0cf23dc73f"
-            ],
-            "version": "==2.1.0"
+                "sha256:5db01c71f9f887a20ef0dba9b7510b8671c3cb8b81e31f0bbd4e58a8943d159b",
+                "sha256:792a38eb4afeb76b2d757a03590f9ee1b2c554845dd7886d76b2e5a91fc18d64"
+            ],
+            "version": "==12.0.0"
         },
         "babel": {
             "hashes": [
@@ -93,46 +82,40 @@
         },
         "cffi": {
             "hashes": [
-                "sha256:00d890313797d9fe4420506613384b43099ad7d2b905c0752dbcc3a6f14d80fa",
-                "sha256:0cf9e550ac6c5e57b713437e2f4ac2d7fd0cd10336525a27224f5fc1ec2ee59a",
-                "sha256:0ea23c9c0cdd6778146a50d867d6405693ac3b80a68829966c98dd5e1bbae400",
-                "sha256:193697c2918ecdb3865acf6557cddf5076bb39f1f654975e087b67efdff83365",
-                "sha256:1ae14b542bf3b35e5229439c35653d2ef7d8316c1fffb980f9b7647e544baa98",
-                "sha256:1e389e069450609c6ffa37f21f40cce36f9be7643bbe5051ab1de99d5a779526",
-                "sha256:263242b6ace7f9cd4ea401428d2d45066b49a700852334fd55311bde36dcda14",
-                "sha256:33142ae9807665fa6511cfa9857132b2c3ee6ddffb012b3f0933fc11e1e830d5",
-                "sha256:364f8404034ae1b232335d8c7f7b57deac566f148f7222cef78cf8ae28ef764e",
-                "sha256:47368f69fe6529f8f49a5d146ddee713fc9057e31d61e8b6dc86a6a5e38cecc1",
-                "sha256:4895640844f17bec32943995dc8c96989226974dfeb9dd121cc45d36e0d0c434",
-                "sha256:558b3afef987cf4b17abd849e7bedf64ee12b28175d564d05b628a0f9355599b",
-                "sha256:5ba86e1d80d458b338bda676fd9f9d68cb4e7a03819632969cf6d46b01a26730",
-                "sha256:63424daa6955e6b4c70dc2755897f5be1d719eabe71b2625948b222775ed5c43",
-                "sha256:6381a7d8b1ebd0bc27c3bc85bc1bfadbb6e6f756b4d4db0aa1425c3719ba26b4",
-                "sha256:6381ab708158c4e1639da1f2a7679a9bbe3e5a776fc6d1fd808076f0e3145331",
-                "sha256:6fd58366747debfa5e6163ada468a90788411f10c92597d3b0a912d07e580c36",
-                "sha256:728ec653964655d65408949b07f9b2219df78badd601d6c49e28d604efe40599",
-                "sha256:7cfcfda59ef1f95b9f729c56fe8a4041899f96b72685d36ef16a3440a0f85da8",
-                "sha256:819f8d5197c2684524637f940445c06e003c4a541f9983fd30d6deaa2a5487d8",
-                "sha256:825ecffd9574557590e3225560a8a9d751f6ffe4a49e3c40918c9969b93395fa",
-<<<<<<< HEAD
-                "sha256:8a2bcae2258d00fcfc96a9bde4a6177bc4274fe033f79311c5dd3d3148c26518",
-=======
->>>>>>> ab459648
-                "sha256:9009e917d8f5ef780c2626e29b6bc126f4cb2a4d43ca67aa2b40f2a5d6385e78",
-                "sha256:9c77564a51d4d914ed5af096cd9843d90c45b784b511723bd46a8a9d09cf16fc",
-                "sha256:a19089fa74ed19c4fe96502a291cfdb89223a9705b1d73b3005df4256976142e",
-                "sha256:a40ed527bffa2b7ebe07acc5a3f782da072e262ca994b4f2085100b5a444bbb2",
-<<<<<<< HEAD
-                "sha256:b8f09f21544b9899defb09afbdaeb200e6a87a2b8e604892940044cf94444644",
-=======
->>>>>>> ab459648
-                "sha256:bb75ba21d5716abc41af16eac1145ab2e471deedde1f22c6f99bd9f995504df0",
-                "sha256:e22a00c0c81ffcecaf07c2bfb3672fa372c50e2bd1024ffee0da191c1b27fc71",
-                "sha256:e55b5a746fb77f10c83e8af081979351722f6ea48facea79d470b3731c7b2891",
-                "sha256:ec2fa3ee81707a5232bf2dfbd6623fdb278e070d596effc7e2d788f2ada71a05",
-                "sha256:fd82eb4694be712fcae03c717ca2e0fc720657ac226b80bbb597e971fc6928c2"
-            ],
-            "version": "==1.13.1"
+                "sha256:0b49274afc941c626b605fb59b59c3485c17dc776dc3cc7cc14aca74cc19cc42",
+                "sha256:0e3ea92942cb1168e38c05c1d56b0527ce31f1a370f6117f1d490b8dcd6b3a04",
+                "sha256:135f69aecbf4517d5b3d6429207b2dff49c876be724ac0c8bf8e1ea99df3d7e5",
+                "sha256:19db0cdd6e516f13329cba4903368bff9bb5a9331d3410b1b448daaadc495e54",
+                "sha256:2781e9ad0e9d47173c0093321bb5435a9dfae0ed6a762aabafa13108f5f7b2ba",
+                "sha256:291f7c42e21d72144bb1c1b2e825ec60f46d0a7468f5346841860454c7aa8f57",
+                "sha256:2c5e309ec482556397cb21ede0350c5e82f0eb2621de04b2633588d118da4396",
+                "sha256:2e9c80a8c3344a92cb04661115898a9129c074f7ab82011ef4b612f645939f12",
+                "sha256:32a262e2b90ffcfdd97c7a5e24a6012a43c61f1f5a57789ad80af1d26c6acd97",
+                "sha256:3c9fff570f13480b201e9ab69453108f6d98244a7f495e91b6c654a47486ba43",
+                "sha256:415bdc7ca8c1c634a6d7163d43fb0ea885a07e9618a64bda407e04b04333b7db",
+                "sha256:4424e42199e86b21fc4db83bd76909a6fc2a2aefb352cb5414833c030f6ed71b",
+                "sha256:4a43c91840bda5f55249413037b7a9b79c90b1184ed504883b72c4df70778579",
+                "sha256:599a1e8ff057ac530c9ad1778293c665cb81a791421f46922d80a86473c13346",
+                "sha256:5c4fae4e9cdd18c82ba3a134be256e98dc0596af1e7285a3d2602c97dcfa5159",
+                "sha256:5ecfa867dea6fabe2a58f03ac9186ea64da1386af2159196da51c4904e11d652",
+                "sha256:62f2578358d3a92e4ab2d830cd1c2049c9c0d0e6d3c58322993cc341bdeac22e",
+                "sha256:6471a82d5abea994e38d2c2abc77164b4f7fbaaf80261cb98394d5793f11b12a",
+                "sha256:6d4f18483d040e18546108eb13b1dfa1000a089bcf8529e30346116ea6240506",
+                "sha256:71a608532ab3bd26223c8d841dde43f3516aa5d2bf37b50ac410bb5e99053e8f",
+                "sha256:74a1d8c85fb6ff0b30fbfa8ad0ac23cd601a138f7509dc617ebc65ef305bb98d",
+                "sha256:7b93a885bb13073afb0aa73ad82059a4c41f4b7d8eb8368980448b52d4c7dc2c",
+                "sha256:7d4751da932caaec419d514eaa4215eaf14b612cff66398dd51129ac22680b20",
+                "sha256:7f627141a26b551bdebbc4855c1157feeef18241b4b8366ed22a5c7d672ef858",
+                "sha256:8169cf44dd8f9071b2b9248c35fc35e8677451c52f795daa2bb4643f32a540bc",
+                "sha256:aa00d66c0fab27373ae44ae26a66a9e43ff2a678bf63a9c7c1a9a4d61172827a",
+                "sha256:ccb032fda0873254380aa2bfad2582aedc2959186cce61e3a17abc1a55ff89c3",
+                "sha256:d754f39e0d1603b5b24a7f8484b22d2904fa551fe865fd0d4c3332f078d20d4e",
+                "sha256:d75c461e20e29afc0aee7172a0950157c704ff0dd51613506bd7d82b718e7410",
+                "sha256:dcd65317dd15bc0451f3e01c80da2216a31916bdcffd6221ca1202d96584aa25",
+                "sha256:e570d3ab32e2c2861c4ebe6ffcad6a8abf9347432a37608fe1fbd157b3f0036b",
+                "sha256:fd43a88e045cf992ed09fa724b5315b790525f2676883a6ea64e3263bae6549d"
+            ],
+            "version": "==1.13.2"
         },
         "chardet": {
             "hashes": [
@@ -506,9 +489,9 @@
         },
         "future": {
             "hashes": [
-                "sha256:858e38522e8fd0d3ce8f0c1feaf0603358e366d5403209674c7b617fa0c24093"
-            ],
-            "version": "==0.18.1"
+                "sha256:b1bead90b70cf6ec3f0710ae53a525360fa360d306a86583adc6bf83a4db537d"
+            ],
+            "version": "==0.18.2"
         },
         "gdal": {
             "hashes": [
@@ -545,6 +528,13 @@
                 "sha256:d5f18a79777f3aa179c145737780282e27b508fc8fd688cb17c7a813e8bd39af"
             ],
             "version": "==0.23"
+        },
+        "isodate": {
+            "hashes": [
+                "sha256:2e364a3d5759479cdb2d37cce6b9376ea504db2ff90252a2e5b7cc89cc9ff2d8",
+                "sha256:aa4d33c06640f5352aca96e4b81afd8ab3b47337cc12089822d6f322ac772c81"
+            ],
+            "version": "==0.6.0"
         },
         "itypes": {
             "hashes": [
@@ -656,6 +646,13 @@
                 "sha256:92b8c4b06dac4f0611c0729b2f2ede52b2e1bac1ab48f089c7ddc12e26bb60c4"
             ],
             "version": "==7.2.0"
+        },
+        "msrest": {
+            "hashes": [
+                "sha256:56b8b5b4556fb2a92cac640df267d560889bdc9e2921187772d4691d97bc4e8d",
+                "sha256:f5153bfe60ee757725816aedaa0772cbfe0bddb52cd2d6db4cb8b4c3c6c6f928"
+            ],
+            "version": "==0.6.10"
         },
         "newrelic": {
             "hashes": [
@@ -808,10 +805,10 @@
         },
         "python-dateutil": {
             "hashes": [
-                "sha256:7e6584c74aeed623791615e26efd690f29817a27c73085b78e4bad02493df2fb",
-                "sha256:c89805f6f4d64db21ed966fda138f8a5ed7a4fdbc1a8ee329ce1b74e3c74da9e"
-            ],
-            "version": "==2.8.0"
+                "sha256:73ebfe9dbf22e832286dafa60473e4cd239f8592f699aa5adaf10050e6e1823c",
+                "sha256:75bb3f31ea686f1197762692a9ee6a7550b59fc6ca3a1f4b5d7e32fb98e2da2a"
+            ],
+            "version": "==2.8.1"
         },
         "python-docx": {
             "hashes": [
@@ -868,31 +865,36 @@
         },
         "reportlab": {
             "hashes": [
-                "sha256:044d5ae40e1540e4ebdabb4b807bebabfc29351f423b5ace9452ba1558412f3c",
-                "sha256:20dd16472c871948f0e60a50487929b37810e143320f25d339c93bbf0739af63",
-                "sha256:2b05e607fd9b24767a30bfb40a72388a05ccd51dda5208151bc39ed51b4959f6",
-                "sha256:33516fb7b15a180f5cb41b9c21245180c470d5de07c42af14684eecc53dedca1",
-                "sha256:3e2d2ea8ac3d63c918a2b40476c2745704d0364abe2b9c844c75992132a5eac7",
-                "sha256:3ef2dfd030d030f0c0ee9fcdbbe13044ed7497b6e8a41515e6fda7529d5dd3a9",
-                "sha256:46b042cb8c839fb5a9951dc4e6555c976f5daf0a89ad9333d3d944f14a71e4a1",
-                "sha256:4a0c603cd056563af5104ab4fb016538f0a66a53975291b48f27149fb783c840",
-                "sha256:5540792fd8eb1515b38d21ef3d84ca4f8d4b959079f015cbcb43ec10dde77689",
-                "sha256:55fe512159f6820f30fcd3500db1b4223bccd4840fa102c5c7b4a4f28a543363",
-                "sha256:60a3a41e2f59a6a02b1e38628885441334d055ec766bb785817f32944d2f6eab",
-                "sha256:6549611e0e88442fd83cbab2a8b01041dff7ae5c22c08b349b3832a8bad3b6bd",
-                "sha256:66f296d9420f6a2395399632e59545384a4f2173716ed595263342dbce8e8e3a",
-                "sha256:784f185fbbff0063577e7c3392caf1aaf27d25548d086329b43b9804bd476304",
-                "sha256:8cdcb85df200e49501cd9aa864743c7fc51d4e55571e57eb2ead9cf5c134e3ff",
-                "sha256:8f52916965d4d6f3befda9ea0ced856c0c11f30f9829dd7cccf22823c3ae0e99",
-                "sha256:be6b38189356cf89a227805a230c7240cda659523d58b2409336599dd4c45425",
-                "sha256:c08b60ae0670dbf344e03ea3cabd5c6040040e30b98c51958428a8ac3aa03dfa",
-                "sha256:c80388b8d2e656801dbf73ca291df2592f13240acf90e146a288c4244aab90fe",
-                "sha256:f25870bf8f1dc7b9a78627dd5913c6901a397794c546b1b4702ace1fb477a5e3",
-                "sha256:f269bd6bd31835e8e6bc1e202d85dc3dccd443e58041e06603ef374890dda0d7",
-                "sha256:f3e992c74135cf8fe48a06dfd008a644e8251f816dd6f1a2c8e12e261cae6da2",
-                "sha256:fa85c5551ccec02dee2b4d5ea22fb73dcba1285fe26611042a53b31ddae3cdde"
-            ],
-            "version": "==3.5.31"
+                "sha256:149f0eeb4ea716441638b05fd6d3667d32f1463f3eac50b63e100a73a5533cdd",
+                "sha256:1aa9a2e1a87749db265b592ad25e498b39f70fce9f53a012cdf69f74259b6e43",
+                "sha256:1f5ce489adb2db2862249492e6367539cfa65b781cb06dcf13363dc52219be7e",
+                "sha256:23b28ba1784a6c52a926c075abd9f396d03670e71934b24db5ff684f8b870e0f",
+                "sha256:3d3de0f4facdd7e3c56ecbc55733a958b86c35a8e7ba6066c7b1ba383e282f58",
+                "sha256:484d346b8f463ba2ddaf6d365c6ac5971cd062528b6d5ba68cac02b9435366c5",
+                "sha256:4da2467def21f2e20720b21f6c18e7f7866720a955c716b990e94e3979fe913f",
+                "sha256:5ebdf22daee7d8e630134d94f477fe6abd65a65449d4eec682a7b458b5249604",
+                "sha256:655a1b68be18a73fec5233fb5d81f726b4db32269e487aecf5b6853cca926d86",
+                "sha256:6c535a304888dafe50c2c24d4924aeefc11e0542488ee6965f6133d415e86bbc",
+                "sha256:7560ef655ac6448bb257fd34bfdfb8d546f9c7c0900ed8963fb8509f75e8ca80",
+                "sha256:7a1c2fa3e6310dbe47efee2020dc0f25be7a75ff09a8fedc4a87d4397f3810c1",
+                "sha256:817c344b9aa53b5bfc2f58ff82111a1e85ca4c8b68d1add088b547360a6ebcfa",
+                "sha256:81d950e398d6758aeaeeb267aa1a62940735414c980f77dd0a270cef1782a43d",
+                "sha256:83ef44936ef4e9c432d62bc2b72ec8d772b87af319d123e827a72e9b6884c851",
+                "sha256:9f975adc2c7a236403f0bc91d7a3916e644e47b1f1e3990325f15e73b83581ec",
+                "sha256:a5ca59e2b7e70a856de6db9dadd3e11a1b3b471c999585284d5c1d479c01cf5d",
+                "sha256:ad2cf5a673c05fae9e91e987994b95205c13c5fa55d7393cf8b06f9de6f92990",
+                "sha256:b8c3d76276372f87b7c8ff22065dbc072cca5ffb06ba0267edc298df7acf942d",
+                "sha256:b93f7f908e916d9413dd8c04da1ccb3977e446803f59078424decdc0de449133",
+                "sha256:c0ecd0af92c759edec0d24ba92f4a18c28d4a19229ae7c8249f94e82f3d76288",
+                "sha256:c9e38eefc90a02c072a87a627ff66b2d67c23f6f82274d2aa7fb28e644e8f409",
+                "sha256:ca2a1592d2e181a04372d0276ee847308ea206dfe7c86fe94769e7ac126e6e85",
+                "sha256:ce1dfc9beec83e66250ca3afaf5ddf6b9a3ce70a30a9526dec7c6bec3266baf1",
+                "sha256:d3550c90751132b26b72a78954905974f33b1237335fbe0d8be957f9636c376a",
+                "sha256:e35a574f4e5ec0fdd5dc354e74ec143d853abd7f76db435ffe2a57d0161a22eb",
+                "sha256:ee5cafca6ef1a38fef8cbf3140dd2198ad1ee82331530b546039216ef94f93cb",
+                "sha256:fa1c969176cb3594a785c6818bcb943ebd49453791f702380b13a35fa23b385a"
+            ],
+            "version": "==3.5.32"
         },
         "requests": {
             "hashes": [
@@ -1017,18 +1019,9 @@
             "version": "==0.5.3"
         },
         "unicef-locations": {
-<<<<<<< HEAD
             "editable": true,
             "git": "https://github.com/unicef/unicef-locations",
-            "ref": "b4426304452ab5b6b9e9336eff2ceb8e3488b6f5"
-=======
-            "hashes": [
-                "sha256:7314143b35dcbb2f25df91020ede8b951ed86e7fbc2a7202df6fb1d3be65e8d3",
-                "sha256:bb4f77cab0000de0e8db17fec72e7f18ae2a851fa399d806c9720d8e7527363e"
-            ],
-            "index": "pypi",
-            "version": "==1.8"
->>>>>>> ab459648
+            "ref": "ef9f12430f9dd22459fa3bd0940bfd9fc1f4f1a5"
         },
         "unicef-notification": {
             "hashes": [
@@ -1526,10 +1519,10 @@
         },
         "python-dateutil": {
             "hashes": [
-                "sha256:7e6584c74aeed623791615e26efd690f29817a27c73085b78e4bad02493df2fb",
-                "sha256:c89805f6f4d64db21ed966fda138f8a5ed7a4fdbc1a8ee329ce1b74e3c74da9e"
-            ],
-            "version": "==2.8.0"
+                "sha256:73ebfe9dbf22e832286dafa60473e4cd239f8592f699aa5adaf10050e6e1823c",
+                "sha256:75bb3f31ea686f1197762692a9ee6a7550b59fc6ca3a1f4b5d7e32fb98e2da2a"
+            ],
+            "version": "==2.8.1"
         },
         "pytz": {
             "hashes": [
@@ -1674,11 +1667,11 @@
         },
         "vcrpy": {
             "hashes": [
-                "sha256:0e79239441fb4c731da9f05aecbd062223ef1f4ab668d2400c63c347a7071414",
-                "sha256:b5bcdd4450d03acd623515c8b9fbf3f1f7fa3a44fd0c01c674b0f1166a1949f8"
-            ],
-            "index": "pypi",
-            "version": "==2.1.0"
+                "sha256:27cc696df66d77703eab5cdfa041b2f9877bbf2b54bcd390de89a4be964ca536",
+                "sha256:3203170a13fe26407183768fab48af10086fa22d487b3887859c89fd47e69935"
+            ],
+            "index": "pypi",
+            "version": "==2.1.1"
         },
         "virtualenv": {
             "hashes": [
@@ -1720,7 +1713,7 @@
                 "sha256:c9bb7c249c4432cd47e75af3864bc02d26c9594f49c82e2a28624417f0ae63b8",
                 "sha256:e060906c0c585565c718d1c3841747b61c5439af2211e185f6739a9412dfbde1"
             ],
-            "markers": "python_version >= '3.5'",
+            "markers": "python_version >= '3.6'",
             "version": "==1.3.0"
         },
         "zipp": {
