{
    "_meta": {
        "hash": {
            "sha256": "b860805481a2f6d42622146098459c660f59cfaa4ec3872ec308e3e25709bcae"
        },
        "pipfile-spec": 6,
        "requires": {
            "python_version": "3.7"
        },
        "sources": [
            {
                "name": "pypi",
                "url": "https://pypi.org/simple",
                "verify_ssl": true
            }
        ]
    },
    "default": {
        "amqp": {
            "hashes": [
                "sha256:19a917e260178b8d410122712bac69cb3e6db010d68f6101e7307508aded5e68",
                "sha256:19d851b879a471fcfdcf01df9936cff924f422baa77653289f7095dedd5fb26a"
            ],
            "version": "==2.5.1"
        },
        "asn1crypto": {
            "hashes": [
                "sha256:0b199f211ae690df3db4fd6c1c4ff976497fb1da689193e368eedbadc53d9292",
                "sha256:bca90060bd995c3f62c4433168eab407e44bdbdb567b3f3a396a676c1a4c4a3f"
            ],
            "version": "==1.0.1"
        },
        "azure-common": {
            "hashes": [
                "sha256:53b1195b8f20943ccc0e71a17849258f7781bc6db1c72edc7d6c055f79bd54e3",
                "sha256:99ef36e74b6395329aada288764ce80504da16ecc8206cb9a72f55fb02e8b484"
            ],
            "version": "==1.1.23"
        },
        "azure-storage-blob": {
            "hashes": [
                "sha256:a8e91a51d4f62d11127c7fd8ba0077385c5b11022f0269f8a2a71b9fc36bef31",
                "sha256:b90323aad60f207f9f90a0c4cf94c10acc313c20b39403398dfba51f25f7b454"
            ],
            "version": "==2.1.0"
        },
        "azure-storage-common": {
            "hashes": [
                "sha256:b01a491a18839b9d05a4fe3421458a0ddb5ab9443c14e487f40d16f9a1dc2fbe",
                "sha256:ccedef5c67227bc4d6670ffd37cec18fb529a1b7c3a5e53e4096eb0cf23dc73f"
            ],
            "version": "==2.1.0"
        },
        "babel": {
            "hashes": [
                "sha256:af92e6106cb7c55286b25b38ad7695f8b4efb36a90ba483d7f7a6628c46158ab",
                "sha256:e86135ae101e31e2c8ec20a4e0c5220f4eed12487d5cf3f78be7e98d3a57fc28"
            ],
            "version": "==2.7.0"
        },
        "backports.csv": {
            "hashes": [
                "sha256:1277dfff73130b2e106bf3dd347adb3c5f6c4340882289d88f31240da92cbd6d",
                "sha256:21f6e09bab589e6c1f877edbc40277b65e626262a86e69a70137db714eaac5ce"
            ],
            "version": "==1.0.7"
        },
        "billiard": {
            "hashes": [
                "sha256:01afcb4e7c4fd6480940cfbd4d9edc19d7a7509d6ada533984d0d0f49901ec82",
                "sha256:b8809c74f648dfe69b973c8e660bcec00603758c9db8ba89d7719f88d5f01f26"
            ],
            "version": "==3.6.1.0"
        },
        "carto": {
            "hashes": [
                "sha256:f479fbe2d2e12a7ea5d0f0661b4e6e0238aa2b76a67c811ce12612eefdfa7396"
            ],
            "index": "pypi",
            "version": "==1.7"
        },
        "celery": {
            "hashes": [
                "sha256:4c4532aa683f170f40bd76f928b70bc06ff171a959e06e71bf35f2f9d6031ef9",
                "sha256:528e56767ae7e43a16cfef24ee1062491f5754368d38fcfffa861cdb9ef219be"
            ],
            "index": "pypi",
            "version": "==4.3.0"
        },
        "certifi": {
            "hashes": [
                "sha256:e4f3620cfea4f83eedc95b24abd9cd56f3c4b146dd0177e83a21b4eb49e21e50",
                "sha256:fd7c7c74727ddcf00e9acd26bba8da604ffec95bf1c2144e67aff7a8b50e6cef"
            ],
            "version": "==2019.9.11"
        },
        "cffi": {
            "hashes": [
                "sha256:041c81822e9f84b1d9c401182e174996f0bae9991f33725d059b771744290774",
                "sha256:046ef9a22f5d3eed06334d01b1e836977eeef500d9b78e9ef693f9380ad0b83d",
                "sha256:066bc4c7895c91812eff46f4b1c285220947d4aa46fa0a2651ff85f2afae9c90",
                "sha256:066c7ff148ae33040c01058662d6752fd73fbc8e64787229ea8498c7d7f4041b",
                "sha256:2444d0c61f03dcd26dbf7600cf64354376ee579acad77aef459e34efcb438c63",
                "sha256:300832850b8f7967e278870c5d51e3819b9aad8f0a2c8dbe39ab11f119237f45",
                "sha256:34c77afe85b6b9e967bd8154e3855e847b70ca42043db6ad17f26899a3df1b25",
                "sha256:46de5fa00f7ac09f020729148ff632819649b3e05a007d286242c4882f7b1dc3",
                "sha256:4aa8ee7ba27c472d429b980c51e714a24f47ca296d53f4d7868075b175866f4b",
                "sha256:4d0004eb4351e35ed950c14c11e734182591465a33e960a4ab5e8d4f04d72647",
                "sha256:4e3d3f31a1e202b0f5a35ba3bc4eb41e2fc2b11c1eff38b362de710bcffb5016",
                "sha256:50bec6d35e6b1aaeb17f7c4e2b9374ebf95a8975d57863546fa83e8d31bdb8c4",
                "sha256:55cad9a6df1e2a1d62063f79d0881a414a906a6962bc160ac968cc03ed3efcfb",
                "sha256:5662ad4e4e84f1eaa8efce5da695c5d2e229c563f9d5ce5b0113f71321bcf753",
                "sha256:59b4dc008f98fc6ee2bb4fd7fc786a8d70000d058c2bbe2698275bc53a8d3fa7",
                "sha256:73e1ffefe05e4ccd7bcea61af76f36077b914f92b76f95ccf00b0c1b9186f3f9",
                "sha256:a1f0fd46eba2d71ce1589f7e50a9e2ffaeb739fb2c11e8192aa2b45d5f6cc41f",
                "sha256:a2e85dc204556657661051ff4bab75a84e968669765c8a2cd425918699c3d0e8",
                "sha256:a5457d47dfff24882a21492e5815f891c0ca35fefae8aa742c6c263dac16ef1f",
                "sha256:a8dccd61d52a8dae4a825cdbb7735da530179fea472903eb871a5513b5abbfdc",
                "sha256:ae61af521ed676cf16ae94f30fe202781a38d7178b6b4ab622e4eec8cefaff42",
                "sha256:b012a5edb48288f77a63dba0840c92d0504aa215612da4541b7b42d849bc83a3",
                "sha256:d2c5cfa536227f57f97c92ac30c8109688ace8fa4ac086d19d0af47d134e2909",
                "sha256:d42b5796e20aacc9d15e66befb7a345454eef794fdb0737d1af593447c6c8f45",
                "sha256:dee54f5d30d775f525894d67b1495625dd9322945e7fee00731952e0368ff42d",
                "sha256:e070535507bd6aa07124258171be2ee8dfc19119c28ca94c9dfb7efd23564512",
                "sha256:e1ff2748c84d97b065cc95429814cdba39bcbd77c9c85c89344b317dc0d9cbff",
                "sha256:ed851c75d1e0e043cbf5ca9a8e1b13c4c90f3fbd863dacb01c0808e2b5204201"
            ],
            "version": "==1.12.3"
        },
        "chardet": {
            "hashes": [
                "sha256:84ab92ed1c4d4f16916e05906b6b75a6c0fb5db821cc65e70cbd64a3e2a5eaae",
                "sha256:fc323ffcaeaed0e0a02bf4d117757b98aed530d9ed4531e3e15460124c106691"
            ],
            "version": "==3.0.4"
        },
        "coreapi": {
            "hashes": [
                "sha256:46145fcc1f7017c076a2ef684969b641d18a2991051fddec9458ad3f78ffc1cb",
                "sha256:bf39d118d6d3e171f10df9ede5666f63ad80bba9a29a8ec17726a66cf52ee6f3"
            ],
            "version": "==2.3.3"
        },
        "coreschema": {
            "hashes": [
                "sha256:5e6ef7bf38c1525d5e55a895934ab4273548629f16aed5c0a6caa74ebf45551f",
                "sha256:9503506007d482ab0867ba14724b93c18a33b22b6d19fb419ef2d239dd4a1607"
            ],
            "version": "==0.0.4"
        },
        "cryptography": {
            "hashes": [
                "sha256:24b61e5fcb506424d3ec4e18bca995833839bf13c59fc43e530e488f28d46b8c",
                "sha256:25dd1581a183e9e7a806fe0543f485103232f940fcfc301db65e630512cce643",
                "sha256:3452bba7c21c69f2df772762be0066c7ed5dc65df494a1d53a58b683a83e1216",
                "sha256:41a0be220dd1ed9e998f5891948306eb8c812b512dc398e5a01846d855050799",
                "sha256:5751d8a11b956fbfa314f6553d186b94aa70fdb03d8a4d4f1c82dcacf0cbe28a",
                "sha256:5f61c7d749048fa6e3322258b4263463bfccefecb0dd731b6561cb617a1d9bb9",
                "sha256:72e24c521fa2106f19623a3851e9f89ddfdeb9ac63871c7643790f872a305dfc",
                "sha256:7b97ae6ef5cba2e3bb14256625423413d5ce8d1abb91d4f29b6d1a081da765f8",
                "sha256:961e886d8a3590fd2c723cf07be14e2a91cf53c25f02435c04d39e90780e3b53",
                "sha256:96d8473848e984184b6728e2c9d391482008646276c3ff084a1bd89e15ff53a1",
                "sha256:ae536da50c7ad1e002c3eee101871d93abdc90d9c5f651818450a0d3af718609",
                "sha256:b0db0cecf396033abb4a93c95d1602f268b3a68bb0a9cc06a7cff587bb9a7292",
                "sha256:cfee9164954c186b191b91d4193989ca994703b2fff406f71cf454a2d3c7327e",
                "sha256:e6347742ac8f35ded4a46ff835c60e68c22a536a8ae5c4422966d06946b6d4c6",
                "sha256:f27d93f0139a3c056172ebb5d4f9056e770fdf0206c2f422ff2ebbad142e09ed",
                "sha256:f57b76e46a58b63d1c6375017f4564a28f19a5ca912691fd2e4261b3414b618d"
            ],
            "version": "==2.7"
        },
        "defusedxml": {
            "hashes": [
                "sha256:6687150770438374ab581bb7a1b327a847dd9c5749e396102de3fad4e8a3ef93",
                "sha256:f684034d135af4c6cbb949b8a4d2ed61634515257a67299e5f940fbaa34377f5"
            ],
            "markers": "python_version >= '3.0'",
            "version": "==0.6.0"
        },
        "diff-match-patch": {
            "hashes": [
                "sha256:a809a996d0f09b9bbd59e9bbd0b71eed8c807922512910e05cbd3f9480712ddb"
            ],
            "version": "==20181111"
        },
        "dj-database-url": {
            "hashes": [
                "sha256:4aeaeb1f573c74835b0686a2b46b85990571159ffc21aa57ecd4d1e1cb334163",
                "sha256:851785365761ebe4994a921b433062309eb882fedd318e1b0fcecc607ed02da9"
            ],
            "index": "pypi",
            "version": "==0.5"
        },
        "dj-static": {
            "hashes": [
                "sha256:032ec1c532617922e6e3e956d504a6fb1acce4fc1c7c94612d0fda21828ce8ef"
            ],
            "index": "pypi",
            "version": "==0.0.6"
        },
        "django": {
            "hashes": [
                "sha256:4025317ca01f75fc79250ff7262a06d8ba97cd4f82e93394b2a0a6a4a925caeb",
                "sha256:a8ca1033acac9f33995eb2209a6bf18a4681c3e5269a878e9a7e0b7384ed1ca3"
            ],
            "index": "pypi",
            "version": "==2.2.6"
        },
        "django-appconf": {
            "hashes": [
                "sha256:35f13ca4d567f132b960e2cd4c832c2d03cb6543452d34e29b7ba10371ba80e3",
                "sha256:c98a7af40062e996b921f5962a1c4f3f0c979fa7885f7be4710cceb90ebe13a6"
            ],
            "index": "pypi",
            "version": "==1.0.3"
        },
        "django-autocomplete-light": {
            "hashes": [
                "sha256:29ce2626a11eab2333e5aa9f95166a6d4400f11b5a05e8f23fa77017b1a9089a"
            ],
            "version": "==3.4.1"
        },
        "django-celery-beat": {
            "hashes": [
                "sha256:61c92d4b600a9f24406ee0b8d01a9b192253e15d047e3325e1d81e2cacf7aba6",
                "sha256:659b39232c454ac27022bf679939bce0471fd482f3ee9276f5199716cb4afad9"
            ],
            "index": "pypi",
            "version": "==1.5"
        },
        "django-celery-email": {
            "hashes": [
                "sha256:02694114f8a4e4b363cfae48b960473396899cae08351e29b0c5e431d647ef9e",
                "sha256:83ad3d4edfccbcdeb8319314ed8c36cf2d017bbb02cae8b459bf6678a804ea44"
            ],
            "index": "pypi",
            "version": "==2.0.2"
        },
        "django-celery-results": {
            "hashes": [
                "sha256:932277e9382528f74778b30cf90e17941cba577b7d73cee09ed55e4972972c32",
                "sha256:e735dc3e705a0e21afc3b6fa2918ec388258145fcbaad3727c493c5707d25034"
            ],
            "index": "pypi",
            "version": "==1.1.2"
        },
        "django-contrib-comments": {
            "hashes": [
                "sha256:61b051d7bc3ff593e86b41a1ed5e969423cf55cc92768598af3315e2528e0890",
                "sha256:656aefe59798e5f7ef06af4bf34cf458962225bce93ca62630ba7dd97df9d81a"
            ],
            "index": "pypi",
            "version": "==1.9.1"
        },
        "django-cors-headers": {
            "hashes": [
                "sha256:5762ec9c2d59f38c76828dc1d4308baca4bc0d3e1d6f217683e7a24a1c4611a3",
                "sha256:ee02f4b699e9b6645602a46d0adb430ee940a1bf8df64f77e516f8d7711fee60"
            ],
            "index": "pypi",
            "version": "==3.1.1"
        },
        "django-debug-toolbar": {
            "hashes": [
                "sha256:17c53cd6bf4e7d69902aedf9a1d26c5d3b7369b54c5718744704f27b5a72f35d",
                "sha256:9a23ada2e43cd989195db3c18710b5d7451134a0d48127ab64c1d2ad81700342"
            ],
            "index": "pypi",
            "version": "==2.0"
        },
        "django-easy-pdf": {
            "hashes": [
                "sha256:f7cb58e896791d28718219c54d2c8930e442fa1327817037e1c480bead77cddb"
            ],
            "index": "pypi",
            "version": "==0.1.1"
        },
        "django-extensions": {
            "hashes": [
                "sha256:526d84b16ee180e45e2305f19d3e01ff3f9f513133839c0b4478b97310ade82a",
                "sha256:a78105d5a5e1c3ef44fbe41bc5a19102bda64dbad05515bf791ac6d5d2499ebf"
            ],
            "index": "pypi",
            "version": "==2.2.3"
        },
        "django-filter": {
            "hashes": [
                "sha256:558c727bce3ffa89c4a7a0b13bc8976745d63e5fd576b3a9a851650ef11c401b",
                "sha256:c3deb57f0dd7ff94d7dce52a047516822013e2b441bed472b722a317658cfd14"
            ],
            "index": "pypi",
            "version": "==2.2"
        },
        "django-fsm": {
            "hashes": [
                "sha256:96f776736042b8cde03483cb4b27c3a62580da40fc9b942845349718afdf5d0f",
                "sha256:cacd5485c726b411c6728c9ae3120303c9badf8aa0edff2db3aecdbe3a906945"
            ],
            "index": "pypi",
            "version": "==2.6.1"
        },
        "django-import-export": {
            "hashes": [
                "sha256:830824f79aae39e4212bb03aabdd83dc57931420557b757981cf6add8d07e611",
                "sha256:99fae7d963af4ade97af9237a843f250312421fa4ee350a3b735fcc5684c3fb5"
            ],
            "index": "pypi",
            "version": "==1.2"
        },
        "django-js-asset": {
            "hashes": [
                "sha256:8ec12017f26eec524cab436c64ae73033368a372970af4cf42d9354fcb166bdd",
                "sha256:c163ae80d2e0b22d8fb598047cd0dcef31f81830e127cfecae278ad574167260"
            ],
            "index": "pypi",
            "version": "==1.2.2"
        },
        "django-leaflet": {
            "hashes": [
                "sha256:efdf98ae0bb52f1c5e0fdceb20b870dc6a58378340366a9083f857ccea66117b"
            ],
            "index": "pypi",
            "version": "==0.24"
        },
        "django-logentry-admin": {
            "hashes": [
                "sha256:e47e94f7778be85eae91f1f1bc8ac56475f38d297f800df3f7afacd780a9ff24"
            ],
            "index": "pypi",
            "version": "==1.0.5"
        },
        "django-model-utils": {
            "hashes": [
                "sha256:3f130a262e45d73e0950d2be76af4bf4ee86804dd60e5f90afc5cd948fcfe760",
                "sha256:682f58c1de330cedcda58cc85d5232c5b47a9e2cb67bef4541fb43fdaeb18e96"
            ],
            "index": "pypi",
            "version": "==3.2.0"
        },
        "django-mptt": {
            "hashes": [
                "sha256:6bf9eb26e54e92006ca82108a1c946c7df533ec27bddf3f795a83a32a3d1b04b",
                "sha256:c765c1501dd0b5c22f0ca8b948550bd294cd2db68aefa0560c6ed7fcfdf4b95e"
            ],
            "version": "==0.10.0"
        },
        "django-ordered-model": {
            "hashes": [
                "sha256:0931f498008f91a00a32c4e0ae08a662ef608a1092bf6e6ec9af9b1a83f08acf",
                "sha256:abf0d963f7e607a994baf6bc300e50af647b3d243c3e592c6cc8f8b924b6d427"
            ],
            "index": "pypi",
            "version": "==3.3"
        },
        "django-post-office": {
            "hashes": [
                "sha256:e32427822f647719575094f790ca949ef9f9827ec0e8378cb021f01f3834b2a4"
            ],
            "index": "pypi",
            "version": "==3.2.1"
        },
        "django-redis-cache": {
            "hashes": [
                "sha256:5c581743de5994e6b15abfd5b3dbcb8bf00e42d97658c96b7218bcb6a63f863b",
                "sha256:bc0eaf20d275708e0437cbea28f9965e1922c15291f6206edbef3966c029836b"
            ],
            "index": "pypi",
            "version": "==2.1"
        },
        "django-rest-swagger": {
            "hashes": [
                "sha256:48f6aded9937e90ae7cbe9e6c932b9744b8af80cc4e010088b3278c700e0685b",
                "sha256:b039b0288bab4665cd45dc5d16f94b13911bc4ad0ed55f74ad3b90aa31c87c17"
            ],
            "index": "pypi",
            "version": "==2.2"
        },
        "django-storages": {
            "extras": [
                "azure"
            ],
            "hashes": [
                "sha256:87287b7ad2e789cd603373439994e1ac6f94d9dc2e5f8173d2a87aa3ed458bd9",
                "sha256:f3b3def96493d3ccde37b864cea376472baf6e8a596504b209278801c510b807"
            ],
            "index": "pypi",
            "version": "==1.7.2"
        },
        "django-tenants": {
            "hashes": [
                "sha256:5c6ca5d291875073f4d34c5d84786f4a7c3ef973e8ebbc4334c0e2393a31db77"
            ],
            "index": "pypi",
            "version": "==2.2.2"
        },
        "django-timezone-field": {
            "hashes": [
                "sha256:1a7bbcf984ae191c6dfe713994b4ff4062dc21e47a909356c93e76d027c87c8f",
                "sha256:a25af66b86d13709aa8c69a361c1ea68322cda64b5bbf9141fb67b8b44aa4e43"
            ],
            "index": "pypi",
            "version": "==3.1"
        },
        "django-waffle": {
            "hashes": [
                "sha256:3e0ae529315de89c51b362c4d5a59bb0e3a026a3787c03501726f5bb7148e72e",
                "sha256:ee06ac29a3391f0893cfab1ed47bda65506ef136b4ceed5d1436df88bb17d02f"
            ],
            "index": "pypi",
            "version": "==0.17"
        },
        "djangorestframework": {
            "hashes": [
                "sha256:5488aed8f8df5ec1d70f04b2114abc52ae6729748a176c453313834a9ee179c8",
                "sha256:dc81cbf9775c6898a580f6f1f387c4777d12bd87abf0f5406018d32ccae71090"
            ],
            "index": "pypi",
            "version": "==3.10.3"
        },
        "djangorestframework-csv": {
            "hashes": [
                "sha256:2f008b20a44f2d3c37835ea5b5ddfe19f54394f07b9cb267c616a917a7f7e27c"
            ],
            "index": "pypi",
            "version": "==2.1.0"
        },
        "djangorestframework-gis": {
            "hashes": [
                "sha256:35527c51e083ccc93f6e6d90a6515c132bbeb2c5648b166ac5b1a48c4ea8e2a4",
                "sha256:e645c6c8aedee53ac0a4851abcdf8121fff66813eebae1b040b1ccb941cb248b"
            ],
            "index": "pypi",
            "version": "==0.14"
        },
        "djangorestframework-jwt": {
            "hashes": [
                "sha256:5efe33032f3a4518a300dc51a51c92145ad95fb6f4b272e5aa24701db67936a7",
                "sha256:ab15dfbbe535eede8e2e53adaf52ef0cf018ee27dbfad10cbc4cbec2ab63d38c"
            ],
            "index": "pypi",
            "version": "==1.11.0"
        },
        "djangorestframework-recursive": {
            "hashes": [
                "sha256:e4e51b26b7ee3c9f9b838885d638b91293e7c66e85b5955f278a6e10eb34ce7c",
                "sha256:f8fc2d677ccb32fe53ec4153a45f66c822d0ce444824cba56edc76ca89b704ae"
            ],
            "index": "pypi",
            "version": "==0.1.2"
        },
        "djangorestframework-xml": {
            "hashes": [
                "sha256:d8118580b6c0e94a6b908a78c8d842e9f349901dfff43d91adc2d73a54f4ba59",
                "sha256:d85d5744e75fe01ea2af667b15f6aa7df97c710516477ba493558da8432f6b0f"
            ],
            "index": "pypi",
            "version": "==1.4"
        },
        "drf-nested-routers": {
            "hashes": [
                "sha256:46e5c3abc15c782cafafd7d75028e8f9121bbc6228e3599bbb48a3daa4585034",
                "sha256:60c1e1f5cc801e757d26a8138e61c44419ef800c213c3640c5b6138e77d46762"
            ],
            "index": "pypi",
            "version": "==0.91"
        },
        "drf-querystringfilter": {
            "hashes": [
                "sha256:feae3c659ae24cf393a35cf3161e87f01a71b8d30bb2cdf90e1eb549ba23af4c"
            ],
            "index": "pypi",
            "version": "==1.0.0"
        },
        "et-xmlfile": {
            "hashes": [
                "sha256:614d9722d572f6246302c4491846d2c393c199cfa4edc9af593437691683335b"
            ],
            "version": "==1.0.1"
        },
        "etools-validator": {
            "hashes": [
                "sha256:781fb689f67a3cf98af939146cc8b2ae48e6e68351aa97024a6f54129f3f76da",
                "sha256:9f6722cd1ed7c82b4a7249d9c1f9e9d390656f77920c168169ae761ce3dee705"
            ],
            "index": "pypi",
            "version": "==0.3.3"
        },
        "flower": {
            "hashes": [
                "sha256:7f45acb297ab7cf3dd40140816143a2588f6938dbd70b8c46b59c7d8d1e93d55"
            ],
            "index": "pypi",
            "version": "==0.9.3"
        },
        "future": {
            "hashes": [
                "sha256:67045236dcfd6816dc439556d009594abf643e5eb48992e36beac09c2ca659b8"
            ],
            "version": "==0.17.1"
        },
        "gdal": {
            "hashes": [
                "sha256:b725a580e6faa0bc17edc3e6caa1da9e6efc401fab19e8482631ee179132b4df"
            ],
            "index": "pypi",
            "version": "==2.4.0"
        },
        "gunicorn": {
            "hashes": [
                "sha256:aa8e0b40b4157b36a5df5e599f45c9c76d6af43845ba3b3b0efe2c70473c2471",
                "sha256:fa2662097c66f920f53f70621c6c58ca4a3c4d3434205e608e121b5b3b71f4f3"
            ],
            "index": "pypi",
            "version": "==19.9"
        },
        "html5lib": {
            "hashes": [
                "sha256:20b159aa3badc9d5ee8f5c647e5efd02ed2a66ab8d354930bd9ff139fc1dc0a3",
                "sha256:66cb0dcfdbbc4f9c3ba1a63fdb511ffdbd4f513b2b6d81b80cd26ce6b3fb3736"
            ],
            "version": "==1.0.1"
        },
        "idna": {
            "hashes": [
                "sha256:c357b3f628cf53ae2c4c05627ecc484553142ca23264e593d327bcde5e9c3407",
                "sha256:ea8b7f6188e6fa117537c3df7da9fc686d485087abf6ac197f9c46432f7e4a3c"
            ],
            "version": "==2.8"
        },
        "importlib-metadata": {
            "hashes": [
                "sha256:aa18d7378b00b40847790e7c27e11673d7fed219354109d0e7b9e5b25dc3ad26",
                "sha256:d5f18a79777f3aa179c145737780282e27b508fc8fd688cb17c7a813e8bd39af"
            ],
            "version": "==0.23"
        },
        "itypes": {
            "hashes": [
                "sha256:c6e77bb9fd68a4bfeb9d958fea421802282451a25bac4913ec94db82a899c073"
            ],
            "version": "==1.1.0"
        },
        "jdcal": {
            "hashes": [
                "sha256:1abf1305fce18b4e8aa248cf8fe0c56ce2032392bc64bbd61b5dff2a19ec8bba",
                "sha256:472872e096eb8df219c23f2689fc336668bdb43d194094b5cc1707e1640acfc8"
            ],
            "version": "==1.4.1"
        },
        "jinja2": {
            "hashes": [
                "sha256:74320bb91f31270f9551d46522e33af46a80c3d619f4a4bf42b3164d30b5911f",
                "sha256:9fe95f19286cfefaa917656583d020be14e7859c6b0252588391e47db34527de"
            ],
            "version": "==2.10.3"
        },
        "jsonfield": {
            "hashes": [
                "sha256:a0a7fdee736ff049059409752b045281a225610fecbda9b9bd588ba976493c12",
                "sha256:beb1cd4850d6d6351c32daefcb826c01757744e9c863228a642f87a1a4acb834"
            ],
            "version": "==2.0.2"
        },
        "kombu": {
            "hashes": [
                "sha256:31edb84947996fdda065b6560c128d5673bb913ff34aa19e7b84755217a24deb",
                "sha256:c9078124ce2616b29cf6607f0ac3db894c59154252dee6392cdbbe15e5c4b566"
            ],
            "version": "==4.6.5"
        },
        "lxml": {
            "hashes": [
                "sha256:02ca7bf899da57084041bb0f6095333e4d239948ad3169443f454add9f4e9cb4",
                "sha256:096b82c5e0ea27ce9138bcbb205313343ee66a6e132f25c5ed67e2c8d960a1bc",
                "sha256:0a920ff98cf1aac310470c644bc23b326402d3ef667ddafecb024e1713d485f1",
                "sha256:17cae1730a782858a6e2758fd20dd0ef7567916c47757b694a06ffafdec20046",
                "sha256:17e3950add54c882e032527795c625929613adbd2ce5162b94667334458b5a36",
                "sha256:1f4f214337f6ee5825bf90a65d04d70aab05526c08191ab888cb5149501923c5",
                "sha256:2e8f77db25b0a96af679e64ff9bf9dddb27d379c9900c3272f3041c4d1327c9d",
                "sha256:4dffd405390a45ecb95ab5ab1c1b847553c18b0ef8ed01e10c1c8b1a76452916",
                "sha256:6b899931a5648862c7b88c795eddff7588fb585e81cecce20f8d9da16eff96e0",
                "sha256:726c17f3e0d7a7200718c9a890ccfeab391c9133e363a577a44717c85c71db27",
                "sha256:760c12276fee05c36f95f8040180abc7fbebb9e5011447a97cdc289b5d6ab6fc",
                "sha256:796685d3969815a633827c818863ee199440696b0961e200b011d79b9394bbe7",
                "sha256:891fe897b49abb7db470c55664b198b1095e4943b9f82b7dcab317a19116cd38",
                "sha256:a471628e20f03dcdfde00770eeaf9c77811f0c331c8805219ca7b87ac17576c5",
                "sha256:a63b4fd3e2cabdcc9d918ed280bdde3e8e9641e04f3c59a2a3109644a07b9832",
                "sha256:b0b84408d4eabc6de9dd1e1e0bc63e7731e890c0b378a62443e5741cfd0ae90a",
                "sha256:be78485e5d5f3684e875dab60f40cddace2f5b2a8f7fede412358ab3214c3a6f",
                "sha256:c27eaed872185f047bb7f7da2d21a7d8913457678c9a100a50db6da890bc28b9",
                "sha256:c81cb40bff373ab7a7446d6bbca0190bccc5be3448b47b51d729e37799bb5692",
                "sha256:d11874b3c33ee441059464711cd365b89fa1a9cf19ae75b0c189b01fbf735b84",
                "sha256:e9c028b5897901361d81a4718d1db217b716424a0283afe9d6735fe0caf70f79",
                "sha256:fe489d486cd00b739be826e8c1be188ddb74c7a1ca784d93d06fda882a6a1681"
            ],
            "version": "==4.4.1"
        },
        "markupsafe": {
            "hashes": [
                "sha256:00bc623926325b26bb9605ae9eae8a215691f33cae5df11ca5424f06f2d1f473",
                "sha256:09027a7803a62ca78792ad89403b1b7a73a01c8cb65909cd876f7fcebd79b161",
                "sha256:09c4b7f37d6c648cb13f9230d847adf22f8171b1ccc4d5682398e77f40309235",
                "sha256:1027c282dad077d0bae18be6794e6b6b8c91d58ed8a8d89a89d59693b9131db5",
                "sha256:24982cc2533820871eba85ba648cd53d8623687ff11cbb805be4ff7b4c971aff",
                "sha256:29872e92839765e546828bb7754a68c418d927cd064fd4708fab9fe9c8bb116b",
                "sha256:43a55c2930bbc139570ac2452adf3d70cdbb3cfe5912c71cdce1c2c6bbd9c5d1",
                "sha256:46c99d2de99945ec5cb54f23c8cd5689f6d7177305ebff350a58ce5f8de1669e",
                "sha256:500d4957e52ddc3351cabf489e79c91c17f6e0899158447047588650b5e69183",
                "sha256:535f6fc4d397c1563d08b88e485c3496cf5784e927af890fb3c3aac7f933ec66",
                "sha256:62fe6c95e3ec8a7fad637b7f3d372c15ec1caa01ab47926cfdf7a75b40e0eac1",
                "sha256:6dd73240d2af64df90aa7c4e7481e23825ea70af4b4922f8ede5b9e35f78a3b1",
                "sha256:717ba8fe3ae9cc0006d7c451f0bb265ee07739daf76355d06366154ee68d221e",
                "sha256:79855e1c5b8da654cf486b830bd42c06e8780cea587384cf6545b7d9ac013a0b",
                "sha256:7c1699dfe0cf8ff607dbdcc1e9b9af1755371f92a68f706051cc8c37d447c905",
                "sha256:88e5fcfb52ee7b911e8bb6d6aa2fd21fbecc674eadd44118a9cc3863f938e735",
                "sha256:8defac2f2ccd6805ebf65f5eeb132adcf2ab57aa11fdf4c0dd5169a004710e7d",
                "sha256:98c7086708b163d425c67c7a91bad6e466bb99d797aa64f965e9d25c12111a5e",
                "sha256:9add70b36c5666a2ed02b43b335fe19002ee5235efd4b8a89bfcf9005bebac0d",
                "sha256:9bf40443012702a1d2070043cb6291650a0841ece432556f784f004937f0f32c",
                "sha256:ade5e387d2ad0d7ebf59146cc00c8044acbd863725f887353a10df825fc8ae21",
                "sha256:b00c1de48212e4cc9603895652c5c410df699856a2853135b3967591e4beebc2",
                "sha256:b1282f8c00509d99fef04d8ba936b156d419be841854fe901d8ae224c59f0be5",
                "sha256:b2051432115498d3562c084a49bba65d97cf251f5a331c64a12ee7e04dacc51b",
                "sha256:ba59edeaa2fc6114428f1637ffff42da1e311e29382d81b339c1817d37ec93c6",
                "sha256:c8716a48d94b06bb3b2524c2b77e055fb313aeb4ea620c8dd03a105574ba704f",
                "sha256:cd5df75523866410809ca100dc9681e301e3c27567cf498077e8551b6d20e42f",
                "sha256:e249096428b3ae81b08327a63a485ad0878de3fb939049038579ac0ef61e17e7"
            ],
            "version": "==1.1.1"
        },
        "more-itertools": {
            "hashes": [
                "sha256:409cd48d4db7052af495b09dec721011634af3753ae1ef92d2b32f73a745f832",
                "sha256:92b8c4b06dac4f0611c0729b2f2ede52b2e1bac1ab48f089c7ddc12e26bb60c4"
            ],
            "version": "==7.2.0"
        },
        "newrelic": {
            "hashes": [
                "sha256:736c2544bccc2db5a015b1a0f2852ee855b43aec40e5439da54af68640ef3505"
            ],
            "index": "pypi",
            "version": "==5.2.0.127"
        },
        "oauthlib": {
            "hashes": [
                "sha256:bee41cc35fcca6e988463cacc3bcb8a96224f470ca547e697b604cc697b2f889",
                "sha256:df884cd6cbe20e32633f1db1072e9356f53638e4361bef4e8b03c9127c9328ea"
            ],
            "version": "==3.1.0"
        },
        "odfpy": {
            "hashes": [
                "sha256:596021f0519623ca8717331951c95e3b8d7b21e86edc7efe8cb650a0d0f59a2b"
            ],
            "version": "==1.4.0"
        },
        "openapi-codec": {
            "hashes": [
                "sha256:1bce63289edf53c601ea3683120641407ff6b708803b8954c8a876fe778d2145"
            ],
            "version": "==1.3.2"
        },
        "openpyxl": {
            "hashes": [
                "sha256:340a1ab2069764559b9d58027a43a24db18db0e25deb80f81ecb8ca7ee5253db"
            ],
            "version": "==3.0.0"
        },
        "pillow": {
            "hashes": [
                "sha256:051de330a06c99d6f84bcf582960487835bcae3fc99365185dc2d4f65a390c0e",
                "sha256:0ae5289948c5e0a16574750021bd8be921c27d4e3527800dc9c2c1d2abc81bf7",
                "sha256:0b1efce03619cdbf8bcc61cfae81fcda59249a469f31c6735ea59badd4a6f58a",
                "sha256:163136e09bd1d6c6c6026b0a662976e86c58b932b964f255ff384ecc8c3cefa3",
                "sha256:18e912a6ccddf28defa196bd2021fe33600cbe5da1aa2f2e2c6df15f720b73d1",
                "sha256:24ec3dea52339a610d34401d2d53d0fb3c7fd08e34b20c95d2ad3973193591f1",
                "sha256:267f8e4c0a1d7e36e97c6a604f5b03ef58e2b81c1becb4fccecddcb37e063cc7",
                "sha256:3273a28734175feebbe4d0a4cde04d4ed20f620b9b506d26f44379d3c72304e1",
                "sha256:4c678e23006798fc8b6f4cef2eaad267d53ff4c1779bd1af8725cc11b72a63f3",
                "sha256:4d4bc2e6bb6861103ea4655d6b6f67af8e5336e7216e20fff3e18ffa95d7a055",
                "sha256:505738076350a337c1740a31646e1de09a164c62c07db3b996abdc0f9d2e50cf",
                "sha256:5233664eadfa342c639b9b9977190d64ad7aca4edc51a966394d7e08e7f38a9f",
                "sha256:5d95cb9f6cced2628f3e4de7e795e98b2659dfcc7176ab4a01a8b48c2c2f488f",
                "sha256:7eda4c737637af74bac4b23aa82ea6fbb19002552be85f0b89bc27e3a762d239",
                "sha256:801ddaa69659b36abf4694fed5aa9f61d1ecf2daaa6c92541bbbbb775d97b9fe",
                "sha256:825aa6d222ce2c2b90d34a0ea31914e141a85edefc07e17342f1d2fdf121c07c",
                "sha256:9c215442ff8249d41ff58700e91ef61d74f47dfd431a50253e1a1ca9436b0697",
                "sha256:a3d90022f2202bbb14da991f26ca7a30b7e4c62bf0f8bf9825603b22d7e87494",
                "sha256:a631fd36a9823638fe700d9225f9698fb59d049c942d322d4c09544dc2115356",
                "sha256:a6523a23a205be0fe664b6b8747a5c86d55da960d9586db039eec9f5c269c0e6",
                "sha256:a756ecf9f4b9b3ed49a680a649af45a8767ad038de39e6c030919c2f443eb000",
                "sha256:b117287a5bdc81f1bac891187275ec7e829e961b8032c9e5ff38b70fd036c78f",
                "sha256:ba04f57d1715ca5ff74bb7f8a818bf929a204b3b3c2c2826d1e1cc3b1c13398c",
                "sha256:cd878195166723f30865e05d87cbaf9421614501a4bd48792c5ed28f90fd36ca",
                "sha256:cee815cc62d136e96cf76771b9d3eb58e0777ec18ea50de5cfcede8a7c429aa8",
                "sha256:d1722b7aa4b40cf93ac3c80d3edd48bf93b9208241d166a14ad8e7a20ee1d4f3",
                "sha256:d7c1c06246b05529f9984435fc4fa5a545ea26606e7f450bdbe00c153f5aeaad",
                "sha256:e9c8066249c040efdda84793a2a669076f92a301ceabe69202446abb4c5c5ef9",
                "sha256:f227d7e574d050ff3996049e086e1f18c7bd2d067ef24131e50a1d3fe5831fbc",
                "sha256:fc9a12aad714af36cf3ad0275a96a733526571e52710319855628f476dcb144e"
            ],
            "index": "pypi",
            "version": "==5.4.1"
        },
        "psycopg2": {
            "hashes": [
                "sha256:128d0fa910ada0157bba1cb74a9c5f92bb8a1dca77cf91a31eb274d1f889e001",
                "sha256:227fd46cf9b7255f07687e5bde454d7d67ae39ca77e170097cdef8ebfc30c323",
                "sha256:2315e7f104681d498ccf6fd70b0dba5bce65d60ac92171492bfe228e21dcc242",
                "sha256:4b5417dcd2999db0f5a891d54717cfaee33acc64f4772c4bc574d4ff95ed9d80",
                "sha256:640113ddc943522aaf71294e3f2d24013b0edd659b7820621492c9ebd3a2fb0b",
                "sha256:897a6e838319b4bf648a574afb6cabcb17d0488f8c7195100d48d872419f4457",
                "sha256:8dceca81409898c870e011c71179454962dec152a1a6b86a347f4be74b16d864",
                "sha256:b1b8e41da09a0c3ef0b3d4bb72da0dde2abebe583c1e8462973233fd5ad0235f",
                "sha256:cb407fccc12fc29dc331f2b934913405fa49b9b75af4f3a72d0f50f57ad2ca23",
                "sha256:d3a27550a8185e53b244ad7e79e307594b92fede8617d80200a8cce1fba2c60f",
                "sha256:f0e6b697a975d9d3ccd04135316c947dd82d841067c7800ccf622a8717e98df1"
            ],
            "version": "==2.8.3"
        },
        "psycopg2-binary": {
            "hashes": [
                "sha256:080c72714784989474f97be9ab0ddf7b2ad2984527e77f2909fcd04d4df53809",
                "sha256:110457be80b63ff4915febb06faa7be002b93a76e5ba19bf3f27636a2ef58598",
                "sha256:171352a03b22fc099f15103959b52ee77d9a27e028895d7e5fde127aa8e3bac5",
                "sha256:19d013e7b0817087517a4b3cab39c084d78898369e5c46258aab7be4f233d6a1",
                "sha256:249b6b21ae4eb0f7b8423b330aa80fab5f821b9ffc3f7561a5e2fd6bb142cf5d",
                "sha256:2ac0731d2d84b05c7bb39e85b7e123c3a0acd4cda631d8d542802c88deb9e87e",
                "sha256:2b6d561193f0dc3f50acfb22dd52ea8c8dfbc64bcafe3938b5f209cc17cb6f00",
                "sha256:2bd23e242e954214944481124755cbefe7c2cf563b1a54cd8d196d502f2578bf",
                "sha256:3e1239242ca60b3725e65ab2f13765fc199b03af9eaf1b5572f0e97bdcee5b43",
                "sha256:3eb70bb697abbe86b1d2b1316370c02ba320bfd1e9e35cf3b9566a855ea8e4e5",
                "sha256:51a2fc7e94b98bd1bb5d4570936f24fc2b0541b63eccadf8fdea266db8ad2f70",
                "sha256:52f1bdafdc764b7447e393ed39bb263eccb12bfda25a4ac06d82e3a9056251f6",
                "sha256:5b3581319a3951f1e866f4f6c5e42023db0fae0284273b82e97dfd32c51985cd",
                "sha256:63c1b66e3b2a3a336288e4bcec499e0dc310cd1dceaed1c46fa7419764c68877",
                "sha256:8123a99f24ecee469e5c1339427bcdb2a33920a18bb5c0d58b7c13f3b0298ba3",
                "sha256:85e699fcabe7f817c0f0a412d4e7c6627e00c412b418da7666ff353f38e30f67",
                "sha256:8dbff4557bbef963697583366400822387cccf794ccb001f1f2307ed21854c68",
                "sha256:908d21d08d6b81f1b7e056bbf40b2f77f8c499ab29e64ec5113052819ef1c89b",
                "sha256:af39d0237b17d0a5a5f638e9dffb34013ce2b1d41441fd30283e42b22d16858a",
                "sha256:af51bb9f055a3f4af0187149a8f60c9d516cf7d5565b3dac53358796a8fb2a5b",
                "sha256:b2ecac57eb49e461e86c092761e6b8e1fd9654dbaaddf71a076dcc869f7014e2",
                "sha256:cd37cc170678a4609becb26b53a2bc1edea65177be70c48dd7b39a1149cabd6e",
                "sha256:d17e3054b17e1a6cb8c1140f76310f6ede811e75b7a9d461922d2c72973f583e",
                "sha256:d305313c5a9695f40c46294d4315ed3a07c7d2b55e48a9010dad7db7a66c8b7f",
                "sha256:dd0ef0eb1f7dd18a3f4187226e226a7284bda6af5671937a221766e6ef1ee88f",
                "sha256:e1adff53b56db9905db48a972fb89370ad5736e0450b96f91bcf99cadd96cfd7",
                "sha256:f0d43828003c82dbc9269de87aa449e9896077a71954fbbb10a614c017e65737",
                "sha256:f78e8b487de4d92640105c1389e5b90be3496b1d75c90a666edd8737cc2dbab7"
            ],
            "index": "pypi",
            "version": "==2.8.3"
        },
        "pycparser": {
            "hashes": [
                "sha256:a988718abfad80b6b157acce7bf130a30876d27603738ac39f140993246b25b3"
            ],
            "version": "==2.19"
        },
        "pyjwt": {
            "hashes": [
                "sha256:5c6eca3c2940464d106b99ba83b00c6add741c9becaec087fb7ccdefea71350e",
                "sha256:8d59a976fb773f3e6a39c85636357c4f0e242707394cadadd9814f5cbaa20e96"
            ],
            "version": "==1.7.1"
        },
        "pypdf2": {
            "hashes": [
                "sha256:e28f902f2f0a1603ea95ebe21dff311ef09be3d0f0ef29a3e44a932729564385"
            ],
            "version": "==1.26.0"
        },
        "pyrestcli": {
            "hashes": [
                "sha256:ec07eb04a6a0088a88719c8d9acf47e51095fa4079cfee7a95dbd23d4b859176"
            ],
            "version": "==0.6.11"
        },
        "python-crontab": {
            "hashes": [
                "sha256:ef1eef66c75fa95a934e203e18721987e7824f9b40cad698edbcfaf2ace11d6c"
            ],
            "version": "==2.3.9"
        },
        "python-dateutil": {
            "hashes": [
                "sha256:7e6584c74aeed623791615e26efd690f29817a27c73085b78e4bad02493df2fb",
                "sha256:c89805f6f4d64db21ed966fda138f8a5ed7a4fdbc1a8ee329ce1b74e3c74da9e"
            ],
            "version": "==2.8.0"
        },
        "python-docx": {
            "hashes": [
                "sha256:bc76ecac6b2d00ce6442a69d03a6f35c71cd72293cd8405a7472dfe317920024"
            ],
            "version": "==0.8.10"
        },
        "python-magic": {
            "hashes": [
                "sha256:f2674dcfad52ae6c49d4803fa027809540b130db1dec928cfbb9240316831375",
                "sha256:f3765c0f582d2dfc72c15f3b5a82aecfae9498bd29ca840d72f37d7bd38bfcd5"
            ],
            "version": "==0.4.15"
        },
        "python3-openid": {
            "hashes": [
                "sha256:0086da6b6ef3161cfe50fb1ee5cceaf2cda1700019fda03c2c5c440ca6abe4fa",
                "sha256:628d365d687e12da12d02c6691170f4451db28d6d68d050007e4a40065868502"
            ],
            "markers": "python_version >= '3.0'",
            "version": "==3.1.0"
        },
        "pytz": {
            "hashes": [
                "sha256:1c557d7d0e871de1f5ccd5833f60fb2550652da6be2693c1e02300743d21500d",
                "sha256:b02c06db6cf09c12dd25137e563b31700d3b80fcc4ad23abb7a315f2789819be"
            ],
            "version": "==2019.3"
        },
        "pyyaml": {
            "hashes": [
                "sha256:0113bc0ec2ad727182326b61326afa3d1d8280ae1122493553fd6f4397f33df9",
                "sha256:01adf0b6c6f61bd11af6e10ca52b7d4057dd0be0343eb9283c878cf3af56aee4",
                "sha256:5124373960b0b3f4aa7df1707e63e9f109b5263eca5976c66e08b1c552d4eaf8",
                "sha256:5ca4f10adbddae56d824b2c09668e91219bb178a1eee1faa56af6f99f11bf696",
                "sha256:7907be34ffa3c5a32b60b95f4d95ea25361c951383a894fec31be7252b2b6f34",
                "sha256:7ec9b2a4ed5cad025c2278a1e6a19c011c80a3caaac804fd2d329e9cc2c287c9",
                "sha256:87ae4c829bb25b9fe99cf71fbb2140c448f534e24c998cc60f39ae4f94396a73",
                "sha256:9de9919becc9cc2ff03637872a440195ac4241c80536632fffeb6a1e25a74299",
                "sha256:a5a85b10e450c66b49f98846937e8cfca1db3127a9d5d1e31ca45c3d0bef4c5b",
                "sha256:b0997827b4f6a7c286c01c5f60384d218dca4ed7d9efa945c3e1aa623d5709ae",
                "sha256:b631ef96d3222e62861443cc89d6563ba3eeb816eeb96b2629345ab795e53681",
                "sha256:bf47c0607522fdbca6c9e817a6e81b08491de50f3766a7a0e6a5be7905961b41",
                "sha256:f81025eddd0327c7d4cfe9b62cf33190e1e736cc6e97502b3ec425f574b3e7a8"
            ],
            "version": "==5.1.2"
        },
        "redis": {
            "hashes": [
                "sha256:98a22fb750c9b9bb46e75e945dc3f61d0ab30d06117cbb21ff9cd1d315fedd3b",
                "sha256:c504251769031b0dd7dd5cf786050a6050197c6de0d37778c80c08cb04ae8275"
            ],
            "version": "==3.3.8"
        },
        "reportlab": {
            "hashes": [
                "sha256:06b7c7436fa6d4844c7637161f3297c7a96240f35622ab2d219e4fd8387c0ab2",
                "sha256:0a5acf67bd9812e38ed84be8994c07a8136b0a8f4c14a1c66c9c73a9567a9a44",
                "sha256:1c8ca145d03e3c620866b06febb241b179197b58fb07454fbc8e9d6184cdcc93",
                "sha256:2f8d785660ee316874c86abad345633ce8c652e88e03ae8a10f1fdadc72fd23d",
                "sha256:4869d342352c92a812ce40555ef2a9cfbd722390d67fe61f1d6ec770e9ca41a3",
                "sha256:493e0dcd9c085d46acf4fe3f00f941e562490a74b651409039a0dee2a0d76555",
                "sha256:4e606e3ee9345e68cd205022d526250ad2a1164eea8f1e29d77d6ad08631b0ba",
                "sha256:5bf91bae8995db91650fda658129c268515358b756fd16c0261a9dd641df1856",
                "sha256:6df0730f8f715aa12333bd6d2a72eea3a989381451861186d9b5e71889454ac7",
                "sha256:7195c6ea096d10c91cc470f9f0ced3ad74470d9c0fd97923b5e764597dd13671",
                "sha256:7431c979e2b498e8e20abf458f360a451717d76c3c1bd49d1fc5697d3504f8e5",
                "sha256:7f7f70a8d4b573d1ff65a81415b4b6ed9545630f381dff4a69307640e09d381d",
                "sha256:9945433667a46f054d1125b4ca86fe9ee31feb254728b38242e9a6008c135efe",
                "sha256:b1cdbfc1fd54ac947b9f0114e00ab94e945db679f1e03357a3c00f3a85e73eea",
                "sha256:bf149847a2fd8f24b788a8abbf97a2b9a73edc5b1bd719384b786eb84bcad15e",
                "sha256:ce514bfce2bf3e302f52aba9929fe3ac7d918cfea2f5d3e30bf9dac9658bf094",
                "sha256:d243d4c8cf1a7e78b734c03628b684ec5de25df1f02ccea2e10fbd217430cb72",
                "sha256:d4bee20f52b8c3c477dc780780654cafcfc0eb34d8d6960c13a34a444b431f09",
                "sha256:e730529bd1f62034c50f70a2b05fadbf7d1402d39ff69c9dc63db066d0ef8a46",
                "sha256:eb54ecfbf1abe6134073b7b35fd40442c4cd81bb9a5bee1a3038b8867b721bfb",
                "sha256:f18ec70f5ee6a78b3bb4361e55f3a5ef34eb253f1e72fba76f29f0d680cd446f",
                "sha256:f6be66f69198dcd04a79faa6052f756d35643496321858f06931c7b1ed9833ab",
                "sha256:fc5c23a53fbd97b8aab4968c8548ce5cea4a54a26b4f8c1e6835df7adb8d0fe2"
            ],
            "version": "==3.5.28"
        },
        "requests": {
            "hashes": [
                "sha256:11e007a8a2aa0323f5a921e9e6a2d7e4e67d9877e85773fba9ba6419025cbeb4",
                "sha256:9cf5292fcd0f598c671cfc1e0d7d1a7f13bb8085e9a590f48c010551dc6c4b31"
            ],
            "index": "pypi",
            "version": "==2.22.0"
        },
        "requests-oauthlib": {
            "hashes": [
                "sha256:bd6533330e8748e94bf0b214775fed487d309b8b8fe823dc45641ebcd9a32f57",
                "sha256:d3ed0c8f2e3bbc6b344fa63d6f933745ab394469da38db16bdddb461c7e25140"
            ],
            "version": "==1.2.0"
        },
        "sentry-sdk": {
            "hashes": [
                "sha256:15e51e74b924180c98bcd636cb4634945b0a99a124d50b433c3a9dc6a582e8db",
                "sha256:1d6a2ee908ec6d8f96c27d78bc39e203df4d586d287c233140af7d8d1aca108a"
            ],
            "index": "pypi",
            "version": "==0.12.3"
        },
        "simplejson": {
            "hashes": [
                "sha256:067a7177ddfa32e1483ba5169ebea1bc2ea27f224853211ca669325648ca5642",
                "sha256:2fc546e6af49fb45b93bbe878dea4c48edc34083729c0abd09981fe55bdf7f91",
                "sha256:354fa32b02885e6dae925f1b5bbf842c333c1e11ea5453ddd67309dc31fdb40a",
                "sha256:37e685986cf6f8144607f90340cff72d36acf654f3653a6c47b84c5c38d00df7",
                "sha256:3af610ee72efbe644e19d5eaad575c73fb83026192114e5f6719f4901097fce2",
                "sha256:3b919fc9cf508f13b929a9b274c40786036b31ad28657819b3b9ba44ba651f50",
                "sha256:3dd289368bbd064974d9a5961101f080e939cbe051e6689a193c99fb6e9ac89b",
                "sha256:6c3258ffff58712818a233b9737fe4be943d306c40cf63d14ddc82ba563f483a",
                "sha256:75e3f0b12c28945c08f54350d91e624f8dd580ab74fd4f1bbea54bc6b0165610",
                "sha256:b1f329139ba647a9548aa05fb95d046b4a677643070dc2afc05fa2e975d09ca5",
                "sha256:ee9625fc8ee164902dfbb0ff932b26df112da9f871c32f0f9c1bcf20c350fe2a",
                "sha256:fb2530b53c28f0d4d84990e945c2ebb470edb469d63e389bf02ff409012fe7c5"
            ],
            "version": "==3.16.0"
        },
        "six": {
            "hashes": [
                "sha256:3350809f0555b11f552448330d0b52d5f24c91a322ea4a15ef22629740f3761c",
                "sha256:d16a0141ec1a18405cd4ce8b4613101da75da0e9a7aec5bdd4fa804d0e0eba73"
            ],
            "version": "==1.12.0"
        },
        "social-auth-app-django": {
            "hashes": [
                "sha256:6d0dd18c2d9e71ca545097d57b44d26f59e624a12833078e8e52f91baf849778",
                "sha256:9237e3d7b6f6f59494c3b02e0cce6efc69c9d33ad9d1a064e3b2318bcbe89ae3",
                "sha256:f151396e5b16e2eee12cd2e211004257826ece24fc4ae97a147df386c1cd7082"
            ],
            "index": "pypi",
            "version": "==3.1"
        },
        "social-auth-core": {
            "extras": [
                "azuread"
            ],
            "hashes": [
                "sha256:47cd2458c8fefd02466b0c514643e02ad8b61d8b4b69f7573e80882e3a97b0f0",
                "sha256:8320666548a532eb158968eda542bbe1863682357c432d8c4e28034a7f1e3b58",
                "sha256:d81ed681e3c0722300b61a0792c5db5d21206793f95ca810f010c1cc931c8d89"
            ],
            "index": "pypi",
            "version": "==3.2.0"
        },
        "sqlparse": {
            "hashes": [
                "sha256:40afe6b8d4b1117e7dff5504d7a8ce07d9a1b15aeeade8a2d10f130a834f8177",
                "sha256:7c3dca29c022744e95b547e867cee89f4fce4373f3549ccd8797d8eb52cdb873"
            ],
            "version": "==0.3.0"
        },
        "static3": {
            "hashes": [
                "sha256:674641c64bc75507af2eb20bef7e7e3593dca993dec6674be108fa15b42f47c8"
            ],
            "version": "==0.7.0"
        },
        "tablib": {
            "hashes": [
                "sha256:0f88a9cebdaa1a2cc29ae57387082ee81015d1149ecd34e48a8c8d3b4dd21670",
                "sha256:5f33c079b07eb10cf9c4b4696add2ecf32c89db7729240546ecdcd5c92f67e13"
            ],
            "version": "==0.13.0"
        },
        "tenant-schemas-celery": {
            "hashes": [
                "sha256:67f90e32777b9b7a9b384a4a0415d03574b998ffbf400871825f528a321a9447"
            ],
            "index": "pypi",
            "version": "==0.2.1"
        },
        "tornado": {
            "hashes": [
                "sha256:0662d28b1ca9f67108c7e3b77afabfb9c7e87bde174fbda78186ecedc2499a9d",
                "sha256:4e5158d97583502a7e2739951553cbd88a72076f152b4b11b64b9a10c4c49409",
                "sha256:732e836008c708de2e89a31cb2fa6c0e5a70cb60492bee6f1ea1047500feaf7f",
                "sha256:8154ec22c450df4e06b35f131adc4f2f3a12ec85981a203301d310abf580500f",
                "sha256:8e9d728c4579682e837c92fdd98036bd5cdefa1da2aaf6acf26947e6dd0c01c5",
                "sha256:d4b3e5329f572f055b587efc57d29bd051589fb5a43ec8898c77a47ec2fa2bbb",
                "sha256:e5f2585afccbff22390cddac29849df463b252b711aa2ce7c5f3f342a5b3b444"
            ],
            "version": "==5.1.1"
        },
        "unicef-attachments": {
            "hashes": [
<<<<<<< HEAD
                "sha256:f05547e349a0a6c90fa2c35d6ec493e3d3ed919b5b9f37020d7318c7a5476fd2"
            ],
            "index": "pypi",
            "version": "==0.6.0"
=======
                "sha256:80c60906bb9b5e86b8eff86f9b3a702166e7fcd5681dd864b1d651a98345cf62"
            ],
            "index": "pypi",
            "version": "==0.5.2"
>>>>>>> 66a22493
        },
        "unicef-djangolib": {
            "hashes": [
                "sha256:7c784042c6ae8ad88ffe449c4b4216e3be217d6910f8b68e0520deac67aa0cb9",
                "sha256:899fb7136263848f392d4987a5456c6420ae61e6d4de6115b6a47f5e9143d708"
            ],
            "index": "pypi",
            "version": "==0.5.3"
        },
        "unicef-locations": {
            "hashes": [
                "sha256:28103d464ac30a19f492e24ea391d9caa703c0399869d955ce30e158e7bcbd06"
            ],
            "index": "pypi",
            "version": "==1.7"
        },
        "unicef-notification": {
            "hashes": [
                "sha256:a11cc3faadb75421f7b7e0f76d6696e604e8c1872411c4066833b6413932518f"
            ],
            "index": "pypi",
            "version": "==0.2.1"
        },
        "unicef-rest-export": {
            "hashes": [
                "sha256:e1eca4d0a053743488d81d18b0a237c0a9a545772647874c86909babbc542c7f"
            ],
            "index": "pypi",
            "version": "==0.5.3"
        },
        "unicef-restlib": {
            "hashes": [
                "sha256:668c6fdd272a07097123ac0f74f966e91593898a4fc732935c6237b83617e1bd"
            ],
            "index": "pypi",
            "version": "==0.4"
        },
        "unicef-snapshot": {
            "hashes": [
                "sha256:32824f491f0ab8fc07e053337337557f5b543e05915f411a1e7e9077138c937b"
            ],
            "index": "pypi",
            "version": "==0.2.3"
        },
        "unicef-vision": {
            "hashes": [
                "sha256:facb51c15f67e0b802f491bccabfcff8f726cd1bbc0a3059f11b4569e3998f1a"
            ],
            "index": "pypi",
            "version": "==0.2"
        },
        "unicodecsv": {
            "hashes": [
                "sha256:018c08037d48649a0412063ff4eda26eaa81eff1546dbffa51fa5293276ff7fc"
            ],
            "version": "==0.14.1"
        },
        "uritemplate": {
            "hashes": [
                "sha256:01c69f4fe8ed503b2951bef85d996a9d22434d2431584b5b107b2981ff416fbd",
                "sha256:1b9c467a940ce9fb9f50df819e8ddd14696f89b9a8cc87ac77952ba416e0a8fd",
                "sha256:c02643cebe23fc8adb5e6becffe201185bf06c40bda5c0b4028a93f1527d011d"
            ],
            "version": "==3.0.0"
        },
        "urllib3": {
            "hashes": [
                "sha256:3de946ffbed6e6746608990594d08faac602528ac7015ac28d33cee6a45b7398",
                "sha256:9a107b99a5393caf59c7aa3c1249c16e6879447533d0887f4336dde834c7be86"
            ],
            "version": "==1.25.6"
        },
        "vine": {
            "hashes": [
                "sha256:133ee6d7a9016f177ddeaf191c1f58421a1dcc6ee9a42c58b34bed40e1d2cd87",
                "sha256:ea4947cc56d1fd6f2095c8d543ee25dad966f78692528e68b4fada11ba3f98af"
            ],
            "version": "==1.3.0"
        },
        "webencodings": {
            "hashes": [
                "sha256:a0af1213f3c2226497a97e2b3aa01a7e4bee4f403f95be16fc9acd2947514a78",
                "sha256:b36a1c245f2d304965eb4e0a82848379241dc04b865afcc4aab16748587e1923"
            ],
            "version": "==0.5.1"
        },
        "xhtml2pdf": {
            "hashes": [
                "sha256:86a37e78d7a8d8bb2761746c3d559e12284d92c4d531b3a8a0f8fd632b436f82"
            ],
            "index": "pypi",
            "version": "==0.2.3"
        },
        "xlrd": {
            "hashes": [
                "sha256:546eb36cee8db40c3eaa46c351e67ffee6eeb5fa2650b71bc4c758a29a1b29b2",
                "sha256:e551fb498759fa3a5384a94ccd4c3c02eb7c00ea424426e212ac0c57be9dfbde"
            ],
            "version": "==1.2.0"
        },
        "xlwt": {
            "hashes": [
                "sha256:a082260524678ba48a297d922cc385f58278b8aa68741596a87de01a9c628b2e",
                "sha256:c59912717a9b28f1a3c2a98fd60741014b06b043936dcecbc113eaaada156c88"
            ],
            "version": "==1.3.0"
        },
        "zipp": {
            "hashes": [
                "sha256:3718b1cbcd963c7d4c5511a8240812904164b7f381b647143a89d3b98f9bcd8e",
                "sha256:f06903e9f1f43b12d371004b4ac7b06ab39a44adc747266928ae6debfa7b3335"
            ],
            "version": "==0.6.0"
        }
    },
    "develop": {
        "alabaster": {
            "hashes": [
                "sha256:446438bdcca0e05bd45ea2de1668c1d9b032e1a9154c2c259092d77031ddd359",
                "sha256:a661d72d58e6ea8a57f7a86e37d86716863ee5e92788398526d58b26a4e4dc02"
            ],
            "version": "==0.7.12"
        },
        "babel": {
            "hashes": [
                "sha256:af92e6106cb7c55286b25b38ad7695f8b4efb36a90ba483d7f7a6628c46158ab",
                "sha256:e86135ae101e31e2c8ec20a4e0c5220f4eed12487d5cf3f78be7e98d3a57fc28"
            ],
            "version": "==2.7.0"
        },
        "backcall": {
            "hashes": [
                "sha256:38ecd85be2c1e78f77fd91700c76e14667dc21e2713b63876c0eb901196e01e4",
                "sha256:bbbf4b1e5cd2bdb08f915895b51081c041bac22394fdfcfdfbe9f14b77c08bf2"
            ],
            "version": "==0.1.0"
        },
        "certifi": {
            "hashes": [
                "sha256:e4f3620cfea4f83eedc95b24abd9cd56f3c4b146dd0177e83a21b4eb49e21e50",
                "sha256:fd7c7c74727ddcf00e9acd26bba8da604ffec95bf1c2144e67aff7a8b50e6cef"
            ],
            "version": "==2019.9.11"
        },
        "chardet": {
            "hashes": [
                "sha256:84ab92ed1c4d4f16916e05906b6b75a6c0fb5db821cc65e70cbd64a3e2a5eaae",
                "sha256:fc323ffcaeaed0e0a02bf4d117757b98aed530d9ed4531e3e15460124c106691"
            ],
            "version": "==3.0.4"
        },
        "coverage": {
            "hashes": [
                "sha256:08907593569fe59baca0bf152c43f3863201efb6113ecb38ce7e97ce339805a6",
                "sha256:0be0f1ed45fc0c185cfd4ecc19a1d6532d72f86a2bac9de7e24541febad72650",
                "sha256:141f08ed3c4b1847015e2cd62ec06d35e67a3ac185c26f7635f4406b90afa9c5",
                "sha256:19e4df788a0581238e9390c85a7a09af39c7b539b29f25c89209e6c3e371270d",
                "sha256:23cc09ed395b03424d1ae30dcc292615c1372bfba7141eb85e11e50efaa6b351",
                "sha256:245388cda02af78276b479f299bbf3783ef0a6a6273037d7c60dc73b8d8d7755",
                "sha256:331cb5115673a20fb131dadd22f5bcaf7677ef758741312bee4937d71a14b2ef",
                "sha256:386e2e4090f0bc5df274e720105c342263423e77ee8826002dcffe0c9533dbca",
                "sha256:3a794ce50daee01c74a494919d5ebdc23d58873747fa0e288318728533a3e1ca",
                "sha256:60851187677b24c6085248f0a0b9b98d49cba7ecc7ec60ba6b9d2e5574ac1ee9",
                "sha256:63a9a5fc43b58735f65ed63d2cf43508f462dc49857da70b8980ad78d41d52fc",
                "sha256:6b62544bb68106e3f00b21c8930e83e584fdca005d4fffd29bb39fb3ffa03cb5",
                "sha256:6ba744056423ef8d450cf627289166da65903885272055fb4b5e113137cfa14f",
                "sha256:7494b0b0274c5072bddbfd5b4a6c6f18fbbe1ab1d22a41e99cd2d00c8f96ecfe",
                "sha256:826f32b9547c8091679ff292a82aca9c7b9650f9fda3e2ca6bf2ac905b7ce888",
                "sha256:93715dffbcd0678057f947f496484e906bf9509f5c1c38fc9ba3922893cda5f5",
                "sha256:9a334d6c83dfeadae576b4d633a71620d40d1c379129d587faa42ee3e2a85cce",
                "sha256:af7ed8a8aa6957aac47b4268631fa1df984643f07ef00acd374e456364b373f5",
                "sha256:bf0a7aed7f5521c7ca67febd57db473af4762b9622254291fbcbb8cd0ba5e33e",
                "sha256:bf1ef9eb901113a9805287e090452c05547578eaab1b62e4ad456fcc049a9b7e",
                "sha256:c0afd27bc0e307a1ffc04ca5ec010a290e49e3afbe841c5cafc5c5a80ecd81c9",
                "sha256:dd579709a87092c6dbee09d1b7cfa81831040705ffa12a1b248935274aee0437",
                "sha256:df6712284b2e44a065097846488f66840445eb987eb81b3cc6e4149e7b6982e1",
                "sha256:e07d9f1a23e9e93ab5c62902833bf3e4b1f65502927379148b6622686223125c",
                "sha256:e2ede7c1d45e65e209d6093b762e98e8318ddeff95317d07a27a2140b80cfd24",
                "sha256:e4ef9c164eb55123c62411f5936b5c2e521b12356037b6e1c2617cef45523d47",
                "sha256:eca2b7343524e7ba246cab8ff00cab47a2d6d54ada3b02772e908a45675722e2",
                "sha256:eee64c616adeff7db37cc37da4180a3a5b6177f5c46b187894e633f088fb5b28",
                "sha256:ef824cad1f980d27f26166f86856efe11eff9912c4fed97d3804820d43fa550c",
                "sha256:efc89291bd5a08855829a3c522df16d856455297cf35ae827a37edac45f466a7",
                "sha256:fa964bae817babece5aa2e8c1af841bebb6d0b9add8e637548809d040443fee0",
                "sha256:ff37757e068ae606659c28c3bd0d923f9d29a85de79bf25b2b34b148473b5025"
            ],
            "index": "pypi",
            "version": "==4.5.4"
        },
        "decorator": {
            "hashes": [
                "sha256:86156361c50488b84a3f148056ea716ca587df2f0de1d34750d35c21312725de",
                "sha256:f069f3a01830ca754ba5258fde2278454a0b5b79e0d7f5c13b3b97e57d4acff6"
            ],
            "version": "==4.4.0"
        },
        "djangorestframework": {
            "hashes": [
                "sha256:5488aed8f8df5ec1d70f04b2114abc52ae6729748a176c453313834a9ee179c8",
                "sha256:dc81cbf9775c6898a580f6f1f387c4777d12bd87abf0f5406018d32ccae71090"
            ],
            "index": "pypi",
            "version": "==3.10.3"
        },
        "docutils": {
            "hashes": [
                "sha256:6c4f696463b79f1fb8ba0c594b63840ebd41f059e92b31957c46b74a4599b6d0",
                "sha256:9e4d7ecfc600058e07ba661411a2b7de2fd0fafa17d1a7f7361cd47b1175c827",
                "sha256:a2aeea129088da402665e92e0b25b04b073c04b2dce4ab65caaa38b7ce2e1a99"
            ],
            "version": "==0.15.2"
        },
        "drf-api-checker": {
            "hashes": [
                "sha256:8573b2510e71803900acf11dc259a5ea51e9d773455fd851538a661c2bf9eceb"
            ],
            "index": "pypi",
            "version": "==0.8.0"
        },
        "entrypoints": {
            "hashes": [
                "sha256:589f874b313739ad35be6e0cd7efde2a4e9b6fea91edcc34e58ecbb8dbe56d19",
                "sha256:c70dd71abe5a8c85e55e12c19bd91ccfeec11a6e99044204511f9ed547d48451"
            ],
            "version": "==0.3"
        },
        "factory-boy": {
            "hashes": [
                "sha256:728df59b372c9588b83153facf26d3d28947fc750e8e3c95cefa9bed0e6394ee",
                "sha256:faf48d608a1735f0d0a3c9cbf536d64f9132b547dae7ba452c4d99a79e84a370"
            ],
            "index": "pypi",
            "version": "==2.12.0"
        },
        "faker": {
            "hashes": [
                "sha256:45cc9cca3de8beba5a2da3bd82a6e5544f53da1a702645c8485f682366c15026",
                "sha256:a6459ff518d1fc6ee2238a7209e6c899517872c7e1115510279033ffe6fe8ef3"
            ],
            "version": "==2.0.2"
        },
        "fancycompleter": {
            "hashes": [
                "sha256:d2522f1f3512371f295379c4c0d1962de06762eb586c199620a2a5d423539b12"
            ],
            "version": "==0.8"
        },
        "filelock": {
            "hashes": [
                "sha256:18d82244ee114f543149c66a6e0c14e9c4f8a1044b5cdaadd0f82159d6a6ff59",
                "sha256:929b7d63ec5b7d6b71b0fa5ac14e030b3f70b75747cef1b10da9b879fef15836"
            ],
            "version": "==3.0.12"
        },
        "flake8": {
            "hashes": [
                "sha256:19241c1cbc971b9962473e4438a2ca19749a7dd002dd1a946eaba171b4114548",
                "sha256:8e9dfa3cecb2400b3738a42c54c3043e821682b9c840b0448c0503f781130696"
            ],
            "index": "pypi",
            "version": "==3.7.8"
        },
        "freezegun": {
            "hashes": [
                "sha256:2a4d9c8cd3c04a201e20c313caf8b6338f1cfa4cda43f46a94cc4a9fd13ea5e7",
                "sha256:edfdf5bc6040969e6ed2e36eafe277963bdc8b7c01daeda96c5c8594576c9390"
            ],
            "index": "pypi",
            "version": "==0.3.12"
        },
        "idna": {
            "hashes": [
                "sha256:c357b3f628cf53ae2c4c05627ecc484553142ca23264e593d327bcde5e9c3407",
                "sha256:ea8b7f6188e6fa117537c3df7da9fc686d485087abf6ac197f9c46432f7e4a3c"
            ],
            "version": "==2.8"
        },
        "imagesize": {
            "hashes": [
                "sha256:3f349de3eb99145973fefb7dbe38554414e5c30abd0c8e4b970a7c9d09f3a1d8",
                "sha256:f3832918bc3c66617f92e35f5d70729187676313caa60c187eb0f28b8fe5e3b5"
            ],
            "version": "==1.1.0"
        },
        "importlib-metadata": {
            "hashes": [
                "sha256:aa18d7378b00b40847790e7c27e11673d7fed219354109d0e7b9e5b25dc3ad26",
                "sha256:d5f18a79777f3aa179c145737780282e27b508fc8fd688cb17c7a813e8bd39af"
            ],
            "version": "==0.23"
        },
        "ipython": {
            "hashes": [
                "sha256:c4ab005921641e40a68e405e286e7a1fcc464497e14d81b6914b4fd95e5dee9b",
                "sha256:dd76831f065f17bddd7eaa5c781f5ea32de5ef217592cf019e34043b56895aa1"
            ],
            "index": "pypi",
            "version": "==7.8.0"
        },
        "ipython-genutils": {
            "hashes": [
                "sha256:72dd37233799e619666c9f639a9da83c34013a73e8bbc79a7a6348d93c61fab8",
                "sha256:eb2e116e75ecef9d4d228fdc66af54269afa26ab4463042e33785b887c628ba8"
            ],
            "version": "==0.2.0"
        },
        "isort": {
            "hashes": [
                "sha256:54da7e92468955c4fceacd0c86bd0ec997b0e1ee80d97f67c35a78b719dccab1",
                "sha256:6e811fcb295968434526407adb8796944f1988c5b65e8139058f2014cbe100fd"
            ],
            "index": "pypi",
            "version": "==4.3.21"
        },
        "jedi": {
            "hashes": [
                "sha256:786b6c3d80e2f06fd77162a07fed81b8baa22dde5d62896a790a331d6ac21a27",
                "sha256:ba859c74fa3c966a22f2aeebe1b74ee27e2a462f56d3f5f7ca4a59af61bfe42e"
            ],
            "version": "==0.15.1"
        },
        "jinja2": {
            "hashes": [
                "sha256:74320bb91f31270f9551d46522e33af46a80c3d619f4a4bf42b3164d30b5911f",
                "sha256:9fe95f19286cfefaa917656583d020be14e7859c6b0252588391e47db34527de"
            ],
            "version": "==2.10.3"
        },
        "markupsafe": {
            "hashes": [
                "sha256:00bc623926325b26bb9605ae9eae8a215691f33cae5df11ca5424f06f2d1f473",
                "sha256:09027a7803a62ca78792ad89403b1b7a73a01c8cb65909cd876f7fcebd79b161",
                "sha256:09c4b7f37d6c648cb13f9230d847adf22f8171b1ccc4d5682398e77f40309235",
                "sha256:1027c282dad077d0bae18be6794e6b6b8c91d58ed8a8d89a89d59693b9131db5",
                "sha256:24982cc2533820871eba85ba648cd53d8623687ff11cbb805be4ff7b4c971aff",
                "sha256:29872e92839765e546828bb7754a68c418d927cd064fd4708fab9fe9c8bb116b",
                "sha256:43a55c2930bbc139570ac2452adf3d70cdbb3cfe5912c71cdce1c2c6bbd9c5d1",
                "sha256:46c99d2de99945ec5cb54f23c8cd5689f6d7177305ebff350a58ce5f8de1669e",
                "sha256:500d4957e52ddc3351cabf489e79c91c17f6e0899158447047588650b5e69183",
                "sha256:535f6fc4d397c1563d08b88e485c3496cf5784e927af890fb3c3aac7f933ec66",
                "sha256:62fe6c95e3ec8a7fad637b7f3d372c15ec1caa01ab47926cfdf7a75b40e0eac1",
                "sha256:6dd73240d2af64df90aa7c4e7481e23825ea70af4b4922f8ede5b9e35f78a3b1",
                "sha256:717ba8fe3ae9cc0006d7c451f0bb265ee07739daf76355d06366154ee68d221e",
                "sha256:79855e1c5b8da654cf486b830bd42c06e8780cea587384cf6545b7d9ac013a0b",
                "sha256:7c1699dfe0cf8ff607dbdcc1e9b9af1755371f92a68f706051cc8c37d447c905",
                "sha256:88e5fcfb52ee7b911e8bb6d6aa2fd21fbecc674eadd44118a9cc3863f938e735",
                "sha256:8defac2f2ccd6805ebf65f5eeb132adcf2ab57aa11fdf4c0dd5169a004710e7d",
                "sha256:98c7086708b163d425c67c7a91bad6e466bb99d797aa64f965e9d25c12111a5e",
                "sha256:9add70b36c5666a2ed02b43b335fe19002ee5235efd4b8a89bfcf9005bebac0d",
                "sha256:9bf40443012702a1d2070043cb6291650a0841ece432556f784f004937f0f32c",
                "sha256:ade5e387d2ad0d7ebf59146cc00c8044acbd863725f887353a10df825fc8ae21",
                "sha256:b00c1de48212e4cc9603895652c5c410df699856a2853135b3967591e4beebc2",
                "sha256:b1282f8c00509d99fef04d8ba936b156d419be841854fe901d8ae224c59f0be5",
                "sha256:b2051432115498d3562c084a49bba65d97cf251f5a331c64a12ee7e04dacc51b",
                "sha256:ba59edeaa2fc6114428f1637ffff42da1e311e29382d81b339c1817d37ec93c6",
                "sha256:c8716a48d94b06bb3b2524c2b77e055fb313aeb4ea620c8dd03a105574ba704f",
                "sha256:cd5df75523866410809ca100dc9681e301e3c27567cf498077e8551b6d20e42f",
                "sha256:e249096428b3ae81b08327a63a485ad0878de3fb939049038579ac0ef61e17e7"
            ],
            "version": "==1.1.1"
        },
        "mccabe": {
            "hashes": [
                "sha256:ab8a6258860da4b6677da4bd2fe5dc2c659cff31b3ee4f7f5d64e79735b80d42",
                "sha256:dd8d182285a0fe56bace7f45b5e7d1a6ebcbf524e8f3bd87eb0f125271b8831f"
            ],
            "version": "==0.6.1"
        },
        "mock": {
            "hashes": [
                "sha256:83657d894c90d5681d62155c82bda9c1187827525880eda8ff5df4ec813437c3",
                "sha256:d157e52d4e5b938c550f39eb2fd15610db062441a9c2747d3dbfa9298211d0f8"
            ],
            "index": "pypi",
            "version": "==3.0.5"
        },
        "more-itertools": {
            "hashes": [
                "sha256:409cd48d4db7052af495b09dec721011634af3753ae1ef92d2b32f73a745f832",
                "sha256:92b8c4b06dac4f0611c0729b2f2ede52b2e1bac1ab48f089c7ddc12e26bb60c4"
            ],
            "version": "==7.2.0"
        },
        "multidict": {
            "hashes": [
                "sha256:024b8129695a952ebd93373e45b5d341dbb87c17ce49637b34000093f243dd4f",
                "sha256:041e9442b11409be5e4fc8b6a97e4bcead758ab1e11768d1e69160bdde18acc3",
                "sha256:045b4dd0e5f6121e6f314d81759abd2c257db4634260abcfe0d3f7083c4908ef",
                "sha256:047c0a04e382ef8bd74b0de01407e8d8632d7d1b4db6f2561106af812a68741b",
                "sha256:068167c2d7bbeebd359665ac4fff756be5ffac9cda02375b5c5a7c4777038e73",
                "sha256:148ff60e0fffa2f5fad2eb25aae7bef23d8f3b8bdaf947a65cdbe84a978092bc",
                "sha256:1d1c77013a259971a72ddaa83b9f42c80a93ff12df6a4723be99d858fa30bee3",
                "sha256:1d48bc124a6b7a55006d97917f695effa9725d05abe8ee78fd60d6588b8344cd",
                "sha256:31dfa2fc323097f8ad7acd41aa38d7c614dd1960ac6681745b6da124093dc351",
                "sha256:34f82db7f80c49f38b032c5abb605c458bac997a6c3142e0d6c130be6fb2b941",
                "sha256:3d5dd8e5998fb4ace04789d1d008e2bb532de501218519d70bb672c4c5a2fc5d",
                "sha256:4a6ae52bd3ee41ee0f3acf4c60ceb3f44e0e3bc52ab7da1c2b2aa6703363a3d1",
                "sha256:4b02a3b2a2f01d0490dd39321c74273fed0568568ea0e7ea23e02bd1fb10a10b",
                "sha256:4b843f8e1dd6a3195679d9838eb4670222e8b8d01bc36c9894d6c3538316fa0a",
                "sha256:5de53a28f40ef3c4fd57aeab6b590c2c663de87a5af76136ced519923d3efbb3",
                "sha256:61b2b33ede821b94fa99ce0b09c9ece049c7067a33b279f343adfe35108a4ea7",
                "sha256:6a3a9b0f45fd75dc05d8e93dc21b18fc1670135ec9544d1ad4acbcf6b86781d0",
                "sha256:76ad8e4c69dadbb31bad17c16baee61c0d1a4a73bed2590b741b2e1a46d3edd0",
                "sha256:7ba19b777dc00194d1b473180d4ca89a054dd18de27d0ee2e42a103ec9b7d014",
                "sha256:7c1b7eab7a49aa96f3db1f716f0113a8a2e93c7375dd3d5d21c4941f1405c9c5",
                "sha256:7fc0eee3046041387cbace9314926aa48b681202f8897f8bff3809967a049036",
                "sha256:8ccd1c5fff1aa1427100ce188557fc31f1e0a383ad8ec42c559aabd4ff08802d",
                "sha256:8e08dd76de80539d613654915a2f5196dbccc67448df291e69a88712ea21e24a",
                "sha256:c18498c50c59263841862ea0501da9f2b3659c00db54abfbf823a80787fde8ce",
                "sha256:c49db89d602c24928e68c0d510f4fcf8989d77defd01c973d6cbe27e684833b1",
                "sha256:ce20044d0317649ddbb4e54dab3c1bcc7483c78c27d3f58ab3d0c7e6bc60d26a",
                "sha256:d1071414dd06ca2eafa90c85a079169bfeb0e5f57fd0b45d44c092546fcd6fd9",
                "sha256:d3be11ac43ab1a3e979dac80843b42226d5d3cccd3986f2e03152720a4297cd7",
                "sha256:db603a1c235d110c860d5f39988ebc8218ee028f07a7cbc056ba6424372ca31b"
            ],
            "version": "==4.5.2"
        },
        "packaging": {
            "hashes": [
                "sha256:28b924174df7a2fa32c1953825ff29c61e2f5e082343165438812f00d3a7fc47",
                "sha256:d9551545c6d761f3def1677baf08ab2a3ca17c56879e70fecba2fc4dde4ed108"
            ],
            "version": "==19.2"
        },
        "parso": {
            "hashes": [
                "sha256:63854233e1fadb5da97f2744b6b24346d2750b85965e7e399bec1620232797dc",
                "sha256:666b0ee4a7a1220f65d367617f2cd3ffddff3e205f3f16a0284df30e774c2a9c"
            ],
            "version": "==0.5.1"
        },
        "pdbpp": {
            "hashes": [
                "sha256:73ff220d5006e0ecdc3e2705d8328d8aa5ac27fef95cc06f6e42cd7d22d55eb8"
            ],
            "index": "pypi",
            "version": "==0.10.2"
        },
        "pexpect": {
            "hashes": [
                "sha256:2094eefdfcf37a1fdbfb9aa090862c1a4878e5c7e0e7e7088bdb511c558e5cd1",
                "sha256:9e2c1fd0e6ee3a49b28f95d4b33bc389c89b20af6a1255906e90ff1262ce62eb"
            ],
            "markers": "sys_platform != 'win32'",
            "version": "==4.7.0"
        },
        "pickleshare": {
            "hashes": [
                "sha256:87683d47965c1da65cdacaf31c8441d12b8044cdec9aca500cd78fc2c683afca",
                "sha256:9649af414d74d4df115d5d718f82acb59c9d418196b7b4290ed47a12ce62df56"
            ],
            "version": "==0.7.5"
        },
        "pluggy": {
            "hashes": [
                "sha256:0db4b7601aae1d35b4a033282da476845aa19185c1e6964b25cf324b5e4ec3e6",
                "sha256:fa5fa1622fa6dd5c030e9cad086fa19ef6a0cf6d7a2d12318e10cb49d6d68f34"
            ],
            "version": "==0.13.0"
        },
        "prompt-toolkit": {
            "hashes": [
                "sha256:46642344ce457641f28fc9d1c9ca939b63dadf8df128b86f1b9860e59c73a5e4",
                "sha256:e7f8af9e3d70f514373bf41aa51bc33af12a6db3f71461ea47fea985defb2c31",
                "sha256:f15af68f66e664eaa559d4ac8a928111eebd5feda0c11738b5998045224829db"
            ],
            "version": "==2.0.10"
        },
        "ptyprocess": {
            "hashes": [
                "sha256:923f299cc5ad920c68f2bc0bc98b75b9f838b93b599941a6b63ddbc2476394c0",
                "sha256:d7cc528d76e76342423ca640335bd3633420dc1366f258cb31d05e865ef5ca1f"
            ],
            "version": "==0.6.0"
        },
        "py": {
            "hashes": [
                "sha256:64f65755aee5b381cea27766a3a147c3f15b9b6b9ac88676de66ba2ae36793fa",
                "sha256:dc639b046a6e2cff5bbe40194ad65936d6ba360b52b3c3fe1d08a82dd50b5e53"
            ],
            "version": "==1.8.0"
        },
        "pycodestyle": {
            "hashes": [
                "sha256:95a2219d12372f05704562a14ec30bc76b05a5b297b21a5dfe3f6fac3491ae56",
                "sha256:e40a936c9a450ad81df37f549d676d127b1b66000a6c500caa2b085bc0ca976c"
            ],
            "version": "==2.5.0"
        },
        "pyflakes": {
            "hashes": [
                "sha256:17dbeb2e3f4d772725c777fabc446d5634d1038f234e77343108ce445ea69ce0",
                "sha256:d976835886f8c5b31d47970ed689944a0262b5f3afa00a5a7b4dc81e5449f8a2"
            ],
            "version": "==2.1.1"
        },
        "pygments": {
            "hashes": [
                "sha256:71e430bc85c88a430f000ac1d9b331d2407f681d6f6aec95e8bcfbc3df5b0127",
                "sha256:881c4c157e45f30af185c1ffe8d549d48ac9127433f2c380c24b84572ad66297"
            ],
            "version": "==2.4.2"
        },
        "pyparsing": {
            "hashes": [
                "sha256:6f98a7b9397e206d78cc01df10131398f1c8b8510a2f4d97d9abd82e1aacdd80",
                "sha256:d9338df12903bbf5d65a0e4e87c2161968b10d2e489652bb47001d82a9b028b4"
            ],
            "version": "==2.4.2"
        },
        "python-dateutil": {
            "hashes": [
                "sha256:7e6584c74aeed623791615e26efd690f29817a27c73085b78e4bad02493df2fb",
                "sha256:c89805f6f4d64db21ed966fda138f8a5ed7a4fdbc1a8ee329ce1b74e3c74da9e"
            ],
            "version": "==2.8.0"
        },
        "pytz": {
            "hashes": [
                "sha256:1c557d7d0e871de1f5ccd5833f60fb2550652da6be2693c1e02300743d21500d",
                "sha256:b02c06db6cf09c12dd25137e563b31700d3b80fcc4ad23abb7a315f2789819be"
            ],
            "version": "==2019.3"
        },
        "pyyaml": {
            "hashes": [
                "sha256:0113bc0ec2ad727182326b61326afa3d1d8280ae1122493553fd6f4397f33df9",
                "sha256:01adf0b6c6f61bd11af6e10ca52b7d4057dd0be0343eb9283c878cf3af56aee4",
                "sha256:5124373960b0b3f4aa7df1707e63e9f109b5263eca5976c66e08b1c552d4eaf8",
                "sha256:5ca4f10adbddae56d824b2c09668e91219bb178a1eee1faa56af6f99f11bf696",
                "sha256:7907be34ffa3c5a32b60b95f4d95ea25361c951383a894fec31be7252b2b6f34",
                "sha256:7ec9b2a4ed5cad025c2278a1e6a19c011c80a3caaac804fd2d329e9cc2c287c9",
                "sha256:87ae4c829bb25b9fe99cf71fbb2140c448f534e24c998cc60f39ae4f94396a73",
                "sha256:9de9919becc9cc2ff03637872a440195ac4241c80536632fffeb6a1e25a74299",
                "sha256:a5a85b10e450c66b49f98846937e8cfca1db3127a9d5d1e31ca45c3d0bef4c5b",
                "sha256:b0997827b4f6a7c286c01c5f60384d218dca4ed7d9efa945c3e1aa623d5709ae",
                "sha256:b631ef96d3222e62861443cc89d6563ba3eeb816eeb96b2629345ab795e53681",
                "sha256:bf47c0607522fdbca6c9e817a6e81b08491de50f3766a7a0e6a5be7905961b41",
                "sha256:f81025eddd0327c7d4cfe9b62cf33190e1e736cc6e97502b3ec425f574b3e7a8"
            ],
            "version": "==5.1.2"
        },
        "requests": {
            "hashes": [
                "sha256:11e007a8a2aa0323f5a921e9e6a2d7e4e67d9877e85773fba9ba6419025cbeb4",
                "sha256:9cf5292fcd0f598c671cfc1e0d7d1a7f13bb8085e9a590f48c010551dc6c4b31"
            ],
            "index": "pypi",
            "version": "==2.22.0"
        },
        "responses": {
            "hashes": [
                "sha256:502d9c0c8008439cfcdef7e251f507fcfdd503b56e8c0c87c3c3e3393953f790",
                "sha256:97193c0183d63fba8cd3a041c75464e4b09ea0aff6328800d1546598567dde0b"
            ],
            "index": "pypi",
            "version": "==0.10.6"
        },
        "six": {
            "hashes": [
                "sha256:3350809f0555b11f552448330d0b52d5f24c91a322ea4a15ef22629740f3761c",
                "sha256:d16a0141ec1a18405cd4ce8b4613101da75da0e9a7aec5bdd4fa804d0e0eba73"
            ],
            "version": "==1.12.0"
        },
        "snowballstemmer": {
            "hashes": [
                "sha256:209f257d7533fdb3cb73bdbd24f436239ca3b2fa67d56f6ff88e86be08cc5ef0",
                "sha256:df3bac3df4c2c01363f3dd2cfa78cce2840a79b9f1c2d2de9ce8d31683992f52"
            ],
            "version": "==2.0.0"
        },
        "sphinx": {
            "hashes": [
                "sha256:0d586b0f8c2fc3cc6559c5e8fd6124628110514fda0e5d7c82e682d749d2e845",
                "sha256:839a3ed6f6b092bb60f492024489cc9e6991360fb9f52ed6361acd510d261069"
            ],
            "index": "pypi",
            "version": "==2.2.0"
        },
        "sphinxcontrib-applehelp": {
            "hashes": [
                "sha256:edaa0ab2b2bc74403149cb0209d6775c96de797dfd5b5e2a71981309efab3897",
                "sha256:fb8dee85af95e5c30c91f10e7eb3c8967308518e0f7488a2828ef7bc191d0d5d"
            ],
            "version": "==1.0.1"
        },
        "sphinxcontrib-devhelp": {
            "hashes": [
                "sha256:6c64b077937330a9128a4da74586e8c2130262f014689b4b89e2d08ee7294a34",
                "sha256:9512ecb00a2b0821a146736b39f7aeb90759834b07e81e8cc23a9c70bacb9981"
            ],
            "version": "==1.0.1"
        },
        "sphinxcontrib-htmlhelp": {
            "hashes": [
                "sha256:4670f99f8951bd78cd4ad2ab962f798f5618b17675c35c5ac3b2132a14ea8422",
                "sha256:d4fd39a65a625c9df86d7fa8a2d9f3cd8299a3a4b15db63b50aac9e161d8eff7"
            ],
            "version": "==1.0.2"
        },
        "sphinxcontrib-jsmath": {
            "hashes": [
                "sha256:2ec2eaebfb78f3f2078e73666b1415417a116cc848b72e5172e596c871103178",
                "sha256:a9925e4a4587247ed2191a22df5f6970656cb8ca2bd6284309578f2153e0c4b8"
            ],
            "version": "==1.0.1"
        },
        "sphinxcontrib-qthelp": {
            "hashes": [
                "sha256:513049b93031beb1f57d4daea74068a4feb77aa5630f856fcff2e50de14e9a20",
                "sha256:79465ce11ae5694ff165becda529a600c754f4bc459778778c7017374d4d406f"
            ],
            "version": "==1.0.2"
        },
        "sphinxcontrib-serializinghtml": {
            "hashes": [
                "sha256:c0efb33f8052c04fd7a26c0a07f1678e8512e0faec19f4aa8f2473a8b81d5227",
                "sha256:db6615af393650bf1151a6cd39120c29abaf93cc60db8c48eb2dddbfdc3a9768"
            ],
            "version": "==1.1.3"
        },
        "text-unidecode": {
            "hashes": [
                "sha256:1311f10e8b895935241623731c2ba64f4c455287888b18189350b67134a822e8",
                "sha256:bad6603bb14d279193107714b288be206cac565dfa49aa5b105294dd5c4aab93"
            ],
            "version": "==1.3"
        },
        "toml": {
            "hashes": [
                "sha256:229f81c57791a41d65e399fc06bf0848bab550a9dfd5ed66df18ce5f05e73d5c",
                "sha256:235682dd292d5899d361a811df37e04a8828a5b1da3115886b73cf81ebc9100e"
            ],
            "version": "==0.10.0"
        },
        "tox": {
            "hashes": [
                "sha256:0bc216b6a2e6afe764476b4a07edf2c1dab99ed82bb146a1130b2e828f5bff5e",
                "sha256:c4f6b319c20ba4913dbfe71ebfd14ff95d1853c4231493608182f66e566ecfe1"
            ],
            "index": "pypi",
            "version": "==3.14.0"
        },
        "traitlets": {
            "hashes": [
                "sha256:70b4c6a1d9019d7b4f6846832288f86998aa3b9207c6821f3578a6a6a467fe44",
                "sha256:d023ee369ddd2763310e4c3eae1ff649689440d4ae59d7485eb4cfbbe3e359f7"
            ],
            "version": "==4.3.3"
        },
        "urllib3": {
            "hashes": [
                "sha256:3de946ffbed6e6746608990594d08faac602528ac7015ac28d33cee6a45b7398",
                "sha256:9a107b99a5393caf59c7aa3c1249c16e6879447533d0887f4336dde834c7be86"
            ],
            "version": "==1.25.6"
        },
        "vcrpy": {
            "hashes": [
                "sha256:0e79239441fb4c731da9f05aecbd062223ef1f4ab668d2400c63c347a7071414",
                "sha256:b5bcdd4450d03acd623515c8b9fbf3f1f7fa3a44fd0c01c674b0f1166a1949f8"
            ],
            "index": "pypi",
            "version": "==2.1.0"
        },
        "virtualenv": {
            "hashes": [
                "sha256:680af46846662bb38c5504b78bad9ed9e4f3ba2d54f54ba42494fdf94337fe30",
                "sha256:f78d81b62d3147396ac33fc9d77579ddc42cc2a98dd9ea38886f616b33bc7fb2"
            ],
            "version": "==16.7.5"
        },
        "wcwidth": {
            "hashes": [
                "sha256:3df37372226d6e63e1b1e1eda15c594bca98a22d33a23832a90998faa96bc65e",
                "sha256:f4ebe71925af7b40a864553f761ed559b43544f8f71746c2d756c7fe788ade7c"
            ],
            "version": "==0.1.7"
        },
        "wmctrl": {
            "hashes": [
                "sha256:d806f65ac1554366b6e31d29d7be2e8893996c0acbb2824bbf2b1f49cf628a13"
            ],
            "version": "==0.3"
        },
        "wrapt": {
            "hashes": [
                "sha256:565a021fd19419476b9362b05eeaa094178de64f8361e44468f9e9d7843901e1"
            ],
            "version": "==1.11.2"
        },
        "yarl": {
            "hashes": [
                "sha256:024ecdc12bc02b321bc66b41327f930d1c2c543fa9a561b39861da9388ba7aa9",
                "sha256:2f3010703295fbe1aec51023740871e64bb9664c789cba5a6bdf404e93f7568f",
                "sha256:3890ab952d508523ef4881457c4099056546593fa05e93da84c7250516e632eb",
                "sha256:3e2724eb9af5dc41648e5bb304fcf4891adc33258c6e14e2a7414ea32541e320",
                "sha256:5badb97dd0abf26623a9982cd448ff12cb39b8e4c94032ccdedf22ce01a64842",
                "sha256:73f447d11b530d860ca1e6b582f947688286ad16ca42256413083d13f260b7a0",
                "sha256:7ab825726f2940c16d92aaec7d204cfc34ac26c0040da727cf8ba87255a33829",
                "sha256:b25de84a8c20540531526dfbb0e2d2b648c13fd5dd126728c496d7c3fea33310",
                "sha256:c6e341f5a6562af74ba55205dbd56d248daf1b5748ec48a0200ba227bb9e33f4",
                "sha256:c9bb7c249c4432cd47e75af3864bc02d26c9594f49c82e2a28624417f0ae63b8",
                "sha256:e060906c0c585565c718d1c3841747b61c5439af2211e185f6739a9412dfbde1"
            ],
            "markers": "python_version >= '3.5'",
            "version": "==1.3.0"
        },
        "zipp": {
            "hashes": [
                "sha256:3718b1cbcd963c7d4c5511a8240812904164b7f381b647143a89d3b98f9bcd8e",
                "sha256:f06903e9f1f43b12d371004b4ac7b06ab39a44adc747266928ae6debfa7b3335"
            ],
            "version": "==0.6.0"
        }
    }
}<|MERGE_RESOLUTION|>--- conflicted
+++ resolved
@@ -981,17 +981,10 @@
         },
         "unicef-attachments": {
             "hashes": [
-<<<<<<< HEAD
                 "sha256:f05547e349a0a6c90fa2c35d6ec493e3d3ed919b5b9f37020d7318c7a5476fd2"
             ],
             "index": "pypi",
             "version": "==0.6.0"
-=======
-                "sha256:80c60906bb9b5e86b8eff86f9b3a702166e7fcd5681dd864b1d651a98345cf62"
-            ],
-            "index": "pypi",
-            "version": "==0.5.2"
->>>>>>> 66a22493
         },
         "unicef-djangolib": {
             "hashes": [
