--- conflicted
+++ resolved
@@ -1,11 +1,7 @@
 {
     "_meta": {
         "hash": {
-<<<<<<< HEAD
-            "sha256": "e6b6a45f72e66987b0462ceb9769044d4bf45c903ded72e7a74370650113a057"
-=======
             "sha256": "f033daf79b91b2fccd1ce4ed127028ec25efd3c8438451662f502b9705d4daff"
->>>>>>> ecc00893
         },
         "pipfile-spec": 6,
         "requires": {
@@ -66,17 +62,6 @@
             "index": "pypi",
             "version": "==2.1.0"
         },
-<<<<<<< HEAD
-        "babel": {
-            "hashes": [
-                "sha256:820c195271534e8a86f564ba9ef2c207f356cfeb7e94d2bdc6b57897c4233837",
-                "sha256:be432f50d6c38c705ea45a0c05a4bbb22a70742a93888fbae5e7948da1635d23"
-            ],
-            "markers": "python_version >= '2.7' and python_version not in '3.0, 3.1, 3.2, 3.3'",
-            "version": "==2.8.1"
-        },
-=======
->>>>>>> ecc00893
         "backports.csv": {
             "hashes": [
                 "sha256:1277dfff73130b2e106bf3dd347adb3c5f6c4340882289d88f31240da92cbd6d",
@@ -109,17 +94,10 @@
         },
         "certifi": {
             "hashes": [
-<<<<<<< HEAD
-                "sha256:1f422849db327d534e3d0c5f02a263458c3955ec0aae4ff09b95f195c59f4edd",
-                "sha256:f05def092c44fbf25834a51509ef6e631dc19765ab8a57b4e7ab85531f0a9cf4"
-            ],
-            "version": "==2020.11.8"
-=======
                 "sha256:2bbf76fd432960138b3ef6dda3dde0544f27cbf8546c458e60baf371917ba9ee",
                 "sha256:50b1e4f8446b06f41be7dd6338db18e0990601dce795c2b1686458aa7e8fa7d8"
             ],
             "version": "==2021.5.30"
->>>>>>> ecc00893
         },
         "cffi": {
             "hashes": [
@@ -222,32 +200,6 @@
         },
         "cryptography": {
             "hashes": [
-<<<<<<< HEAD
-                "sha256:07ca431b788249af92764e3be9a488aa1d39a0bc3be313d826bbec690417e538",
-                "sha256:13b88a0bd044b4eae1ef40e265d006e34dbcde0c2f1e15eb9896501b2d8f6c6f",
-                "sha256:32434673d8505b42c0de4de86da8c1620651abd24afe91ae0335597683ed1b77",
-                "sha256:3cd75a683b15576cfc822c7c5742b3276e50b21a06672dc3a800a2d5da4ecd1b",
-                "sha256:4e7268a0ca14536fecfdf2b00297d4e407da904718658c1ff1961c713f90fd33",
-                "sha256:545a8550782dda68f8cdc75a6e3bf252017aa8f75f19f5a9ca940772fc0cb56e",
-                "sha256:55d0b896631412b6f0c7de56e12eb3e261ac347fbaa5d5e705291a9016e5f8cb",
-                "sha256:5849d59358547bf789ee7e0d7a9036b2d29e9a4ddf1ce5e06bb45634f995c53e",
-                "sha256:6dc59630ecce8c1f558277ceb212c751d6730bd12c80ea96b4ac65637c4f55e7",
-                "sha256:7117319b44ed1842c617d0a452383a5a052ec6aa726dfbaffa8b94c910444297",
-                "sha256:75e8e6684cf0034f6bf2a97095cb95f81537b12b36a8fedf06e73050bb171c2d",
-                "sha256:7b8d9d8d3a9bd240f453342981f765346c87ade811519f98664519696f8e6ab7",
-                "sha256:a035a10686532b0587d58a606004aa20ad895c60c4d029afa245802347fab57b",
-                "sha256:a4e27ed0b2504195f855b52052eadcc9795c59909c9d84314c5408687f933fc7",
-                "sha256:a733671100cd26d816eed39507e585c156e4498293a907029969234e5e634bc4",
-                "sha256:a75f306a16d9f9afebfbedc41c8c2351d8e61e818ba6b4c40815e2b5740bb6b8",
-                "sha256:bd717aa029217b8ef94a7d21632a3bb5a4e7218a4513d2521c2a2fd63011e98b",
-                "sha256:d25cecbac20713a7c3bc544372d42d8eafa89799f492a43b79e1dfd650484851",
-                "sha256:d26a2557d8f9122f9bf445fc7034242f4375bd4e95ecda007667540270965b13",
-                "sha256:d3545829ab42a66b84a9aaabf216a4dce7f16dbc76eb69be5c302ed6b8f4a29b",
-                "sha256:d3d5e10be0cf2a12214ddee45c6bd203dab435e3d83b4560c03066eda600bfe3",
-                "sha256:efe15aca4f64f3a7ea0c09c87826490e50ed166ce67368a68f315ea0807a20df"
-            ],
-            "version": "==3.2.1"
-=======
                 "sha256:0d7b69674b738068fa6ffade5c962ecd14969690585aaca0a1b1fc9058938a72",
                 "sha256:1bd0ccb0a1ed775cd7e2144fe46df9dc03eefd722bbcf587b3e0616ea4a81eff",
                 "sha256:3c284fc1e504e88e51c428db9c9274f2da9f73fdf5d7e13a36b8ecb039af6e6c",
@@ -265,7 +217,6 @@
             ],
             "index": "pypi",
             "version": "==3.3.2"
->>>>>>> ecc00893
         },
         "defusedxml": {
             "hashes": [
@@ -519,19 +470,11 @@
         },
         "djangorestframework": {
             "hashes": [
-<<<<<<< HEAD
-                "sha256:5cc724dc4b076463497837269107e1995b1fbc917468d1b92d188fd1af9ea789",
-                "sha256:a5967b68a04e0d97d10f4df228e30f5a2d82ba63b9d03e1759f84993b7bf1b53"
-            ],
-            "index": "pypi",
-            "version": "==3.11.2"
-=======
                 "sha256:6d1d59f623a5ad0509fe0d6bfe93cbdfe17b8116ebc8eda86d45f6e16e819aaf",
                 "sha256:f747949a8ddac876e879190df194b925c177cdeb725a099db1460872f7c0a7f2"
             ],
             "index": "pypi",
             "version": "==3.12.4"
->>>>>>> ecc00893
         },
         "djangorestframework-csv": {
             "hashes": [
@@ -698,48 +641,6 @@
         },
         "lxml": {
             "hashes": [
-<<<<<<< HEAD
-                "sha256:098fb713b31050463751dcc694878e1d39f316b86366fb9fe3fbbe5396ac9fab",
-                "sha256:0e89f5d422988c65e6936e4ec0fe54d6f73f3128c80eb7ecc3b87f595523607b",
-                "sha256:189ad47203e846a7a4951c17694d845b6ade7917c47c64b29b86526eefc3adf5",
-                "sha256:1d87936cb5801c557f3e981c9c193861264c01209cb3ad0964a16310ca1b3301",
-                "sha256:211b3bcf5da70c2d4b84d09232534ad1d78320762e2c59dedc73bf01cb1fc45b",
-                "sha256:2358809cc64394617f2719147a58ae26dac9e21bae772b45cfb80baa26bfca5d",
-                "sha256:23c83112b4dada0b75789d73f949dbb4e8f29a0a3511647024a398ebd023347b",
-                "sha256:24e811118aab6abe3ce23ff0d7d38932329c513f9cef849d3ee88b0f848f2aa9",
-                "sha256:2d5896ddf5389560257bbe89317ca7bcb4e54a02b53a3e572e1ce4226512b51b",
-                "sha256:2d6571c48328be4304aee031d2d5046cbc8aed5740c654575613c5a4f5a11311",
-                "sha256:2e311a10f3e85250910a615fe194839a04a0f6bc4e8e5bb5cac221344e3a7891",
-                "sha256:302160eb6e9764168e01d8c9ec6becddeb87776e81d3fcb0d97954dd51d48e0a",
-                "sha256:3a7a380bfecc551cfd67d6e8ad9faa91289173bdf12e9cfafbd2bdec0d7b1ec1",
-                "sha256:3d9b2b72eb0dbbdb0e276403873ecfae870599c83ba22cadff2db58541e72856",
-                "sha256:475325e037fdf068e0c2140b818518cf6bc4aa72435c407a798b2db9f8e90810",
-                "sha256:4b7572145054330c8e324a72d808c8c8fbe12be33368db28c39a255ad5f7fb51",
-                "sha256:4fff34721b628cce9eb4538cf9a73d02e0f3da4f35a515773cce6f5fe413b360",
-                "sha256:56eff8c6fb7bc4bcca395fdff494c52712b7a57486e4fbde34c31bb9da4c6cc4",
-                "sha256:573b2f5496c7e9f4985de70b9bbb4719ffd293d5565513e04ac20e42e6e5583f",
-                "sha256:7ecaef52fd9b9535ae5f01a1dd2651f6608e4ec9dc136fc4dfe7ebe3c3ddb230",
-                "sha256:803a80d72d1f693aa448566be46ffd70882d1ad8fc689a2e22afe63035eb998a",
-                "sha256:8862d1c2c020cb7a03b421a9a7b4fe046a208db30994fc8ff68c627a7915987f",
-                "sha256:9b06690224258db5cd39a84e993882a6874676f5de582da57f3df3a82ead9174",
-                "sha256:a71400b90b3599eb7bf241f947932e18a066907bf84617d80817998cee81e4bf",
-                "sha256:bb252f802f91f59767dcc559744e91efa9df532240a502befd874b54571417bd",
-                "sha256:be1ebf9cc25ab5399501c9046a7dcdaa9e911802ed0e12b7d620cd4bbf0518b3",
-                "sha256:be7c65e34d1b50ab7093b90427cbc488260e4b3a38ef2435d65b62e9fa3d798a",
-                "sha256:c0dac835c1a22621ffa5e5f999d57359c790c52bbd1c687fe514ae6924f65ef5",
-                "sha256:c152b2e93b639d1f36ec5a8ca24cde4a8eefb2b6b83668fcd8e83a67badcb367",
-                "sha256:d182eada8ea0de61a45a526aa0ae4bcd222f9673424e65315c35820291ff299c",
-                "sha256:d18331ea905a41ae71596502bd4c9a2998902328bbabd29e3d0f5f8569fabad1",
-                "sha256:d20d32cbb31d731def4b1502294ca2ee99f9249b63bc80e03e67e8f8e126dea8",
-                "sha256:d4ad7fd3269281cb471ad6c7bafca372e69789540d16e3755dd717e9e5c9d82f",
-                "sha256:d6f8c23f65a4bfe4300b85f1f40f6c32569822d08901db3b6454ab785d9117cc",
-                "sha256:d84d741c6e35c9f3e7406cb7c4c2e08474c2a6441d59322a00dcae65aac6315d",
-                "sha256:e65c221b2115a91035b55a593b6eb94aa1206fa3ab374f47c6dc10d364583ff9",
-                "sha256:f98b6f256be6cec8dd308a8563976ddaff0bdc18b730720f6f4bee927ffe926f"
-            ],
-            "markers": "python_version >= '2.7' and python_version not in '3.0, 3.1, 3.2, 3.3, 3.4'",
-            "version": "==4.6.1"
-=======
                 "sha256:079f3ae844f38982d156efce585bc540c16a926d4436712cf4baee0cce487a3d",
                 "sha256:0fbcf5565ac01dff87cbfc0ff323515c823081c5777a9fc7703ff58388c258c3",
                 "sha256:122fba10466c7bd4178b07dba427aa516286b846b2cbd6f6169141917283aae2",
@@ -794,7 +695,6 @@
                 "sha256:1adee2c0a542af378fe84548ff6f6b0168f3cb7f426b46961038a2bcfaad0d5f"
             ],
             "version": "==1.14"
->>>>>>> ecc00893
         },
         "markupsafe": {
             "hashes": [
@@ -837,24 +737,6 @@
         },
         "newrelic": {
             "hashes": [
-<<<<<<< HEAD
-                "sha256:0cedc2df0b54c5fd451a5c6baefb11eb9fb3aa817f6fa0708e407f3917874358",
-                "sha256:152d475d3f638fc312a995e3e6db0c3d81d1f0c379314d3daad3f89e249e6d3f",
-                "sha256:1d1023c13b71c428fe28f5b68c80f7e1112c4ef361265e2045bfde35144dbdf7",
-                "sha256:1ee7aa93f39da366ba051fe97e62c87c16c6a6344e22204454df5e162c580928",
-                "sha256:344d3fe149e7c327e58824a0f77cccdf86b6b42e092cfe3f17608e996d08b159",
-                "sha256:359de086148aa4c0a02bdfd41e00effa37f9373f40ca187f1d27b4591975ba83",
-                "sha256:5ec2e6fa77b8918c910b36d962864e01db2c01248aafa64e28bbae4d55c4ce0b",
-                "sha256:6e25f398c5844bb326feeac75de0d6dd3ad0e89c4e5746e22e70c38da81088ef",
-                "sha256:8097a86ca1ad547bee12043a1abf85c3be34d9000ae74d4c03ed9099da4dd320",
-                "sha256:990f238b3e62ee8b6d93878848e4c36ee6ef48103f7592b2132cb7215da7385e",
-                "sha256:ba4b22483c5506c17c1d1387aaaa39b6f06931a47b0b3592077ffaeba9ab9069",
-                "sha256:c1961afc267d210972f8bf5f21ebeeca567a10242ca81e98d4c556ab03e3e55f",
-                "sha256:fccba6e61efce265b90f45ed4f4007621213f9bf5dead3f2e4b17eb0e05fabd9"
-            ],
-            "index": "pypi",
-            "version": "==5.22.1.152"
-=======
                 "sha256:21f37b6553997f077d0080426e689d3b0252a796cf02bd69de04c60538a92a3d",
                 "sha256:466fbe9b92ab246c13d8bda65c6ba8cfe2707227175466a6690f5fac6c6c3ba9",
                 "sha256:57d547d6591b2aef1d56b90c5775911d24473a7c93527abffe4783ede8ebc695",
@@ -871,7 +753,6 @@
             ],
             "index": "pypi",
             "version": "==6.8.0.163"
->>>>>>> ecc00893
         },
         "oauthlib": {
             "hashes": [
@@ -902,62 +783,6 @@
         },
         "pillow": {
             "hashes": [
-<<<<<<< HEAD
-                "sha256:047d9473cf68af50ac85f8ee5d5f21a60f849bc17d348da7fc85711287a75031",
-                "sha256:0f66dc6c8a3cc319561a633b6aa82c44107f12594643efa37210d8c924fc1c71",
-                "sha256:12c9169c4e8fe0a7329e8658c7e488001f6b4c8e88740e76292c2b857af2e94c",
-                "sha256:248cffc168896982f125f5c13e9317c059f74fffdb4152893339f3be62a01340",
-                "sha256:27faf0552bf8c260a5cee21a76e031acaea68babb64daf7e8f2e2540745082aa",
-                "sha256:285edafad9bc60d96978ed24d77cdc0b91dace88e5da8c548ba5937c425bca8b",
-                "sha256:384b12c9aa8ef95558abdcb50aada56d74bc7cc131dd62d28c2d0e4d3aadd573",
-                "sha256:38950b3a707f6cef09cd3cbb142474357ad1a985ceb44d921bdf7b4647b3e13e",
-                "sha256:4aad1b88933fd6dc2846552b89ad0c74ddbba2f0884e2c162aa368374bf5abab",
-                "sha256:4ac6148008c169603070c092e81f88738f1a0c511e07bd2bb0f9ef542d375da9",
-                "sha256:4deb1d2a45861ae6f0b12ea0a786a03d19d29edcc7e05775b85ec2877cb54c5e",
-                "sha256:59aa2c124df72cc75ed72c8d6005c442d4685691a30c55321e00ed915ad1a291",
-                "sha256:5a47d2123a9ec86660fe0e8d0ebf0aa6bc6a17edc63f338b73ea20ba11713f12",
-                "sha256:5cc901c2ab9409b4b7ac7b5bcc3e86ac14548627062463da0af3b6b7c555a871",
-                "sha256:6c1db03e8dff7b9f955a0fb9907eb9ca5da75b5ce056c0c93d33100a35050281",
-                "sha256:7ce80c0a65a6ea90ef9c1f63c8593fcd2929448613fc8da0adf3e6bfad669d08",
-                "sha256:809c19241c14433c5d6135e1b6c72da4e3b56d5c865ad5736ab99af8896b8f41",
-                "sha256:83792cb4e0b5af480588601467c0764242b9a483caea71ef12d22a0d0d6bdce2",
-                "sha256:846fa202bd7ee0f6215c897a1d33238ef071b50766339186687bd9b7a6d26ac5",
-                "sha256:9f5529fc02009f96ba95bea48870173426879dc19eec49ca8e08cd63ecd82ddb",
-                "sha256:a423c2ea001c6265ed28700df056f75e26215fd28c001e93ef4380b0f05f9547",
-                "sha256:ac4428094b42907aba5879c7c000d01c8278d451a3b7cccd2103e21f6397ea75",
-                "sha256:b1ae48d87f10d1384e5beecd169c77502fcc04a2c00a4c02b85f0a94b419e5f9",
-                "sha256:bf4e972a88f8841d8fdc6db1a75e0f8d763e66e3754b03006cbc3854d89f1cb1",
-                "sha256:c6414f6aad598364aaf81068cabb077894eb88fed99c6a65e6e8217bab62ae7a",
-                "sha256:c710fcb7ee32f67baf25aa9ffede4795fd5d93b163ce95fdc724383e38c9df96",
-                "sha256:c7be4b8a09852291c3c48d3c25d1b876d2494a0a674980089ac9d5e0d78bd132",
-                "sha256:c9e5ffb910b14f090ac9c38599063e354887a5f6d7e6d26795e916b4514f2c1a",
-                "sha256:e0697b826da6c2472bb6488db4c0a7fa8af0d52fa08833ceb3681358914b14e5",
-                "sha256:e9a3edd5f714229d41057d56ac0f39ad9bdba6767e8c888c951869f0bdd129b0"
-            ],
-            "index": "pypi",
-            "version": "==6.2.1"
-        },
-        "psycopg2": {
-            "hashes": [
-                "sha256:00195b5f6832dbf2876b8bf77f12bdce648224c89c880719c745b90515233301",
-                "sha256:068115e13c70dc5982dfc00c5d70437fe37c014c808acce119b5448361c03725",
-                "sha256:26e7fd115a6db75267b325de0fba089b911a4a12ebd3d0b5e7acb7028bc46821",
-                "sha256:2c93d4d16933fea5bbacbe1aaf8fa8c1348740b2e50b3735d1b0bf8154cbf0f3",
-                "sha256:56007a226b8e95aa980ada7abdea6b40b75ce62a433bd27cec7a8178d57f4051",
-                "sha256:56fee7f818d032f802b8eed81ef0c1232b8b42390df189cab9cfa87573fe52c5",
-                "sha256:6a3d9efb6f36f1fe6aa8dbb5af55e067db802502c55a9defa47c5a1dad41df84",
-                "sha256:a49833abfdede8985ba3f3ec641f771cca215479f41523e99dace96d5b8cce2a",
-                "sha256:ad2fe8a37be669082e61fb001c185ffb58867fdbb3e7a6b0b0d2ffe232353a3e",
-                "sha256:b8cae8b2f022efa1f011cc753adb9cbadfa5a184431d09b273fb49b4167561ad",
-                "sha256:d160744652e81c80627a909a0e808f3c6653a40af435744de037e3172cf277f5",
-                "sha256:d5062ae50b222da28253059880a871dc87e099c25cb68acf613d9d227413d6f7",
-                "sha256:f22ea9b67aea4f4a1718300908a2fb62b3e4276cf00bd829a97ab5894af42ea3",
-                "sha256:f974c96fca34ae9e4f49839ba6b78addf0346777b46c4da27a7bf54f48d3057d",
-                "sha256:fb23f6c71107c37fd667cb4ea363ddeb936b348bbd6449278eb92c189699f543"
-            ],
-            "markers": "python_version >= '2.7' and python_version not in '3.0, 3.1, 3.2, 3.3'",
-            "version": "==2.8.6"
-=======
                 "sha256:165c88bc9d8dba670110c689e3cc5c71dbe4bfb984ffa7cbebf1fac9554071d6",
                 "sha256:1d208e670abfeb41b6143537a681299ef86e92d2a3dac299d3cd6830d5c7bded",
                 "sha256:22d070ca2e60c99929ef274cfced04294d2368193e935c5d6febfd8b601bf865",
@@ -1007,7 +832,6 @@
                 "sha256:7089d8d2938043508aa9420ec18ce0922885304cddae87fb96eebca942299f88"
             ],
             "version": "==3.0.19"
->>>>>>> ecc00893
         },
         "psycopg2-binary": {
             "hashes": [
@@ -1113,17 +937,10 @@
         },
         "pytz": {
             "hashes": [
-<<<<<<< HEAD
-                "sha256:3e6b7dd2d1e0a59084bcee14a17af60c5c562cdc16d828e8eba2e683d3a7e268",
-                "sha256:5c55e189b682d420be27c6995ba6edce0c0a77dd67bfbe2ae6607134d5851ffd"
-            ],
-            "version": "==2020.4"
-=======
                 "sha256:83a4a90894bf38e243cf052c8b58f381bfe9a7a483f6a9cab140bc7f702ac4da",
                 "sha256:eb10ce3e7736052ed3623d49975ce333bcd712c7bb19a58b9e2089d4057d0798"
             ],
             "version": "==2021.1"
->>>>>>> ecc00893
         },
         "pyyaml": {
             "hashes": [
@@ -1168,50 +985,6 @@
         },
         "reportlab": {
             "hashes": [
-<<<<<<< HEAD
-                "sha256:06be7f04a631f02cd0202f7dee0d3e61dc265223f4ff861525ed7784b5552540",
-                "sha256:0a788a537c48915eda083485b59ac40ac012fa7c43070069bde6eb5ea588313c",
-                "sha256:1a7a38810e79653d0ea8e61db4f0517ac2a0e76edd2497cf6d4969dd3be30030",
-                "sha256:22301773db730545b44d4c77d8f29baf5683ccabec9883d978e8b8eda6d2175f",
-                "sha256:2906321b3d2779faafe47e2c13f9c69e1fb4ddb907f5a49cab3f9b0ea95df1f5",
-                "sha256:2d65f9cc5c0d3f63b5d024e6cf92234f1ab1f267cc9e5a847ab5d3efe1c3cf3e",
-                "sha256:2e012f7b845ef9f1f5bd63461d5201fa624b019a65ff5a93d0002b4f915bbc89",
-                "sha256:31ccfdbf5bb5ec85f0397661085ce4c9e52537ca0d2bf4220259666a4dcc55c2",
-                "sha256:3e10bd20c8ada9f7e1113157aa73b8e0048f2624e74794b73799c3deb13d7a3f",
-                "sha256:440d5f86c2b822abdb7981d691a78bdcf56f4710174830283034235ab2af2969",
-                "sha256:4f307accda32c9f17015ed77c7424f904514e349dff063f78d2462d715963e53",
-                "sha256:59659ee8897950fd1acd41a9cc61f4afdfda52dc2bb69a1924ce68089491849d",
-                "sha256:6216b11313467989ac9d9578ea3756d0af46e97184ee4e11a6b7ef652458f70d",
-                "sha256:6268a9a3d75e714b22beeb7687270956b06b232ccfdf37b1c6462961eab04457",
-                "sha256:6b226830f80df066d5986a3fdb3eb4d1b6320048f3d9ade539a6c03a5bc8b3ec",
-                "sha256:6e10eba6a0e330096f4200b18824b3194c399329b7830e34baee1c04ea07f99f",
-                "sha256:6e224c16c3d6fafdb2fb67b33c4b84d984ec34869834b3a137809f2fe5b84778",
-                "sha256:7da162fa677b90bd14f19b20ff80fec18c24a31ac44e5342ba49e198b13c4f92",
-                "sha256:8406e960a974a65b765c9ff74b269aa64718b4af1e8c511ebdbd9a5b44b0c7e6",
-                "sha256:8999bb075102d1b8ca4aada6ca14653d52bf02e37fd064e477eb180741f75077",
-                "sha256:8f6163729612e815b89649aed2e237505362a78014199f819fd92f9e5c96769b",
-                "sha256:9699fa8f0911ad56b46cc60bbaebe1557fd1c9e8da98185a7a1c0c40193eba48",
-                "sha256:9a53d76eec33abda11617aad1c9f5f4a2d906dd2f92a03a3f1ea370efbb52c95",
-                "sha256:9ed4d761b726ff411565eddb10cb37a6bca0ec873d9a18a83cf078f4502a2d94",
-                "sha256:a020d308e7c2de284d5407e3c6c13e3977a62b314f7bfe19bcc69677931da589",
-                "sha256:a2e6c15aecbe631245aab639751a58671312cced7e17de1ed9c45fb37036f6c9",
-                "sha256:b10cb48606d97b70edb094576e3d493d40467395e4fc267655135a2c92defbe8",
-                "sha256:b8d6e9df5181ed07b7ae145258eb69e686133afc97930af51a3c0c9d784d834d",
-                "sha256:bbb297754f5cf25eb8fcb817752984252a7feb0ca83e383718e4eec2fb67ea32",
-                "sha256:be90599e5e78c1ddfcfee8c752108def58b4c672ebcc4d3d9aa7fe65e7d3f16b",
-                "sha256:bfdfad9b8ae00bd0752b77f954c7405327fd99b2cc6d5e4273e65be61429d56a",
-                "sha256:c1e5ef5089e16b249388f65d8c8f8b74989e72eb8332060dc580a2ecb967cfc2",
-                "sha256:c5ed342e29a5fd7eeb0f2ccf7e5b946b5f750f05633b2d6a94b1c02094a77967",
-                "sha256:c7087a26b26aa82a3ba27e13e66f507cc697f9ceb4c046c0f758876b55f040a5",
-                "sha256:cf589e980d92b0bf343fa512b9d3ae9ed0469cbffd99cb270b6c83da143cb437",
-                "sha256:e6fb762e524a4fb118be9f44dbd9456cf80e42253ee8f1bdb0ea5c1f882d4ba8",
-                "sha256:f2fde5abb6f21c1eff5430f380cdbbee7fdeda6af935a83730ddce9f0c4e504e",
-                "sha256:f585b3bf7062c228306acd7f40b2ad915b32603228c19bb225952cc98fd2015a",
-                "sha256:f955a6366cf8e6729776c96e281bede468acd74f6eb49a5bbb048646adaa43d8",
-                "sha256:fe882fd348d8429debbdac4518d6a42888a7f4ad613dc596ce94788169caeb08"
-            ],
-            "version": "==3.5.55"
-=======
                 "sha256:12d427a9bae58c046cd2a406f7ce340a6c3848b8f3f8a1eac20ceb36da69c10c",
                 "sha256:189089e5f19acd0577967f1e7a0ec02e483b2ef27e6269a5abcbda0915ed6e85",
                 "sha256:1a02bc1202f606f88e50cdcfa4153cefcf46ce2c5d350b0fc657047800f9fe49",
@@ -1237,7 +1010,6 @@
                 "sha256:fda6c807a07895687954bf4cf9f05d6c68b7d60e74b1e029f0842d4ae21f7aeb"
             ],
             "version": "==3.6.0"
->>>>>>> ecc00893
         },
         "requests": {
             "hashes": [
@@ -1256,19 +1028,11 @@
         },
         "sentry-sdk": {
             "hashes": [
-<<<<<<< HEAD
-                "sha256:17b725df2258354ccb39618ae4ead29651aa92c01a92acf72f98efe06ee2e45a",
-                "sha256:9040539485226708b5cad0401d76628fba4eed9154bf301c50579767afe344fd"
-            ],
-            "index": "pypi",
-            "version": "==0.19.2"
-=======
                 "sha256:ebe99144fa9618d4b0e7617e7929b75acd905d258c3c779edcd34c0adfffe26c",
                 "sha256:f33d34c886d0ba24c75ea8885a8b3a172358853c7cbde05979fc99c29ef7bc52"
             ],
             "index": "pypi",
             "version": "==1.3.1"
->>>>>>> ecc00893
         },
         "simplejson": {
             "hashes": [
@@ -1462,18 +1226,11 @@
         },
         "unicef-restlib": {
             "hashes": [
-<<<<<<< HEAD
-                "sha256:2f3e81e06582d193ae9bf4ab40839f842032c4372d421d9a48625013c0c21298"
-            ],
-            "index": "pypi",
-            "version": "==0.6.1"
-=======
                 "sha256:30454c8b1f0b24959cc1c1aa0a34d6e3ba2dfca80053ac18e0f189e7492119a0",
                 "sha256:b4be04a228f8409a1eefca19a4d206ecef638bc3ea9e5655531f8c37731bed59"
             ],
             "index": "pypi",
             "version": "==0.7"
->>>>>>> ecc00893
         },
         "unicef-snapshot": {
             "hashes": [
@@ -1566,25 +1323,6 @@
                 "sha256:93aa393e9d6c54c5cd570ccadd8edad61ea0c4b9ea7a01409020c9aa019eb442",
                 "sha256:dd83cd4b5b460958838f6eb3000c660b1f9caf2a5b1de4264e941512f603258a"
             ],
-<<<<<<< HEAD
-            "version": "==1.4.4"
-        },
-        "asgiref": {
-            "hashes": [
-                "sha256:5ee950735509d04eb673bd7f7120f8fa1c9e2df495394992c73234d526907e17",
-                "sha256:7162a3cb30ab0609f1a4c95938fd73e8604f63bdba516a7f7d64b83ff09478f0"
-            ],
-            "markers": "python_version >= '3.5'",
-            "version": "==3.3.1"
-        },
-        "babel": {
-            "hashes": [
-                "sha256:820c195271534e8a86f564ba9ef2c207f356cfeb7e94d2bdc6b57897c4233837",
-                "sha256:be432f50d6c38c705ea45a0c05a4bbb22a70742a93888fbae5e7948da1635d23"
-            ],
-            "markers": "python_version >= '2.7' and python_version not in '3.0, 3.1, 3.2, 3.3'",
-            "version": "==2.8.1"
-=======
             "markers": "sys_platform == 'darwin'",
             "version": "==0.1.2"
         },
@@ -1594,7 +1332,6 @@
                 "sha256:bc0c176f9f6a994582230df350aa6e05ba2ebe4b3ac317eab29d9be5d2768da0"
             ],
             "version": "==2.9.1"
->>>>>>> ecc00893
         },
         "backcall": {
             "hashes": [
@@ -1612,17 +1349,10 @@
         },
         "certifi": {
             "hashes": [
-<<<<<<< HEAD
-                "sha256:1f422849db327d534e3d0c5f02a263458c3955ec0aae4ff09b95f195c59f4edd",
-                "sha256:f05def092c44fbf25834a51509ef6e631dc19765ab8a57b4e7ab85531f0a9cf4"
-            ],
-            "version": "==2020.11.8"
-=======
                 "sha256:2bbf76fd432960138b3ef6dda3dde0544f27cbf8546c458e60baf371917ba9ee",
                 "sha256:50b1e4f8446b06f41be7dd6338db18e0990601dce795c2b1686458aa7e8fa7d8"
             ],
             "version": "==2021.5.30"
->>>>>>> ecc00893
         },
         "charset-normalizer": {
             "hashes": [
@@ -1699,33 +1429,10 @@
         },
         "distlib": {
             "hashes": [
-<<<<<<< HEAD
-                "sha256:8c09de2c67b3e7deef7184574fc060ab8a793e7adbb183d942c389c8b13c52fb",
-                "sha256:edf6116872c863e1aa9d5bb7cb5e05a022c519a4594dc703843343a9ddd9bff1"
-            ],
-            "version": "==0.3.1"
-        },
-        "django": {
-            "hashes": [
-                "sha256:16040e1288c6c9f68c6da2fe75ebde83c0a158f6f5d54f4c5177b0c1478c5b86",
-                "sha256:89c2007ca4fa5b351a51a279eccff298520783b713bf28efb89dfb81c80ea49b"
-            ],
-            "index": "pypi",
-            "version": "==2.2.7"
-        },
-        "djangorestframework": {
-            "hashes": [
-                "sha256:5cc724dc4b076463497837269107e1995b1fbc917468d1b92d188fd1af9ea789",
-                "sha256:a5967b68a04e0d97d10f4df228e30f5a2d82ba63b9d03e1759f84993b7bf1b53"
-            ],
-            "index": "pypi",
-            "version": "==3.11.2"
-=======
                 "sha256:106fef6dc37dd8c0e2c0a60d3fca3e77460a48907f335fa28420463a6f799736",
                 "sha256:23e223426b28491b1ced97dc3bbe183027419dfc7982b4fa2f05d5f3ff10711c"
             ],
             "version": "==0.3.2"
->>>>>>> ecc00893
         },
         "docutils": {
             "hashes": [
@@ -1744,18 +1451,10 @@
         },
         "faker": {
             "hashes": [
-<<<<<<< HEAD
-                "sha256:6afc461ab3f779c9c16e299fc731d775e39ea7e8e063b3053ee359ae198a15ca",
-                "sha256:ce1c38823eb0f927567cde5bf2e7c8ca565c7a70316139342050ce2ca74b4026"
-            ],
-            "markers": "python_version >= '3.5'",
-            "version": "==4.14.2"
-=======
                 "sha256:3e737576ff50cd98dfed643d6b3fd63194eca9df00e7f595960fe7da5220723d",
                 "sha256:b9e81e9da3dda3ac54189e034cfb943de576a259caeb226ccab43fcbcf6a7891"
             ],
             "version": "==8.11.0"
->>>>>>> ecc00893
         },
         "fancycompleter": {
             "hashes": [
@@ -1804,19 +1503,11 @@
         },
         "ipython": {
             "hashes": [
-<<<<<<< HEAD
-                "sha256:c987e8178ced651532b3b1ff9965925bfd445c279239697052561a9ab806d28f",
-                "sha256:cbb2ef3d5961d44e6a963b9817d4ea4e1fa2eb589c371a470fed14d8d40cbd6a"
-            ],
-            "index": "pypi",
-            "version": "==7.19.0"
-=======
                 "sha256:0cff04bb042800129348701f7bd68a430a844e8fb193979c08f6c99f28bb735e",
                 "sha256:892743b65c21ed72b806a3a602cca408520b3200b89d1924f4b3d2cdb3692362"
             ],
             "index": "pypi",
             "version": "==7.26.0"
->>>>>>> ecc00893
         },
         "ipython-genutils": {
             "hashes": [
@@ -2065,17 +1756,10 @@
         },
         "pytz": {
             "hashes": [
-<<<<<<< HEAD
-                "sha256:3e6b7dd2d1e0a59084bcee14a17af60c5c562cdc16d828e8eba2e683d3a7e268",
-                "sha256:5c55e189b682d420be27c6995ba6edce0c0a77dd67bfbe2ae6607134d5851ffd"
-            ],
-            "version": "==2020.4"
-=======
                 "sha256:83a4a90894bf38e243cf052c8b58f381bfe9a7a483f6a9cab140bc7f702ac4da",
                 "sha256:eb10ce3e7736052ed3623d49975ce333bcd712c7bb19a58b9e2089d4057d0798"
             ],
             "version": "==2021.1"
->>>>>>> ecc00893
         },
         "pyyaml": {
             "hashes": [
@@ -2143,19 +1827,11 @@
         },
         "sphinx": {
             "hashes": [
-<<<<<<< HEAD
-                "sha256:1c21e7c5481a31b531e6cbf59c3292852ccde175b504b00ce2ff0b8f4adc3649",
-                "sha256:3abdb2c57a65afaaa4f8573cbabd5465078eb6fd282c1e4f87f006875a7ec0c7"
-            ],
-            "index": "pypi",
-            "version": "==3.3.0"
-=======
                 "sha256:3092d929cd807926d846018f2ace47ba2f3b671b309c7a89cd3306e80c826b13",
                 "sha256:46d52c6cee13fec44744b8c01ed692c18a640f6910a725cbb938bc36e8d64544"
             ],
             "index": "pypi",
             "version": "==4.1.2"
->>>>>>> ecc00893
         },
         "sphinxcontrib-applehelp": {
             "hashes": [
@@ -2211,10 +1887,6 @@
                 "sha256:806143ae5bfb6a3c6e736a764057db0e6a0e05e338b5630894a5f779cabb4f9b",
                 "sha256:b3bda1d108d5dd99f4a20d24d9c348e91c4db7ab1b749200bded2f839ccbe68f"
             ],
-<<<<<<< HEAD
-            "markers": "python_version >= '2.6' and python_version not in '3.0, 3.1, 3.2'",
-=======
->>>>>>> ecc00893
             "version": "==0.10.2"
         },
         "tox": {
