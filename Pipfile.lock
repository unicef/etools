{
    "_meta": {
        "hash": {
<<<<<<< HEAD
            "sha256": "a4ae520b9365682a0da304d940470966d76e12467e7712eabc5e1a87362b8a20"
=======
            "sha256": "01b78b939411e3ba542e3742528d6e29c253610326cf9b59a53a103885c46642"
>>>>>>> 3b6065f3
        },
        "pipfile-spec": 6,
        "requires": {
            "python_version": "3.7"
        },
        "sources": [
            {
                "name": "pypi",
                "url": "https://pypi.org/simple",
                "verify_ssl": true
            }
        ]
    },
    "default": {
        "amqp": {
            "hashes": [
                "sha256:6e649ca13a7df3faacdc8bbb280aa9a6602d22fd9d545336077e573a1f4ff3b8",
                "sha256:77f1aef9410698d20eaeac5b73a87817365f457a507d82edf292e12cbb83b08d"
            ],
            "version": "==2.5.2"
        },
        "azure-core": {
            "hashes": [
                "sha256:5ad34a428636b4f44666a89b4ab95ed5a84da659aecbd20ceaf20cfe3bba9af6",
                "sha256:b4c1620bfad77b20d5cb1e4c9139edf4ce0c5a644e5747bc5b8ad0c9c61d01ea"
            ],
<<<<<<< HEAD
            "version": "==1.0.0"
        },
        "azure-storage-blob": {
            "hashes": [
                "sha256:5db01c71f9f887a20ef0dba9b7510b8671c3cb8b81e31f0bbd4e58a8943d159b",
                "sha256:792a38eb4afeb76b2d757a03590f9ee1b2c554845dd7886d76b2e5a91fc18d64"
            ],
            "version": "==12.0.0"
=======
            "index": "pypi",
            "version": "==1.1.23"
        },
        "azure-storage-blob": {
            "hashes": [
                "sha256:a8e91a51d4f62d11127c7fd8ba0077385c5b11022f0269f8a2a71b9fc36bef31",
                "sha256:b90323aad60f207f9f90a0c4cf94c10acc313c20b39403398dfba51f25f7b454"
            ],
            "index": "pypi",
            "version": "==2.1.0"
        },
        "azure-storage-common": {
            "hashes": [
                "sha256:b01a491a18839b9d05a4fe3421458a0ddb5ab9443c14e487f40d16f9a1dc2fbe",
                "sha256:ccedef5c67227bc4d6670ffd37cec18fb529a1b7c3a5e53e4096eb0cf23dc73f"
            ],
            "index": "pypi",
            "version": "==2.1.0"
>>>>>>> 3b6065f3
        },
        "babel": {
            "hashes": [
                "sha256:af92e6106cb7c55286b25b38ad7695f8b4efb36a90ba483d7f7a6628c46158ab",
                "sha256:e86135ae101e31e2c8ec20a4e0c5220f4eed12487d5cf3f78be7e98d3a57fc28"
            ],
            "version": "==2.7.0"
        },
        "backports.csv": {
            "hashes": [
                "sha256:1277dfff73130b2e106bf3dd347adb3c5f6c4340882289d88f31240da92cbd6d",
                "sha256:21f6e09bab589e6c1f877edbc40277b65e626262a86e69a70137db714eaac5ce"
            ],
            "version": "==1.0.7"
        },
        "billiard": {
            "hashes": [
                "sha256:01afcb4e7c4fd6480940cfbd4d9edc19d7a7509d6ada533984d0d0f49901ec82",
                "sha256:b8809c74f648dfe69b973c8e660bcec00603758c9db8ba89d7719f88d5f01f26"
            ],
            "version": "==3.6.1.0"
        },
        "carto": {
            "hashes": [
                "sha256:4426a608d6bbaaedc01615668a98e2e16c3dde442d0e3d6edc369506ea5d2fc0",
                "sha256:d781cee4de8223565634e5781c52ff76130e7c6bd5a76d034f897b7cd26950f6"
            ],
            "index": "pypi",
            "version": "==1.8.1"
        },
        "celery": {
            "hashes": [
                "sha256:4c4532aa683f170f40bd76f928b70bc06ff171a959e06e71bf35f2f9d6031ef9",
                "sha256:528e56767ae7e43a16cfef24ee1062491f5754368d38fcfffa861cdb9ef219be"
            ],
            "index": "pypi",
            "version": "==4.3.0"
        },
        "certifi": {
            "hashes": [
                "sha256:e4f3620cfea4f83eedc95b24abd9cd56f3c4b146dd0177e83a21b4eb49e21e50",
                "sha256:fd7c7c74727ddcf00e9acd26bba8da604ffec95bf1c2144e67aff7a8b50e6cef"
            ],
            "version": "==2019.9.11"
        },
        "cffi": {
            "hashes": [
                "sha256:0b49274afc941c626b605fb59b59c3485c17dc776dc3cc7cc14aca74cc19cc42",
                "sha256:0e3ea92942cb1168e38c05c1d56b0527ce31f1a370f6117f1d490b8dcd6b3a04",
                "sha256:135f69aecbf4517d5b3d6429207b2dff49c876be724ac0c8bf8e1ea99df3d7e5",
                "sha256:19db0cdd6e516f13329cba4903368bff9bb5a9331d3410b1b448daaadc495e54",
                "sha256:2781e9ad0e9d47173c0093321bb5435a9dfae0ed6a762aabafa13108f5f7b2ba",
                "sha256:291f7c42e21d72144bb1c1b2e825ec60f46d0a7468f5346841860454c7aa8f57",
                "sha256:2c5e309ec482556397cb21ede0350c5e82f0eb2621de04b2633588d118da4396",
                "sha256:2e9c80a8c3344a92cb04661115898a9129c074f7ab82011ef4b612f645939f12",
                "sha256:32a262e2b90ffcfdd97c7a5e24a6012a43c61f1f5a57789ad80af1d26c6acd97",
                "sha256:3c9fff570f13480b201e9ab69453108f6d98244a7f495e91b6c654a47486ba43",
                "sha256:415bdc7ca8c1c634a6d7163d43fb0ea885a07e9618a64bda407e04b04333b7db",
<<<<<<< HEAD
=======
                "sha256:42194f54c11abc8583417a7cf4eaff544ce0de8187abaf5d29029c91b1725ad3",
>>>>>>> 3b6065f3
                "sha256:4424e42199e86b21fc4db83bd76909a6fc2a2aefb352cb5414833c030f6ed71b",
                "sha256:4a43c91840bda5f55249413037b7a9b79c90b1184ed504883b72c4df70778579",
                "sha256:599a1e8ff057ac530c9ad1778293c665cb81a791421f46922d80a86473c13346",
                "sha256:5c4fae4e9cdd18c82ba3a134be256e98dc0596af1e7285a3d2602c97dcfa5159",
                "sha256:5ecfa867dea6fabe2a58f03ac9186ea64da1386af2159196da51c4904e11d652",
                "sha256:62f2578358d3a92e4ab2d830cd1c2049c9c0d0e6d3c58322993cc341bdeac22e",
                "sha256:6471a82d5abea994e38d2c2abc77164b4f7fbaaf80261cb98394d5793f11b12a",
                "sha256:6d4f18483d040e18546108eb13b1dfa1000a089bcf8529e30346116ea6240506",
                "sha256:71a608532ab3bd26223c8d841dde43f3516aa5d2bf37b50ac410bb5e99053e8f",
                "sha256:74a1d8c85fb6ff0b30fbfa8ad0ac23cd601a138f7509dc617ebc65ef305bb98d",
                "sha256:7b93a885bb13073afb0aa73ad82059a4c41f4b7d8eb8368980448b52d4c7dc2c",
                "sha256:7d4751da932caaec419d514eaa4215eaf14b612cff66398dd51129ac22680b20",
                "sha256:7f627141a26b551bdebbc4855c1157feeef18241b4b8366ed22a5c7d672ef858",
                "sha256:8169cf44dd8f9071b2b9248c35fc35e8677451c52f795daa2bb4643f32a540bc",
                "sha256:aa00d66c0fab27373ae44ae26a66a9e43ff2a678bf63a9c7c1a9a4d61172827a",
                "sha256:ccb032fda0873254380aa2bfad2582aedc2959186cce61e3a17abc1a55ff89c3",
                "sha256:d754f39e0d1603b5b24a7f8484b22d2904fa551fe865fd0d4c3332f078d20d4e",
                "sha256:d75c461e20e29afc0aee7172a0950157c704ff0dd51613506bd7d82b718e7410",
                "sha256:dcd65317dd15bc0451f3e01c80da2216a31916bdcffd6221ca1202d96584aa25",
                "sha256:e570d3ab32e2c2861c4ebe6ffcad6a8abf9347432a37608fe1fbd157b3f0036b",
                "sha256:fd43a88e045cf992ed09fa724b5315b790525f2676883a6ea64e3263bae6549d"
            ],
            "version": "==1.13.2"
        },
        "chardet": {
            "hashes": [
                "sha256:84ab92ed1c4d4f16916e05906b6b75a6c0fb5db821cc65e70cbd64a3e2a5eaae",
                "sha256:fc323ffcaeaed0e0a02bf4d117757b98aed530d9ed4531e3e15460124c106691"
            ],
            "version": "==3.0.4"
        },
        "coreapi": {
            "hashes": [
                "sha256:46145fcc1f7017c076a2ef684969b641d18a2991051fddec9458ad3f78ffc1cb",
                "sha256:bf39d118d6d3e171f10df9ede5666f63ad80bba9a29a8ec17726a66cf52ee6f3"
            ],
            "version": "==2.3.3"
        },
        "coreschema": {
            "hashes": [
                "sha256:5e6ef7bf38c1525d5e55a895934ab4273548629f16aed5c0a6caa74ebf45551f",
                "sha256:9503506007d482ab0867ba14724b93c18a33b22b6d19fb419ef2d239dd4a1607"
            ],
            "version": "==0.0.4"
        },
        "cryptography": {
            "hashes": [
                "sha256:02079a6addc7b5140ba0825f542c0869ff4df9a69c360e339ecead5baefa843c",
                "sha256:1df22371fbf2004c6f64e927668734070a8953362cd8370ddd336774d6743595",
                "sha256:369d2346db5934345787451504853ad9d342d7f721ae82d098083e1f49a582ad",
                "sha256:3cda1f0ed8747339bbdf71b9f38ca74c7b592f24f65cdb3ab3765e4b02871651",
                "sha256:44ff04138935882fef7c686878e1c8fd80a723161ad6a98da31e14b7553170c2",
                "sha256:4b1030728872c59687badcca1e225a9103440e467c17d6d1730ab3d2d64bfeff",
                "sha256:58363dbd966afb4f89b3b11dfb8ff200058fbc3b947507675c19ceb46104b48d",
                "sha256:6ec280fb24d27e3d97aa731e16207d58bd8ae94ef6eab97249a2afe4ba643d42",
                "sha256:7270a6c29199adc1297776937a05b59720e8a782531f1f122f2eb8467f9aab4d",
                "sha256:73fd30c57fa2d0a1d7a49c561c40c2f79c7d6c374cc7750e9ac7c99176f6428e",
                "sha256:7f09806ed4fbea8f51585231ba742b58cbcfbfe823ea197d8c89a5e433c7e912",
                "sha256:90df0cc93e1f8d2fba8365fb59a858f51a11a394d64dbf3ef844f783844cc793",
                "sha256:971221ed40f058f5662a604bd1ae6e4521d84e6cad0b7b170564cc34169c8f13",
                "sha256:a518c153a2b5ed6b8cc03f7ae79d5ffad7315ad4569b2d5333a13c38d64bd8d7",
                "sha256:b0de590a8b0979649ebeef8bb9f54394d3a41f66c5584fff4220901739b6b2f0",
                "sha256:b43f53f29816ba1db8525f006fa6f49292e9b029554b3eb56a189a70f2a40879",
                "sha256:d31402aad60ed889c7e57934a03477b572a03af7794fa8fb1780f21ea8f6551f",
                "sha256:de96157ec73458a7f14e3d26f17f8128c959084931e8997b9e655a39c8fde9f9",
                "sha256:df6b4dca2e11865e6cfbfb708e800efb18370f5a46fd601d3755bc7f85b3a8a2",
                "sha256:ecadccc7ba52193963c0475ac9f6fa28ac01e01349a2ca48509667ef41ffd2cf",
                "sha256:fb81c17e0ebe3358486cd8cc3ad78adbae58af12fc2bf2bc0bb84e8090fa5ce8"
            ],
            "version": "==2.8"
        },
        "defusedxml": {
            "hashes": [
                "sha256:6687150770438374ab581bb7a1b327a847dd9c5749e396102de3fad4e8a3ef93",
                "sha256:f684034d135af4c6cbb949b8a4d2ed61634515257a67299e5f940fbaa34377f5"
            ],
            "markers": "python_version >= '3.0'",
            "version": "==0.6.0"
        },
        "diff-match-patch": {
            "hashes": [
                "sha256:a809a996d0f09b9bbd59e9bbd0b71eed8c807922512910e05cbd3f9480712ddb"
            ],
            "version": "==20181111"
        },
        "dj-database-url": {
            "hashes": [
                "sha256:4aeaeb1f573c74835b0686a2b46b85990571159ffc21aa57ecd4d1e1cb334163",
                "sha256:851785365761ebe4994a921b433062309eb882fedd318e1b0fcecc607ed02da9"
            ],
            "index": "pypi",
            "version": "==0.5"
        },
        "dj-static": {
            "hashes": [
                "sha256:032ec1c532617922e6e3e956d504a6fb1acce4fc1c7c94612d0fda21828ce8ef"
            ],
            "index": "pypi",
            "version": "==0.0.6"
        },
        "django": {
            "hashes": [
                "sha256:16040e1288c6c9f68c6da2fe75ebde83c0a158f6f5d54f4c5177b0c1478c5b86",
                "sha256:89c2007ca4fa5b351a51a279eccff298520783b713bf28efb89dfb81c80ea49b"
            ],
            "index": "pypi",
            "version": "==2.2.7"
        },
        "django-appconf": {
            "hashes": [
                "sha256:35f13ca4d567f132b960e2cd4c832c2d03cb6543452d34e29b7ba10371ba80e3",
                "sha256:c98a7af40062e996b921f5962a1c4f3f0c979fa7885f7be4710cceb90ebe13a6"
            ],
            "index": "pypi",
            "version": "==1.0.3"
        },
        "django-autocomplete-light": {
            "hashes": [
                "sha256:29ce2626a11eab2333e5aa9f95166a6d4400f11b5a05e8f23fa77017b1a9089a"
            ],
            "version": "==3.4.1"
        },
        "django-celery-beat": {
            "hashes": [
                "sha256:61c92d4b600a9f24406ee0b8d01a9b192253e15d047e3325e1d81e2cacf7aba6",
                "sha256:659b39232c454ac27022bf679939bce0471fd482f3ee9276f5199716cb4afad9"
            ],
            "index": "pypi",
            "version": "==1.5"
        },
        "django-celery-email": {
            "hashes": [
                "sha256:02694114f8a4e4b363cfae48b960473396899cae08351e29b0c5e431d647ef9e",
                "sha256:83ad3d4edfccbcdeb8319314ed8c36cf2d017bbb02cae8b459bf6678a804ea44"
            ],
            "index": "pypi",
            "version": "==2.0.2"
        },
        "django-celery-results": {
            "hashes": [
                "sha256:932277e9382528f74778b30cf90e17941cba577b7d73cee09ed55e4972972c32",
                "sha256:e735dc3e705a0e21afc3b6fa2918ec388258145fcbaad3727c493c5707d25034"
            ],
            "index": "pypi",
            "version": "==1.1.2"
        },
        "django-contrib-comments": {
            "hashes": [
                "sha256:61b051d7bc3ff593e86b41a1ed5e969423cf55cc92768598af3315e2528e0890",
                "sha256:656aefe59798e5f7ef06af4bf34cf458962225bce93ca62630ba7dd97df9d81a"
            ],
            "index": "pypi",
            "version": "==1.9.1"
        },
        "django-cors-headers": {
            "hashes": [
                "sha256:5762ec9c2d59f38c76828dc1d4308baca4bc0d3e1d6f217683e7a24a1c4611a3",
                "sha256:ee02f4b699e9b6645602a46d0adb430ee940a1bf8df64f77e516f8d7711fee60"
            ],
            "index": "pypi",
            "version": "==3.1.1"
        },
        "django-debug-toolbar": {
            "hashes": [
                "sha256:24c157bc6c0e1648e0a6587511ecb1b007a00a354ce716950bff2de12693e7a8",
                "sha256:77cfba1d6e91b9bc3d36dc7dc74a9bb80be351948db5f880f2562a0cbf20b6c5"
            ],
            "index": "pypi",
            "version": "==2.1"
        },
        "django-easy-pdf": {
            "hashes": [
                "sha256:f7cb58e896791d28718219c54d2c8930e442fa1327817037e1c480bead77cddb"
            ],
            "index": "pypi",
            "version": "==0.1.1"
        },
        "django-extensions": {
            "hashes": [
                "sha256:a9db7c56a556d244184f589f2437b4228de86ee45e5ebb837fb20c6d54e95ea5",
                "sha256:b58320d3fe3d6ae7d1d8e38959713fa92272f4921e662d689058d942a5b444f7"
            ],
            "index": "pypi",
            "version": "==2.2.5"
        },
        "django-filter": {
            "hashes": [
                "sha256:558c727bce3ffa89c4a7a0b13bc8976745d63e5fd576b3a9a851650ef11c401b",
                "sha256:c3deb57f0dd7ff94d7dce52a047516822013e2b441bed472b722a317658cfd14"
            ],
            "index": "pypi",
            "version": "==2.2"
        },
        "django-fsm": {
            "hashes": [
                "sha256:96f776736042b8cde03483cb4b27c3a62580da40fc9b942845349718afdf5d0f",
                "sha256:cacd5485c726b411c6728c9ae3120303c9badf8aa0edff2db3aecdbe3a906945"
            ],
            "index": "pypi",
            "version": "==2.6.1"
        },
        "django-import-export": {
            "hashes": [
                "sha256:830824f79aae39e4212bb03aabdd83dc57931420557b757981cf6add8d07e611",
                "sha256:99fae7d963af4ade97af9237a843f250312421fa4ee350a3b735fcc5684c3fb5"
            ],
            "index": "pypi",
            "version": "==1.2"
        },
        "django-js-asset": {
            "hashes": [
                "sha256:8ec12017f26eec524cab436c64ae73033368a372970af4cf42d9354fcb166bdd",
                "sha256:c163ae80d2e0b22d8fb598047cd0dcef31f81830e127cfecae278ad574167260"
            ],
            "index": "pypi",
            "version": "==1.2.2"
        },
        "django-leaflet": {
            "hashes": [
                "sha256:73a09861a0f9de22dabbc25f5bab0c4246ee9831d315c04aa61ced47efc38084"
            ],
            "index": "pypi",
            "version": "==0.25"
        },
        "django-logentry-admin": {
            "hashes": [
                "sha256:e47e94f7778be85eae91f1f1bc8ac56475f38d297f800df3f7afacd780a9ff24"
            ],
            "index": "pypi",
            "version": "==1.0.5"
        },
        "django-model-utils": {
            "hashes": [
                "sha256:3f130a262e45d73e0950d2be76af4bf4ee86804dd60e5f90afc5cd948fcfe760",
                "sha256:682f58c1de330cedcda58cc85d5232c5b47a9e2cb67bef4541fb43fdaeb18e96"
            ],
            "index": "pypi",
            "version": "==3.2.0"
        },
        "django-mptt": {
            "hashes": [
                "sha256:6bf9eb26e54e92006ca82108a1c946c7df533ec27bddf3f795a83a32a3d1b04b",
                "sha256:c765c1501dd0b5c22f0ca8b948550bd294cd2db68aefa0560c6ed7fcfdf4b95e"
            ],
            "version": "==0.10.0"
        },
        "django-ordered-model": {
            "hashes": [
                "sha256:0931f498008f91a00a32c4e0ae08a662ef608a1092bf6e6ec9af9b1a83f08acf",
                "sha256:abf0d963f7e607a994baf6bc300e50af647b3d243c3e592c6cc8f8b924b6d427"
            ],
            "index": "pypi",
            "version": "==3.3"
        },
        "django-post-office": {
            "hashes": [
                "sha256:e32427822f647719575094f790ca949ef9f9827ec0e8378cb021f01f3834b2a4"
            ],
            "index": "pypi",
            "version": "==3.2.1"
        },
        "django-redis-cache": {
            "hashes": [
                "sha256:5c581743de5994e6b15abfd5b3dbcb8bf00e42d97658c96b7218bcb6a63f863b",
                "sha256:bc0eaf20d275708e0437cbea28f9965e1922c15291f6206edbef3966c029836b"
            ],
            "index": "pypi",
            "version": "==2.1"
        },
        "django-rest-swagger": {
            "hashes": [
                "sha256:48f6aded9937e90ae7cbe9e6c932b9744b8af80cc4e010088b3278c700e0685b",
                "sha256:b039b0288bab4665cd45dc5d16f94b13911bc4ad0ed55f74ad3b90aa31c87c17"
            ],
            "index": "pypi",
            "version": "==2.2"
        },
        "django-storages": {
            "extras": [
                "azure"
            ],
            "hashes": [
                "sha256:87287b7ad2e789cd603373439994e1ac6f94d9dc2e5f8173d2a87aa3ed458bd9",
                "sha256:f3b3def96493d3ccde37b864cea376472baf6e8a596504b209278801c510b807"
            ],
            "index": "pypi",
            "version": "==1.7.2"
        },
        "django-tenants": {
            "hashes": [
                "sha256:de5f0b3a8193295adb9dcc85b1818393576019575b55e140b92815c6ea741987"
            ],
            "index": "pypi",
            "version": "==2.2.3"
        },
        "django-timezone-field": {
            "hashes": [
                "sha256:1a7bbcf984ae191c6dfe713994b4ff4062dc21e47a909356c93e76d027c87c8f",
                "sha256:a25af66b86d13709aa8c69a361c1ea68322cda64b5bbf9141fb67b8b44aa4e43"
            ],
            "index": "pypi",
            "version": "==3.1"
        },
        "django-waffle": {
            "hashes": [
                "sha256:5b8556dfde1caf66c33d754f0708f504fdcd0065a824d6be1f0c5d87d3a10d00",
                "sha256:e1aafced6e0dc5cadeafe30047224840c591ffe3ff4aa5259ec74f0b82ceb64f"
            ],
            "index": "pypi",
            "version": "==0.18"
        },
        "djangorestframework": {
            "hashes": [
                "sha256:5488aed8f8df5ec1d70f04b2114abc52ae6729748a176c453313834a9ee179c8",
                "sha256:dc81cbf9775c6898a580f6f1f387c4777d12bd87abf0f5406018d32ccae71090"
            ],
            "index": "pypi",
            "version": "==3.10.3"
        },
        "djangorestframework-csv": {
            "hashes": [
                "sha256:2f008b20a44f2d3c37835ea5b5ddfe19f54394f07b9cb267c616a917a7f7e27c"
            ],
            "index": "pypi",
            "version": "==2.1.0"
        },
        "djangorestframework-gis": {
            "hashes": [
                "sha256:35527c51e083ccc93f6e6d90a6515c132bbeb2c5648b166ac5b1a48c4ea8e2a4",
                "sha256:e645c6c8aedee53ac0a4851abcdf8121fff66813eebae1b040b1ccb941cb248b"
            ],
            "index": "pypi",
            "version": "==0.14"
        },
        "djangorestframework-jwt": {
            "hashes": [
                "sha256:5efe33032f3a4518a300dc51a51c92145ad95fb6f4b272e5aa24701db67936a7",
                "sha256:ab15dfbbe535eede8e2e53adaf52ef0cf018ee27dbfad10cbc4cbec2ab63d38c"
            ],
            "index": "pypi",
            "version": "==1.11.0"
        },
        "djangorestframework-recursive": {
            "hashes": [
                "sha256:e4e51b26b7ee3c9f9b838885d638b91293e7c66e85b5955f278a6e10eb34ce7c",
                "sha256:f8fc2d677ccb32fe53ec4153a45f66c822d0ce444824cba56edc76ca89b704ae"
            ],
            "index": "pypi",
            "version": "==0.1.2"
        },
        "djangorestframework-xml": {
            "hashes": [
                "sha256:d8118580b6c0e94a6b908a78c8d842e9f349901dfff43d91adc2d73a54f4ba59",
                "sha256:d85d5744e75fe01ea2af667b15f6aa7df97c710516477ba493558da8432f6b0f"
            ],
            "index": "pypi",
            "version": "==1.4"
        },
        "drf-nested-routers": {
            "hashes": [
                "sha256:46e5c3abc15c782cafafd7d75028e8f9121bbc6228e3599bbb48a3daa4585034",
                "sha256:60c1e1f5cc801e757d26a8138e61c44419ef800c213c3640c5b6138e77d46762"
            ],
            "index": "pypi",
            "version": "==0.91"
        },
        "drf-querystringfilter": {
            "hashes": [
                "sha256:feae3c659ae24cf393a35cf3161e87f01a71b8d30bb2cdf90e1eb549ba23af4c"
            ],
            "index": "pypi",
            "version": "==1.0.0"
        },
        "et-xmlfile": {
            "hashes": [
                "sha256:614d9722d572f6246302c4491846d2c393c199cfa4edc9af593437691683335b"
            ],
            "version": "==1.0.1"
        },
        "etools-validator": {
            "hashes": [
                "sha256:4ea79fb86d5ccc46866800bde72aaa52aeb9411916d7168fb50982b70b7763cd",
                "sha256:f51e3d27ce87c8924ba42078cda34a54c920e4161eda34b9c3fea04dc693107b"
            ],
            "index": "pypi",
            "version": "==0.3.4"
        },
        "flower": {
            "hashes": [
                "sha256:7f45acb297ab7cf3dd40140816143a2588f6938dbd70b8c46b59c7d8d1e93d55"
            ],
            "index": "pypi",
            "version": "==0.9.3"
        },
        "future": {
            "hashes": [
                "sha256:b1bead90b70cf6ec3f0710ae53a525360fa360d306a86583adc6bf83a4db537d"
            ],
            "version": "==0.18.2"
        },
        "gdal": {
            "hashes": [
                "sha256:b725a580e6faa0bc17edc3e6caa1da9e6efc401fab19e8482631ee179132b4df"
            ],
            "index": "pypi",
            "version": "==2.4.0"
        },
        "gunicorn": {
            "hashes": [
                "sha256:aa8e0b40b4157b36a5df5e599f45c9c76d6af43845ba3b3b0efe2c70473c2471",
                "sha256:fa2662097c66f920f53f70621c6c58ca4a3c4d3434205e608e121b5b3b71f4f3"
            ],
            "index": "pypi",
            "version": "==19.9.0"
        },
        "html5lib": {
            "hashes": [
                "sha256:20b159aa3badc9d5ee8f5c647e5efd02ed2a66ab8d354930bd9ff139fc1dc0a3",
                "sha256:66cb0dcfdbbc4f9c3ba1a63fdb511ffdbd4f513b2b6d81b80cd26ce6b3fb3736"
            ],
            "version": "==1.0.1"
        },
        "idna": {
            "hashes": [
                "sha256:c357b3f628cf53ae2c4c05627ecc484553142ca23264e593d327bcde5e9c3407",
                "sha256:ea8b7f6188e6fa117537c3df7da9fc686d485087abf6ac197f9c46432f7e4a3c"
            ],
            "version": "==2.8"
        },
        "importlib-metadata": {
            "hashes": [
                "sha256:aa18d7378b00b40847790e7c27e11673d7fed219354109d0e7b9e5b25dc3ad26",
                "sha256:d5f18a79777f3aa179c145737780282e27b508fc8fd688cb17c7a813e8bd39af"
            ],
            "version": "==0.23"
        },
        "isodate": {
            "hashes": [
                "sha256:2e364a3d5759479cdb2d37cce6b9376ea504db2ff90252a2e5b7cc89cc9ff2d8",
                "sha256:aa4d33c06640f5352aca96e4b81afd8ab3b47337cc12089822d6f322ac772c81"
            ],
            "version": "==0.6.0"
        },
        "itypes": {
            "hashes": [
                "sha256:c6e77bb9fd68a4bfeb9d958fea421802282451a25bac4913ec94db82a899c073"
            ],
            "version": "==1.1.0"
        },
        "jdcal": {
            "hashes": [
                "sha256:1abf1305fce18b4e8aa248cf8fe0c56ce2032392bc64bbd61b5dff2a19ec8bba",
                "sha256:472872e096eb8df219c23f2689fc336668bdb43d194094b5cc1707e1640acfc8"
            ],
            "version": "==1.4.1"
        },
        "jinja2": {
            "hashes": [
                "sha256:74320bb91f31270f9551d46522e33af46a80c3d619f4a4bf42b3164d30b5911f",
                "sha256:9fe95f19286cfefaa917656583d020be14e7859c6b0252588391e47db34527de"
            ],
            "version": "==2.10.3"
        },
        "jsonfield": {
            "hashes": [
                "sha256:a0a7fdee736ff049059409752b045281a225610fecbda9b9bd588ba976493c12",
                "sha256:beb1cd4850d6d6351c32daefcb826c01757744e9c863228a642f87a1a4acb834"
            ],
            "version": "==2.0.2"
        },
        "kombu": {
            "hashes": [
                "sha256:1760b54b1d15a547c9a26d3598a1c8cdaf2436386ac1f5561934bc8a3cbbbd86",
                "sha256:e7465aa85a1db889116819f08c5de29520d2fa103324dcdca5e90af345f01771"
            ],
            "version": "==4.6.6"
        },
        "lxml": {
            "hashes": [
                "sha256:02ca7bf899da57084041bb0f6095333e4d239948ad3169443f454add9f4e9cb4",
                "sha256:096b82c5e0ea27ce9138bcbb205313343ee66a6e132f25c5ed67e2c8d960a1bc",
                "sha256:0a920ff98cf1aac310470c644bc23b326402d3ef667ddafecb024e1713d485f1",
                "sha256:1409b14bf83a7d729f92e2a7fbfe7ec929d4883ca071b06e95c539ceedb6497c",
                "sha256:17cae1730a782858a6e2758fd20dd0ef7567916c47757b694a06ffafdec20046",
                "sha256:17e3950add54c882e032527795c625929613adbd2ce5162b94667334458b5a36",
                "sha256:1f4f214337f6ee5825bf90a65d04d70aab05526c08191ab888cb5149501923c5",
                "sha256:2e8f77db25b0a96af679e64ff9bf9dddb27d379c9900c3272f3041c4d1327c9d",
                "sha256:4dffd405390a45ecb95ab5ab1c1b847553c18b0ef8ed01e10c1c8b1a76452916",
                "sha256:6b899931a5648862c7b88c795eddff7588fb585e81cecce20f8d9da16eff96e0",
                "sha256:726c17f3e0d7a7200718c9a890ccfeab391c9133e363a577a44717c85c71db27",
                "sha256:760c12276fee05c36f95f8040180abc7fbebb9e5011447a97cdc289b5d6ab6fc",
                "sha256:796685d3969815a633827c818863ee199440696b0961e200b011d79b9394bbe7",
                "sha256:891fe897b49abb7db470c55664b198b1095e4943b9f82b7dcab317a19116cd38",
                "sha256:9277562f175d2334744ad297568677056861070399cec56ff06abbe2564d1232",
                "sha256:a471628e20f03dcdfde00770eeaf9c77811f0c331c8805219ca7b87ac17576c5",
                "sha256:a63b4fd3e2cabdcc9d918ed280bdde3e8e9641e04f3c59a2a3109644a07b9832",
                "sha256:ae88588d687bd476be588010cbbe551e9c2872b816f2da8f01f6f1fda74e1ef0",
                "sha256:b0b84408d4eabc6de9dd1e1e0bc63e7731e890c0b378a62443e5741cfd0ae90a",
                "sha256:be78485e5d5f3684e875dab60f40cddace2f5b2a8f7fede412358ab3214c3a6f",
                "sha256:c27eaed872185f047bb7f7da2d21a7d8913457678c9a100a50db6da890bc28b9",
                "sha256:c7fccd08b14aa437fe096c71c645c0f9be0655a9b1a4b7cffc77bcb23b3d61d2",
                "sha256:c81cb40bff373ab7a7446d6bbca0190bccc5be3448b47b51d729e37799bb5692",
                "sha256:d11874b3c33ee441059464711cd365b89fa1a9cf19ae75b0c189b01fbf735b84",
                "sha256:e9c028b5897901361d81a4718d1db217b716424a0283afe9d6735fe0caf70f79",
                "sha256:fe489d486cd00b739be826e8c1be188ddb74c7a1ca784d93d06fda882a6a1681"
            ],
            "version": "==4.4.1"
        },
        "markuppy": {
            "hashes": [
                "sha256:1adee2c0a542af378fe84548ff6f6b0168f3cb7f426b46961038a2bcfaad0d5f"
            ],
            "version": "==1.14"
        },
        "markupsafe": {
            "hashes": [
                "sha256:00bc623926325b26bb9605ae9eae8a215691f33cae5df11ca5424f06f2d1f473",
                "sha256:09027a7803a62ca78792ad89403b1b7a73a01c8cb65909cd876f7fcebd79b161",
                "sha256:09c4b7f37d6c648cb13f9230d847adf22f8171b1ccc4d5682398e77f40309235",
                "sha256:1027c282dad077d0bae18be6794e6b6b8c91d58ed8a8d89a89d59693b9131db5",
                "sha256:24982cc2533820871eba85ba648cd53d8623687ff11cbb805be4ff7b4c971aff",
                "sha256:29872e92839765e546828bb7754a68c418d927cd064fd4708fab9fe9c8bb116b",
                "sha256:43a55c2930bbc139570ac2452adf3d70cdbb3cfe5912c71cdce1c2c6bbd9c5d1",
                "sha256:46c99d2de99945ec5cb54f23c8cd5689f6d7177305ebff350a58ce5f8de1669e",
                "sha256:500d4957e52ddc3351cabf489e79c91c17f6e0899158447047588650b5e69183",
                "sha256:535f6fc4d397c1563d08b88e485c3496cf5784e927af890fb3c3aac7f933ec66",
                "sha256:62fe6c95e3ec8a7fad637b7f3d372c15ec1caa01ab47926cfdf7a75b40e0eac1",
                "sha256:6dd73240d2af64df90aa7c4e7481e23825ea70af4b4922f8ede5b9e35f78a3b1",
                "sha256:717ba8fe3ae9cc0006d7c451f0bb265ee07739daf76355d06366154ee68d221e",
                "sha256:79855e1c5b8da654cf486b830bd42c06e8780cea587384cf6545b7d9ac013a0b",
                "sha256:7c1699dfe0cf8ff607dbdcc1e9b9af1755371f92a68f706051cc8c37d447c905",
                "sha256:88e5fcfb52ee7b911e8bb6d6aa2fd21fbecc674eadd44118a9cc3863f938e735",
                "sha256:8defac2f2ccd6805ebf65f5eeb132adcf2ab57aa11fdf4c0dd5169a004710e7d",
                "sha256:98c7086708b163d425c67c7a91bad6e466bb99d797aa64f965e9d25c12111a5e",
                "sha256:9add70b36c5666a2ed02b43b335fe19002ee5235efd4b8a89bfcf9005bebac0d",
                "sha256:9bf40443012702a1d2070043cb6291650a0841ece432556f784f004937f0f32c",
                "sha256:ade5e387d2ad0d7ebf59146cc00c8044acbd863725f887353a10df825fc8ae21",
                "sha256:b00c1de48212e4cc9603895652c5c410df699856a2853135b3967591e4beebc2",
                "sha256:b1282f8c00509d99fef04d8ba936b156d419be841854fe901d8ae224c59f0be5",
                "sha256:b2051432115498d3562c084a49bba65d97cf251f5a331c64a12ee7e04dacc51b",
                "sha256:ba59edeaa2fc6114428f1637ffff42da1e311e29382d81b339c1817d37ec93c6",
                "sha256:c8716a48d94b06bb3b2524c2b77e055fb313aeb4ea620c8dd03a105574ba704f",
                "sha256:cd5df75523866410809ca100dc9681e301e3c27567cf498077e8551b6d20e42f",
                "sha256:e249096428b3ae81b08327a63a485ad0878de3fb939049038579ac0ef61e17e7"
            ],
            "version": "==1.1.1"
        },
        "more-itertools": {
            "hashes": [
                "sha256:409cd48d4db7052af495b09dec721011634af3753ae1ef92d2b32f73a745f832",
                "sha256:92b8c4b06dac4f0611c0729b2f2ede52b2e1bac1ab48f089c7ddc12e26bb60c4"
            ],
            "version": "==7.2.0"
        },
        "msrest": {
            "hashes": [
                "sha256:56b8b5b4556fb2a92cac640df267d560889bdc9e2921187772d4691d97bc4e8d",
                "sha256:f5153bfe60ee757725816aedaa0772cbfe0bddb52cd2d6db4cb8b4c3c6c6f928"
            ],
            "version": "==0.6.10"
        },
        "newrelic": {
            "hashes": [
                "sha256:185833654753b9b54a8314edb067294e184600a7ca0e45b0201402a12cbfdd5a"
            ],
            "index": "pypi",
            "version": "==5.2.3.131"
        },
        "oauthlib": {
            "hashes": [
                "sha256:bee41cc35fcca6e988463cacc3bcb8a96224f470ca547e697b604cc697b2f889",
                "sha256:df884cd6cbe20e32633f1db1072e9356f53638e4361bef4e8b03c9127c9328ea"
            ],
            "version": "==3.1.0"
        },
        "odfpy": {
            "hashes": [
                "sha256:596021f0519623ca8717331951c95e3b8d7b21e86edc7efe8cb650a0d0f59a2b"
            ],
            "version": "==1.4.0"
        },
        "openapi-codec": {
            "hashes": [
                "sha256:1bce63289edf53c601ea3683120641407ff6b708803b8954c8a876fe778d2145"
            ],
            "version": "==1.3.2"
        },
        "openpyxl": {
            "hashes": [
                "sha256:a3ee361d3ff04af6048d594775b3a54ffdf215d40fa5c6c78b2a41c0d0b020d3"
            ],
            "version": "==3.0.1"
        },
        "pillow": {
            "hashes": [
                "sha256:047d9473cf68af50ac85f8ee5d5f21a60f849bc17d348da7fc85711287a75031",
                "sha256:0f66dc6c8a3cc319561a633b6aa82c44107f12594643efa37210d8c924fc1c71",
                "sha256:12c9169c4e8fe0a7329e8658c7e488001f6b4c8e88740e76292c2b857af2e94c",
                "sha256:248cffc168896982f125f5c13e9317c059f74fffdb4152893339f3be62a01340",
                "sha256:27faf0552bf8c260a5cee21a76e031acaea68babb64daf7e8f2e2540745082aa",
                "sha256:285edafad9bc60d96978ed24d77cdc0b91dace88e5da8c548ba5937c425bca8b",
                "sha256:384b12c9aa8ef95558abdcb50aada56d74bc7cc131dd62d28c2d0e4d3aadd573",
                "sha256:38950b3a707f6cef09cd3cbb142474357ad1a985ceb44d921bdf7b4647b3e13e",
                "sha256:4aad1b88933fd6dc2846552b89ad0c74ddbba2f0884e2c162aa368374bf5abab",
                "sha256:4ac6148008c169603070c092e81f88738f1a0c511e07bd2bb0f9ef542d375da9",
                "sha256:4deb1d2a45861ae6f0b12ea0a786a03d19d29edcc7e05775b85ec2877cb54c5e",
                "sha256:59aa2c124df72cc75ed72c8d6005c442d4685691a30c55321e00ed915ad1a291",
                "sha256:5a47d2123a9ec86660fe0e8d0ebf0aa6bc6a17edc63f338b73ea20ba11713f12",
                "sha256:5cc901c2ab9409b4b7ac7b5bcc3e86ac14548627062463da0af3b6b7c555a871",
                "sha256:6c1db03e8dff7b9f955a0fb9907eb9ca5da75b5ce056c0c93d33100a35050281",
                "sha256:7ce80c0a65a6ea90ef9c1f63c8593fcd2929448613fc8da0adf3e6bfad669d08",
                "sha256:809c19241c14433c5d6135e1b6c72da4e3b56d5c865ad5736ab99af8896b8f41",
                "sha256:83792cb4e0b5af480588601467c0764242b9a483caea71ef12d22a0d0d6bdce2",
                "sha256:846fa202bd7ee0f6215c897a1d33238ef071b50766339186687bd9b7a6d26ac5",
                "sha256:9f5529fc02009f96ba95bea48870173426879dc19eec49ca8e08cd63ecd82ddb",
                "sha256:a423c2ea001c6265ed28700df056f75e26215fd28c001e93ef4380b0f05f9547",
                "sha256:ac4428094b42907aba5879c7c000d01c8278d451a3b7cccd2103e21f6397ea75",
                "sha256:b1ae48d87f10d1384e5beecd169c77502fcc04a2c00a4c02b85f0a94b419e5f9",
                "sha256:bf4e972a88f8841d8fdc6db1a75e0f8d763e66e3754b03006cbc3854d89f1cb1",
                "sha256:c6414f6aad598364aaf81068cabb077894eb88fed99c6a65e6e8217bab62ae7a",
                "sha256:c710fcb7ee32f67baf25aa9ffede4795fd5d93b163ce95fdc724383e38c9df96",
                "sha256:c7be4b8a09852291c3c48d3c25d1b876d2494a0a674980089ac9d5e0d78bd132",
                "sha256:c9e5ffb910b14f090ac9c38599063e354887a5f6d7e6d26795e916b4514f2c1a",
                "sha256:e0697b826da6c2472bb6488db4c0a7fa8af0d52fa08833ceb3681358914b14e5",
                "sha256:e9a3edd5f714229d41057d56ac0f39ad9bdba6767e8c888c951869f0bdd129b0"
            ],
            "index": "pypi",
            "version": "==6.2.1"
        },
        "psycopg2": {
            "hashes": [
                "sha256:4212ca404c4445dc5746c0d68db27d2cbfb87b523fe233dc84ecd24062e35677",
                "sha256:47fc642bf6f427805daf52d6e52619fe0637648fe27017062d898f3bf891419d",
                "sha256:72772181d9bad1fa349792a1e7384dde56742c14af2b9986013eb94a240f005b",
                "sha256:8396be6e5ff844282d4d49b81631772f80dabae5658d432202faf101f5283b7c",
                "sha256:893c11064b347b24ecdd277a094413e1954f8a4e8cdaf7ffbe7ca3db87c103f0",
                "sha256:92a07dfd4d7c325dd177548c4134052d4842222833576c8391aab6f74038fc3f",
                "sha256:965c4c93e33e6984d8031f74e51227bd755376a9df6993774fd5b6fb3288b1f4",
                "sha256:9ab75e0b2820880ae24b7136c4d230383e07db014456a476d096591172569c38",
                "sha256:b0845e3bdd4aa18dc2f9b6fb78fbd3d9d371ad167fd6d1b7ad01c0a6cdad4fc6",
                "sha256:dca2d7203f0dfce8ea4b3efd668f8ea65cd2b35112638e488a4c12594015f67b",
                "sha256:ed686e5926929887e2c7ae0a700e32c6129abb798b4ad2b846e933de21508151",
                "sha256:ef6df7e14698e79c59c7ee7cf94cd62e5b869db369ed4b1b8f7b729ea825712a",
                "sha256:f898e5cc0a662a9e12bde6f931263a1bbd350cfb18e1d5336a12927851825bb6"
            ],
            "version": "==2.8.4"
        },
        "psycopg2-binary": {
            "hashes": [
                "sha256:040234f8a4a8dfd692662a8308d78f63f31a97e1c42d2480e5e6810c48966a29",
                "sha256:086f7e89ec85a6704db51f68f0dcae432eff9300809723a6e8782c41c2f48e03",
                "sha256:18ca813fdb17bc1db73fe61b196b05dd1ca2165b884dd5ec5568877cabf9b039",
                "sha256:19dc39616850342a2a6db70559af55b22955f86667b5f652f40c0e99253d9881",
                "sha256:2166e770cb98f02ed5ee2b0b569d40db26788e0bf2ec3ae1a0d864ea6f1d8309",
                "sha256:3a2522b1d9178575acee4adf8fd9f979f9c0449b00b4164bb63c3475ea6528ed",
                "sha256:3aa773580f85a28ffdf6f862e59cb5a3cc7ef6885121f2de3fca8d6ada4dbf3b",
                "sha256:3b5deaa3ee7180585a296af33e14c9b18c218d148e735c7accf78130765a47e3",
                "sha256:407af6d7e46593415f216c7f56ba087a9a42bd6dc2ecb86028760aa45b802bd7",
                "sha256:4c3c09fb674401f630626310bcaf6cd6285daf0d5e4c26d6e55ca26a2734e39b",
                "sha256:4c6717962247445b4f9e21c962ea61d2e884fc17df5ddf5e35863b016f8a1f03",
                "sha256:50446fae5681fc99f87e505d4e77c9407e683ab60c555ec302f9ac9bffa61103",
                "sha256:5057669b6a66aa9ca118a2a860159f0ee3acf837eda937bdd2a64f3431361a2d",
                "sha256:5dd90c5438b4f935c9d01fcbad3620253da89d19c1f5fca9158646407ed7df35",
                "sha256:659c815b5b8e2a55193ede2795c1e2349b8011497310bb936da7d4745652823b",
                "sha256:69b13fdf12878b10dc6003acc8d0abf3ad93e79813fd5f3812497c1c9fb9be49",
                "sha256:7a1cb80e35e1ccea3e11a48afe65d38744a0e0bde88795cc56a4d05b6e4f9d70",
                "sha256:7e6e3c52e6732c219c07bd97fff6c088f8df4dae3b79752ee3a817e6f32e177e",
                "sha256:7f42a8490c4fe854325504ce7a6e4796b207960dabb2cbafe3c3959cb00d1d7e",
                "sha256:84156313f258eafff716b2961644a4483a9be44a5d43551d554844d15d4d224e",
                "sha256:8578d6b8192e4c805e85f187bc530d0f52ba86c39172e61cd51f68fddd648103",
                "sha256:890167d5091279a27e2505ff0e1fb273f8c48c41d35c5b92adbf4af80e6b2ed6",
                "sha256:98e10634792ac0e9e7a92a76b4991b44c2325d3e7798270a808407355e7bb0a1",
                "sha256:9aadff9032e967865f9778485571e93908d27dab21d0fdfdec0ca779bb6f8ad9",
                "sha256:9f24f383a298a0c0f9b3113b982e21751a8ecde6615494a3f1470eb4a9d70e9e",
                "sha256:a73021b44813b5c84eda4a3af5826dd72356a900bac9bd9dd1f0f81ee1c22c2f",
                "sha256:afd96845e12638d2c44d213d4810a08f4dc4a563f9a98204b7428e567014b1cd",
                "sha256:b73ddf033d8cd4cc9dfed6324b1ad2a89ba52c410ef6877998422fcb9c23e3a8",
                "sha256:b8f490f5fad1767a1331df1259763b3bad7d7af12a75b950c2843ba319b2415f",
                "sha256:dbc5cd56fff1a6152ca59445178652756f4e509f672e49ccdf3d79c1043113a4",
                "sha256:eac8a3499754790187bb00574ab980df13e754777d346f85e0ff6df929bcd964",
                "sha256:eaed1c65f461a959284649e37b5051224f4db6ebdc84e40b5e65f2986f101a08"
            ],
            "index": "pypi",
            "version": "==2.8.4"
        },
        "pycparser": {
            "hashes": [
                "sha256:a988718abfad80b6b157acce7bf130a30876d27603738ac39f140993246b25b3"
            ],
            "version": "==2.19"
        },
        "pyjwt": {
            "hashes": [
                "sha256:5c6eca3c2940464d106b99ba83b00c6add741c9becaec087fb7ccdefea71350e",
                "sha256:8d59a976fb773f3e6a39c85636357c4f0e242707394cadadd9814f5cbaa20e96"
            ],
            "version": "==1.7.1"
        },
        "pypdf2": {
            "hashes": [
                "sha256:e28f902f2f0a1603ea95ebe21dff311ef09be3d0f0ef29a3e44a932729564385"
            ],
            "version": "==1.26.0"
        },
        "pyrestcli": {
            "hashes": [
                "sha256:ec07eb04a6a0088a88719c8d9acf47e51095fa4079cfee7a95dbd23d4b859176"
            ],
            "version": "==0.6.11"
        },
        "python-crontab": {
            "hashes": [
                "sha256:3ac1608ff76032e6fc6e16b5fbf83b51557e0e066bf78e9f88571571e7bd7ae6"
            ],
            "version": "==2.4.0"
        },
        "python-dateutil": {
            "hashes": [
                "sha256:73ebfe9dbf22e832286dafa60473e4cd239f8592f699aa5adaf10050e6e1823c",
                "sha256:75bb3f31ea686f1197762692a9ee6a7550b59fc6ca3a1f4b5d7e32fb98e2da2a"
            ],
            "version": "==2.8.1"
        },
        "python-docx": {
            "hashes": [
                "sha256:bc76ecac6b2d00ce6442a69d03a6f35c71cd72293cd8405a7472dfe317920024"
            ],
            "version": "==0.8.10"
        },
        "python-magic": {
            "hashes": [
                "sha256:f2674dcfad52ae6c49d4803fa027809540b130db1dec928cfbb9240316831375",
                "sha256:f3765c0f582d2dfc72c15f3b5a82aecfae9498bd29ca840d72f37d7bd38bfcd5"
            ],
            "version": "==0.4.15"
        },
        "python3-openid": {
            "hashes": [
                "sha256:0086da6b6ef3161cfe50fb1ee5cceaf2cda1700019fda03c2c5c440ca6abe4fa",
                "sha256:628d365d687e12da12d02c6691170f4451db28d6d68d050007e4a40065868502"
            ],
            "markers": "python_version >= '3.0'",
            "version": "==3.1.0"
        },
        "pytz": {
            "hashes": [
                "sha256:1c557d7d0e871de1f5ccd5833f60fb2550652da6be2693c1e02300743d21500d",
                "sha256:b02c06db6cf09c12dd25137e563b31700d3b80fcc4ad23abb7a315f2789819be"
            ],
            "version": "==2019.3"
        },
        "pyyaml": {
            "hashes": [
                "sha256:0113bc0ec2ad727182326b61326afa3d1d8280ae1122493553fd6f4397f33df9",
                "sha256:01adf0b6c6f61bd11af6e10ca52b7d4057dd0be0343eb9283c878cf3af56aee4",
                "sha256:5124373960b0b3f4aa7df1707e63e9f109b5263eca5976c66e08b1c552d4eaf8",
                "sha256:5ca4f10adbddae56d824b2c09668e91219bb178a1eee1faa56af6f99f11bf696",
                "sha256:7907be34ffa3c5a32b60b95f4d95ea25361c951383a894fec31be7252b2b6f34",
                "sha256:7ec9b2a4ed5cad025c2278a1e6a19c011c80a3caaac804fd2d329e9cc2c287c9",
                "sha256:87ae4c829bb25b9fe99cf71fbb2140c448f534e24c998cc60f39ae4f94396a73",
                "sha256:9de9919becc9cc2ff03637872a440195ac4241c80536632fffeb6a1e25a74299",
                "sha256:a5a85b10e450c66b49f98846937e8cfca1db3127a9d5d1e31ca45c3d0bef4c5b",
                "sha256:b0997827b4f6a7c286c01c5f60384d218dca4ed7d9efa945c3e1aa623d5709ae",
                "sha256:b631ef96d3222e62861443cc89d6563ba3eeb816eeb96b2629345ab795e53681",
                "sha256:bf47c0607522fdbca6c9e817a6e81b08491de50f3766a7a0e6a5be7905961b41",
                "sha256:f81025eddd0327c7d4cfe9b62cf33190e1e736cc6e97502b3ec425f574b3e7a8"
            ],
            "version": "==5.1.2"
        },
        "redis": {
            "hashes": [
                "sha256:3613daad9ce5951e426f460deddd5caf469e08a3af633e9578fc77d362becf62",
                "sha256:8d0fc278d3f5e1249967cba2eb4a5632d19e45ce5c09442b8422d15ee2c22cc2"
            ],
            "version": "==3.3.11"
        },
        "reportlab": {
            "hashes": [
                "sha256:149f0eeb4ea716441638b05fd6d3667d32f1463f3eac50b63e100a73a5533cdd",
                "sha256:1aa9a2e1a87749db265b592ad25e498b39f70fce9f53a012cdf69f74259b6e43",
                "sha256:1f5ce489adb2db2862249492e6367539cfa65b781cb06dcf13363dc52219be7e",
                "sha256:23b28ba1784a6c52a926c075abd9f396d03670e71934b24db5ff684f8b870e0f",
                "sha256:3d3de0f4facdd7e3c56ecbc55733a958b86c35a8e7ba6066c7b1ba383e282f58",
                "sha256:484d346b8f463ba2ddaf6d365c6ac5971cd062528b6d5ba68cac02b9435366c5",
                "sha256:4da2467def21f2e20720b21f6c18e7f7866720a955c716b990e94e3979fe913f",
                "sha256:5ebdf22daee7d8e630134d94f477fe6abd65a65449d4eec682a7b458b5249604",
                "sha256:655a1b68be18a73fec5233fb5d81f726b4db32269e487aecf5b6853cca926d86",
                "sha256:6c535a304888dafe50c2c24d4924aeefc11e0542488ee6965f6133d415e86bbc",
                "sha256:7560ef655ac6448bb257fd34bfdfb8d546f9c7c0900ed8963fb8509f75e8ca80",
                "sha256:7a1c2fa3e6310dbe47efee2020dc0f25be7a75ff09a8fedc4a87d4397f3810c1",
                "sha256:817c344b9aa53b5bfc2f58ff82111a1e85ca4c8b68d1add088b547360a6ebcfa",
                "sha256:81d950e398d6758aeaeeb267aa1a62940735414c980f77dd0a270cef1782a43d",
                "sha256:83ef44936ef4e9c432d62bc2b72ec8d772b87af319d123e827a72e9b6884c851",
                "sha256:9f975adc2c7a236403f0bc91d7a3916e644e47b1f1e3990325f15e73b83581ec",
                "sha256:a5ca59e2b7e70a856de6db9dadd3e11a1b3b471c999585284d5c1d479c01cf5d",
                "sha256:ad2cf5a673c05fae9e91e987994b95205c13c5fa55d7393cf8b06f9de6f92990",
                "sha256:b8c3d76276372f87b7c8ff22065dbc072cca5ffb06ba0267edc298df7acf942d",
                "sha256:b93f7f908e916d9413dd8c04da1ccb3977e446803f59078424decdc0de449133",
                "sha256:c0ecd0af92c759edec0d24ba92f4a18c28d4a19229ae7c8249f94e82f3d76288",
                "sha256:c9e38eefc90a02c072a87a627ff66b2d67c23f6f82274d2aa7fb28e644e8f409",
                "sha256:ca2a1592d2e181a04372d0276ee847308ea206dfe7c86fe94769e7ac126e6e85",
                "sha256:ce1dfc9beec83e66250ca3afaf5ddf6b9a3ce70a30a9526dec7c6bec3266baf1",
                "sha256:d3550c90751132b26b72a78954905974f33b1237335fbe0d8be957f9636c376a",
                "sha256:e35a574f4e5ec0fdd5dc354e74ec143d853abd7f76db435ffe2a57d0161a22eb",
                "sha256:ee5cafca6ef1a38fef8cbf3140dd2198ad1ee82331530b546039216ef94f93cb",
                "sha256:fa1c969176cb3594a785c6818bcb943ebd49453791f702380b13a35fa23b385a"
            ],
            "version": "==3.5.32"
        },
        "requests": {
            "hashes": [
                "sha256:11e007a8a2aa0323f5a921e9e6a2d7e4e67d9877e85773fba9ba6419025cbeb4",
                "sha256:9cf5292fcd0f598c671cfc1e0d7d1a7f13bb8085e9a590f48c010551dc6c4b31"
            ],
            "index": "pypi",
            "version": "==2.22.0"
        },
        "requests-oauthlib": {
            "hashes": [
                "sha256:7f71572defaecd16372f9006f33c2ec8c077c3cfa6f5911a9a90202beb513f3d",
                "sha256:b4261601a71fd721a8bd6d7aa1cc1d6a8a93b4a9f5e96626f8e4d91e8beeaa6a"
            ],
            "version": "==1.3.0"
        },
        "sentry-sdk": {
            "hashes": [
                "sha256:09e1e8f00f22ea580348f83bbbd880adf40b29f1dec494a8e4b33e22f77184fb",
                "sha256:ff1fa7fb85703ae9414c8b427ee73f8363232767c9cd19158f08f6e4f0b58fc7"
            ],
            "index": "pypi",
            "version": "==0.13.2"
        },
        "simplejson": {
            "hashes": [
                "sha256:0fe3994207485efb63d8f10a833ff31236ed27e3b23dadd0bf51c9900313f8f2",
                "sha256:17163e643dbf125bb552de17c826b0161c68c970335d270e174363d19e7ea882",
                "sha256:1d1e929cdd15151f3c0b2efe953b3281b2fd5ad5f234f77aca725f28486466f6",
                "sha256:1ea59f570b9d4916ae5540a9181f9c978e16863383738b69a70363bc5e63c4cb",
                "sha256:22a7acb81968a7c64eba7526af2cf566e7e2ded1cb5c83f0906b17ff1540f866",
                "sha256:2b4b2b738b3b99819a17feaf118265d0753d5536049ea570b3c43b51c4701e81",
                "sha256:4cf91aab51b02b3327c9d51897960c554f00891f9b31abd8a2f50fd4a0071ce8",
                "sha256:7cce4bac7e0d66f3a080b80212c2238e063211fe327f98d764c6acbc214497fc",
                "sha256:8027bd5f1e633eb61b8239994e6fc3aba0346e76294beac22a892eb8faa92ba1",
                "sha256:86afc5b5cbd42d706efd33f280fec7bd7e2772ef54e3f34cf6b30777cd19a614",
                "sha256:87d349517b572964350cc1adc5a31b493bbcee284505e81637d0174b2758ba17",
                "sha256:926bcbef9eb60e798eabda9cd0bbcb0fca70d2779aa0aa56845749d973eb7ad5",
                "sha256:9a126c3a91df5b1403e965ba63b304a50b53d8efc908a8c71545ed72535374a3",
                "sha256:daaf4d11db982791be74b23ff4729af2c7da79316de0bebf880fa2d60bcc8c5a",
                "sha256:fc046afda0ed8f5295212068266c92991ab1f4a50c6a7144b69364bdee4a0159",
                "sha256:fc9051d249dd5512e541f20330a74592f7a65b2d62e18122ca89bf71f94db748"
            ],
            "version": "==3.17.0"
        },
        "six": {
            "hashes": [
                "sha256:1f1b7d42e254082a9db6279deae68afb421ceba6158efa6131de7b3003ee93fd",
                "sha256:30f610279e8b2578cab6db20741130331735c781b56053c59c4076da27f06b66"
            ],
            "version": "==1.13.0"
        },
        "social-auth-app-django": {
            "hashes": [
                "sha256:6d0dd18c2d9e71ca545097d57b44d26f59e624a12833078e8e52f91baf849778",
                "sha256:9237e3d7b6f6f59494c3b02e0cce6efc69c9d33ad9d1a064e3b2318bcbe89ae3",
                "sha256:f151396e5b16e2eee12cd2e211004257826ece24fc4ae97a147df386c1cd7082"
            ],
            "index": "pypi",
            "version": "==3.1"
        },
        "social-auth-core": {
            "extras": [
                "azuread"
            ],
            "hashes": [
                "sha256:47cd2458c8fefd02466b0c514643e02ad8b61d8b4b69f7573e80882e3a97b0f0",
                "sha256:8320666548a532eb158968eda542bbe1863682357c432d8c4e28034a7f1e3b58",
                "sha256:d81ed681e3c0722300b61a0792c5db5d21206793f95ca810f010c1cc931c8d89"
            ],
            "index": "pypi",
            "version": "==3.2.0"
        },
        "sqlparse": {
            "hashes": [
                "sha256:40afe6b8d4b1117e7dff5504d7a8ce07d9a1b15aeeade8a2d10f130a834f8177",
                "sha256:7c3dca29c022744e95b547e867cee89f4fce4373f3549ccd8797d8eb52cdb873"
            ],
            "version": "==0.3.0"
        },
        "static3": {
            "hashes": [
                "sha256:674641c64bc75507af2eb20bef7e7e3593dca993dec6674be108fa15b42f47c8"
            ],
            "version": "==0.7.0"
        },
        "tablib": {
            "hashes": [
                "sha256:00654241e5beee437ba544e4fa4abef70ccec3668503aa95406c1250bb660770",
                "sha256:6336e7aa3f0e5894b47270a3dc639cc2e78eb823c7ccb8c4512fb408cdc18d08"
            ],
            "version": "==0.14.0"
        },
        "tenant-schemas-celery": {
            "hashes": [
                "sha256:67f90e32777b9b7a9b384a4a0415d03574b998ffbf400871825f528a321a9447"
            ],
            "index": "pypi",
            "version": "==0.2.1"
        },
        "tornado": {
            "hashes": [
                "sha256:0662d28b1ca9f67108c7e3b77afabfb9c7e87bde174fbda78186ecedc2499a9d",
                "sha256:4e5158d97583502a7e2739951553cbd88a72076f152b4b11b64b9a10c4c49409",
                "sha256:732e836008c708de2e89a31cb2fa6c0e5a70cb60492bee6f1ea1047500feaf7f",
                "sha256:8154ec22c450df4e06b35f131adc4f2f3a12ec85981a203301d310abf580500f",
                "sha256:8e9d728c4579682e837c92fdd98036bd5cdefa1da2aaf6acf26947e6dd0c01c5",
                "sha256:d4b3e5329f572f055b587efc57d29bd051589fb5a43ec8898c77a47ec2fa2bbb",
                "sha256:e5f2585afccbff22390cddac29849df463b252b711aa2ce7c5f3f342a5b3b444"
            ],
            "version": "==5.1.1"
        },
        "unicef-attachments": {
            "hashes": [
                "sha256:21d83f03980f1c16c6e5f5a74dd4079829fcb8e352cf215c292f8db6ea4dcf67",
                "sha256:bb1d6aaa4805eda0516cc64c512eb8eb4fa9452aea4085af4ffb73371a76e440"
            ],
            "index": "pypi",
            "version": "==0.7.0"
        },
        "unicef-djangolib": {
            "hashes": [
                "sha256:7c784042c6ae8ad88ffe449c4b4216e3be217d6910f8b68e0520deac67aa0cb9",
                "sha256:899fb7136263848f392d4987a5456c6420ae61e6d4de6115b6a47f5e9143d708"
            ],
            "index": "pypi",
            "version": "==0.5.3"
        },
        "unicef-locations": {
            "editable": true,
            "git": "https://github.com/unicef/unicef-locations",
            "ref": "ef9f12430f9dd22459fa3bd0940bfd9fc1f4f1a5"
        },
        "unicef-notification": {
            "hashes": [
                "sha256:a11cc3faadb75421f7b7e0f76d6696e604e8c1872411c4066833b6413932518f"
            ],
            "index": "pypi",
            "version": "==0.2.1"
        },
        "unicef-rest-export": {
            "hashes": [
                "sha256:e1eca4d0a053743488d81d18b0a237c0a9a545772647874c86909babbc542c7f"
            ],
            "index": "pypi",
            "version": "==0.5.3"
        },
        "unicef-restlib": {
            "hashes": [
                "sha256:39fa8dc7dbffadea095d3ce150e879d206e7fc7720f16986d2c121f9faf257f6",
                "sha256:6e770f5436119b88a52b88b70152122c013255ee27e4f2eadac3196197313372"
            ],
            "index": "pypi",
            "version": "==0.5"
        },
        "unicef-snapshot": {
            "hashes": [
                "sha256:32824f491f0ab8fc07e053337337557f5b543e05915f411a1e7e9077138c937b"
            ],
            "index": "pypi",
            "version": "==0.2.3"
        },
        "unicef-vision": {
            "hashes": [
                "sha256:facb51c15f67e0b802f491bccabfcff8f726cd1bbc0a3059f11b4569e3998f1a"
            ],
            "index": "pypi",
            "version": "==0.2"
        },
        "unicodecsv": {
            "hashes": [
                "sha256:018c08037d48649a0412063ff4eda26eaa81eff1546dbffa51fa5293276ff7fc"
            ],
            "version": "==0.14.1"
        },
        "uritemplate": {
            "hashes": [
                "sha256:01c69f4fe8ed503b2951bef85d996a9d22434d2431584b5b107b2981ff416fbd",
                "sha256:1b9c467a940ce9fb9f50df819e8ddd14696f89b9a8cc87ac77952ba416e0a8fd",
                "sha256:c02643cebe23fc8adb5e6becffe201185bf06c40bda5c0b4028a93f1527d011d"
            ],
            "version": "==3.0.0"
        },
        "urllib3": {
            "hashes": [
                "sha256:a8a318824cc77d1fd4b2bec2ded92646630d7fe8619497b142c84a9e6f5a7293",
                "sha256:f3c5fd51747d450d4dcf6f923c81f78f811aab8205fda64b0aba34a4e48b0745"
            ],
            "version": "==1.25.7"
        },
        "vine": {
            "hashes": [
                "sha256:133ee6d7a9016f177ddeaf191c1f58421a1dcc6ee9a42c58b34bed40e1d2cd87",
                "sha256:ea4947cc56d1fd6f2095c8d543ee25dad966f78692528e68b4fada11ba3f98af"
            ],
            "version": "==1.3.0"
        },
        "webencodings": {
            "hashes": [
                "sha256:a0af1213f3c2226497a97e2b3aa01a7e4bee4f403f95be16fc9acd2947514a78",
                "sha256:b36a1c245f2d304965eb4e0a82848379241dc04b865afcc4aab16748587e1923"
            ],
            "version": "==0.5.1"
        },
        "xhtml2pdf": {
            "hashes": [
                "sha256:86a37e78d7a8d8bb2761746c3d559e12284d92c4d531b3a8a0f8fd632b436f82"
            ],
            "index": "pypi",
            "version": "==0.2.3"
        },
        "xlrd": {
            "hashes": [
                "sha256:546eb36cee8db40c3eaa46c351e67ffee6eeb5fa2650b71bc4c758a29a1b29b2",
                "sha256:e551fb498759fa3a5384a94ccd4c3c02eb7c00ea424426e212ac0c57be9dfbde"
            ],
            "version": "==1.2.0"
        },
        "xlwt": {
            "hashes": [
                "sha256:a082260524678ba48a297d922cc385f58278b8aa68741596a87de01a9c628b2e",
                "sha256:c59912717a9b28f1a3c2a98fd60741014b06b043936dcecbc113eaaada156c88"
            ],
            "version": "==1.3.0"
        },
        "zipp": {
            "hashes": [
                "sha256:3718b1cbcd963c7d4c5511a8240812904164b7f381b647143a89d3b98f9bcd8e",
                "sha256:f06903e9f1f43b12d371004b4ac7b06ab39a44adc747266928ae6debfa7b3335"
            ],
            "version": "==0.6.0"
        }
    },
    "develop": {
        "alabaster": {
            "hashes": [
                "sha256:446438bdcca0e05bd45ea2de1668c1d9b032e1a9154c2c259092d77031ddd359",
                "sha256:a661d72d58e6ea8a57f7a86e37d86716863ee5e92788398526d58b26a4e4dc02"
            ],
            "version": "==0.7.12"
        },
        "babel": {
            "hashes": [
                "sha256:af92e6106cb7c55286b25b38ad7695f8b4efb36a90ba483d7f7a6628c46158ab",
                "sha256:e86135ae101e31e2c8ec20a4e0c5220f4eed12487d5cf3f78be7e98d3a57fc28"
            ],
            "version": "==2.7.0"
        },
        "backcall": {
            "hashes": [
                "sha256:38ecd85be2c1e78f77fd91700c76e14667dc21e2713b63876c0eb901196e01e4",
                "sha256:bbbf4b1e5cd2bdb08f915895b51081c041bac22394fdfcfdfbe9f14b77c08bf2"
            ],
            "version": "==0.1.0"
        },
        "certifi": {
            "hashes": [
                "sha256:e4f3620cfea4f83eedc95b24abd9cd56f3c4b146dd0177e83a21b4eb49e21e50",
                "sha256:fd7c7c74727ddcf00e9acd26bba8da604ffec95bf1c2144e67aff7a8b50e6cef"
            ],
            "version": "==2019.9.11"
        },
        "chardet": {
            "hashes": [
                "sha256:84ab92ed1c4d4f16916e05906b6b75a6c0fb5db821cc65e70cbd64a3e2a5eaae",
                "sha256:fc323ffcaeaed0e0a02bf4d117757b98aed530d9ed4531e3e15460124c106691"
            ],
            "version": "==3.0.4"
        },
        "coverage": {
            "hashes": [
                "sha256:08907593569fe59baca0bf152c43f3863201efb6113ecb38ce7e97ce339805a6",
                "sha256:0be0f1ed45fc0c185cfd4ecc19a1d6532d72f86a2bac9de7e24541febad72650",
                "sha256:141f08ed3c4b1847015e2cd62ec06d35e67a3ac185c26f7635f4406b90afa9c5",
                "sha256:19e4df788a0581238e9390c85a7a09af39c7b539b29f25c89209e6c3e371270d",
                "sha256:23cc09ed395b03424d1ae30dcc292615c1372bfba7141eb85e11e50efaa6b351",
                "sha256:245388cda02af78276b479f299bbf3783ef0a6a6273037d7c60dc73b8d8d7755",
                "sha256:331cb5115673a20fb131dadd22f5bcaf7677ef758741312bee4937d71a14b2ef",
                "sha256:386e2e4090f0bc5df274e720105c342263423e77ee8826002dcffe0c9533dbca",
                "sha256:3a794ce50daee01c74a494919d5ebdc23d58873747fa0e288318728533a3e1ca",
                "sha256:60851187677b24c6085248f0a0b9b98d49cba7ecc7ec60ba6b9d2e5574ac1ee9",
                "sha256:63a9a5fc43b58735f65ed63d2cf43508f462dc49857da70b8980ad78d41d52fc",
                "sha256:6b62544bb68106e3f00b21c8930e83e584fdca005d4fffd29bb39fb3ffa03cb5",
                "sha256:6ba744056423ef8d450cf627289166da65903885272055fb4b5e113137cfa14f",
                "sha256:7494b0b0274c5072bddbfd5b4a6c6f18fbbe1ab1d22a41e99cd2d00c8f96ecfe",
                "sha256:826f32b9547c8091679ff292a82aca9c7b9650f9fda3e2ca6bf2ac905b7ce888",
                "sha256:93715dffbcd0678057f947f496484e906bf9509f5c1c38fc9ba3922893cda5f5",
                "sha256:9a334d6c83dfeadae576b4d633a71620d40d1c379129d587faa42ee3e2a85cce",
                "sha256:af7ed8a8aa6957aac47b4268631fa1df984643f07ef00acd374e456364b373f5",
                "sha256:bf0a7aed7f5521c7ca67febd57db473af4762b9622254291fbcbb8cd0ba5e33e",
                "sha256:bf1ef9eb901113a9805287e090452c05547578eaab1b62e4ad456fcc049a9b7e",
                "sha256:c0afd27bc0e307a1ffc04ca5ec010a290e49e3afbe841c5cafc5c5a80ecd81c9",
                "sha256:dd579709a87092c6dbee09d1b7cfa81831040705ffa12a1b248935274aee0437",
                "sha256:df6712284b2e44a065097846488f66840445eb987eb81b3cc6e4149e7b6982e1",
                "sha256:e07d9f1a23e9e93ab5c62902833bf3e4b1f65502927379148b6622686223125c",
                "sha256:e2ede7c1d45e65e209d6093b762e98e8318ddeff95317d07a27a2140b80cfd24",
                "sha256:e4ef9c164eb55123c62411f5936b5c2e521b12356037b6e1c2617cef45523d47",
                "sha256:eca2b7343524e7ba246cab8ff00cab47a2d6d54ada3b02772e908a45675722e2",
                "sha256:eee64c616adeff7db37cc37da4180a3a5b6177f5c46b187894e633f088fb5b28",
                "sha256:ef824cad1f980d27f26166f86856efe11eff9912c4fed97d3804820d43fa550c",
                "sha256:efc89291bd5a08855829a3c522df16d856455297cf35ae827a37edac45f466a7",
                "sha256:fa964bae817babece5aa2e8c1af841bebb6d0b9add8e637548809d040443fee0",
                "sha256:ff37757e068ae606659c28c3bd0d923f9d29a85de79bf25b2b34b148473b5025"
            ],
            "index": "pypi",
            "version": "==4.5.4"
        },
        "decorator": {
            "hashes": [
                "sha256:54c38050039232e1db4ad7375cfce6748d7b41c29e95a081c8a6d2c30364a2ce",
                "sha256:5d19b92a3c8f7f101c8dd86afd86b0f061a8ce4540ab8cd401fa2542756bce6d"
            ],
            "version": "==4.4.1"
        },
        "djangorestframework": {
            "hashes": [
                "sha256:5488aed8f8df5ec1d70f04b2114abc52ae6729748a176c453313834a9ee179c8",
                "sha256:dc81cbf9775c6898a580f6f1f387c4777d12bd87abf0f5406018d32ccae71090"
            ],
            "index": "pypi",
            "version": "==3.10.3"
        },
        "docutils": {
            "hashes": [
                "sha256:6c4f696463b79f1fb8ba0c594b63840ebd41f059e92b31957c46b74a4599b6d0",
                "sha256:9e4d7ecfc600058e07ba661411a2b7de2fd0fafa17d1a7f7361cd47b1175c827",
                "sha256:a2aeea129088da402665e92e0b25b04b073c04b2dce4ab65caaa38b7ce2e1a99"
            ],
            "version": "==0.15.2"
        },
        "drf-api-checker": {
            "hashes": [
                "sha256:8573b2510e71803900acf11dc259a5ea51e9d773455fd851538a661c2bf9eceb"
            ],
            "index": "pypi",
            "version": "==0.8.0"
        },
        "entrypoints": {
            "hashes": [
                "sha256:589f874b313739ad35be6e0cd7efde2a4e9b6fea91edcc34e58ecbb8dbe56d19",
                "sha256:c70dd71abe5a8c85e55e12c19bd91ccfeec11a6e99044204511f9ed547d48451"
            ],
            "version": "==0.3"
        },
        "factory-boy": {
            "hashes": [
                "sha256:728df59b372c9588b83153facf26d3d28947fc750e8e3c95cefa9bed0e6394ee",
                "sha256:faf48d608a1735f0d0a3c9cbf536d64f9132b547dae7ba452c4d99a79e84a370"
            ],
            "index": "pypi",
            "version": "==2.12.0"
        },
        "faker": {
            "hashes": [
                "sha256:48c03580720e0b46538d528b1296e4e5b24a809dcaf33a7dddec719489a9edb8",
                "sha256:6327c665c0d8721280b3036d9c9e851c60092bc1f30c8394cc433f8723e2bda5"
            ],
            "version": "==2.0.4"
        },
        "fancycompleter": {
            "hashes": [
                "sha256:d2522f1f3512371f295379c4c0d1962de06762eb586c199620a2a5d423539b12"
            ],
            "version": "==0.8"
        },
        "filelock": {
            "hashes": [
                "sha256:18d82244ee114f543149c66a6e0c14e9c4f8a1044b5cdaadd0f82159d6a6ff59",
                "sha256:929b7d63ec5b7d6b71b0fa5ac14e030b3f70b75747cef1b10da9b879fef15836"
            ],
            "version": "==3.0.12"
        },
        "flake8": {
            "hashes": [
                "sha256:45681a117ecc81e870cbf1262835ae4af5e7a8b08e40b944a8a6e6b895914cfb",
                "sha256:49356e766643ad15072a789a20915d3c91dc89fd313ccd71802303fd67e4deca"
            ],
            "index": "pypi",
            "version": "==3.7.9"
        },
        "freezegun": {
            "hashes": [
                "sha256:2a4d9c8cd3c04a201e20c313caf8b6338f1cfa4cda43f46a94cc4a9fd13ea5e7",
                "sha256:edfdf5bc6040969e6ed2e36eafe277963bdc8b7c01daeda96c5c8594576c9390"
            ],
            "index": "pypi",
            "version": "==0.3.12"
        },
        "idna": {
            "hashes": [
                "sha256:c357b3f628cf53ae2c4c05627ecc484553142ca23264e593d327bcde5e9c3407",
                "sha256:ea8b7f6188e6fa117537c3df7da9fc686d485087abf6ac197f9c46432f7e4a3c"
            ],
            "version": "==2.8"
        },
        "imagesize": {
            "hashes": [
                "sha256:3f349de3eb99145973fefb7dbe38554414e5c30abd0c8e4b970a7c9d09f3a1d8",
                "sha256:f3832918bc3c66617f92e35f5d70729187676313caa60c187eb0f28b8fe5e3b5"
            ],
            "version": "==1.1.0"
        },
        "importlib-metadata": {
            "hashes": [
                "sha256:aa18d7378b00b40847790e7c27e11673d7fed219354109d0e7b9e5b25dc3ad26",
                "sha256:d5f18a79777f3aa179c145737780282e27b508fc8fd688cb17c7a813e8bd39af"
            ],
            "version": "==0.23"
        },
        "ipython": {
            "hashes": [
                "sha256:dfd303b270b7b5232b3d08bd30ec6fd685d8a58cabd54055e3d69d8f029f7280",
                "sha256:ed7ebe1cba899c1c3ccad6f7f1c2d2369464cc77dba8eebc65e2043e19cda995"
            ],
            "index": "pypi",
            "version": "==7.9.0"
        },
        "ipython-genutils": {
            "hashes": [
                "sha256:72dd37233799e619666c9f639a9da83c34013a73e8bbc79a7a6348d93c61fab8",
                "sha256:eb2e116e75ecef9d4d228fdc66af54269afa26ab4463042e33785b887c628ba8"
            ],
            "version": "==0.2.0"
        },
        "isort": {
            "hashes": [
                "sha256:54da7e92468955c4fceacd0c86bd0ec997b0e1ee80d97f67c35a78b719dccab1",
                "sha256:6e811fcb295968434526407adb8796944f1988c5b65e8139058f2014cbe100fd"
            ],
            "index": "pypi",
            "version": "==4.3.21"
        },
        "jedi": {
            "hashes": [
                "sha256:786b6c3d80e2f06fd77162a07fed81b8baa22dde5d62896a790a331d6ac21a27",
                "sha256:ba859c74fa3c966a22f2aeebe1b74ee27e2a462f56d3f5f7ca4a59af61bfe42e"
            ],
            "version": "==0.15.1"
        },
        "jinja2": {
            "hashes": [
                "sha256:74320bb91f31270f9551d46522e33af46a80c3d619f4a4bf42b3164d30b5911f",
                "sha256:9fe95f19286cfefaa917656583d020be14e7859c6b0252588391e47db34527de"
            ],
            "version": "==2.10.3"
        },
        "markupsafe": {
            "hashes": [
                "sha256:00bc623926325b26bb9605ae9eae8a215691f33cae5df11ca5424f06f2d1f473",
                "sha256:09027a7803a62ca78792ad89403b1b7a73a01c8cb65909cd876f7fcebd79b161",
                "sha256:09c4b7f37d6c648cb13f9230d847adf22f8171b1ccc4d5682398e77f40309235",
                "sha256:1027c282dad077d0bae18be6794e6b6b8c91d58ed8a8d89a89d59693b9131db5",
                "sha256:24982cc2533820871eba85ba648cd53d8623687ff11cbb805be4ff7b4c971aff",
                "sha256:29872e92839765e546828bb7754a68c418d927cd064fd4708fab9fe9c8bb116b",
                "sha256:43a55c2930bbc139570ac2452adf3d70cdbb3cfe5912c71cdce1c2c6bbd9c5d1",
                "sha256:46c99d2de99945ec5cb54f23c8cd5689f6d7177305ebff350a58ce5f8de1669e",
                "sha256:500d4957e52ddc3351cabf489e79c91c17f6e0899158447047588650b5e69183",
                "sha256:535f6fc4d397c1563d08b88e485c3496cf5784e927af890fb3c3aac7f933ec66",
                "sha256:62fe6c95e3ec8a7fad637b7f3d372c15ec1caa01ab47926cfdf7a75b40e0eac1",
                "sha256:6dd73240d2af64df90aa7c4e7481e23825ea70af4b4922f8ede5b9e35f78a3b1",
                "sha256:717ba8fe3ae9cc0006d7c451f0bb265ee07739daf76355d06366154ee68d221e",
                "sha256:79855e1c5b8da654cf486b830bd42c06e8780cea587384cf6545b7d9ac013a0b",
                "sha256:7c1699dfe0cf8ff607dbdcc1e9b9af1755371f92a68f706051cc8c37d447c905",
                "sha256:88e5fcfb52ee7b911e8bb6d6aa2fd21fbecc674eadd44118a9cc3863f938e735",
                "sha256:8defac2f2ccd6805ebf65f5eeb132adcf2ab57aa11fdf4c0dd5169a004710e7d",
                "sha256:98c7086708b163d425c67c7a91bad6e466bb99d797aa64f965e9d25c12111a5e",
                "sha256:9add70b36c5666a2ed02b43b335fe19002ee5235efd4b8a89bfcf9005bebac0d",
                "sha256:9bf40443012702a1d2070043cb6291650a0841ece432556f784f004937f0f32c",
                "sha256:ade5e387d2ad0d7ebf59146cc00c8044acbd863725f887353a10df825fc8ae21",
                "sha256:b00c1de48212e4cc9603895652c5c410df699856a2853135b3967591e4beebc2",
                "sha256:b1282f8c00509d99fef04d8ba936b156d419be841854fe901d8ae224c59f0be5",
                "sha256:b2051432115498d3562c084a49bba65d97cf251f5a331c64a12ee7e04dacc51b",
                "sha256:ba59edeaa2fc6114428f1637ffff42da1e311e29382d81b339c1817d37ec93c6",
                "sha256:c8716a48d94b06bb3b2524c2b77e055fb313aeb4ea620c8dd03a105574ba704f",
                "sha256:cd5df75523866410809ca100dc9681e301e3c27567cf498077e8551b6d20e42f",
                "sha256:e249096428b3ae81b08327a63a485ad0878de3fb939049038579ac0ef61e17e7"
            ],
            "version": "==1.1.1"
        },
        "mccabe": {
            "hashes": [
                "sha256:ab8a6258860da4b6677da4bd2fe5dc2c659cff31b3ee4f7f5d64e79735b80d42",
                "sha256:dd8d182285a0fe56bace7f45b5e7d1a6ebcbf524e8f3bd87eb0f125271b8831f"
            ],
            "version": "==0.6.1"
        },
        "mock": {
            "hashes": [
                "sha256:83657d894c90d5681d62155c82bda9c1187827525880eda8ff5df4ec813437c3",
                "sha256:d157e52d4e5b938c550f39eb2fd15610db062441a9c2747d3dbfa9298211d0f8"
            ],
            "index": "pypi",
            "version": "==3.0.5"
        },
        "more-itertools": {
            "hashes": [
                "sha256:409cd48d4db7052af495b09dec721011634af3753ae1ef92d2b32f73a745f832",
                "sha256:92b8c4b06dac4f0611c0729b2f2ede52b2e1bac1ab48f089c7ddc12e26bb60c4"
            ],
            "version": "==7.2.0"
        },
        "multidict": {
            "hashes": [
                "sha256:024b8129695a952ebd93373e45b5d341dbb87c17ce49637b34000093f243dd4f",
                "sha256:041e9442b11409be5e4fc8b6a97e4bcead758ab1e11768d1e69160bdde18acc3",
                "sha256:045b4dd0e5f6121e6f314d81759abd2c257db4634260abcfe0d3f7083c4908ef",
                "sha256:047c0a04e382ef8bd74b0de01407e8d8632d7d1b4db6f2561106af812a68741b",
                "sha256:068167c2d7bbeebd359665ac4fff756be5ffac9cda02375b5c5a7c4777038e73",
                "sha256:148ff60e0fffa2f5fad2eb25aae7bef23d8f3b8bdaf947a65cdbe84a978092bc",
                "sha256:1d1c77013a259971a72ddaa83b9f42c80a93ff12df6a4723be99d858fa30bee3",
                "sha256:1d48bc124a6b7a55006d97917f695effa9725d05abe8ee78fd60d6588b8344cd",
                "sha256:31dfa2fc323097f8ad7acd41aa38d7c614dd1960ac6681745b6da124093dc351",
                "sha256:34f82db7f80c49f38b032c5abb605c458bac997a6c3142e0d6c130be6fb2b941",
                "sha256:3d5dd8e5998fb4ace04789d1d008e2bb532de501218519d70bb672c4c5a2fc5d",
                "sha256:4a6ae52bd3ee41ee0f3acf4c60ceb3f44e0e3bc52ab7da1c2b2aa6703363a3d1",
                "sha256:4b02a3b2a2f01d0490dd39321c74273fed0568568ea0e7ea23e02bd1fb10a10b",
                "sha256:4b843f8e1dd6a3195679d9838eb4670222e8b8d01bc36c9894d6c3538316fa0a",
                "sha256:5de53a28f40ef3c4fd57aeab6b590c2c663de87a5af76136ced519923d3efbb3",
                "sha256:61b2b33ede821b94fa99ce0b09c9ece049c7067a33b279f343adfe35108a4ea7",
                "sha256:6a3a9b0f45fd75dc05d8e93dc21b18fc1670135ec9544d1ad4acbcf6b86781d0",
                "sha256:76ad8e4c69dadbb31bad17c16baee61c0d1a4a73bed2590b741b2e1a46d3edd0",
                "sha256:7ba19b777dc00194d1b473180d4ca89a054dd18de27d0ee2e42a103ec9b7d014",
                "sha256:7c1b7eab7a49aa96f3db1f716f0113a8a2e93c7375dd3d5d21c4941f1405c9c5",
                "sha256:7fc0eee3046041387cbace9314926aa48b681202f8897f8bff3809967a049036",
                "sha256:8ccd1c5fff1aa1427100ce188557fc31f1e0a383ad8ec42c559aabd4ff08802d",
                "sha256:8e08dd76de80539d613654915a2f5196dbccc67448df291e69a88712ea21e24a",
                "sha256:c18498c50c59263841862ea0501da9f2b3659c00db54abfbf823a80787fde8ce",
                "sha256:c49db89d602c24928e68c0d510f4fcf8989d77defd01c973d6cbe27e684833b1",
                "sha256:ce20044d0317649ddbb4e54dab3c1bcc7483c78c27d3f58ab3d0c7e6bc60d26a",
                "sha256:d1071414dd06ca2eafa90c85a079169bfeb0e5f57fd0b45d44c092546fcd6fd9",
                "sha256:d3be11ac43ab1a3e979dac80843b42226d5d3cccd3986f2e03152720a4297cd7",
                "sha256:db603a1c235d110c860d5f39988ebc8218ee028f07a7cbc056ba6424372ca31b"
            ],
            "version": "==4.5.2"
        },
        "packaging": {
            "hashes": [
                "sha256:28b924174df7a2fa32c1953825ff29c61e2f5e082343165438812f00d3a7fc47",
                "sha256:d9551545c6d761f3def1677baf08ab2a3ca17c56879e70fecba2fc4dde4ed108"
            ],
            "version": "==19.2"
        },
        "parso": {
            "hashes": [
                "sha256:63854233e1fadb5da97f2744b6b24346d2750b85965e7e399bec1620232797dc",
                "sha256:666b0ee4a7a1220f65d367617f2cd3ffddff3e205f3f16a0284df30e774c2a9c"
            ],
            "version": "==0.5.1"
        },
        "pdbpp": {
            "hashes": [
                "sha256:73ff220d5006e0ecdc3e2705d8328d8aa5ac27fef95cc06f6e42cd7d22d55eb8"
            ],
            "index": "pypi",
            "version": "==0.10.2"
        },
        "pexpect": {
            "hashes": [
                "sha256:2094eefdfcf37a1fdbfb9aa090862c1a4878e5c7e0e7e7088bdb511c558e5cd1",
                "sha256:9e2c1fd0e6ee3a49b28f95d4b33bc389c89b20af6a1255906e90ff1262ce62eb"
            ],
            "markers": "sys_platform != 'win32'",
            "version": "==4.7.0"
        },
        "pickleshare": {
            "hashes": [
                "sha256:87683d47965c1da65cdacaf31c8441d12b8044cdec9aca500cd78fc2c683afca",
                "sha256:9649af414d74d4df115d5d718f82acb59c9d418196b7b4290ed47a12ce62df56"
            ],
            "version": "==0.7.5"
        },
        "pluggy": {
            "hashes": [
                "sha256:0db4b7601aae1d35b4a033282da476845aa19185c1e6964b25cf324b5e4ec3e6",
                "sha256:fa5fa1622fa6dd5c030e9cad086fa19ef6a0cf6d7a2d12318e10cb49d6d68f34"
            ],
            "version": "==0.13.0"
        },
        "prompt-toolkit": {
            "hashes": [
                "sha256:46642344ce457641f28fc9d1c9ca939b63dadf8df128b86f1b9860e59c73a5e4",
                "sha256:e7f8af9e3d70f514373bf41aa51bc33af12a6db3f71461ea47fea985defb2c31",
                "sha256:f15af68f66e664eaa559d4ac8a928111eebd5feda0c11738b5998045224829db"
            ],
            "version": "==2.0.10"
        },
        "ptyprocess": {
            "hashes": [
                "sha256:923f299cc5ad920c68f2bc0bc98b75b9f838b93b599941a6b63ddbc2476394c0",
                "sha256:d7cc528d76e76342423ca640335bd3633420dc1366f258cb31d05e865ef5ca1f"
            ],
            "version": "==0.6.0"
        },
        "py": {
            "hashes": [
                "sha256:64f65755aee5b381cea27766a3a147c3f15b9b6b9ac88676de66ba2ae36793fa",
                "sha256:dc639b046a6e2cff5bbe40194ad65936d6ba360b52b3c3fe1d08a82dd50b5e53"
            ],
            "version": "==1.8.0"
        },
        "pycodestyle": {
            "hashes": [
                "sha256:95a2219d12372f05704562a14ec30bc76b05a5b297b21a5dfe3f6fac3491ae56",
                "sha256:e40a936c9a450ad81df37f549d676d127b1b66000a6c500caa2b085bc0ca976c"
            ],
            "version": "==2.5.0"
        },
        "pyflakes": {
            "hashes": [
                "sha256:17dbeb2e3f4d772725c777fabc446d5634d1038f234e77343108ce445ea69ce0",
                "sha256:d976835886f8c5b31d47970ed689944a0262b5f3afa00a5a7b4dc81e5449f8a2"
            ],
            "version": "==2.1.1"
        },
        "pygments": {
            "hashes": [
                "sha256:71e430bc85c88a430f000ac1d9b331d2407f681d6f6aec95e8bcfbc3df5b0127",
                "sha256:881c4c157e45f30af185c1ffe8d549d48ac9127433f2c380c24b84572ad66297"
            ],
            "version": "==2.4.2"
        },
        "pyparsing": {
            "hashes": [
                "sha256:20f995ecd72f2a1f4bf6b072b63b22e2eb457836601e76d6e5dfcd75436acc1f",
                "sha256:4ca62001be367f01bd3e92ecbb79070272a9d4964dce6a48a82ff0b8bc7e683a"
            ],
            "version": "==2.4.5"
        },
        "python-dateutil": {
            "hashes": [
                "sha256:73ebfe9dbf22e832286dafa60473e4cd239f8592f699aa5adaf10050e6e1823c",
                "sha256:75bb3f31ea686f1197762692a9ee6a7550b59fc6ca3a1f4b5d7e32fb98e2da2a"
            ],
            "version": "==2.8.1"
        },
        "pytz": {
            "hashes": [
                "sha256:1c557d7d0e871de1f5ccd5833f60fb2550652da6be2693c1e02300743d21500d",
                "sha256:b02c06db6cf09c12dd25137e563b31700d3b80fcc4ad23abb7a315f2789819be"
            ],
            "version": "==2019.3"
        },
        "pyyaml": {
            "hashes": [
                "sha256:0113bc0ec2ad727182326b61326afa3d1d8280ae1122493553fd6f4397f33df9",
                "sha256:01adf0b6c6f61bd11af6e10ca52b7d4057dd0be0343eb9283c878cf3af56aee4",
                "sha256:5124373960b0b3f4aa7df1707e63e9f109b5263eca5976c66e08b1c552d4eaf8",
                "sha256:5ca4f10adbddae56d824b2c09668e91219bb178a1eee1faa56af6f99f11bf696",
                "sha256:7907be34ffa3c5a32b60b95f4d95ea25361c951383a894fec31be7252b2b6f34",
                "sha256:7ec9b2a4ed5cad025c2278a1e6a19c011c80a3caaac804fd2d329e9cc2c287c9",
                "sha256:87ae4c829bb25b9fe99cf71fbb2140c448f534e24c998cc60f39ae4f94396a73",
                "sha256:9de9919becc9cc2ff03637872a440195ac4241c80536632fffeb6a1e25a74299",
                "sha256:a5a85b10e450c66b49f98846937e8cfca1db3127a9d5d1e31ca45c3d0bef4c5b",
                "sha256:b0997827b4f6a7c286c01c5f60384d218dca4ed7d9efa945c3e1aa623d5709ae",
                "sha256:b631ef96d3222e62861443cc89d6563ba3eeb816eeb96b2629345ab795e53681",
                "sha256:bf47c0607522fdbca6c9e817a6e81b08491de50f3766a7a0e6a5be7905961b41",
                "sha256:f81025eddd0327c7d4cfe9b62cf33190e1e736cc6e97502b3ec425f574b3e7a8"
            ],
            "version": "==5.1.2"
        },
        "requests": {
            "hashes": [
                "sha256:11e007a8a2aa0323f5a921e9e6a2d7e4e67d9877e85773fba9ba6419025cbeb4",
                "sha256:9cf5292fcd0f598c671cfc1e0d7d1a7f13bb8085e9a590f48c010551dc6c4b31"
            ],
            "index": "pypi",
            "version": "==2.22.0"
        },
        "responses": {
            "hashes": [
                "sha256:502d9c0c8008439cfcdef7e251f507fcfdd503b56e8c0c87c3c3e3393953f790",
                "sha256:97193c0183d63fba8cd3a041c75464e4b09ea0aff6328800d1546598567dde0b"
            ],
            "index": "pypi",
            "version": "==0.10.6"
        },
        "six": {
            "hashes": [
                "sha256:1f1b7d42e254082a9db6279deae68afb421ceba6158efa6131de7b3003ee93fd",
                "sha256:30f610279e8b2578cab6db20741130331735c781b56053c59c4076da27f06b66"
            ],
            "version": "==1.13.0"
        },
        "snowballstemmer": {
            "hashes": [
                "sha256:209f257d7533fdb3cb73bdbd24f436239ca3b2fa67d56f6ff88e86be08cc5ef0",
                "sha256:df3bac3df4c2c01363f3dd2cfa78cce2840a79b9f1c2d2de9ce8d31683992f52"
            ],
            "version": "==2.0.0"
        },
        "sphinx": {
            "hashes": [
                "sha256:31088dfb95359384b1005619827eaee3056243798c62724fd3fa4b84ee4d71bd",
                "sha256:52286a0b9d7caa31efee301ec4300dbdab23c3b05da1c9024b4e84896fb73d79"
            ],
            "index": "pypi",
            "version": "==2.2.1"
        },
        "sphinxcontrib-applehelp": {
            "hashes": [
                "sha256:edaa0ab2b2bc74403149cb0209d6775c96de797dfd5b5e2a71981309efab3897",
                "sha256:fb8dee85af95e5c30c91f10e7eb3c8967308518e0f7488a2828ef7bc191d0d5d"
            ],
            "version": "==1.0.1"
        },
        "sphinxcontrib-devhelp": {
            "hashes": [
                "sha256:6c64b077937330a9128a4da74586e8c2130262f014689b4b89e2d08ee7294a34",
                "sha256:9512ecb00a2b0821a146736b39f7aeb90759834b07e81e8cc23a9c70bacb9981"
            ],
            "version": "==1.0.1"
        },
        "sphinxcontrib-htmlhelp": {
            "hashes": [
                "sha256:4670f99f8951bd78cd4ad2ab962f798f5618b17675c35c5ac3b2132a14ea8422",
                "sha256:d4fd39a65a625c9df86d7fa8a2d9f3cd8299a3a4b15db63b50aac9e161d8eff7"
            ],
            "version": "==1.0.2"
        },
        "sphinxcontrib-jsmath": {
            "hashes": [
                "sha256:2ec2eaebfb78f3f2078e73666b1415417a116cc848b72e5172e596c871103178",
                "sha256:a9925e4a4587247ed2191a22df5f6970656cb8ca2bd6284309578f2153e0c4b8"
            ],
            "version": "==1.0.1"
        },
        "sphinxcontrib-qthelp": {
            "hashes": [
                "sha256:513049b93031beb1f57d4daea74068a4feb77aa5630f856fcff2e50de14e9a20",
                "sha256:79465ce11ae5694ff165becda529a600c754f4bc459778778c7017374d4d406f"
            ],
            "version": "==1.0.2"
        },
        "sphinxcontrib-serializinghtml": {
            "hashes": [
                "sha256:c0efb33f8052c04fd7a26c0a07f1678e8512e0faec19f4aa8f2473a8b81d5227",
                "sha256:db6615af393650bf1151a6cd39120c29abaf93cc60db8c48eb2dddbfdc3a9768"
            ],
            "version": "==1.1.3"
        },
        "text-unidecode": {
            "hashes": [
                "sha256:1311f10e8b895935241623731c2ba64f4c455287888b18189350b67134a822e8",
                "sha256:bad6603bb14d279193107714b288be206cac565dfa49aa5b105294dd5c4aab93"
            ],
            "version": "==1.3"
        },
        "toml": {
            "hashes": [
                "sha256:229f81c57791a41d65e399fc06bf0848bab550a9dfd5ed66df18ce5f05e73d5c",
                "sha256:235682dd292d5899d361a811df37e04a8828a5b1da3115886b73cf81ebc9100e"
            ],
            "version": "==0.10.0"
        },
        "tox": {
            "hashes": [
                "sha256:1d1368ac86e8332f79e2bcef9fefe2b077469f08449eadf0183759b34f3b2070",
                "sha256:bcfa3e40abc1e9b70607b56adfd976fe7dc8286ad56aab44e3151daca7d2d0d0"
            ],
            "index": "pypi",
            "version": "==3.14.1"
        },
        "traitlets": {
            "hashes": [
                "sha256:70b4c6a1d9019d7b4f6846832288f86998aa3b9207c6821f3578a6a6a467fe44",
                "sha256:d023ee369ddd2763310e4c3eae1ff649689440d4ae59d7485eb4cfbbe3e359f7"
            ],
            "version": "==4.3.3"
        },
        "urllib3": {
            "hashes": [
                "sha256:a8a318824cc77d1fd4b2bec2ded92646630d7fe8619497b142c84a9e6f5a7293",
                "sha256:f3c5fd51747d450d4dcf6f923c81f78f811aab8205fda64b0aba34a4e48b0745"
            ],
            "version": "==1.25.7"
        },
        "vcrpy": {
            "hashes": [
                "sha256:27cc696df66d77703eab5cdfa041b2f9877bbf2b54bcd390de89a4be964ca536",
                "sha256:3203170a13fe26407183768fab48af10086fa22d487b3887859c89fd47e69935"
            ],
            "index": "pypi",
            "version": "==2.1.1"
        },
        "virtualenv": {
            "hashes": [
                "sha256:11cb4608930d5fd3afb545ecf8db83fa50e1f96fc4fca80c94b07d2c83146589",
                "sha256:d257bb3773e48cac60e475a19b608996c73f4d333b3ba2e4e57d5ac6134e0136"
            ],
            "version": "==16.7.7"
        },
        "wcwidth": {
            "hashes": [
                "sha256:3df37372226d6e63e1b1e1eda15c594bca98a22d33a23832a90998faa96bc65e",
                "sha256:f4ebe71925af7b40a864553f761ed559b43544f8f71746c2d756c7fe788ade7c"
            ],
            "version": "==0.1.7"
        },
        "wmctrl": {
            "hashes": [
                "sha256:d806f65ac1554366b6e31d29d7be2e8893996c0acbb2824bbf2b1f49cf628a13"
            ],
            "version": "==0.3"
        },
        "wrapt": {
            "hashes": [
                "sha256:565a021fd19419476b9362b05eeaa094178de64f8361e44468f9e9d7843901e1"
            ],
            "version": "==1.11.2"
        },
        "yarl": {
            "hashes": [
                "sha256:024ecdc12bc02b321bc66b41327f930d1c2c543fa9a561b39861da9388ba7aa9",
                "sha256:2f3010703295fbe1aec51023740871e64bb9664c789cba5a6bdf404e93f7568f",
                "sha256:3890ab952d508523ef4881457c4099056546593fa05e93da84c7250516e632eb",
                "sha256:3e2724eb9af5dc41648e5bb304fcf4891adc33258c6e14e2a7414ea32541e320",
                "sha256:5badb97dd0abf26623a9982cd448ff12cb39b8e4c94032ccdedf22ce01a64842",
                "sha256:73f447d11b530d860ca1e6b582f947688286ad16ca42256413083d13f260b7a0",
                "sha256:7ab825726f2940c16d92aaec7d204cfc34ac26c0040da727cf8ba87255a33829",
                "sha256:b25de84a8c20540531526dfbb0e2d2b648c13fd5dd126728c496d7c3fea33310",
                "sha256:c6e341f5a6562af74ba55205dbd56d248daf1b5748ec48a0200ba227bb9e33f4",
                "sha256:c9bb7c249c4432cd47e75af3864bc02d26c9594f49c82e2a28624417f0ae63b8",
                "sha256:e060906c0c585565c718d1c3841747b61c5439af2211e185f6739a9412dfbde1"
            ],
            "markers": "python_version >= '3.6'",
            "version": "==1.3.0"
        },
        "zipp": {
            "hashes": [
                "sha256:3718b1cbcd963c7d4c5511a8240812904164b7f381b647143a89d3b98f9bcd8e",
                "sha256:f06903e9f1f43b12d371004b4ac7b06ab39a44adc747266928ae6debfa7b3335"
            ],
            "version": "==0.6.0"
        }
    }
}<|MERGE_RESOLUTION|>--- conflicted
+++ resolved
@@ -1,11 +1,7 @@
 {
     "_meta": {
         "hash": {
-<<<<<<< HEAD
-            "sha256": "a4ae520b9365682a0da304d940470966d76e12467e7712eabc5e1a87362b8a20"
-=======
-            "sha256": "01b78b939411e3ba542e3742528d6e29c253610326cf9b59a53a103885c46642"
->>>>>>> 3b6065f3
+            "sha256": "0a4332672533f4287bbf3cf76010fc8cb23883062e0cf31950793959f9878a78"
         },
         "pipfile-spec": 6,
         "requires": {
@@ -27,21 +23,11 @@
             ],
             "version": "==2.5.2"
         },
-        "azure-core": {
-            "hashes": [
-                "sha256:5ad34a428636b4f44666a89b4ab95ed5a84da659aecbd20ceaf20cfe3bba9af6",
-                "sha256:b4c1620bfad77b20d5cb1e4c9139edf4ce0c5a644e5747bc5b8ad0c9c61d01ea"
-            ],
-<<<<<<< HEAD
-            "version": "==1.0.0"
-        },
-        "azure-storage-blob": {
-            "hashes": [
-                "sha256:5db01c71f9f887a20ef0dba9b7510b8671c3cb8b81e31f0bbd4e58a8943d159b",
-                "sha256:792a38eb4afeb76b2d757a03590f9ee1b2c554845dd7886d76b2e5a91fc18d64"
-            ],
-            "version": "==12.0.0"
-=======
+        "azure-common": {
+            "hashes": [
+                "sha256:53b1195b8f20943ccc0e71a17849258f7781bc6db1c72edc7d6c055f79bd54e3",
+                "sha256:99ef36e74b6395329aada288764ce80504da16ecc8206cb9a72f55fb02e8b484"
+            ],
             "index": "pypi",
             "version": "==1.1.23"
         },
@@ -60,7 +46,6 @@
             ],
             "index": "pypi",
             "version": "==2.1.0"
->>>>>>> 3b6065f3
         },
         "babel": {
             "hashes": [
@@ -119,10 +104,7 @@
                 "sha256:32a262e2b90ffcfdd97c7a5e24a6012a43c61f1f5a57789ad80af1d26c6acd97",
                 "sha256:3c9fff570f13480b201e9ab69453108f6d98244a7f495e91b6c654a47486ba43",
                 "sha256:415bdc7ca8c1c634a6d7163d43fb0ea885a07e9618a64bda407e04b04333b7db",
-<<<<<<< HEAD
-=======
                 "sha256:42194f54c11abc8583417a7cf4eaff544ce0de8187abaf5d29029c91b1725ad3",
->>>>>>> 3b6065f3
                 "sha256:4424e42199e86b21fc4db83bd76909a6fc2a2aefb352cb5414833c030f6ed71b",
                 "sha256:4a43c91840bda5f55249413037b7a9b79c90b1184ed504883b72c4df70778579",
                 "sha256:599a1e8ff057ac530c9ad1778293c665cb81a791421f46922d80a86473c13346",
@@ -558,13 +540,6 @@
                 "sha256:d5f18a79777f3aa179c145737780282e27b508fc8fd688cb17c7a813e8bd39af"
             ],
             "version": "==0.23"
-        },
-        "isodate": {
-            "hashes": [
-                "sha256:2e364a3d5759479cdb2d37cce6b9376ea504db2ff90252a2e5b7cc89cc9ff2d8",
-                "sha256:aa4d33c06640f5352aca96e4b81afd8ab3b47337cc12089822d6f322ac772c81"
-            ],
-            "version": "==0.6.0"
         },
         "itypes": {
             "hashes": [
@@ -676,13 +651,6 @@
                 "sha256:92b8c4b06dac4f0611c0729b2f2ede52b2e1bac1ab48f089c7ddc12e26bb60c4"
             ],
             "version": "==7.2.0"
-        },
-        "msrest": {
-            "hashes": [
-                "sha256:56b8b5b4556fb2a92cac640df267d560889bdc9e2921187772d4691d97bc4e8d",
-                "sha256:f5153bfe60ee757725816aedaa0772cbfe0bddb52cd2d6db4cb8b4c3c6c6f928"
-            ],
-            "version": "==0.6.10"
         },
         "newrelic": {
             "hashes": [
@@ -1062,7 +1030,7 @@
         "unicef-locations": {
             "editable": true,
             "git": "https://github.com/unicef/unicef-locations",
-            "ref": "ef9f12430f9dd22459fa3bd0940bfd9fc1f4f1a5"
+            "ref": "e35abbdb3afa3ff0706e04bfd99123cd25f1ea25"
         },
         "unicef-notification": {
             "hashes": [
