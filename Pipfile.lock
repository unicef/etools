{
    "_meta": {
        "hash": {
<<<<<<< HEAD
            "sha256": "cad670e5d263e74a1414d109f64719c5ecd6046f506ecead27f7fe086a1562eb"
=======
            "sha256": "eaec9170c666a6798fa685d04e5f765becc7bcaf6baf043da07294a8b7a76134"
>>>>>>> 21df9248
        },
        "pipfile-spec": 6,
        "requires": {
            "python_version": "3.6.4"
        },
        "sources": [
            {
                "name": "pypi",
                "url": "https://pypi.org/simple",
                "verify_ssl": true
            }
        ]
    },
    "default": {
        "amqp": {
            "hashes": [
                "sha256:043beb485774ca69718a35602089e524f87168268f0d1ae115f28b88d27f92d7",
                "sha256:35a3b5006ca00b21aaeec8ceea07130f07b902dd61bfe42815039835f962f5f1"
            ],
            "version": "==2.4.2"
        },
        "asn1crypto": {
            "hashes": [
                "sha256:2f1adbb7546ed199e3c90ef23ec95c5cf3585bac7d11fb7eb562a3fe89c64e87",
                "sha256:9d5c20441baf0cb60a4ac34cc447c6c189024b6b4c6cd7877034f4965c464e49"
            ],
            "version": "==0.24.0"
        },
        "azure-common": {
            "hashes": [
                "sha256:5cb223c1b52deb8ff9304387201bab83950787be9ca2e8733220726740cc40d0",
                "sha256:5fd62ae10b1add97d3c69af970328ec3bd869184396bcf6bfa9c7bc94d688424"
            ],
            "version": "==1.1.18"
        },
        "azure-nspkg": {
            "hashes": [
                "sha256:1d0bbb2157cf57b1bef6c8c8e5b41133957364456c43b0a43599890023cca0a8",
                "sha256:31a060caca00ed1ebd369fc7fe01a56768c927e404ebc92268f4d9d636435e28",
                "sha256:e7d3cea6af63e667d87ba1ca4f8cd7cb4dfca678e4c55fc1cedb320760e39dd0"
            ],
            "version": "==3.0.2"
        },
        "azure-storage": {
            "hashes": [
                "sha256:3350eed1352c16bddc2429661c9fb4e50a5f1a998ce39d5706fdfab2a544833f",
                "sha256:3df58122466ee613eeb2caef677d6ee4cc2c1907b0aaf43a926a30bb575d0927",
                "sha256:64e5c309867e9348984258d4ccd7b9ef4684466dbfaa28096ccad60bbd016f97"
            ],
            "index": "pypi",
            "version": "==0.20.2"
        },
        "babel": {
            "hashes": [
                "sha256:6778d85147d5d85345c14a26aada5e478ab04e39b078b0745ee6870c2b5cf669",
                "sha256:8cba50f48c529ca3fa18cf81fa9403be176d374ac4d60738b839122dfaaa3d23"
            ],
            "version": "==2.6.0"
        },
        "backports.csv": {
            "hashes": [
                "sha256:1277dfff73130b2e106bf3dd347adb3c5f6c4340882289d88f31240da92cbd6d",
                "sha256:21f6e09bab589e6c1f877edbc40277b65e626262a86e69a70137db714eaac5ce"
            ],
            "version": "==1.0.7"
        },
        "billiard": {
            "hashes": [
                "sha256:42d9a227401ac4fba892918bba0a0c409def5435c4b483267ebfe821afaaba0e"
            ],
            "version": "==3.5.0.5"
        },
        "carto": {
            "hashes": [
                "sha256:9a54ece9d8f940bc3de3cb742e189c4ea681494d5ec251fec469319a39093dbc"
            ],
            "index": "pypi",
            "version": "==1.4"
        },
        "celery": {
            "hashes": [
                "sha256:77dab4677e24dc654d42dfbdfed65fa760455b6bb563a0877ecc35f4cfcfc678",
                "sha256:ad7a7411772b80a4d6c64f2f7f723200e39fb66cf614a7fdfab76d345acc7b13"
            ],
            "index": "pypi",
            "version": "==4.2.1"
        },
        "certifi": {
            "hashes": [
                "sha256:59b7658e26ca9c7339e00f8f4636cdfe59d34fa37b9b04f6f9e9926b3cece1a5",
                "sha256:b26104d6835d1f5e49452a26eb2ff87fe7090b89dfcaee5ea2212697e1e1d7ae"
            ],
            "version": "==2019.3.9"
        },
        "cffi": {
            "hashes": [
                "sha256:00b97afa72c233495560a0793cdc86c2571721b4271c0667addc83c417f3d90f",
                "sha256:0ba1b0c90f2124459f6966a10c03794082a2f3985cd699d7d63c4a8dae113e11",
                "sha256:0bffb69da295a4fc3349f2ec7cbe16b8ba057b0a593a92cbe8396e535244ee9d",
                "sha256:21469a2b1082088d11ccd79dd84157ba42d940064abbfa59cf5f024c19cf4891",
                "sha256:2e4812f7fa984bf1ab253a40f1f4391b604f7fc424a3e21f7de542a7f8f7aedf",
                "sha256:2eac2cdd07b9049dd4e68449b90d3ef1adc7c759463af5beb53a84f1db62e36c",
                "sha256:2f9089979d7456c74d21303c7851f158833d48fb265876923edcb2d0194104ed",
                "sha256:3dd13feff00bddb0bd2d650cdb7338f815c1789a91a6f68fdc00e5c5ed40329b",
                "sha256:4065c32b52f4b142f417af6f33a5024edc1336aa845b9d5a8d86071f6fcaac5a",
                "sha256:51a4ba1256e9003a3acf508e3b4f4661bebd015b8180cc31849da222426ef585",
                "sha256:59888faac06403767c0cf8cfb3f4a777b2939b1fbd9f729299b5384f097f05ea",
                "sha256:59c87886640574d8b14910840327f5cd15954e26ed0bbd4e7cef95fa5aef218f",
                "sha256:610fc7d6db6c56a244c2701575f6851461753c60f73f2de89c79bbf1cc807f33",
                "sha256:70aeadeecb281ea901bf4230c6222af0248c41044d6f57401a614ea59d96d145",
                "sha256:71e1296d5e66c59cd2c0f2d72dc476d42afe02aeddc833d8e05630a0551dad7a",
                "sha256:8fc7a49b440ea752cfdf1d51a586fd08d395ff7a5d555dc69e84b1939f7ddee3",
                "sha256:9b5c2afd2d6e3771d516045a6cfa11a8da9a60e3d128746a7fe9ab36dfe7221f",
                "sha256:9c759051ebcb244d9d55ee791259ddd158188d15adee3c152502d3b69005e6bd",
                "sha256:b4d1011fec5ec12aa7cc10c05a2f2f12dfa0adfe958e56ae38dc140614035804",
                "sha256:b4f1d6332339ecc61275bebd1f7b674098a66fea11a00c84d1c58851e618dc0d",
                "sha256:c030cda3dc8e62b814831faa4eb93dd9a46498af8cd1d5c178c2de856972fd92",
                "sha256:c2e1f2012e56d61390c0e668c20c4fb0ae667c44d6f6a2eeea5d7148dcd3df9f",
                "sha256:c37c77d6562074452120fc6c02ad86ec928f5710fbc435a181d69334b4de1d84",
                "sha256:c8149780c60f8fd02752d0429246088c6c04e234b895c4a42e1ea9b4de8d27fb",
                "sha256:cbeeef1dc3c4299bd746b774f019de9e4672f7cc666c777cd5b409f0b746dac7",
                "sha256:e113878a446c6228669144ae8a56e268c91b7f1fafae927adc4879d9849e0ea7",
                "sha256:e21162bf941b85c0cda08224dade5def9360f53b09f9f259adb85fc7dd0e7b35",
                "sha256:fb6934ef4744becbda3143d30c6604718871495a5e36c408431bf33d9c146889"
            ],
            "version": "==1.12.2"
        },
        "chardet": {
            "hashes": [
                "sha256:84ab92ed1c4d4f16916e05906b6b75a6c0fb5db821cc65e70cbd64a3e2a5eaae",
                "sha256:fc323ffcaeaed0e0a02bf4d117757b98aed530d9ed4531e3e15460124c106691"
            ],
            "version": "==3.0.4"
        },
        "coreapi": {
            "hashes": [
                "sha256:46145fcc1f7017c076a2ef684969b641d18a2991051fddec9458ad3f78ffc1cb",
                "sha256:bf39d118d6d3e171f10df9ede5666f63ad80bba9a29a8ec17726a66cf52ee6f3"
            ],
            "version": "==2.3.3"
        },
        "coreschema": {
            "hashes": [
                "sha256:5e6ef7bf38c1525d5e55a895934ab4273548629f16aed5c0a6caa74ebf45551f",
                "sha256:9503506007d482ab0867ba14724b93c18a33b22b6d19fb419ef2d239dd4a1607"
            ],
            "version": "==0.0.4"
        },
        "cryptography": {
            "hashes": [
                "sha256:066f815f1fe46020877c5983a7e747ae140f517f1b09030ec098503575265ce1",
                "sha256:210210d9df0afba9e000636e97810117dc55b7157c903a55716bb73e3ae07705",
                "sha256:26c821cbeb683facb966045e2064303029d572a87ee69ca5a1bf54bf55f93ca6",
                "sha256:2afb83308dc5c5255149ff7d3fb9964f7c9ee3d59b603ec18ccf5b0a8852e2b1",
                "sha256:2db34e5c45988f36f7a08a7ab2b69638994a8923853dec2d4af121f689c66dc8",
                "sha256:409c4653e0f719fa78febcb71ac417076ae5e20160aec7270c91d009837b9151",
                "sha256:45a4f4cf4f4e6a55c8128f8b76b4c057027b27d4c67e3fe157fa02f27e37830d",
                "sha256:48eab46ef38faf1031e58dfcc9c3e71756a1108f4c9c966150b605d4a1a7f659",
                "sha256:6b9e0ae298ab20d371fc26e2129fd683cfc0cfde4d157c6341722de645146537",
                "sha256:6c4778afe50f413707f604828c1ad1ff81fadf6c110cb669579dea7e2e98a75e",
                "sha256:8c33fb99025d353c9520141f8bc989c2134a1f76bac6369cea060812f5b5c2bb",
                "sha256:9873a1760a274b620a135054b756f9f218fa61ca030e42df31b409f0fb738b6c",
                "sha256:9b069768c627f3f5623b1cbd3248c5e7e92aec62f4c98827059eed7053138cc9",
                "sha256:9e4ce27a507e4886efbd3c32d120db5089b906979a4debf1d5939ec01b9dd6c5",
                "sha256:acb424eaca214cb08735f1a744eceb97d014de6530c1ea23beb86d9c6f13c2ad",
                "sha256:c8181c7d77388fe26ab8418bb088b1a1ef5fde058c6926790c8a0a3d94075a4a",
                "sha256:d4afbb0840f489b60f5a580a41a1b9c3622e08ecb5eec8614d4fb4cd914c4460",
                "sha256:d9ed28030797c00f4bc43c86bf819266c76a5ea61d006cd4078a93ebf7da6bfd",
                "sha256:e603aa7bb52e4e8ed4119a58a03b60323918467ef209e6ff9db3ac382e5cf2c6"
            ],
            "version": "==2.6.1"
        },
        "defusedxml": {
            "hashes": [
                "sha256:24d7f2f94f7f3cb6061acb215685e5125fbcdc40a857eff9de22518820b0a4f4",
                "sha256:702a91ade2968a82beb0db1e0766a6a273f33d4616a6ce8cde475d8e09853b20"
            ],
            "markers": "python_version >= '3.0'",
            "version": "==0.5.0"
        },
        "diff-match-patch": {
            "hashes": [
                "sha256:a809a996d0f09b9bbd59e9bbd0b71eed8c807922512910e05cbd3f9480712ddb"
            ],
            "version": "==20181111"
        },
        "dj-database-url": {
            "hashes": [
                "sha256:4aeaeb1f573c74835b0686a2b46b85990571159ffc21aa57ecd4d1e1cb334163",
                "sha256:851785365761ebe4994a921b433062309eb882fedd318e1b0fcecc607ed02da9"
            ],
            "index": "pypi",
            "version": "==0.5"
        },
        "dj-static": {
            "hashes": [
                "sha256:032ec1c532617922e6e3e956d504a6fb1acce4fc1c7c94612d0fda21828ce8ef"
            ],
            "index": "pypi",
            "version": "==0.0.6"
        },
        "django": {
            "hashes": [
                "sha256:275bec66fd2588dd517ada59b8bfb23d4a9abc5a362349139ddda3c7ff6f5ade",
                "sha256:939652e9d34d7d53d74d5d8ef82a19e5f8bb2de75618f7e5360691b6e9667963"
            ],
            "index": "pypi",
            "version": "==2.1.7"
        },
        "django-appconf": {
            "hashes": [
                "sha256:35f13ca4d567f132b960e2cd4c832c2d03cb6543452d34e29b7ba10371ba80e3",
                "sha256:c98a7af40062e996b921f5962a1c4f3f0c979fa7885f7be4710cceb90ebe13a6"
            ],
            "index": "pypi",
            "version": "==1.0.3"
        },
        "django-celery-beat": {
            "hashes": [
                "sha256:3c2c22647455be5503aca7450db64ea53acacee2d0aef3d7ac49aa3ef3845724",
                "sha256:bfc22dad2884524697e1fcdfa63c0555a65151a97902c3045cd2cf7bf63970e4"
            ],
            "index": "pypi",
            "version": "==1.4"
        },
        "django-celery-email": {
            "hashes": [
                "sha256:1b2e0e31c6266007463befdc23934696fc93dcf320dfc85b8bb6b063cfe9558a",
                "sha256:e5f9122c02ec58d3e49653475ad1b8612fd752681ce2f006d9c0792c57046283"
            ],
            "index": "pypi",
            "version": "==2.0.1"
        },
        "django-celery-results": {
            "hashes": [
                "sha256:80292a68c8b705c788ff0bca9cacc5a431a4de39d7ff49e2ca8277b700d3d616",
                "sha256:89ae9e32076efc65bcba31bc729870da9b230c63af22b673b79170c4a98039b1"
            ],
            "index": "pypi",
            "version": "==1.0.4"
        },
        "django-contrib-comments": {
            "hashes": [
                "sha256:61b051d7bc3ff593e86b41a1ed5e969423cf55cc92768598af3315e2528e0890",
                "sha256:656aefe59798e5f7ef06af4bf34cf458962225bce93ca62630ba7dd97df9d81a"
            ],
            "index": "pypi",
            "version": "==1.9.1"
        },
        "django-cors-headers": {
            "hashes": [
                "sha256:4f39b4af6b3a9aaf54e6711a60ecee1d2c4ed3056395ab6626d7ed17555c8fce",
                "sha256:a8aeae8b56d9a7a1f57e9096e9e0dc6cfead2ecea4d5c4d51c1fd66024ac390a"
            ],
            "index": "pypi",
            "version": "==2.5"
        },
        "django-debug-toolbar": {
            "hashes": [
                "sha256:89d75b60c65db363fb24688d977e5fbf0e73386c67acf562d278402a10fc3736",
                "sha256:c2b0134119a624f4ac9398b44f8e28a01c7686ac350a12a74793f3dd57a9eea0"
            ],
            "index": "pypi",
            "version": "==1.11"
        },
        "django-easy-pdf": {
            "hashes": [
                "sha256:f7cb58e896791d28718219c54d2c8930e442fa1327817037e1c480bead77cddb"
            ],
            "index": "pypi",
            "version": "==0.1.1"
        },
        "django-filter": {
            "hashes": [
                "sha256:3dafb7d2810790498895c22a1f31b2375795910680ac9c1432821cbedb1e176d",
                "sha256:a3014de317bef0cd43075a0f08dfa1d319a7ccc5733c3901fb860da70b0dda68"
            ],
            "index": "pypi",
            "version": "==2.1"
        },
        "django-fsm": {
            "hashes": [
                "sha256:13da2fbec4284dcf2235157c299306f67b788bd39126bed3cdbcc6a8f17575e9",
                "sha256:c4790469e4f54b6cc95a3ac2c1bd1cdadeb04b0f3578e2472cdd857543a56e67"
            ],
            "index": "pypi",
            "version": "==2.6"
        },
        "django-import-export": {
            "hashes": [
                "sha256:830824f79aae39e4212bb03aabdd83dc57931420557b757981cf6add8d07e611",
                "sha256:99fae7d963af4ade97af9237a843f250312421fa4ee350a3b735fcc5684c3fb5"
            ],
            "index": "pypi",
            "version": "==1.2"
        },
        "django-js-asset": {
            "hashes": [
                "sha256:8ec12017f26eec524cab436c64ae73033368a372970af4cf42d9354fcb166bdd",
                "sha256:c163ae80d2e0b22d8fb598047cd0dcef31f81830e127cfecae278ad574167260"
            ],
            "index": "pypi",
            "version": "==1.2.2"
        },
        "django-leaflet": {
            "hashes": [
                "sha256:efdf98ae0bb52f1c5e0fdceb20b870dc6a58378340366a9083f857ccea66117b"
            ],
            "index": "pypi",
            "version": "==0.24"
        },
        "django-logentry-admin": {
            "hashes": [
                "sha256:0033fa146b5c3d1195a1d306e5b665a22b901450e55715f3dec50c2b4076f8f6"
            ],
            "index": "pypi",
            "version": "==1.0.4"
        },
        "django-model-utils": {
            "hashes": [
                "sha256:2c057f3bf0859aba27f04389f0cedd2d48f8c9b3848acb86fd9970794e58f477",
                "sha256:8cd377744aa45f9f131d652ec460c57d1aaa88d3e9b586c8e27eb709341b9084"
            ],
            "index": "pypi",
            "version": "==3.1.2"
        },
        "django-mptt": {
            "hashes": [
                "sha256:18a41d1b56ca7c02a5b04d246e33ee2d18f6ee5459c02ed1d945f5abdef23a2e",
                "sha256:689a04cce0981671d6061a9928c33a16b47abb0d4cd43cf7dec31ae284fdae9d"
            ],
            "index": "pypi",
            "version": "==0.9.1"
        },
        "django-ordered-model": {
            "hashes": [
                "sha256:14aeacca5a4d41de92b89432a7665b6be5ef254e72418cbeb32258348ad05352"
            ],
            "index": "pypi",
            "version": "==3.1.1"
        },
        "django-post-office": {
            "hashes": [
                "sha256:207b663a05d5d6a62765eb30081093837272a888cf00557d89d0e6f467928871",
                "sha256:827937a944fe47cea393853069cd9315d080298c8ddb0faf787955d6aa51a030"
            ],
            "index": "pypi",
            "version": "==3.1.0"
        },
        "django-redis-cache": {
            "hashes": [
                "sha256:77dcb9d11beef5ce77dadfb95328b7712c3d9bde8419a0ba92968712b9bff48b"
            ],
            "index": "pypi",
            "version": "==2.0"
        },
        "django-rest-swagger": {
            "hashes": [
                "sha256:48f6aded9937e90ae7cbe9e6c932b9744b8af80cc4e010088b3278c700e0685b",
                "sha256:b039b0288bab4665cd45dc5d16f94b13911bc4ad0ed55f74ad3b90aa31c87c17"
            ],
            "index": "pypi",
            "version": "==2.2"
        },
        "django-storages": {
            "hashes": [
                "sha256:7339070cf0c8042f5a885783a0a909175a8dbb68e7f5697d597571c830a460c4",
                "sha256:f1dd5668a4df9a23aff56c8321ea3aac3fda23d9d17473158d308d1b13e5363e"
            ],
            "index": "pypi",
            "version": "==1.6.6"
        },
        "django-tenants": {
            "hashes": [
                "sha256:43abc01d47f9b9ab62b8ff5ba09d995652b53c10d71fdd146afaec51f55d05af"
            ],
            "index": "pypi",
            "version": "==2.1"
        },
        "django-timezone-field": {
            "hashes": [
                "sha256:7d7a37cfeacec5b1e81cd2f0aa334d46ebaa369cd516028579ed343cbc676c38",
                "sha256:d9fdab77c443b78c362ffaeb50fe7d7b54692c89aaae8ca1cae67848139b82ac"
            ],
            "index": "pypi",
            "version": "==3.0"
        },
        "django-waffle": {
            "hashes": [
                "sha256:55691686e3cd6bc0116cf9f025cc7b49b493e8dac8e43f5b4c303d5b8d865588",
                "sha256:5ee5b0a3dc6b5e19dcc60f1c02422343b3017b6559a2f1b68705e0d07617aed9"
            ],
            "index": "pypi",
            "version": "==0.15.1"
        },
        "djangorestframework": {
            "hashes": [
                "sha256:8a435df9007c8b7d8e69a21ef06650e3c0cbe0d4b09e55dd1bd74c89a75a9fcd",
                "sha256:f7a266260d656e1cf4ca54d7a7349609dc8af4fe2590edd0ecd7d7643ea94a17"
            ],
            "index": "pypi",
            "version": "==3.9.2"
        },
        "djangorestframework-csv": {
            "hashes": [
                "sha256:2f008b20a44f2d3c37835ea5b5ddfe19f54394f07b9cb267c616a917a7f7e27c"
            ],
            "index": "pypi",
            "version": "==2.1.0"
        },
        "djangorestframework-gis": {
            "hashes": [
                "sha256:35527c51e083ccc93f6e6d90a6515c132bbeb2c5648b166ac5b1a48c4ea8e2a4",
                "sha256:e645c6c8aedee53ac0a4851abcdf8121fff66813eebae1b040b1ccb941cb248b"
            ],
            "index": "pypi",
            "version": "==0.14"
        },
        "djangorestframework-jwt": {
            "hashes": [
                "sha256:5efe33032f3a4518a300dc51a51c92145ad95fb6f4b272e5aa24701db67936a7",
                "sha256:ab15dfbbe535eede8e2e53adaf52ef0cf018ee27dbfad10cbc4cbec2ab63d38c"
            ],
            "index": "pypi",
            "version": "==1.11.0"
        },
        "djangorestframework-recursive": {
            "hashes": [
                "sha256:e4e51b26b7ee3c9f9b838885d638b91293e7c66e85b5955f278a6e10eb34ce7c",
                "sha256:f8fc2d677ccb32fe53ec4153a45f66c822d0ce444824cba56edc76ca89b704ae"
            ],
            "index": "pypi",
            "version": "==0.1.2"
        },
        "djangorestframework-xml": {
            "hashes": [
                "sha256:d8118580b6c0e94a6b908a78c8d842e9f349901dfff43d91adc2d73a54f4ba59",
                "sha256:d85d5744e75fe01ea2af667b15f6aa7df97c710516477ba493558da8432f6b0f"
            ],
            "index": "pypi",
            "version": "==1.4"
        },
        "drf-nested-routers": {
            "hashes": [
                "sha256:46e5c3abc15c782cafafd7d75028e8f9121bbc6228e3599bbb48a3daa4585034",
                "sha256:60c1e1f5cc801e757d26a8138e61c44419ef800c213c3640c5b6138e77d46762"
            ],
            "index": "pypi",
            "version": "==0.91"
        },
        "drf-querystringfilter": {
            "hashes": [
                "sha256:feae3c659ae24cf393a35cf3161e87f01a71b8d30bb2cdf90e1eb549ba23af4c"
            ],
            "index": "pypi",
            "version": "==1.0.0"
        },
        "et-xmlfile": {
            "hashes": [
                "sha256:614d9722d572f6246302c4491846d2c393c199cfa4edc9af593437691683335b"
            ],
            "version": "==1.0.1"
        },
        "etools-validator": {
            "hashes": [
                "sha256:057ae0fbd8405efe6ca1240c8ce60b5bff654525a39cb2f8234d5a560277db15"
            ],
            "index": "pypi",
            "version": "==0.3.2"
        },
        "flower": {
            "hashes": [
                "sha256:a7a828c2dbea7e9cff1c86d63626f0eeb047b1b1e9a0ee5daad30771fb51e6d0"
            ],
            "index": "pypi",
            "version": "==0.9.2"
        },
        "future": {
            "hashes": [
                "sha256:67045236dcfd6816dc439556d009594abf643e5eb48992e36beac09c2ca659b8"
            ],
            "version": "==0.17.1"
        },
        "gdal": {
            "hashes": [
                "sha256:b725a580e6faa0bc17edc3e6caa1da9e6efc401fab19e8482631ee179132b4df"
            ],
            "index": "pypi",
            "version": "==2.4.0"
        },
        "gunicorn": {
            "hashes": [
                "sha256:aa8e0b40b4157b36a5df5e599f45c9c76d6af43845ba3b3b0efe2c70473c2471",
                "sha256:fa2662097c66f920f53f70621c6c58ca4a3c4d3434205e608e121b5b3b71f4f3"
            ],
            "index": "pypi",
            "version": "==19.9"
        },
        "html5lib": {
            "hashes": [
                "sha256:20b159aa3badc9d5ee8f5c647e5efd02ed2a66ab8d354930bd9ff139fc1dc0a3",
                "sha256:66cb0dcfdbbc4f9c3ba1a63fdb511ffdbd4f513b2b6d81b80cd26ce6b3fb3736"
            ],
            "version": "==1.0.1"
        },
        "idna": {
            "hashes": [
                "sha256:c357b3f628cf53ae2c4c05627ecc484553142ca23264e593d327bcde5e9c3407",
                "sha256:ea8b7f6188e6fa117537c3df7da9fc686d485087abf6ac197f9c46432f7e4a3c"
            ],
            "version": "==2.8"
        },
        "itypes": {
            "hashes": [
                "sha256:c6e77bb9fd68a4bfeb9d958fea421802282451a25bac4913ec94db82a899c073"
            ],
            "version": "==1.1.0"
        },
        "jdcal": {
            "hashes": [
                "sha256:948fb8d079e63b4be7a69dd5f0cd618a0a57e80753de8248fd786a8a20658a07",
                "sha256:ea0a5067c5f0f50ad4c7bdc80abad3d976604f6fb026b0b3a17a9d84bb9046c9"
            ],
            "version": "==1.4"
        },
        "jinja2": {
            "hashes": [
                "sha256:065c4f02ebe7f7cf559e49ee5a95fb800a9e4528727aec6f24402a5374c65013",
                "sha256:14dd6caf1527abb21f08f86c784eac40853ba93edb79552aa1e4b8aef1b61c7b"
            ],
            "version": "==2.10.1"
        },
        "jsonfield": {
            "hashes": [
                "sha256:a0a7fdee736ff049059409752b045281a225610fecbda9b9bd588ba976493c12",
                "sha256:beb1cd4850d6d6351c32daefcb826c01757744e9c863228a642f87a1a4acb834"
            ],
            "version": "==2.0.2"
        },
        "kombu": {
            "hashes": [
                "sha256:389ba09e03b15b55b1a7371a441c894fd8121d174f5583bbbca032b9ea8c9edd",
                "sha256:7b92303af381ef02fad6899fd5f5a9a96031d781356cd8e505fa54ae5ddee181"
            ],
            "version": "==4.5.0"
        },
        "markupsafe": {
            "hashes": [
                "sha256:00bc623926325b26bb9605ae9eae8a215691f33cae5df11ca5424f06f2d1f473",
                "sha256:09027a7803a62ca78792ad89403b1b7a73a01c8cb65909cd876f7fcebd79b161",
                "sha256:09c4b7f37d6c648cb13f9230d847adf22f8171b1ccc4d5682398e77f40309235",
                "sha256:1027c282dad077d0bae18be6794e6b6b8c91d58ed8a8d89a89d59693b9131db5",
                "sha256:24982cc2533820871eba85ba648cd53d8623687ff11cbb805be4ff7b4c971aff",
                "sha256:29872e92839765e546828bb7754a68c418d927cd064fd4708fab9fe9c8bb116b",
                "sha256:43a55c2930bbc139570ac2452adf3d70cdbb3cfe5912c71cdce1c2c6bbd9c5d1",
                "sha256:46c99d2de99945ec5cb54f23c8cd5689f6d7177305ebff350a58ce5f8de1669e",
                "sha256:500d4957e52ddc3351cabf489e79c91c17f6e0899158447047588650b5e69183",
                "sha256:535f6fc4d397c1563d08b88e485c3496cf5784e927af890fb3c3aac7f933ec66",
                "sha256:62fe6c95e3ec8a7fad637b7f3d372c15ec1caa01ab47926cfdf7a75b40e0eac1",
                "sha256:6dd73240d2af64df90aa7c4e7481e23825ea70af4b4922f8ede5b9e35f78a3b1",
                "sha256:717ba8fe3ae9cc0006d7c451f0bb265ee07739daf76355d06366154ee68d221e",
                "sha256:79855e1c5b8da654cf486b830bd42c06e8780cea587384cf6545b7d9ac013a0b",
                "sha256:7c1699dfe0cf8ff607dbdcc1e9b9af1755371f92a68f706051cc8c37d447c905",
                "sha256:88e5fcfb52ee7b911e8bb6d6aa2fd21fbecc674eadd44118a9cc3863f938e735",
                "sha256:8defac2f2ccd6805ebf65f5eeb132adcf2ab57aa11fdf4c0dd5169a004710e7d",
                "sha256:98c7086708b163d425c67c7a91bad6e466bb99d797aa64f965e9d25c12111a5e",
                "sha256:9add70b36c5666a2ed02b43b335fe19002ee5235efd4b8a89bfcf9005bebac0d",
                "sha256:9bf40443012702a1d2070043cb6291650a0841ece432556f784f004937f0f32c",
                "sha256:ade5e387d2ad0d7ebf59146cc00c8044acbd863725f887353a10df825fc8ae21",
                "sha256:b00c1de48212e4cc9603895652c5c410df699856a2853135b3967591e4beebc2",
                "sha256:b1282f8c00509d99fef04d8ba936b156d419be841854fe901d8ae224c59f0be5",
                "sha256:b2051432115498d3562c084a49bba65d97cf251f5a331c64a12ee7e04dacc51b",
                "sha256:ba59edeaa2fc6114428f1637ffff42da1e311e29382d81b339c1817d37ec93c6",
                "sha256:c8716a48d94b06bb3b2524c2b77e055fb313aeb4ea620c8dd03a105574ba704f",
                "sha256:cd5df75523866410809ca100dc9681e301e3c27567cf498077e8551b6d20e42f",
                "sha256:e249096428b3ae81b08327a63a485ad0878de3fb939049038579ac0ef61e17e7"
            ],
            "version": "==1.1.1"
        },
        "newrelic": {
            "hashes": [
                "sha256:051577a6a59c3d4b0b6e7cc03f8826a35f450ce66597d5832d237afa008f3dc9"
            ],
            "index": "pypi",
            "version": "==2.94.0.79"
        },
        "oauthlib": {
            "hashes": [
                "sha256:0ce32c5d989a1827e3f1148f98b9085ed2370fc939bf524c9c851d8714797298",
                "sha256:3e1e14f6cde7e5475128d30e97edc3bfb4dc857cb884d8714ec161fdbb3b358e"
            ],
            "version": "==3.0.1"
        },
        "odfpy": {
            "hashes": [
                "sha256:596021f0519623ca8717331951c95e3b8d7b21e86edc7efe8cb650a0d0f59a2b"
            ],
            "version": "==1.4.0"
        },
        "openapi-codec": {
            "hashes": [
                "sha256:1bce63289edf53c601ea3683120641407ff6b708803b8954c8a876fe778d2145"
            ],
            "version": "==1.3.2"
        },
        "openpyxl": {
            "hashes": [
                "sha256:1d2af392cef8c8227bd2ac3ebe3a28b25aba74fd4fa473ce106065f0b73bfe2e"
            ],
            "version": "==2.6.2"
        },
        "pillow": {
            "hashes": [
                "sha256:15c056bfa284c30a7f265a41ac4cbbc93bdbfc0dfe0613b9cb8a8581b51a9e55",
                "sha256:1a4e06ba4f74494ea0c58c24de2bb752818e9d504474ec95b0aa94f6b0a7e479",
                "sha256:1c3c707c76be43c9e99cb7e3d5f1bee1c8e5be8b8a2a5eeee665efbf8ddde91a",
                "sha256:1fd0b290203e3b0882d9605d807b03c0f47e3440f97824586c173eca0aadd99d",
                "sha256:24114e4a6e1870c5a24b1da8f60d0ba77a0b4027907860188ea82bd3508c80eb",
                "sha256:258d886a49b6b058cd7abb0ab4b2b85ce78669a857398e83e8b8e28b317b5abb",
                "sha256:33c79b6dd6bc7f65079ab9ca5bebffb5f5d1141c689c9c6a7855776d1b09b7e8",
                "sha256:367385fc797b2c31564c427430c7a8630db1a00bd040555dfc1d5c52e39fcd72",
                "sha256:3c1884ff078fb8bf5f63d7d86921838b82ed4a7d0c027add773c2f38b3168754",
                "sha256:44e5240e8f4f8861d748f2a58b3f04daadab5e22bfec896bf5434745f788f33f",
                "sha256:46aa988e15f3ea72dddd81afe3839437b755fffddb5e173886f11460be909dce",
                "sha256:74d90d499c9c736d52dd6d9b7221af5665b9c04f1767e35f5dd8694324bd4601",
                "sha256:809c0a2ce9032cbcd7b5313f71af4bdc5c8c771cb86eb7559afd954cab82ebb5",
                "sha256:85d1ef2cdafd5507c4221d201aaf62fc9276f8b0f71bd3933363e62a33abc734",
                "sha256:8c3889c7681af77ecfa4431cd42a2885d093ecb811e81fbe5e203abc07e0995b",
                "sha256:9218d81b9fca98d2c47d35d688a0cea0c42fd473159dfd5612dcb0483c63e40b",
                "sha256:9aa4f3827992288edd37c9df345783a69ef58bd20cc02e64b36e44bcd157bbf1",
                "sha256:9d80f44137a70b6f84c750d11019a3419f409c944526a95219bea0ac31f4dd91",
                "sha256:b7ebd36128a2fe93991293f997e44be9286503c7530ace6a55b938b20be288d8",
                "sha256:c4c78e2c71c257c136cdd43869fd3d5e34fc2162dc22e4a5406b0ebe86958239",
                "sha256:c6a842537f887be1fe115d8abb5daa9bc8cc124e455ff995830cc785624a97af",
                "sha256:cf0a2e040fdf5a6d95f4c286c6ef1df6b36c218b528c8a9158ec2452a804b9b8",
                "sha256:cfd28aad6fc61f7a5d4ee556a997dc6e5555d9381d1390c00ecaf984d57e4232",
                "sha256:dca5660e25932771460d4688ccbb515677caaf8595f3f3240ec16c117deff89a",
                "sha256:de7aedc85918c2f887886442e50f52c1b93545606317956d65f342bd81cb4fc3",
                "sha256:e6c0bbf8e277b74196e3140c35f9a1ae3eafd818f7f2d3a15819c49135d6c062"
            ],
            "version": "==6.0.0"
        },
        "psycopg2-binary": {
            "hashes": [
                "sha256:19a2d1f3567b30f6c2bb3baea23f74f69d51f0c06c2e2082d0d9c28b0733a4c2",
                "sha256:2b69cf4b0fa2716fd977aa4e1fd39af6110eb47b2bb30b4e5a469d8fbecfc102",
                "sha256:2e952fa17ba48cbc2dc063ddeec37d7dc4ea0ef7db0ac1eda8906365a8543f31",
                "sha256:348b49dd737ff74cfb5e663e18cb069b44c64f77ec0523b5794efafbfa7df0b8",
                "sha256:3d72a5fdc5f00ca85160915eb9a973cf9a0ab8148f6eda40708bf672c55ac1d1",
                "sha256:4957452f7868f43f32c090dadb4188e9c74a4687323c87a882e943c2bd4780c3",
                "sha256:5138cec2ee1e53a671e11cc519505eb08aaaaf390c508f25b09605763d48de4b",
                "sha256:587098ca4fc46c95736459d171102336af12f0d415b3b865972a79c03f06259f",
                "sha256:5b79368bcdb1da4a05f931b62760bea0955ee2c81531d8e84625df2defd3f709",
                "sha256:5cf43807392247d9bc99737160da32d3fa619e0bfd85ba24d1c78db205f472a4",
                "sha256:676d1a80b1eebc0cacae8dd09b2fde24213173bf65650d22b038c5ed4039f392",
                "sha256:6b0211ecda389101a7d1d3df2eba0cf7ffbdd2480ca6f1d2257c7bd739e84110",
                "sha256:79cde4660de6f0bb523c229763bd8ad9a93ac6760b72c369cf1213955c430934",
                "sha256:7aba9786ac32c2a6d5fb446002ed936b47d5e1f10c466ef7e48f66eb9f9ebe3b",
                "sha256:7c8159352244e11bdd422226aa17651110b600d175220c451a9acf795e7414e0",
                "sha256:945f2eedf4fc6b2432697eb90bb98cc467de5147869e57405bfc31fa0b824741",
                "sha256:96b4e902cde37a7fc6ab306b3ac089a3949e6ce3d824eeca5b19dc0bedb9f6e2",
                "sha256:9a7bccb1212e63f309eb9fab47b6eaef796f59850f169a25695b248ca1bf681b",
                "sha256:a3bfcac727538ec11af304b5eccadbac952d4cca1a551a29b8fe554e3ad535dc",
                "sha256:b19e9f1b85c5d6136f5a0549abdc55dcbd63aba18b4f10d0d063eb65ef2c68b4",
                "sha256:b664011bb14ca1f2287c17185e222f2098f7b4c857961dbcf9badb28786dbbf4",
                "sha256:bde7959ef012b628868d69c474ec4920252656d0800835ed999ba5e4f57e3e2e",
                "sha256:cb095a0657d792c8de9f7c9a0452385a309dfb1bbbb3357d6b1e216353ade6ca",
                "sha256:d16d42a1b9772152c1fe606f679b2316551f7e1a1ce273e7f808e82a136cdb3d",
                "sha256:d444b1545430ffc1e7a24ce5a9be122ccd3b135a7b7e695c5862c5aff0b11159",
                "sha256:d93ccc7bf409ec0a23f2ac70977507e0b8a8d8c54e5ee46109af2f0ec9e411f3",
                "sha256:df6444f952ca849016902662e1a47abf4fa0678d75f92fd9dd27f20525f809cd",
                "sha256:e63850d8c52ba2b502662bf3c02603175c2397a9acc756090e444ce49508d41e",
                "sha256:ec43358c105794bc2b6fd34c68d27f92bea7102393c01889e93f4b6a70975728",
                "sha256:f4c6926d9c03dadce7a3b378b40d2fea912c1344ef9b29869f984fb3d2a2420b"
            ],
            "index": "pypi",
            "version": "==2.7.7"
        },
        "pycparser": {
            "hashes": [
                "sha256:a988718abfad80b6b157acce7bf130a30876d27603738ac39f140993246b25b3"
            ],
            "version": "==2.19"
        },
        "pyjwt": {
            "hashes": [
                "sha256:5c6eca3c2940464d106b99ba83b00c6add741c9becaec087fb7ccdefea71350e",
                "sha256:8d59a976fb773f3e6a39c85636357c4f0e242707394cadadd9814f5cbaa20e96"
            ],
            "version": "==1.7.1"
        },
        "pypdf2": {
            "hashes": [
                "sha256:e28f902f2f0a1603ea95ebe21dff311ef09be3d0f0ef29a3e44a932729564385"
            ],
            "version": "==1.26.0"
        },
        "pyrestcli": {
            "hashes": [
                "sha256:4e98b5cfba0a300acc78a7a4b7c91826edf56b12b588aa316cae4bff8696c644"
            ],
            "version": "==0.6.8"
        },
        "python-crontab": {
            "hashes": [
                "sha256:91ce4b245ee5e5c117aa0b21b485bc43f2d80df854a36e922b707643f50d7923"
            ],
            "version": "==2.3.6"
        },
        "python-dateutil": {
            "hashes": [
                "sha256:7e6584c74aeed623791615e26efd690f29817a27c73085b78e4bad02493df2fb",
                "sha256:c89805f6f4d64db21ed966fda138f8a5ed7a4fdbc1a8ee329ce1b74e3c74da9e"
            ],
            "version": "==2.8.0"
        },
        "python-magic": {
            "hashes": [
                "sha256:f2674dcfad52ae6c49d4803fa027809540b130db1dec928cfbb9240316831375",
                "sha256:f3765c0f582d2dfc72c15f3b5a82aecfae9498bd29ca840d72f37d7bd38bfcd5"
            ],
            "version": "==0.4.15"
        },
        "python3-openid": {
            "hashes": [
                "sha256:0086da6b6ef3161cfe50fb1ee5cceaf2cda1700019fda03c2c5c440ca6abe4fa",
                "sha256:628d365d687e12da12d02c6691170f4451db28d6d68d050007e4a40065868502"
            ],
            "markers": "python_version >= '3.0'",
            "version": "==3.1.0"
        },
        "pytz": {
            "hashes": [
                "sha256:32b0891edff07e28efe91284ed9c31e123d84bea3fd98e1f72be2508f43ef8d9",
                "sha256:d5f05e487007e29e03409f9398d074e158d920d36eb82eaf66fb1136b0c5374c"
            ],
            "version": "==2018.9"
        },
        "pyyaml": {
            "hashes": [
                "sha256:1adecc22f88d38052fb787d959f003811ca858b799590a5eaa70e63dca50308c",
                "sha256:436bc774ecf7c103814098159fbb84c2715d25980175292c648f2da143909f95",
                "sha256:460a5a4248763f6f37ea225d19d5c205677d8d525f6a83357ca622ed541830c2",
                "sha256:5a22a9c84653debfbf198d02fe592c176ea548cccce47553f35f466e15cf2fd4",
                "sha256:7a5d3f26b89d688db27822343dfa25c599627bc92093e788956372285c6298ad",
                "sha256:9372b04a02080752d9e6f990179a4ab840227c6e2ce15b95e1278456664cf2ba",
                "sha256:a5dcbebee834eaddf3fa7366316b880ff4062e4bcc9787b78c7fbb4a26ff2dd1",
                "sha256:aee5bab92a176e7cd034e57f46e9df9a9862a71f8f37cad167c6fc74c65f5b4e",
                "sha256:c51f642898c0bacd335fc119da60baae0824f2cde95b0330b56c0553439f0673",
                "sha256:c68ea4d3ba1705da1e0d85da6684ac657912679a649e8868bd850d2c299cce13",
                "sha256:e23d0cc5299223dcc37885dae624f382297717e459ea24053709675a976a3e19"
            ],
            "version": "==5.1"
        },
        "redis": {
            "hashes": [
                "sha256:724932360d48e5407e8f82e405ab3650a36ed02c7e460d1e6fddf0f038422b54",
                "sha256:9b19425a38fd074eb5795ff2b0d9a55b46a44f91f5347995f27e3ad257a7d775"
            ],
            "index": "pypi",
            "version": "==3.2.0"
        },
        "reportlab": {
            "hashes": [
                "sha256:063a4b9b269883e1ad69f17319a13bce29eb64b4ea83be0ca72f3c7e16eb82c5",
                "sha256:083d545873ee1d42f2489ad7a28de68ac1cd8b347f2909b58bf52e0b47c1db78",
                "sha256:11f7a4f42078ed7a1555ee4ec4ce9f1ee0c693c81cbec141ed9472efeac39d72",
                "sha256:2815d86bfcf113b357cae00886d94ceb84503d076d4840acdf20eb7bb18239e5",
                "sha256:28d2df4e6c82eda1decc9fd5ac8a92f11e3b589466aa0dfb5eecf2a6b37cc8b1",
                "sha256:348d8940ebcb3d387553a7d671621c5e191ddba54f52003d8f4762d599b8d1f1",
                "sha256:35a9ef0f962fa6cf0220bcb1784e803920ca133d1ca085f34bdf61c36a537ea0",
                "sha256:37c0678254aca7f9e18b8b3c60d6da19349b3149927026ce9578752b2bf831ac",
                "sha256:52c0e367ee6273499f1aa29a830e2a3abceae44446398f935774cfbce0fe0b6b",
                "sha256:534827c3dd5844340eb4ec61a754471a0fef3fd2e1f342ad9452b034529ce340",
                "sha256:577281844053e312cb90b29ea440ec6543416b3361833773a7eaadc361a25376",
                "sha256:58e4af53c64ec3b9c226d6c4e0bac5ec89a556fefc58eb058c9a5429385e4c84",
                "sha256:61c89741b03b6e5f434b41d8659d1a7df38b635bf09269abae1b00ee5cc77e24",
                "sha256:78f2ac8dc47c0cfbc3824aa3fc83ab8aa1e1f3a11803123f7a08170374c68b17",
                "sha256:7c66fbd111fb83b760a88d1b1bef9afb77d4c940c79e1c1e119f202be75e2d99",
                "sha256:8659c9fd61a042b47714dc3f637dfb3bff59396890386ae7a1c383ae3b76b206",
                "sha256:92113dcb7d98aa838782510a4f5654c7f6596e3560a0a4cf8f3eff141126e95a",
                "sha256:99d74fffc201a3bd4b603cc27901917c283e6deed1c8bf7c65d14ac1fb78f5e3",
                "sha256:9b9bdb2a9f7e35e8ad98fb06e7609616b7cfcdd510f55dcaf0335092ecdcb2ac",
                "sha256:9e6fc073ff383ef09ca67f0cc7028dfe96bd022d6117ff7d2586ea8ca7cd7a30",
                "sha256:a06e5c6873b420fe644cc813c660a64fbf4237be62b01576f32a305226bccfef",
                "sha256:a51c683366d4d46ae713d1395c5bc4d53f20943aa77e3590f7bbc3b374a3ff91",
                "sha256:a9b8f13783a83c82b33c3d7d175ff5b06c8b61e59bc0cd63965bc12d5328fbb8",
                "sha256:cdc4de4cd6041eda1624247949c689a17459394004572ff1fe14aa4ba7ad0b6a",
                "sha256:cf046304bea0e8b4574f3d500e15b119149d469dd3b17fec1b8005bdb0d6b8e6",
                "sha256:dc0cab2145fef216d3cf0577eca8780928fad7f021123eaa9ca2287f436754cc",
                "sha256:fad3a0fe7e616b064ddf5ad9f248eeb25e17f65cde204869f8d9a8c45ef17027",
                "sha256:fe276cd644e1e669613dc73fe6f7501c26e671d009d2329f774df578adc8000e"
            ],
            "version": "==3.5.18"
        },
        "requests": {
            "hashes": [
                "sha256:502a824f31acdacb3a35b6690b5fbf0bc41d63a24a45c4004352b0242707598e",
                "sha256:7bf2a778576d825600030a110f3c0e3e8edc51dfaafe1c146e39a2027784957b"
            ],
            "index": "pypi",
            "version": "==2.21.0"
        },
        "requests-oauthlib": {
            "hashes": [
                "sha256:bd6533330e8748e94bf0b214775fed487d309b8b8fe823dc45641ebcd9a32f57",
                "sha256:d3ed0c8f2e3bbc6b344fa63d6f933745ab394469da38db16bdddb461c7e25140"
            ],
            "version": "==1.2.0"
        },
        "sentry-sdk": {
            "hashes": [
                "sha256:ca2723556c102a1fabdf461b9a038d1d8631608c4d10085a7c06a0b590e79ad4",
                "sha256:ced85a48171b3421d71f14f1682168f8008581411893e42359469c397fdf6285"
            ],
            "index": "pypi",
            "version": "==0.7.10"
        },
        "simplejson": {
            "hashes": [
                "sha256:067a7177ddfa32e1483ba5169ebea1bc2ea27f224853211ca669325648ca5642",
                "sha256:2fc546e6af49fb45b93bbe878dea4c48edc34083729c0abd09981fe55bdf7f91",
                "sha256:354fa32b02885e6dae925f1b5bbf842c333c1e11ea5453ddd67309dc31fdb40a",
                "sha256:37e685986cf6f8144607f90340cff72d36acf654f3653a6c47b84c5c38d00df7",
                "sha256:3af610ee72efbe644e19d5eaad575c73fb83026192114e5f6719f4901097fce2",
                "sha256:3b919fc9cf508f13b929a9b274c40786036b31ad28657819b3b9ba44ba651f50",
                "sha256:3dd289368bbd064974d9a5961101f080e939cbe051e6689a193c99fb6e9ac89b",
                "sha256:6c3258ffff58712818a233b9737fe4be943d306c40cf63d14ddc82ba563f483a",
                "sha256:75e3f0b12c28945c08f54350d91e624f8dd580ab74fd4f1bbea54bc6b0165610",
                "sha256:b1f329139ba647a9548aa05fb95d046b4a677643070dc2afc05fa2e975d09ca5",
                "sha256:ee9625fc8ee164902dfbb0ff932b26df112da9f871c32f0f9c1bcf20c350fe2a",
                "sha256:fb2530b53c28f0d4d84990e945c2ebb470edb469d63e389bf02ff409012fe7c5"
            ],
            "version": "==3.16.0"
        },
        "six": {
            "hashes": [
                "sha256:3350809f0555b11f552448330d0b52d5f24c91a322ea4a15ef22629740f3761c",
                "sha256:d16a0141ec1a18405cd4ce8b4613101da75da0e9a7aec5bdd4fa804d0e0eba73"
            ],
            "version": "==1.12.0"
        },
        "social-auth-app-django": {
            "hashes": [
                "sha256:25295c94375d28062f65d0b3cd4b7e304c7e2fb7bac1ec51b40650a654c352f4",
                "sha256:4e34d86709bfa51fd2938307e00f12f4e1dfef8a8ed6bfbfe9aeb4e69d57148f",
                "sha256:b7c28bef8fbd11ff357ddd885cb219cdb55565e01109c709dd28569e0bfb0dea"
            ],
            "index": "pypi",
            "version": "==2.1.0"
        },
        "social-auth-core": {
            "extras": [
                "azuread"
            ],
            "hashes": [
                "sha256:273eb5bbeded3cfc178ca7e14f0641165df03133a2f787a6e412f782489d56ba",
                "sha256:7b393754ab75f6e5176568554f4f7b5cd9e4cb6dab23d9614e5c9e1425f3fcf9",
                "sha256:eb0d0e29d0cfa729cd52437314d4aeb83806c4d6e7824cbe988195b6a4b85163"
            ],
            "index": "pypi",
            "version": "==1.7.0"
        },
        "sqlparse": {
            "hashes": [
                "sha256:40afe6b8d4b1117e7dff5504d7a8ce07d9a1b15aeeade8a2d10f130a834f8177",
                "sha256:7c3dca29c022744e95b547e867cee89f4fce4373f3549ccd8797d8eb52cdb873"
            ],
            "version": "==0.3.0"
        },
        "static3": {
            "hashes": [
                "sha256:674641c64bc75507af2eb20bef7e7e3593dca993dec6674be108fa15b42f47c8"
            ],
            "version": "==0.7.0"
        },
        "tablib": {
            "hashes": [
                "sha256:0f88a9cebdaa1a2cc29ae57387082ee81015d1149ecd34e48a8c8d3b4dd21670",
                "sha256:5f33c079b07eb10cf9c4b4696add2ecf32c89db7729240546ecdcd5c92f67e13"
            ],
            "version": "==0.13.0"
        },
        "tenant-schemas-celery": {
            "hashes": [
                "sha256:67f90e32777b9b7a9b384a4a0415d03574b998ffbf400871825f528a321a9447"
            ],
            "index": "pypi",
            "version": "==0.2.1"
        },
        "tornado": {
            "hashes": [
                "sha256:1174dcb84d08887b55defb2cda1986faeeea715fff189ef3dc44cce99f5fca6b",
                "sha256:2613fab506bd2aedb3722c8c64c17f8f74f4070afed6eea17f20b2115e445aec",
                "sha256:44b82bc1146a24e5b9853d04c142576b4e8fa7a92f2e30bc364a85d1f75c4de2",
                "sha256:457fcbee4df737d2defc181b9073758d73f54a6cfc1f280533ff48831b39f4a8",
                "sha256:49603e1a6e24104961497ad0c07c799aec1caac7400a6762b687e74c8206677d",
                "sha256:8c2f40b99a8153893793559919a355d7b74649a11e59f411b0b0a1793e160bc0",
                "sha256:e1d897889c3b5a829426b7d52828fb37b28bc181cd598624e65c8be40ee3f7fa"
            ],
            "version": "==6.0.2"
        },
        "unicef-attachments": {
            "hashes": [
                "sha256:6d6bd2e606caf06d2b78762ab5319e6f39d569f123e665473e23a874669b8a7f"
            ],
            "index": "pypi",
            "version": "==0.5.1"
        },
        "unicef-djangolib": {
            "hashes": [
                "sha256:2dfd6efc398b9dba62751a0c78d526fbc629bf92cd9d73534df03fd2dbb3da69",
                "sha256:62924b27e859a54a61d2ed90d6c23b7b913a0e1a7b0164ea2c20801e2d5d79d3"
            ],
            "index": "pypi",
            "version": "==0.5.2"
        },
        "unicef-locations": {
            "hashes": [
                "sha256:5dde31cb0959acb8bc868f89419caa5d8e736cfc8cd45248fe2b21a107a12883"
            ],
            "index": "pypi",
            "version": "==1.5"
        },
        "unicef-notification": {
            "hashes": [
                "sha256:a11cc3faadb75421f7b7e0f76d6696e604e8c1872411c4066833b6413932518f"
            ],
            "index": "pypi",
            "version": "==0.2.1"
        },
        "unicef-restlib": {
            "hashes": [
                "sha256:668c6fdd272a07097123ac0f74f966e91593898a4fc732935c6237b83617e1bd"
            ],
            "index": "pypi",
            "version": "==0.4"
        },
        "unicef-snapshot": {
            "hashes": [
                "sha256:32824f491f0ab8fc07e053337337557f5b543e05915f411a1e7e9077138c937b"
            ],
            "index": "pypi",
            "version": "==0.2.3"
        },
        "unicodecsv": {
            "hashes": [
                "sha256:018c08037d48649a0412063ff4eda26eaa81eff1546dbffa51fa5293276ff7fc"
            ],
            "version": "==0.14.1"
        },
        "uritemplate": {
            "hashes": [
                "sha256:01c69f4fe8ed503b2951bef85d996a9d22434d2431584b5b107b2981ff416fbd",
                "sha256:1b9c467a940ce9fb9f50df819e8ddd14696f89b9a8cc87ac77952ba416e0a8fd",
                "sha256:c02643cebe23fc8adb5e6becffe201185bf06c40bda5c0b4028a93f1527d011d"
            ],
            "version": "==3.0.0"
        },
        "urllib3": {
            "hashes": [
                "sha256:61bf29cada3fc2fbefad4fdf059ea4bd1b4a86d2b6d15e1c7c0b582b9752fe39",
                "sha256:de9529817c93f27c8ccbfead6985011db27bd0ddfcdb2d86f3f663385c6a9c22"
            ],
            "version": "==1.24.1"
        },
        "vine": {
            "hashes": [
                "sha256:133ee6d7a9016f177ddeaf191c1f58421a1dcc6ee9a42c58b34bed40e1d2cd87",
                "sha256:ea4947cc56d1fd6f2095c8d543ee25dad966f78692528e68b4fada11ba3f98af"
            ],
            "version": "==1.3.0"
        },
        "webencodings": {
            "hashes": [
                "sha256:a0af1213f3c2226497a97e2b3aa01a7e4bee4f403f95be16fc9acd2947514a78",
                "sha256:b36a1c245f2d304965eb4e0a82848379241dc04b865afcc4aab16748587e1923"
            ],
            "version": "==0.5.1"
        },
        "xhtml2pdf": {
            "hashes": [
                "sha256:86a37e78d7a8d8bb2761746c3d559e12284d92c4d531b3a8a0f8fd632b436f82"
            ],
            "index": "pypi",
            "version": "==0.2.3"
        },
        "xlrd": {
            "hashes": [
                "sha256:546eb36cee8db40c3eaa46c351e67ffee6eeb5fa2650b71bc4c758a29a1b29b2",
                "sha256:e551fb498759fa3a5384a94ccd4c3c02eb7c00ea424426e212ac0c57be9dfbde"
            ],
            "version": "==1.2.0"
        },
        "xlwt": {
            "hashes": [
                "sha256:a082260524678ba48a297d922cc385f58278b8aa68741596a87de01a9c628b2e",
                "sha256:c59912717a9b28f1a3c2a98fd60741014b06b043936dcecbc113eaaada156c88"
            ],
            "version": "==1.3.0"
        }
    },
    "develop": {
        "alabaster": {
            "hashes": [
                "sha256:446438bdcca0e05bd45ea2de1668c1d9b032e1a9154c2c259092d77031ddd359",
                "sha256:a661d72d58e6ea8a57f7a86e37d86716863ee5e92788398526d58b26a4e4dc02"
            ],
            "version": "==0.7.12"
        },
        "babel": {
            "hashes": [
                "sha256:6778d85147d5d85345c14a26aada5e478ab04e39b078b0745ee6870c2b5cf669",
                "sha256:8cba50f48c529ca3fa18cf81fa9403be176d374ac4d60738b839122dfaaa3d23"
            ],
            "version": "==2.6.0"
        },
        "backcall": {
            "hashes": [
                "sha256:38ecd85be2c1e78f77fd91700c76e14667dc21e2713b63876c0eb901196e01e4",
                "sha256:bbbf4b1e5cd2bdb08f915895b51081c041bac22394fdfcfdfbe9f14b77c08bf2"
            ],
            "version": "==0.1.0"
        },
        "certifi": {
            "hashes": [
                "sha256:59b7658e26ca9c7339e00f8f4636cdfe59d34fa37b9b04f6f9e9926b3cece1a5",
                "sha256:b26104d6835d1f5e49452a26eb2ff87fe7090b89dfcaee5ea2212697e1e1d7ae"
            ],
            "version": "==2019.3.9"
        },
        "chardet": {
            "hashes": [
                "sha256:84ab92ed1c4d4f16916e05906b6b75a6c0fb5db821cc65e70cbd64a3e2a5eaae",
                "sha256:fc323ffcaeaed0e0a02bf4d117757b98aed530d9ed4531e3e15460124c106691"
            ],
            "version": "==3.0.4"
        },
        "coverage": {
            "hashes": [
                "sha256:3684fabf6b87a369017756b551cef29e505cb155ddb892a7a29277b978da88b9",
                "sha256:39e088da9b284f1bd17c750ac672103779f7954ce6125fd4382134ac8d152d74",
                "sha256:3c205bc11cc4fcc57b761c2da73b9b72a59f8d5ca89979afb0c1c6f9e53c7390",
                "sha256:465ce53a8c0f3a7950dfb836438442f833cf6663d407f37d8c52fe7b6e56d7e8",
                "sha256:48020e343fc40f72a442c8a1334284620f81295256a6b6ca6d8aa1350c763bbe",
                "sha256:5296fc86ab612ec12394565c500b412a43b328b3907c0d14358950d06fd83baf",
                "sha256:5f61bed2f7d9b6a9ab935150a6b23d7f84b8055524e7be7715b6513f3328138e",
                "sha256:68a43a9f9f83693ce0414d17e019daee7ab3f7113a70c79a3dd4c2f704e4d741",
                "sha256:6b8033d47fe22506856fe450470ccb1d8ba1ffb8463494a15cfc96392a288c09",
                "sha256:7ad7536066b28863e5835e8cfeaa794b7fe352d99a8cded9f43d1161be8e9fbd",
                "sha256:7bacb89ccf4bedb30b277e96e4cc68cd1369ca6841bde7b005191b54d3dd1034",
                "sha256:839dc7c36501254e14331bcb98b27002aa415e4af7ea039d9009409b9d2d5420",
                "sha256:8f9a95b66969cdea53ec992ecea5406c5bd99c9221f539bca1e8406b200ae98c",
                "sha256:932c03d2d565f75961ba1d3cec41ddde00e162c5b46d03f7423edcb807734eab",
                "sha256:988529edadc49039d205e0aa6ce049c5ccda4acb2d6c3c5c550c17e8c02c05ba",
                "sha256:998d7e73548fe395eeb294495a04d38942edb66d1fa61eb70418871bc621227e",
                "sha256:9de60893fb447d1e797f6bf08fdf0dbcda0c1e34c1b06c92bd3a363c0ea8c609",
                "sha256:9e80d45d0c7fcee54e22771db7f1b0b126fb4a6c0a2e5afa72f66827207ff2f2",
                "sha256:a545a3dfe5082dc8e8c3eb7f8a2cf4f2870902ff1860bd99b6198cfd1f9d1f49",
                "sha256:a5d8f29e5ec661143621a8f4de51adfb300d7a476224156a39a392254f70687b",
                "sha256:aca06bfba4759bbdb09bf52ebb15ae20268ee1f6747417837926fae990ebc41d",
                "sha256:bb23b7a6fd666e551a3094ab896a57809e010059540ad20acbeec03a154224ce",
                "sha256:bfd1d0ae7e292105f29d7deaa9d8f2916ed8553ab9d5f39ec65bcf5deadff3f9",
                "sha256:c62ca0a38958f541a73cf86acdab020c2091631c137bd359c4f5bddde7b75fd4",
                "sha256:c709d8bda72cf4cd348ccec2a4881f2c5848fd72903c185f363d361b2737f773",
                "sha256:c968a6aa7e0b56ecbd28531ddf439c2ec103610d3e2bf3b75b813304f8cb7723",
                "sha256:df785d8cb80539d0b55fd47183264b7002077859028dfe3070cf6359bf8b2d9c",
                "sha256:f406628ca51e0ae90ae76ea8398677a921b36f0bd71aab2099dfed08abd0322f",
                "sha256:f46087bbd95ebae244a0eda01a618aff11ec7a069b15a3ef8f6b520db523dcf1",
                "sha256:f8019c5279eb32360ca03e9fac40a12667715546eed5c5eb59eb381f2f501260",
                "sha256:fc5f4d209733750afd2714e9109816a29500718b32dd9a5db01c0cb3a019b96a"
            ],
            "index": "pypi",
            "version": "==4.5.3"
        },
        "decorator": {
            "hashes": [
                "sha256:86156361c50488b84a3f148056ea716ca587df2f0de1d34750d35c21312725de",
                "sha256:f069f3a01830ca754ba5258fde2278454a0b5b79e0d7f5c13b3b97e57d4acff6"
            ],
            "version": "==4.4.0"
        },
        "django-extensions": {
            "hashes": [
                "sha256:109004f80b6f45ad1f56addaa59debca91d94aa0dc1cb19678b9364b4fe9b6f4",
                "sha256:307766e5e6c1caffe76c5d99239d8115d14ae3f7cab2cd991fcffd763dad904b"
            ],
            "index": "pypi",
            "version": "==2.1.6"
        },
        "djangorestframework": {
            "hashes": [
                "sha256:8a435df9007c8b7d8e69a21ef06650e3c0cbe0d4b09e55dd1bd74c89a75a9fcd",
                "sha256:f7a266260d656e1cf4ca54d7a7349609dc8af4fe2590edd0ecd7d7643ea94a17"
            ],
            "index": "pypi",
            "version": "==3.9.2"
        },
        "docutils": {
            "hashes": [
                "sha256:02aec4bd92ab067f6ff27a38a38a41173bf01bed8f89157768c1573f53e474a6",
                "sha256:51e64ef2ebfb29cae1faa133b3710143496eca21c530f3f71424d77687764274",
                "sha256:7a4bd47eaf6596e1295ecb11361139febe29b084a87bf005bf899f9a42edc3c6"
            ],
            "version": "==0.14"
        },
        "drf-api-checker": {
            "hashes": [
                "sha256:db4045afe4585120ab298464c37887d8567a0ecadbe8eaa6a0e348c364d745bb"
            ],
            "index": "pypi",
            "version": "==0.4.1"
        },
        "entrypoints": {
            "hashes": [
                "sha256:589f874b313739ad35be6e0cd7efde2a4e9b6fea91edcc34e58ecbb8dbe56d19",
                "sha256:c70dd71abe5a8c85e55e12c19bd91ccfeec11a6e99044204511f9ed547d48451"
            ],
            "version": "==0.3"
        },
        "factory-boy": {
            "hashes": [
                "sha256:6f25cc4761ac109efd503f096e2ad99421b1159f01a29dbb917359dcd68e08ca",
                "sha256:d552cb872b310ae78bd7429bf318e42e1e903b1a109e899a523293dfa762ea4f"
            ],
            "index": "pypi",
            "version": "==2.11.1"
        },
        "faker": {
            "hashes": [
                "sha256:00b7011757c4907546f17d0e47df098b542ea2b04c966ee0e80a493aae2c13c8",
                "sha256:745ac8b9c9526e338696e07b7f2e206e5e317e5744e22fdd7c2894bf19af41f1"
            ],
            "version": "==1.0.4"
        },
        "fancycompleter": {
            "hashes": [
                "sha256:d2522f1f3512371f295379c4c0d1962de06762eb586c199620a2a5d423539b12"
            ],
            "version": "==0.8"
        },
        "filelock": {
            "hashes": [
                "sha256:b8d5ca5ca1c815e1574aee746650ea7301de63d87935b3463d26368b76e31633",
                "sha256:d610c1bb404daf85976d7a82eb2ada120f04671007266b708606565dd03b5be6"
            ],
            "version": "==3.0.10"
        },
        "flake8": {
            "hashes": [
                "sha256:859996073f341f2670741b51ec1e67a01da142831aa1fdc6242dbf88dffbe661",
                "sha256:a796a115208f5c03b18f332f7c11729812c8c3ded6c46319c59b53efd3819da8"
            ],
            "index": "pypi",
            "version": "==3.7.7"
        },
        "freezegun": {
            "hashes": [
                "sha256:6cb82b276f83f2acce67f121dc2656f4df26c71e32238334eb071170b892a278",
                "sha256:e839b43bfbe8158b4d62bb97e6313d39f3586daf48e1314fb1083d2ef17700da"
            ],
            "index": "pypi",
            "version": "==0.3.11"
        },
        "idna": {
            "hashes": [
                "sha256:c357b3f628cf53ae2c4c05627ecc484553142ca23264e593d327bcde5e9c3407",
                "sha256:ea8b7f6188e6fa117537c3df7da9fc686d485087abf6ac197f9c46432f7e4a3c"
            ],
            "version": "==2.8"
        },
        "imagesize": {
            "hashes": [
                "sha256:3f349de3eb99145973fefb7dbe38554414e5c30abd0c8e4b970a7c9d09f3a1d8",
                "sha256:f3832918bc3c66617f92e35f5d70729187676313caa60c187eb0f28b8fe5e3b5"
            ],
            "version": "==1.1.0"
        },
        "ipython": {
            "hashes": [
                "sha256:b038baa489c38f6d853a3cfc4c635b0cda66f2864d136fe8f40c1a6e334e2a6b",
                "sha256:f5102c1cd67e399ec8ea66bcebe6e3968ea25a8977e53f012963e5affeb1fe38"
            ],
            "index": "pypi",
            "version": "==7.4.0"
        },
        "ipython-genutils": {
            "hashes": [
                "sha256:72dd37233799e619666c9f639a9da83c34013a73e8bbc79a7a6348d93c61fab8",
                "sha256:eb2e116e75ecef9d4d228fdc66af54269afa26ab4463042e33785b887c628ba8"
            ],
            "version": "==0.2.0"
        },
        "isort": {
            "hashes": [
                "sha256:01cb7e1ca5e6c5b3f235f0385057f70558b70d2f00320208825fa62887292f43",
                "sha256:268067462aed7eb2a1e237fcb287852f22077de3fb07964e87e00f829eea2d1a"
            ],
            "index": "pypi",
            "version": "==4.3.17"
        },
        "jedi": {
            "hashes": [
                "sha256:2bb0603e3506f708e792c7f4ad8fc2a7a9d9c2d292a358fbbd58da531695595b",
                "sha256:2c6bcd9545c7d6440951b12b44d373479bf18123a401a52025cf98563fbd826c"
            ],
            "version": "==0.13.3"
        },
        "jinja2": {
            "hashes": [
                "sha256:065c4f02ebe7f7cf559e49ee5a95fb800a9e4528727aec6f24402a5374c65013",
                "sha256:14dd6caf1527abb21f08f86c784eac40853ba93edb79552aa1e4b8aef1b61c7b"
            ],
            "version": "==2.10.1"
        },
        "markupsafe": {
            "hashes": [
                "sha256:00bc623926325b26bb9605ae9eae8a215691f33cae5df11ca5424f06f2d1f473",
                "sha256:09027a7803a62ca78792ad89403b1b7a73a01c8cb65909cd876f7fcebd79b161",
                "sha256:09c4b7f37d6c648cb13f9230d847adf22f8171b1ccc4d5682398e77f40309235",
                "sha256:1027c282dad077d0bae18be6794e6b6b8c91d58ed8a8d89a89d59693b9131db5",
                "sha256:24982cc2533820871eba85ba648cd53d8623687ff11cbb805be4ff7b4c971aff",
                "sha256:29872e92839765e546828bb7754a68c418d927cd064fd4708fab9fe9c8bb116b",
                "sha256:43a55c2930bbc139570ac2452adf3d70cdbb3cfe5912c71cdce1c2c6bbd9c5d1",
                "sha256:46c99d2de99945ec5cb54f23c8cd5689f6d7177305ebff350a58ce5f8de1669e",
                "sha256:500d4957e52ddc3351cabf489e79c91c17f6e0899158447047588650b5e69183",
                "sha256:535f6fc4d397c1563d08b88e485c3496cf5784e927af890fb3c3aac7f933ec66",
                "sha256:62fe6c95e3ec8a7fad637b7f3d372c15ec1caa01ab47926cfdf7a75b40e0eac1",
                "sha256:6dd73240d2af64df90aa7c4e7481e23825ea70af4b4922f8ede5b9e35f78a3b1",
                "sha256:717ba8fe3ae9cc0006d7c451f0bb265ee07739daf76355d06366154ee68d221e",
                "sha256:79855e1c5b8da654cf486b830bd42c06e8780cea587384cf6545b7d9ac013a0b",
                "sha256:7c1699dfe0cf8ff607dbdcc1e9b9af1755371f92a68f706051cc8c37d447c905",
                "sha256:88e5fcfb52ee7b911e8bb6d6aa2fd21fbecc674eadd44118a9cc3863f938e735",
                "sha256:8defac2f2ccd6805ebf65f5eeb132adcf2ab57aa11fdf4c0dd5169a004710e7d",
                "sha256:98c7086708b163d425c67c7a91bad6e466bb99d797aa64f965e9d25c12111a5e",
                "sha256:9add70b36c5666a2ed02b43b335fe19002ee5235efd4b8a89bfcf9005bebac0d",
                "sha256:9bf40443012702a1d2070043cb6291650a0841ece432556f784f004937f0f32c",
                "sha256:ade5e387d2ad0d7ebf59146cc00c8044acbd863725f887353a10df825fc8ae21",
                "sha256:b00c1de48212e4cc9603895652c5c410df699856a2853135b3967591e4beebc2",
                "sha256:b1282f8c00509d99fef04d8ba936b156d419be841854fe901d8ae224c59f0be5",
                "sha256:b2051432115498d3562c084a49bba65d97cf251f5a331c64a12ee7e04dacc51b",
                "sha256:ba59edeaa2fc6114428f1637ffff42da1e311e29382d81b339c1817d37ec93c6",
                "sha256:c8716a48d94b06bb3b2524c2b77e055fb313aeb4ea620c8dd03a105574ba704f",
                "sha256:cd5df75523866410809ca100dc9681e301e3c27567cf498077e8551b6d20e42f",
                "sha256:e249096428b3ae81b08327a63a485ad0878de3fb939049038579ac0ef61e17e7"
            ],
            "version": "==1.1.1"
        },
        "mccabe": {
            "hashes": [
                "sha256:ab8a6258860da4b6677da4bd2fe5dc2c659cff31b3ee4f7f5d64e79735b80d42",
                "sha256:dd8d182285a0fe56bace7f45b5e7d1a6ebcbf524e8f3bd87eb0f125271b8831f"
            ],
            "version": "==0.6.1"
        },
        "mock": {
            "hashes": [
                "sha256:5ce3c71c5545b472da17b72268978914d0252980348636840bd34a00b5cc96c1",
                "sha256:b158b6df76edd239b8208d481dc46b6afd45a846b7812ff0ce58971cf5bc8bba"
            ],
            "index": "pypi",
            "version": "==2.0.0"
        },
        "packaging": {
            "hashes": [
                "sha256:0c98a5d0be38ed775798ece1b9727178c4469d9c3b4ada66e8e6b7849f8732af",
                "sha256:9e1cbf8c12b1f1ce0bb5344b8d7ecf66a6f8a6e91bcb0c84593ed6d3ab5c4ab3"
            ],
            "version": "==19.0"
        },
        "parso": {
            "hashes": [
                "sha256:17cc2d7a945eb42c3569d4564cdf49bde221bc2b552af3eca9c1aad517dcdd33",
                "sha256:2e9574cb12e7112a87253e14e2c380ce312060269d04bd018478a3c92ea9a376"
            ],
            "version": "==0.4.0"
        },
        "pbr": {
            "hashes": [
                "sha256:8257baf496c8522437e8a6cfe0f15e00aedc6c0e0e7c9d55eeeeab31e0853843",
                "sha256:8c361cc353d988e4f5b998555c88098b9d5964c2e11acf7b0d21925a66bb5824"
            ],
            "version": "==5.1.3"
        },
        "pdbpp": {
            "hashes": [
                "sha256:3936ed6c145d9bebad9f532a20796d7022fc251ad6b041adc56b67839efd5173"
            ],
            "index": "pypi",
            "version": "==0.9.15"
        },
        "pexpect": {
            "hashes": [
                "sha256:2094eefdfcf37a1fdbfb9aa090862c1a4878e5c7e0e7e7088bdb511c558e5cd1",
                "sha256:9e2c1fd0e6ee3a49b28f95d4b33bc389c89b20af6a1255906e90ff1262ce62eb"
            ],
            "markers": "sys_platform != 'win32'",
            "version": "==4.7.0"
        },
        "pickleshare": {
            "hashes": [
                "sha256:87683d47965c1da65cdacaf31c8441d12b8044cdec9aca500cd78fc2c683afca",
                "sha256:9649af414d74d4df115d5d718f82acb59c9d418196b7b4290ed47a12ce62df56"
            ],
            "version": "==0.7.5"
        },
        "pluggy": {
            "hashes": [
                "sha256:19ecf9ce9db2fce065a7a0586e07cfb4ac8614fe96edf628a264b1c70116cf8f",
                "sha256:84d306a647cc805219916e62aab89caa97a33a1dd8c342e87a37f91073cd4746"
            ],
            "version": "==0.9.0"
        },
        "prompt-toolkit": {
            "hashes": [
                "sha256:11adf3389a996a6d45cc277580d0d53e8a5afd281d0c9ec71b28e6f121463780",
                "sha256:2519ad1d8038fd5fc8e770362237ad0364d16a7650fb5724af6997ed5515e3c1",
                "sha256:977c6583ae813a37dc1c2e1b715892461fcbdaa57f6fc62f33a528c4886c8f55"
            ],
            "version": "==2.0.9"
        },
        "ptyprocess": {
            "hashes": [
                "sha256:923f299cc5ad920c68f2bc0bc98b75b9f838b93b599941a6b63ddbc2476394c0",
                "sha256:d7cc528d76e76342423ca640335bd3633420dc1366f258cb31d05e865ef5ca1f"
            ],
            "version": "==0.6.0"
        },
        "py": {
            "hashes": [
                "sha256:64f65755aee5b381cea27766a3a147c3f15b9b6b9ac88676de66ba2ae36793fa",
                "sha256:dc639b046a6e2cff5bbe40194ad65936d6ba360b52b3c3fe1d08a82dd50b5e53"
            ],
            "version": "==1.8.0"
        },
        "pycodestyle": {
            "hashes": [
                "sha256:95a2219d12372f05704562a14ec30bc76b05a5b297b21a5dfe3f6fac3491ae56",
                "sha256:e40a936c9a450ad81df37f549d676d127b1b66000a6c500caa2b085bc0ca976c"
            ],
            "version": "==2.5.0"
        },
        "pyflakes": {
            "hashes": [
                "sha256:17dbeb2e3f4d772725c777fabc446d5634d1038f234e77343108ce445ea69ce0",
                "sha256:d976835886f8c5b31d47970ed689944a0262b5f3afa00a5a7b4dc81e5449f8a2"
            ],
            "version": "==2.1.1"
        },
        "pygments": {
            "hashes": [
                "sha256:5ffada19f6203563680669ee7f53b64dabbeb100eb51b61996085e99c03b284a",
                "sha256:e8218dd399a61674745138520d0d4cf2621d7e032439341bc3f647bff125818d"
            ],
            "version": "==2.3.1"
        },
        "pyparsing": {
            "hashes": [
                "sha256:1873c03321fc118f4e9746baf201ff990ceb915f433f23b395f5580d1840cb2a",
                "sha256:9b6323ef4ab914af344ba97510e966d64ba91055d6b9afa6b30799340e89cc03"
            ],
            "version": "==2.4.0"
        },
        "python-dateutil": {
            "hashes": [
                "sha256:7e6584c74aeed623791615e26efd690f29817a27c73085b78e4bad02493df2fb",
                "sha256:c89805f6f4d64db21ed966fda138f8a5ed7a4fdbc1a8ee329ce1b74e3c74da9e"
            ],
            "version": "==2.8.0"
        },
        "pytz": {
            "hashes": [
                "sha256:32b0891edff07e28efe91284ed9c31e123d84bea3fd98e1f72be2508f43ef8d9",
                "sha256:d5f05e487007e29e03409f9398d074e158d920d36eb82eaf66fb1136b0c5374c"
            ],
            "version": "==2018.9"
        },
        "requests": {
            "hashes": [
                "sha256:502a824f31acdacb3a35b6690b5fbf0bc41d63a24a45c4004352b0242707598e",
                "sha256:7bf2a778576d825600030a110f3c0e3e8edc51dfaafe1c146e39a2027784957b"
            ],
            "index": "pypi",
            "version": "==2.21.0"
        },
        "responses": {
            "hashes": [
                "sha256:502d9c0c8008439cfcdef7e251f507fcfdd503b56e8c0c87c3c3e3393953f790",
                "sha256:97193c0183d63fba8cd3a041c75464e4b09ea0aff6328800d1546598567dde0b"
            ],
            "index": "pypi",
            "version": "==0.10.6"
        },
        "six": {
            "hashes": [
                "sha256:3350809f0555b11f552448330d0b52d5f24c91a322ea4a15ef22629740f3761c",
                "sha256:d16a0141ec1a18405cd4ce8b4613101da75da0e9a7aec5bdd4fa804d0e0eba73"
            ],
            "version": "==1.12.0"
        },
        "snowballstemmer": {
            "hashes": [
                "sha256:919f26a68b2c17a7634da993d91339e288964f93c274f1343e3bbbe2096e1128",
                "sha256:9f3bcd3c401c3e862ec0ebe6d2c069ebc012ce142cce209c098ccb5b09136e89"
            ],
            "version": "==1.2.1"
        },
        "sphinx": {
            "hashes": [
<<<<<<< HEAD
                "sha256:5a54f9132766c8ffdd4021de4d0ef8afeb93235569d64b617612e60070332583",
                "sha256:91b29c8e98d18ed474bb92777e7af31931fae96e625b8f1bc595c67fb641c46d"
            ],
            "index": "pypi",
            "version": "==2.0.0"
=======
                "sha256:423280646fb37944dd3c85c58fb92a20d745793a9f6c511f59da82fa97cd404b",
                "sha256:de930f42600a4fef993587633984cc5027dedba2464bcf00ddace26b40f8d9ce"
            ],
            "index": "pypi",
            "version": "==2.0.1"
>>>>>>> 21df9248
        },
        "sphinxcontrib-applehelp": {
            "hashes": [
                "sha256:edaa0ab2b2bc74403149cb0209d6775c96de797dfd5b5e2a71981309efab3897",
                "sha256:fb8dee85af95e5c30c91f10e7eb3c8967308518e0f7488a2828ef7bc191d0d5d"
            ],
            "version": "==1.0.1"
        },
        "sphinxcontrib-devhelp": {
            "hashes": [
                "sha256:6c64b077937330a9128a4da74586e8c2130262f014689b4b89e2d08ee7294a34",
                "sha256:9512ecb00a2b0821a146736b39f7aeb90759834b07e81e8cc23a9c70bacb9981"
            ],
            "version": "==1.0.1"
        },
        "sphinxcontrib-htmlhelp": {
            "hashes": [
                "sha256:0d691ca8edf5995fbacfe69b191914256071a94cbad03c3688dca47385c9206c",
                "sha256:e31c8271f5a8f04b620a500c0442a7d5cfc1a732fa5c10ec363f90fe72af0cb8"
            ],
            "version": "==1.0.1"
        },
        "sphinxcontrib-jsmath": {
            "hashes": [
                "sha256:2ec2eaebfb78f3f2078e73666b1415417a116cc848b72e5172e596c871103178",
                "sha256:a9925e4a4587247ed2191a22df5f6970656cb8ca2bd6284309578f2153e0c4b8"
            ],
            "version": "==1.0.1"
        },
        "sphinxcontrib-qthelp": {
            "hashes": [
                "sha256:513049b93031beb1f57d4daea74068a4feb77aa5630f856fcff2e50de14e9a20",
                "sha256:79465ce11ae5694ff165becda529a600c754f4bc459778778c7017374d4d406f"
            ],
            "version": "==1.0.2"
        },
        "sphinxcontrib-serializinghtml": {
            "hashes": [
                "sha256:c0efb33f8052c04fd7a26c0a07f1678e8512e0faec19f4aa8f2473a8b81d5227",
                "sha256:db6615af393650bf1151a6cd39120c29abaf93cc60db8c48eb2dddbfdc3a9768"
            ],
            "version": "==1.1.3"
        },
        "text-unidecode": {
            "hashes": [
                "sha256:5a1375bb2ba7968740508ae38d92e1f889a0832913cb1c447d5e2046061a396d",
                "sha256:801e38bd550b943563660a91de8d4b6fa5df60a542be9093f7abf819f86050cc"
            ],
            "version": "==1.2"
        },
        "toml": {
            "hashes": [
                "sha256:229f81c57791a41d65e399fc06bf0848bab550a9dfd5ed66df18ce5f05e73d5c",
                "sha256:235682dd292d5899d361a811df37e04a8828a5b1da3115886b73cf81ebc9100e"
            ],
            "version": "==0.10.0"
        },
        "tox": {
            "hashes": [
                "sha256:69620e19de33a6b7ee8aeda5478791b3618ff58f0b869dbd0319fb71aa903deb",
                "sha256:e5cdb1653aa27b3e46b5c390de6b6d51d31afcfdbd9d1222d82d76b82ad03d9b"
            ],
            "index": "pypi",
            "version": "==3.8.6"
        },
        "traitlets": {
            "hashes": [
                "sha256:9c4bd2d267b7153df9152698efb1050a5d84982d3384a37b2c1f7723ba3e7835",
                "sha256:c6cb5e6f57c5a9bdaa40fa71ce7b4af30298fbab9ece9815b5d995ab6217c7d9"
            ],
            "version": "==4.3.2"
        },
        "urllib3": {
            "hashes": [
                "sha256:61bf29cada3fc2fbefad4fdf059ea4bd1b4a86d2b6d15e1c7c0b582b9752fe39",
                "sha256:de9529817c93f27c8ccbfead6985011db27bd0ddfcdb2d86f3f663385c6a9c22"
            ],
            "version": "==1.24.1"
        },
        "virtualenv": {
            "hashes": [
                "sha256:6aebaf4dd2568a0094225ebbca987859e369e3e5c22dc7d52e5406d504890417",
                "sha256:984d7e607b0a5d1329425dd8845bd971b957424b5ba664729fab51ab8c11bc39"
            ],
            "version": "==16.4.3"
        },
        "wcwidth": {
            "hashes": [
                "sha256:3df37372226d6e63e1b1e1eda15c594bca98a22d33a23832a90998faa96bc65e",
                "sha256:f4ebe71925af7b40a864553f761ed559b43544f8f71746c2d756c7fe788ade7c"
            ],
            "version": "==0.1.7"
        },
        "wmctrl": {
            "hashes": [
                "sha256:d806f65ac1554366b6e31d29d7be2e8893996c0acbb2824bbf2b1f49cf628a13"
            ],
            "version": "==0.3"
        }
    }
}<|MERGE_RESOLUTION|>--- conflicted
+++ resolved
@@ -1,11 +1,7 @@
 {
     "_meta": {
         "hash": {
-<<<<<<< HEAD
-            "sha256": "cad670e5d263e74a1414d109f64719c5ecd6046f506ecead27f7fe086a1562eb"
-=======
-            "sha256": "eaec9170c666a6798fa685d04e5f765becc7bcaf6baf043da07294a8b7a76134"
->>>>>>> 21df9248
+            "sha256": "a35d23b753005929d68c7e006a6707f4e1d89834d99fd01b1c519067aa6e809a"
         },
         "pipfile-spec": 6,
         "requires": {
@@ -739,10 +735,10 @@
         },
         "pytz": {
             "hashes": [
-                "sha256:32b0891edff07e28efe91284ed9c31e123d84bea3fd98e1f72be2508f43ef8d9",
-                "sha256:d5f05e487007e29e03409f9398d074e158d920d36eb82eaf66fb1136b0c5374c"
-            ],
-            "version": "==2018.9"
+                "sha256:303879e36b721603cc54604edcac9d20401bdbe31e1e4fdee5b9f98d5d31dfda",
+                "sha256:d747dd3d23d77ef44c6a3526e274af6efeb0a6f1afd5a69ba4d5be4098c8e141"
+            ],
+            "version": "==2019.1"
         },
         "pyyaml": {
             "hashes": [
@@ -1378,10 +1374,10 @@
         },
         "pytz": {
             "hashes": [
-                "sha256:32b0891edff07e28efe91284ed9c31e123d84bea3fd98e1f72be2508f43ef8d9",
-                "sha256:d5f05e487007e29e03409f9398d074e158d920d36eb82eaf66fb1136b0c5374c"
-            ],
-            "version": "==2018.9"
+                "sha256:303879e36b721603cc54604edcac9d20401bdbe31e1e4fdee5b9f98d5d31dfda",
+                "sha256:d747dd3d23d77ef44c6a3526e274af6efeb0a6f1afd5a69ba4d5be4098c8e141"
+            ],
+            "version": "==2019.1"
         },
         "requests": {
             "hashes": [
@@ -1415,19 +1411,11 @@
         },
         "sphinx": {
             "hashes": [
-<<<<<<< HEAD
-                "sha256:5a54f9132766c8ffdd4021de4d0ef8afeb93235569d64b617612e60070332583",
-                "sha256:91b29c8e98d18ed474bb92777e7af31931fae96e625b8f1bc595c67fb641c46d"
-            ],
-            "index": "pypi",
-            "version": "==2.0.0"
-=======
                 "sha256:423280646fb37944dd3c85c58fb92a20d745793a9f6c511f59da82fa97cd404b",
                 "sha256:de930f42600a4fef993587633984cc5027dedba2464bcf00ddace26b40f8d9ce"
             ],
             "index": "pypi",
             "version": "==2.0.1"
->>>>>>> 21df9248
         },
         "sphinxcontrib-applehelp": {
             "hashes": [
