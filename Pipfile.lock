{
    "_meta": {
        "hash": {
            "sha256": "b530f21b9988ed5723d1637dc01608a9593a58ef60674dbf8d95a79c302f00e8"
        },
        "pipfile-spec": 6,
        "requires": {
            "python_version": "3.9"
        },
        "sources": [
            {
                "name": "pypi",
                "url": "https://pypi.org/simple",
                "verify_ssl": true
            }
        ]
    },
    "default": {
        "amqp": {
            "hashes": [
                "sha256:2c1b13fecc0893e946c65cbd5f36427861cffa4ea2201d8f6fca22e2a373b5e2",
                "sha256:6f0956d2c23d8fa6e7691934d8c3930eadb44972cbbd1a7ae3a520f735d43359"
            ],
            "markers": "python_version >= '3.6'",
            "version": "==5.1.1"
        },
        "arabic-reshaper": {
            "hashes": [
                "sha256:3f71d5034bb694204a239a6f1ebcf323ac3c5b059de02259235e2016a1a5e2dc",
                "sha256:ffcd13ba5ec007db71c072f5b23f420da92ac7f268512065d49e790e62237099"
            ],
            "version": "==3.0.0"
        },
        "asgiref": {
            "hashes": [
                "sha256:89b2ef2247e3b562a16eef663bc0e2e703ec6468e2fa8a5cd61cd449786d4f6e",
                "sha256:9e0ce3aa93a819ba5b45120216b23878cf6e8525eb3848653452b4192b92afed"
            ],
            "markers": "python_version >= '3.7'",
            "version": "==3.7.2"
        },
        "azure-common": {
            "hashes": [
                "sha256:426673962740dbe9aab052a4b52df39c07767decd3f25fdc87c9d4c566a04934",
                "sha256:9f3f5d991023acbd93050cf53c4e863c6973ded7e236c69e99c8ff5c7bad41ef"
            ],
            "index": "pypi",
            "version": "==1.1.27"
        },
        "azure-core": {
            "hashes": [
                "sha256:dec36dfc8eb0b052a853f30c07437effec2f9e3e1fc8f703d9bdaa5cfc0043d9",
                "sha256:e9eefc66fc1fde56dab6f04d4e5d12c60754d5a9fa49bdcfd8534fc96ed936bd"
            ],
            "markers": "python_version >= '3.7'",
            "version": "==1.28.0"
        },
        "azure-storage-blob": {
            "hashes": [
                "sha256:43b45f19a518a5c6895632f263b3825ebc23574f25cc84b66e1630a6160e466f",
                "sha256:91bb192b2a97939c4259c72373bac0f41e30810bbc853d5184f0f45904eacafd"
            ],
            "index": "pypi",
            "version": "==12.16.0"
        },
        "azure-storage-common": {
            "hashes": [
                "sha256:b01a491a18839b9d05a4fe3421458a0ddb5ab9443c14e487f40d16f9a1dc2fbe",
                "sha256:ccedef5c67227bc4d6670ffd37cec18fb529a1b7c3a5e53e4096eb0cf23dc73f"
            ],
            "index": "pypi",
            "version": "==2.1.0"
        },
        "backports.csv": {
            "hashes": [
                "sha256:1277dfff73130b2e106bf3dd347adb3c5f6c4340882289d88f31240da92cbd6d",
                "sha256:21f6e09bab589e6c1f877edbc40277b65e626262a86e69a70137db714eaac5ce"
            ],
            "version": "==1.0.7"
        },
        "billiard": {
            "hashes": [
                "sha256:299de5a8da28a783d51b197d496bef4f1595dd023a93a4f59dde1886ae905547",
                "sha256:87103ea78fa6ab4d5c751c4909bcff74617d985de7fa8b672cf8618afd5a875b"
            ],
            "version": "==3.6.4.0"
        },
        "bleach": {
            "extras": [
                "css"
            ],
            "hashes": [
                "sha256:1a1a85c1595e07d8db14c5f09f09e6433502c51c595970edc090551f0db99414",
                "sha256:33c16e3353dbd13028ab4799a0f89a83f113405c766e9c122df8a06f5b85b3f4"
            ],
            "markers": "python_version >= '3.7'",
            "version": "==6.0.0"
        },
        "carto": {
            "hashes": [
                "sha256:3e9770934d940fe750e3857078309f88fff04e8c4cf109d1f6465a066f3fc7e3",
                "sha256:9a10fea31f0d3d3e315e4a6ab903606e9c816a7807d07971196a88ef274b7f8a"
            ],
            "index": "pypi",
            "version": "==1.11.2"
        },
        "celery": {
            "hashes": [
                "sha256:8aacd02fc23a02760686d63dde1eb0daa9f594e735e73ea8fb15c2ff15cb608c",
                "sha256:e2cd41667ad97d4f6a2f4672d1c6a6ebada194c619253058b5f23704aaadaa82"
            ],
            "index": "pypi",
            "version": "==5.2.3"
        },
        "certifi": {
            "hashes": [
                "sha256:0f0d56dc5a6ad56fd4ba36484d6cc34451e1c6548c61daad8c320169f91eddc7",
                "sha256:c6c2e98f5c7869efca1f8916fed228dd91539f9f1b444c314c06eef02980c716"
            ],
            "markers": "python_version >= '3.6'",
            "version": "==2023.5.7"
        },
        "cffi": {
            "hashes": [
                "sha256:00a9ed42e88df81ffae7a8ab6d9356b371399b91dbdf0c3cb1e84c03a13aceb5",
                "sha256:03425bdae262c76aad70202debd780501fabeaca237cdfddc008987c0e0f59ef",
                "sha256:04ed324bda3cda42b9b695d51bb7d54b680b9719cfab04227cdd1e04e5de3104",
                "sha256:0e2642fe3142e4cc4af0799748233ad6da94c62a8bec3a6648bf8ee68b1c7426",
                "sha256:173379135477dc8cac4bc58f45db08ab45d228b3363adb7af79436135d028405",
                "sha256:198caafb44239b60e252492445da556afafc7d1e3ab7a1fb3f0584ef6d742375",
                "sha256:1e74c6b51a9ed6589199c787bf5f9875612ca4a8a0785fb2d4a84429badaf22a",
                "sha256:2012c72d854c2d03e45d06ae57f40d78e5770d252f195b93f581acf3ba44496e",
                "sha256:21157295583fe8943475029ed5abdcf71eb3911894724e360acff1d61c1d54bc",
                "sha256:2470043b93ff09bf8fb1d46d1cb756ce6132c54826661a32d4e4d132e1977adf",
                "sha256:285d29981935eb726a4399badae8f0ffdff4f5050eaa6d0cfc3f64b857b77185",
                "sha256:30d78fbc8ebf9c92c9b7823ee18eb92f2e6ef79b45ac84db507f52fbe3ec4497",
                "sha256:320dab6e7cb2eacdf0e658569d2575c4dad258c0fcc794f46215e1e39f90f2c3",
                "sha256:33ab79603146aace82c2427da5ca6e58f2b3f2fb5da893ceac0c42218a40be35",
                "sha256:3548db281cd7d2561c9ad9984681c95f7b0e38881201e157833a2342c30d5e8c",
                "sha256:3799aecf2e17cf585d977b780ce79ff0dc9b78d799fc694221ce814c2c19db83",
                "sha256:39d39875251ca8f612b6f33e6b1195af86d1b3e60086068be9cc053aa4376e21",
                "sha256:3b926aa83d1edb5aa5b427b4053dc420ec295a08e40911296b9eb1b6170f6cca",
                "sha256:3bcde07039e586f91b45c88f8583ea7cf7a0770df3a1649627bf598332cb6984",
                "sha256:3d08afd128ddaa624a48cf2b859afef385b720bb4b43df214f85616922e6a5ac",
                "sha256:3eb6971dcff08619f8d91607cfc726518b6fa2a9eba42856be181c6d0d9515fd",
                "sha256:40f4774f5a9d4f5e344f31a32b5096977b5d48560c5592e2f3d2c4374bd543ee",
                "sha256:4289fc34b2f5316fbb762d75362931e351941fa95fa18789191b33fc4cf9504a",
                "sha256:470c103ae716238bbe698d67ad020e1db9d9dba34fa5a899b5e21577e6d52ed2",
                "sha256:4f2c9f67e9821cad2e5f480bc8d83b8742896f1242dba247911072d4fa94c192",
                "sha256:50a74364d85fd319352182ef59c5c790484a336f6db772c1a9231f1c3ed0cbd7",
                "sha256:54a2db7b78338edd780e7ef7f9f6c442500fb0d41a5a4ea24fff1c929d5af585",
                "sha256:5635bd9cb9731e6d4a1132a498dd34f764034a8ce60cef4f5319c0541159392f",
                "sha256:59c0b02d0a6c384d453fece7566d1c7e6b7bae4fc5874ef2ef46d56776d61c9e",
                "sha256:5d598b938678ebf3c67377cdd45e09d431369c3b1a5b331058c338e201f12b27",
                "sha256:5df2768244d19ab7f60546d0c7c63ce1581f7af8b5de3eb3004b9b6fc8a9f84b",
                "sha256:5ef34d190326c3b1f822a5b7a45f6c4535e2f47ed06fec77d3d799c450b2651e",
                "sha256:6975a3fac6bc83c4a65c9f9fcab9e47019a11d3d2cf7f3c0d03431bf145a941e",
                "sha256:6c9a799e985904922a4d207a94eae35c78ebae90e128f0c4e521ce339396be9d",
                "sha256:70df4e3b545a17496c9b3f41f5115e69a4f2e77e94e1d2a8e1070bc0c38c8a3c",
                "sha256:7473e861101c9e72452f9bf8acb984947aa1661a7704553a9f6e4baa5ba64415",
                "sha256:8102eaf27e1e448db915d08afa8b41d6c7ca7a04b7d73af6514df10a3e74bd82",
                "sha256:87c450779d0914f2861b8526e035c5e6da0a3199d8f1add1a665e1cbc6fc6d02",
                "sha256:8b7ee99e510d7b66cdb6c593f21c043c248537a32e0bedf02e01e9553a172314",
                "sha256:91fc98adde3d7881af9b59ed0294046f3806221863722ba7d8d120c575314325",
                "sha256:94411f22c3985acaec6f83c6df553f2dbe17b698cc7f8ae751ff2237d96b9e3c",
                "sha256:98d85c6a2bef81588d9227dde12db8a7f47f639f4a17c9ae08e773aa9c697bf3",
                "sha256:9ad5db27f9cabae298d151c85cf2bad1d359a1b9c686a275df03385758e2f914",
                "sha256:a0b71b1b8fbf2b96e41c4d990244165e2c9be83d54962a9a1d118fd8657d2045",
                "sha256:a0f100c8912c114ff53e1202d0078b425bee3649ae34d7b070e9697f93c5d52d",
                "sha256:a591fe9e525846e4d154205572a029f653ada1a78b93697f3b5a8f1f2bc055b9",
                "sha256:a5c84c68147988265e60416b57fc83425a78058853509c1b0629c180094904a5",
                "sha256:a66d3508133af6e8548451b25058d5812812ec3798c886bf38ed24a98216fab2",
                "sha256:a8c4917bd7ad33e8eb21e9a5bbba979b49d9a97acb3a803092cbc1133e20343c",
                "sha256:b3bbeb01c2b273cca1e1e0c5df57f12dce9a4dd331b4fa1635b8bec26350bde3",
                "sha256:cba9d6b9a7d64d4bd46167096fc9d2f835e25d7e4c121fb2ddfc6528fb0413b2",
                "sha256:cc4d65aeeaa04136a12677d3dd0b1c0c94dc43abac5860ab33cceb42b801c1e8",
                "sha256:ce4bcc037df4fc5e3d184794f27bdaab018943698f4ca31630bc7f84a7b69c6d",
                "sha256:cec7d9412a9102bdc577382c3929b337320c4c4c4849f2c5cdd14d7368c5562d",
                "sha256:d400bfb9a37b1351253cb402671cea7e89bdecc294e8016a707f6d1d8ac934f9",
                "sha256:d61f4695e6c866a23a21acab0509af1cdfd2c013cf256bbf5b6b5e2695827162",
                "sha256:db0fbb9c62743ce59a9ff687eb5f4afbe77e5e8403d6697f7446e5f609976f76",
                "sha256:dd86c085fae2efd48ac91dd7ccffcfc0571387fe1193d33b6394db7ef31fe2a4",
                "sha256:e00b098126fd45523dd056d2efba6c5a63b71ffe9f2bbe1a4fe1716e1d0c331e",
                "sha256:e229a521186c75c8ad9490854fd8bbdd9a0c9aa3a524326b55be83b54d4e0ad9",
                "sha256:e263d77ee3dd201c3a142934a086a4450861778baaeeb45db4591ef65550b0a6",
                "sha256:ed9cb427ba5504c1dc15ede7d516b84757c3e3d7868ccc85121d9310d27eed0b",
                "sha256:fa6693661a4c91757f4412306191b6dc88c1703f780c8234035eac011922bc01",
                "sha256:fcd131dd944808b5bdb38e6f5b53013c5aa4f334c5cad0c72742f6eba4b73db0"
            ],
            "version": "==1.15.1"
        },
        "charset-normalizer": {
            "hashes": [
                "sha256:2857e29ff0d34db842cd7ca3230549d1a697f96ee6d3fb071cfa6c7393832597",
                "sha256:6881edbebdb17b39b4eaaa821b438bf6eddffb4468cf344f09f89def34a8b1df"
            ],
            "markers": "python_version >= '3'",
            "version": "==2.0.12"
        },
        "click": {
            "hashes": [
                "sha256:2739815aaa5d2c986a88f1e9230c55e17f0caad3d958a5e13ad0797c166db9e3",
                "sha256:b97d0c74955da062a7d4ef92fadb583806a585b2ea81958a81bd72726cbb8e37"
            ],
            "markers": "python_version >= '3.7'",
            "version": "==8.1.4"
        },
        "click-didyoumean": {
            "hashes": [
                "sha256:a0713dc7a1de3f06bc0df5a9567ad19ead2d3d5689b434768a6145bff77c0667",
                "sha256:f184f0d851d96b6d29297354ed981b7dd71df7ff500d82fa6d11f0856bee8035"
            ],
            "markers": "python_full_version >= '3.6.2' and python_full_version < '4.0.0'",
            "version": "==0.3.0"
        },
        "click-plugins": {
            "hashes": [
                "sha256:46ab999744a9d831159c3411bb0c79346d94a444df9a3a3742e9ed63645f264b",
                "sha256:5d262006d3222f5057fd81e1623d4443e41dcda5dc815c06b442aa3c02889fc8"
            ],
            "version": "==1.1.1"
        },
        "click-repl": {
            "hashes": [
                "sha256:17849c23dba3d667247dc4defe1757fff98694e90fe37474f3feebb69ced26a9",
                "sha256:fb7e06deb8da8de86180a33a9da97ac316751c094c6899382da7feeeeb51b812"
            ],
            "markers": "python_version >= '3.6'",
            "version": "==0.3.0"
        },
        "coreapi": {
            "hashes": [
                "sha256:46145fcc1f7017c076a2ef684969b641d18a2991051fddec9458ad3f78ffc1cb",
                "sha256:bf39d118d6d3e171f10df9ede5666f63ad80bba9a29a8ec17726a66cf52ee6f3"
            ],
            "version": "==2.3.3"
        },
        "coreschema": {
            "hashes": [
                "sha256:5e6ef7bf38c1525d5e55a895934ab4273548629f16aed5c0a6caa74ebf45551f",
                "sha256:9503506007d482ab0867ba14724b93c18a33b22b6d19fb419ef2d239dd4a1607"
            ],
            "version": "==0.0.4"
        },
        "cron-descriptor": {
            "hashes": [
                "sha256:b6ff4e3a988d7ca04a4ab150248e9f166fb7a5c828a85090e75bcc25aa93b4dd"
            ],
            "version": "==1.4.0"
        },
        "cryptography": {
            "hashes": [
                "sha256:0d7b69674b738068fa6ffade5c962ecd14969690585aaca0a1b1fc9058938a72",
                "sha256:1bd0ccb0a1ed775cd7e2144fe46df9dc03eefd722bbcf587b3e0616ea4a81eff",
                "sha256:3c284fc1e504e88e51c428db9c9274f2da9f73fdf5d7e13a36b8ecb039af6e6c",
                "sha256:49570438e60f19243e7e0d504527dd5fe9b4b967b5a1ff21cc12b57602dd85d3",
                "sha256:541dd758ad49b45920dda3b5b48c968f8b2533d8981bcdb43002798d8f7a89ed",
                "sha256:5a60d3780149e13b7a6ff7ad6526b38846354d11a15e21068e57073e29e19bed",
                "sha256:7951a966613c4211b6612b0352f5bf29989955ee592c4a885d8c7d0f830d0433",
                "sha256:922f9602d67c15ade470c11d616f2b2364950602e370c76f0c94c94ae672742e",
                "sha256:a0f0b96c572fc9f25c3f4ddbf4688b9b38c69836713fb255f4a2715d93cbaf44",
                "sha256:a777c096a49d80f9d2979695b835b0f9c9edab73b59e4ceb51f19724dda887ed",
                "sha256:a9a4ac9648d39ce71c2f63fe7dc6db144b9fa567ddfc48b9fde1b54483d26042",
                "sha256:aa4969f24d536ae2268c902b2c3d62ab464b5a66bcb247630d208a79a8098e9b",
                "sha256:c7390f9b2119b2b43160abb34f63277a638504ef8df99f11cb52c1fda66a2e6f",
                "sha256:e18e6ab84dfb0ab997faf8cca25a86ff15dfea4027b986322026cc99e0a892da"
            ],
            "index": "pypi",
            "version": "==3.3.2"
        },
        "defusedxml": {
            "hashes": [
                "sha256:1bb3032db185915b62d7c6209c5a8792be6a32ab2fedacc84e01b52c51aa3e69",
                "sha256:a352e7e428770286cc899e2542b6cdaedb2b4953ff269a210103ec58f6198a61"
            ],
            "markers": "python_version >= '2.7' and python_version not in '3.0, 3.1, 3.2, 3.3, 3.4'",
            "version": "==0.7.1"
        },
        "diff-match-patch": {
            "hashes": [
                "sha256:953019cdb9c9d2c9e47b5b12bcff3cf4746fc4598eb406076fa1fc27e6a1f15c",
                "sha256:dce43505fb7b1b317de7195579388df0746d90db07015ed47a85e5e44930ef93"
            ],
            "markers": "python_version >= '3.7'",
            "version": "==20230430"
        },
        "dj-database-url": {
            "hashes": [
                "sha256:4aeaeb1f573c74835b0686a2b46b85990571159ffc21aa57ecd4d1e1cb334163",
                "sha256:851785365761ebe4994a921b433062309eb882fedd318e1b0fcecc607ed02da9"
            ],
            "index": "pypi",
            "version": "==0.5"
        },
        "dj-static": {
            "hashes": [
                "sha256:032ec1c532617922e6e3e956d504a6fb1acce4fc1c7c94612d0fda21828ce8ef"
            ],
            "index": "pypi",
            "version": "==0.0.6"
        },
        "django": {
            "hashes": [
                "sha256:45a747e1c5b3d6df1b141b1481e193b033fd1fdbda3ff52677dc81afdaacbaed",
                "sha256:f7c7852a5ac5a3da5a8d5b35cc6168f31b605971441798dac845f17ca8028039"
            ],
            "index": "pypi",
            "version": "==4.2.3"
        },
        "django-admin-extra-urls": {
            "hashes": [
                "sha256:b896eebc24779081f5bb5015c41fb12a741c61d520eec88688749e4991f7cbf5"
            ],
            "index": "pypi",
            "version": "==4.1.1"
        },
        "django-appconf": {
            "hashes": [
                "sha256:1b1d0e1069c843ebe8ae5aa48ec52403b1440402b320c3e3a206a0907e97bb06",
                "sha256:be58deb54a43d77d2e1621fe59f787681376d3cd0b8bd8e4758ef6c3a6453380"
            ],
            "index": "pypi",
            "version": "==1.0.4"
        },
        "django-autocomplete-light": {
            "hashes": [
                "sha256:a34f192ac438c4df056dbfd399550799ddc631c4661960134ded924648770373"
            ],
            "version": "==3.9.7"
        },
        "django-celery-beat": {
            "hashes": [
                "sha256:ae460faa5ea142fba0875409095d22f6bd7bcc7377889b85e8cab5c0dfb781fe",
                "sha256:cd0a47f5958402f51ac0c715bc942ae33d7b50b4e48cba91bc3f2712be505df1"
            ],
            "index": "pypi",
            "version": "==2.5.0"
        },
        "django-celery-email": {
            "hashes": [
                "sha256:0f72da39cb2ea83c69440566e87f27cd72f68f247f98ce99fb29889fcf329406",
                "sha256:5546cbba80952cc3b8a0ffa4206ce90a4a996a7ffd1c385a2bdb65903ca18ece"
            ],
            "index": "pypi",
            "version": "==3.0.0"
        },
        "django-celery-results": {
            "hashes": [
                "sha256:75aa51970db5691cbf242c6a0ff50c8cdf419e265cd0e9b772335d06436c4b99",
                "sha256:be91307c02fbbf0dda21993c3001c60edb74595444ccd6ad696552fe3689e85b"
            ],
            "index": "pypi",
            "version": "==2.4.0"
        },
        "django-contrib-comments": {
            "hashes": [
                "sha256:d82f1d04690550df026553053903deec0c52dc54212e1b79241b08f0355cff2c",
                "sha256:e02c7341ea1f4bcdfa347851dbf5e632d3e591d84b4f77de2f90b93398897f3c"
            ],
            "index": "pypi",
            "version": "==2.1.0"
        },
        "django-cors-headers": {
            "hashes": [
                "sha256:1ac2b1213de75a251e2ba04448da15f99bcfcbe164288ae6b5ff929dc49b372f",
                "sha256:96069c4aaacace786a34ee7894ff680780ec2644e4268b31181044410fecd12e"
            ],
            "index": "pypi",
            "version": "==3.7.0"
        },
        "django-debug-toolbar": {
            "hashes": [
                "sha256:a5ff2a54f24bf88286f9872836081078f4baa843dc3735ee88524e89f8821e33",
                "sha256:e759e63e3fe2d3110e0e519639c166816368701eab4a47fed75d7de7018467b9"
            ],
            "index": "pypi",
            "version": "==3.2.1"
        },
        "django-easy-pdf3": {
            "hashes": [
                "sha256:5c406cf07abc986cedde94552a332c24b14e72693e7d1d0db5b392012aac9919",
                "sha256:8c7ad5b8923834bff8c94ffa5a10bbaad41250eb3ccbacccd0062c64f41719dc"
            ],
            "index": "pypi",
            "version": "==0.1.4"
        },
        "django-extensions": {
            "hashes": [
                "sha256:50de8977794a66a91575dd40f87d5053608f679561731845edbd325ceeb387e3",
                "sha256:5f0fea7bf131ca303090352577a9e7f8bfbf5489bd9d9c8aea9401db28db34a0"
            ],
            "index": "pypi",
            "version": "==3.1.3"
        },
        "django-filter": {
            "hashes": [
                "sha256:84e9d5bb93f237e451db814ed422a3a625751cbc9968b484ecc74964a8696b06",
                "sha256:e00d32cebdb3d54273c48f4f878f898dced8d5dfaad009438fe61ebdf535ace1"
            ],
            "index": "pypi",
            "version": "==2.4.0"
        },
        "django-fsm": {
            "hashes": [
                "sha256:219b204777a932720d8583cb1f34713bd08b4713e1beb39ab2e674810e21d5e9",
                "sha256:c96a844853de0f5dc67791b64beb367b5d56f992dff7c00f9b88c483e09f15ec"
            ],
            "index": "pypi",
            "version": "==2.7.1"
        },
        "django-import-export": {
            "hashes": [
                "sha256:1d3f2cb2ee3cca0386ed60651fa1623be989f130d9fbdf98a67f7dc3a94b8a37",
                "sha256:38fd7b9439b9e3aa1a4747421c1087a5bc194e915a28d795fb8429a5f8028f2d"
            ],
            "index": "pypi",
            "version": "==3.2.0"
        },
        "django-js-asset": {
            "hashes": [
                "sha256:8ec12017f26eec524cab436c64ae73033368a372970af4cf42d9354fcb166bdd",
                "sha256:c163ae80d2e0b22d8fb598047cd0dcef31f81830e127cfecae278ad574167260"
            ],
            "index": "pypi",
            "version": "==1.2.2"
        },
        "django-leaflet": {
            "hashes": [
                "sha256:02c6b8d7b941cb6ee0b944f33afb668b54495a6e24b57c8ba15daa779df26455",
                "sha256:0fff2322c0cc1d008e3a18f067df736a937566a1ee1a6ce2e8ad298c4c713bb8"
            ],
            "index": "pypi",
            "version": "==0.28.1"
        },
        "django-logentry-admin": {
            "hashes": [
                "sha256:26269ca78cd421c3cc63cb58eae55339c031b0d8a880e5b4404489d4128dd290",
                "sha256:d0354f36da6f48204ae8327533128060513c8ef40259cbde1049d07db4e5d95a"
            ],
            "index": "pypi",
            "version": "==1.1.0"
        },
        "django-model-utils": {
            "hashes": [
                "sha256:2e2e4f13e4f14613134a9777db7ad4265f59a1d8f1384107bcaa3028fe3c87c1",
                "sha256:8c0b0177bab909a8635b602d960daa67e80607aa5469217857271a60726d7a4b"
            ],
            "index": "pypi",
            "version": "==4.3.1"
        },
        "django-mptt": {
            "hashes": [
                "sha256:2c92a2b1614c53086278795ccf50580cf1f9b8564f3ff03055dd62bab5987711",
                "sha256:d9a87433ab0e4f35247c6f6d5a93ace6990860a4ba8796f815d185f773b9acfc"
            ],
            "markers": "python_version >= '3.6'",
            "version": "==0.14.0"
        },
        "django-ordered-model": {
            "hashes": [
                "sha256:3a8a0259bfd73a0c0b124932bb1fe59a6d2f4cbea096b20634d2a2d1f5d585cc",
                "sha256:5aa58277b81b4ca93fb18caf15069af604bac5c5146d2c29aae56da07a86ef1b"
            ],
            "index": "pypi",
            "version": "==3.4.3"
        },
        "django-post-office": {
            "hashes": [
                "sha256:753409698d65f5b24de9799ed14e7591e1b641f1ec1733a3d446affaa2d3af83",
                "sha256:a30e6f5bead62993a6bc581764cdd8bd8349aafb72e8f05e0f201fd8bc2bc8d6"
            ],
            "index": "pypi",
            "version": "==3.7.0"
        },
        "django-redis-cache": {
            "hashes": [
                "sha256:9a2eebef421d996a82098a19d17ff6b321265cd73178fa398913019764e8394a"
            ],
            "index": "pypi",
            "version": "==3.0"
        },
        "django-rest-swagger": {
            "hashes": [
                "sha256:48f6aded9937e90ae7cbe9e6c932b9744b8af80cc4e010088b3278c700e0685b",
                "sha256:b039b0288bab4665cd45dc5d16f94b13911bc4ad0ed55f74ad3b90aa31c87c17"
            ],
            "index": "pypi",
            "version": "==2.2"
        },
        "django-storages": {
            "extras": [
                "azure"
            ],
            "hashes": [
                "sha256:31dc5a992520be571908c4c40d55d292660ece3a55b8141462b4e719aa38eab3",
                "sha256:cbadd15c909ceb7247d4ffc503f12a9bec36999df8d0bef7c31e57177d512688"
            ],
            "index": "pypi",
            "version": "==1.13.2"
        },
        "django-tenants": {
            "hashes": [
                "sha256:bed426108e1bd4f962afa38c1e0fd985a3e8c4c902ded60bd57dbf4fcc92d2cc"
            ],
            "index": "pypi",
            "version": "==3.5.0"
        },
        "django-timezone-field": {
            "hashes": [
                "sha256:16ca9955a4e16064e32168b1a0d1cdb2839679c6cb56856c1f49f506e2ca4281",
                "sha256:73fc49519273cd5da1c7f16abc04a4bcad87b00cc02968d0d384c0fecf9a8a86"
            ],
            "index": "pypi",
            "version": "==5.1"
        },
        "django-waffle": {
            "hashes": [
                "sha256:a39f294f8c4e026b9e441d0e4d35ff3b26d1eb2da1d52196ba4bc04ba78b1db1",
                "sha256:a96b52ed6256238b7e0dda8c5c18b6f00e38008fae380f9ff22e12fd1a702c7f"
            ],
            "index": "pypi",
            "version": "==2.1.0"
        },
        "djangorestframework": {
            "hashes": [
                "sha256:579a333e6256b09489cbe0a067e66abe55c6595d8926be6b99423786334350c8",
                "sha256:eb63f58c9f218e1a7d064d17a70751f528ed4e1d35547fdade9aaf4cd103fd08"
            ],
            "index": "pypi",
            "version": "==3.14.0"
        },
        "djangorestframework-csv": {
            "hashes": [
                "sha256:aa0ee4c894fe319c68e042b05c61dace43a9fb6e6872e1abe1724ca7ea4d15f7"
            ],
            "index": "pypi",
            "version": "==2.1.1"
        },
        "djangorestframework-gis": {
            "hashes": [
                "sha256:921c5adbc9a7c0502c905957a6695b67f55d7bf6582e1ab837888b55a1fce5a6",
                "sha256:bb715f05a111c02b9acc4021b17566e40c0b90dd833c583bac3d67f92be9667d"
            ],
            "index": "pypi",
            "version": "==1.0"
        },
        "djangorestframework-recursive": {
            "hashes": [
                "sha256:e4e51b26b7ee3c9f9b838885d638b91293e7c66e85b5955f278a6e10eb34ce7c",
                "sha256:f8fc2d677ccb32fe53ec4153a45f66c822d0ce444824cba56edc76ca89b704ae"
            ],
            "index": "pypi",
            "version": "==0.1.2"
        },
        "djangorestframework-simplejwt": {
            "hashes": [
                "sha256:153c973c5c154baf566be431de8527c2bd62557fde7373ebcb0f02b73b28e07a",
                "sha256:6f09f97cb015265e85d1d02dc6bfc299c72c231eecbe261c5bee5c6b2867f2b4"
            ],
            "index": "pypi",
            "version": "==4.8"
        },
        "djangorestframework-xml": {
            "hashes": [
                "sha256:35f6c811d0ab8c8466b26db234e16a2ed32d76381715257aebf4c7be2c202ca1",
                "sha256:975955fbb0d49ac44a90bdeb33b7923d95b79884d283f983e116c80a936ef4d0"
            ],
            "index": "pypi",
            "version": "==2.0.0"
        },
        "drf-nested-routers": {
            "hashes": [
                "sha256:5bbb394ce382d8392cb7eb1e24eb8ad169bf095b22b8275b8f0f1e6697000434",
                "sha256:84e946cd486e9ec1fea12a6ca114adc0c68389ccc66e55f6c0c23ce31362485d"
            ],
            "index": "pypi",
            "version": "==0.93.3"
        },
        "drf-querystringfilter": {
            "hashes": [
                "sha256:feae3c659ae24cf393a35cf3161e87f01a71b8d30bb2cdf90e1eb549ba23af4c"
            ],
            "index": "pypi",
            "version": "==1.0.0"
        },
        "et-xmlfile": {
            "hashes": [
                "sha256:8eb9e2bc2f8c97e37a2dc85a09ecdcdec9d8a396530a6d5a33b30b9a92da0c5c",
                "sha256:a2ba85d1d6a74ef63837eed693bcb89c3f752169b0e3e7ae5b16ca5e1b3deada"
            ],
            "markers": "python_version >= '3.6'",
            "version": "==1.1.0"
        },
        "etools-offline": {
            "hashes": [
                "sha256:a552bf9d7be3593f2492c2fef08cc34c89b2d2bc46c0a8899547baf718712804",
                "sha256:e6b2e337d80f417175a1f2afa16910c90f8f8cd8abc7442f852b8898c5ed8f47"
            ],
            "index": "pypi",
            "version": "==0.1.0"
        },
        "etools-validator": {
            "hashes": [
                "sha256:34f1e4179464ffa6e580a190750cf784bad42d8cbbb271410817b488dd26e2e1",
                "sha256:5363a245b638454b21c6fe7aa9dd086e69f48970bc9e2de67e5ae40c3ecc0105"
            ],
            "index": "pypi",
            "version": "==0.5.0"
        },
        "flower": {
            "hashes": [
                "sha256:46493c7e8d9ca2167e8a46eb97ae8d280997cb40a81993230124d74f0fe40bac",
                "sha256:ae2977cf7343c526cf44def8c7e7173db8dedb8249b91ba4b88cfd18e7a2d486"
            ],
            "index": "pypi",
            "version": "==1.2.0"
        },
        "future": {
            "hashes": [
                "sha256:34a17436ed1e96697a86f9de3d15a3b0be01d8bc8de9c1dffd59fb8234ed5307"
            ],
            "markers": "python_version >= '2.6' and python_version not in '3.0, 3.1, 3.2, 3.3'",
            "version": "==0.18.3"
        },
        "gdal": {
            "hashes": [
                "sha256:44db073647881faa9dec902e83deff9b8f4f453336bffff8516336f48f5d22c5"
            ],
            "index": "pypi",
            "version": "==3.0.2"
        },
        "gunicorn": {
            "hashes": [
                "sha256:c3930fe8de6778ab5ea716cab432ae6335fa9f03b3f2c3e02529214c476f4bcb",
                "sha256:f9de24e358b841567063629cd0a656b26792a41e23a24d0dcb40224fc3940081"
            ],
            "index": "pypi",
            "version": "==19.10.0"
        },
        "html5lib": {
            "hashes": [
                "sha256:0d78f8fde1c230e99fe37986a60526d7049ed4bf8a9fadbad5f00e22e58e041d",
                "sha256:b2e5b40261e20f354d198eae92afc10d750afb487ed5e50f9c4eaf07c184146f"
            ],
            "markers": "python_version >= '2.7' and python_version not in '3.0, 3.1, 3.2, 3.3, 3.4'",
            "version": "==1.1"
        },
        "humanize": {
            "hashes": [
                "sha256:7ca0e43e870981fa684acb5b062deb307218193bca1a01f2b2676479df849b3a",
                "sha256:df7c429c2d27372b249d3f26eb53b07b166b661326e0325793e0a988082e3889"
            ],
            "markers": "python_version >= '3.8'",
            "version": "==4.7.0"
        },
        "idna": {
            "hashes": [
                "sha256:814f528e8dead7d329833b91c5faa87d60bf71824cd12a7530b5526063d02cb4",
                "sha256:90b77e79eaa3eba6de819a0c442c0b4ceefc341a7a2ab77d7562bf49f425c5c2"
            ],
            "markers": "python_version >= '3'",
            "version": "==3.4"
        },
        "isodate": {
            "hashes": [
                "sha256:0751eece944162659049d35f4f549ed815792b38793f07cf73381c1c87cbed96",
                "sha256:48c5881de7e8b0a0d648cb024c8062dc84e7b840ed81e864c7614fd3c127bde9"
            ],
            "version": "==0.6.1"
        },
        "itypes": {
            "hashes": [
                "sha256:03da6872ca89d29aef62773672b2d408f490f80db48b23079a4b194c86dd04c6",
                "sha256:af886f129dea4a2a1e3d36595a2d139589e4dd287f5cab0b40e799ee81570ff1"
            ],
            "version": "==1.2.0"
        },
        "jdcal": {
            "hashes": [
                "sha256:1abf1305fce18b4e8aa248cf8fe0c56ce2032392bc64bbd61b5dff2a19ec8bba",
                "sha256:472872e096eb8df219c23f2689fc336668bdb43d194094b5cc1707e1640acfc8"
            ],
            "version": "==1.4.1"
        },
        "jinja2": {
            "hashes": [
                "sha256:31351a702a408a9e7595a8fc6150fc3f43bb6bf7e319770cbc0db9df9437e852",
                "sha256:6088930bfe239f0e6710546ab9c19c9ef35e29792895fed6e6e31a023a182a61"
            ],
            "markers": "python_version >= '3.7'",
            "version": "==3.1.2"
        },
        "kombu": {
            "hashes": [
                "sha256:48ee589e8833126fd01ceaa08f8a2041334e9f5894e5763c8486a550454551e9",
                "sha256:fbd7572d92c0bf71c112a6b45163153dea5a7b6a701ec16b568c27d0fd2370f2"
            ],
            "markers": "python_version >= '3.8'",
            "version": "==5.3.1"
        },
        "lxml": {
            "hashes": [
                "sha256:05186a0f1346ae12553d66df1cfce6f251589fea3ad3da4f3ef4e34b2d58c6a3",
                "sha256:075b731ddd9e7f68ad24c635374211376aa05a281673ede86cbe1d1b3455279d",
                "sha256:081d32421db5df44c41b7f08a334a090a545c54ba977e47fd7cc2deece78809a",
                "sha256:0a3d3487f07c1d7f150894c238299934a2a074ef590b583103a45002035be120",
                "sha256:0bfd0767c5c1de2551a120673b72e5d4b628737cb05414f03c3277bf9bed3305",
                "sha256:0c0850c8b02c298d3c7006b23e98249515ac57430e16a166873fc47a5d549287",
                "sha256:0e2cb47860da1f7e9a5256254b74ae331687b9672dfa780eed355c4c9c3dbd23",
                "sha256:120fa9349a24c7043854c53cae8cec227e1f79195a7493e09e0c12e29f918e52",
                "sha256:1247694b26342a7bf47c02e513d32225ededd18045264d40758abeb3c838a51f",
                "sha256:141f1d1a9b663c679dc524af3ea1773e618907e96075262726c7612c02b149a4",
                "sha256:14e019fd83b831b2e61baed40cab76222139926b1fb5ed0e79225bc0cae14584",
                "sha256:1509dd12b773c02acd154582088820893109f6ca27ef7291b003d0e81666109f",
                "sha256:17a753023436a18e27dd7769e798ce302963c236bc4114ceee5b25c18c52c693",
                "sha256:1e224d5755dba2f4a9498e150c43792392ac9b5380aa1b845f98a1618c94eeef",
                "sha256:1f447ea5429b54f9582d4b955f5f1985f278ce5cf169f72eea8afd9502973dd5",
                "sha256:23eed6d7b1a3336ad92d8e39d4bfe09073c31bfe502f20ca5116b2a334f8ec02",
                "sha256:25f32acefac14ef7bd53e4218fe93b804ef6f6b92ffdb4322bb6d49d94cad2bc",
                "sha256:2c74524e179f2ad6d2a4f7caf70e2d96639c0954c943ad601a9e146c76408ed7",
                "sha256:303bf1edce6ced16bf67a18a1cf8339d0db79577eec5d9a6d4a80f0fb10aa2da",
                "sha256:3331bece23c9ee066e0fb3f96c61322b9e0f54d775fccefff4c38ca488de283a",
                "sha256:3e9bdd30efde2b9ccfa9cb5768ba04fe71b018a25ea093379c857c9dad262c40",
                "sha256:411007c0d88188d9f621b11d252cce90c4a2d1a49db6c068e3c16422f306eab8",
                "sha256:42871176e7896d5d45138f6d28751053c711ed4d48d8e30b498da155af39aebd",
                "sha256:46f409a2d60f634fe550f7133ed30ad5321ae2e6630f13657fb9479506b00601",
                "sha256:48628bd53a426c9eb9bc066a923acaa0878d1e86129fd5359aee99285f4eed9c",
                "sha256:48d6ed886b343d11493129e019da91d4039826794a3e3027321c56d9e71505be",
                "sha256:4930be26af26ac545c3dffb662521d4e6268352866956672231887d18f0eaab2",
                "sha256:4aec80cde9197340bc353d2768e2a75f5f60bacda2bab72ab1dc499589b3878c",
                "sha256:4c28a9144688aef80d6ea666c809b4b0e50010a2aca784c97f5e6bf143d9f129",
                "sha256:4d2d1edbca80b510443f51afd8496be95529db04a509bc8faee49c7b0fb6d2cc",
                "sha256:4dd9a263e845a72eacb60d12401e37c616438ea2e5442885f65082c276dfb2b2",
                "sha256:4f1026bc732b6a7f96369f7bfe1a4f2290fb34dce00d8644bc3036fb351a4ca1",
                "sha256:4fb960a632a49f2f089d522f70496640fdf1218f1243889da3822e0a9f5f3ba7",
                "sha256:50670615eaf97227d5dc60de2dc99fb134a7130d310d783314e7724bf163f75d",
                "sha256:50baa9c1c47efcaef189f31e3d00d697c6d4afda5c3cde0302d063492ff9b477",
                "sha256:53ace1c1fd5a74ef662f844a0413446c0629d151055340e9893da958a374f70d",
                "sha256:5515edd2a6d1a5a70bfcdee23b42ec33425e405c5b351478ab7dc9347228f96e",
                "sha256:56dc1f1ebccc656d1b3ed288f11e27172a01503fc016bcabdcbc0978b19352b7",
                "sha256:578695735c5a3f51569810dfebd05dd6f888147a34f0f98d4bb27e92b76e05c2",
                "sha256:57aba1bbdf450b726d58b2aea5fe47c7875f5afb2c4a23784ed78f19a0462574",
                "sha256:57d6ba0ca2b0c462f339640d22882acc711de224d769edf29962b09f77129cbf",
                "sha256:5c245b783db29c4e4fbbbfc9c5a78be496c9fea25517f90606aa1f6b2b3d5f7b",
                "sha256:5c31c7462abdf8f2ac0577d9f05279727e698f97ecbb02f17939ea99ae8daa98",
                "sha256:64f479d719dc9f4c813ad9bb6b28f8390360660b73b2e4beb4cb0ae7104f1c12",
                "sha256:65299ea57d82fb91c7f019300d24050c4ddeb7c5a190e076b5f48a2b43d19c42",
                "sha256:6689a3d7fd13dc687e9102a27e98ef33730ac4fe37795d5036d18b4d527abd35",
                "sha256:690dafd0b187ed38583a648076865d8c229661ed20e48f2335d68e2cf7dc829d",
                "sha256:6fc3c450eaa0b56f815c7b62f2b7fba7266c4779adcf1cece9e6deb1de7305ce",
                "sha256:704f61ba8c1283c71b16135caf697557f5ecf3e74d9e453233e4771d68a1f42d",
                "sha256:71c52db65e4b56b8ddc5bb89fb2e66c558ed9d1a74a45ceb7dcb20c191c3df2f",
                "sha256:71d66ee82e7417828af6ecd7db817913cb0cf9d4e61aa0ac1fde0583d84358db",
                "sha256:7d298a1bd60c067ea75d9f684f5f3992c9d6766fadbc0bcedd39750bf344c2f4",
                "sha256:8b77946fd508cbf0fccd8e400a7f71d4ac0e1595812e66025bac475a8e811694",
                "sha256:8d7e43bd40f65f7d97ad8ef5c9b1778943d02f04febef12def25f7583d19baac",
                "sha256:8df133a2ea5e74eef5e8fc6f19b9e085f758768a16e9877a60aec455ed2609b2",
                "sha256:8ed74706b26ad100433da4b9d807eae371efaa266ffc3e9191ea436087a9d6a7",
                "sha256:92af161ecbdb2883c4593d5ed4815ea71b31fafd7fd05789b23100d081ecac96",
                "sha256:97047f0d25cd4bcae81f9ec9dc290ca3e15927c192df17331b53bebe0e3ff96d",
                "sha256:9719fe17307a9e814580af1f5c6e05ca593b12fb7e44fe62450a5384dbf61b4b",
                "sha256:9767e79108424fb6c3edf8f81e6730666a50feb01a328f4a016464a5893f835a",
                "sha256:9a92d3faef50658dd2c5470af249985782bf754c4e18e15afb67d3ab06233f13",
                "sha256:9bb6ad405121241e99a86efff22d3ef469024ce22875a7ae045896ad23ba2340",
                "sha256:9e28c51fa0ce5674be9f560c6761c1b441631901993f76700b1b30ca6c8378d6",
                "sha256:aca086dc5f9ef98c512bac8efea4483eb84abbf926eaeedf7b91479feb092458",
                "sha256:ae8b9c6deb1e634ba4f1930eb67ef6e6bf6a44b6eb5ad605642b2d6d5ed9ce3c",
                "sha256:b0a545b46b526d418eb91754565ba5b63b1c0b12f9bd2f808c852d9b4b2f9b5c",
                "sha256:b4e4bc18382088514ebde9328da057775055940a1f2e18f6ad2d78aa0f3ec5b9",
                "sha256:b6420a005548ad52154c8ceab4a1290ff78d757f9e5cbc68f8c77089acd3c432",
                "sha256:b86164d2cff4d3aaa1f04a14685cbc072efd0b4f99ca5708b2ad1b9b5988a991",
                "sha256:bb3bb49c7a6ad9d981d734ef7c7193bc349ac338776a0360cc671eaee89bcf69",
                "sha256:bef4e656f7d98aaa3486d2627e7d2df1157d7e88e7efd43a65aa5dd4714916cf",
                "sha256:c0781a98ff5e6586926293e59480b64ddd46282953203c76ae15dbbbf302e8bb",
                "sha256:c2006f5c8d28dee289f7020f721354362fa304acbaaf9745751ac4006650254b",
                "sha256:c41bfca0bd3532d53d16fd34d20806d5c2b1ace22a2f2e4c0008570bf2c58833",
                "sha256:cd47b4a0d41d2afa3e58e5bf1f62069255aa2fd6ff5ee41604418ca925911d76",
                "sha256:cdb650fc86227eba20de1a29d4b2c1bfe139dc75a0669270033cb2ea3d391b85",
                "sha256:cef2502e7e8a96fe5ad686d60b49e1ab03e438bd9123987994528febd569868e",
                "sha256:d27be7405547d1f958b60837dc4c1007da90b8b23f54ba1f8b728c78fdb19d50",
                "sha256:d37017287a7adb6ab77e1c5bee9bcf9660f90ff445042b790402a654d2ad81d8",
                "sha256:d3ff32724f98fbbbfa9f49d82852b159e9784d6094983d9a8b7f2ddaebb063d4",
                "sha256:d73d8ecf8ecf10a3bd007f2192725a34bd62898e8da27eb9d32a58084f93962b",
                "sha256:dd708cf4ee4408cf46a48b108fb9427bfa00b9b85812a9262b5c668af2533ea5",
                "sha256:e3cd95e10c2610c360154afdc2f1480aea394f4a4f1ea0a5eacce49640c9b190",
                "sha256:e4da8ca0c0c0aea88fd46be8e44bd49716772358d648cce45fe387f7b92374a7",
                "sha256:eadfbbbfb41b44034a4c757fd5d70baccd43296fb894dba0295606a7cf3124aa",
                "sha256:ed667f49b11360951e201453fc3967344d0d0263aa415e1619e85ae7fd17b4e0",
                "sha256:f3df3db1d336b9356dd3112eae5f5c2b8b377f3bc826848567f10bfddfee77e9",
                "sha256:f6bdac493b949141b733c5345b6ba8f87a226029cbabc7e9e121a413e49441e0",
                "sha256:fbf521479bcac1e25a663df882c46a641a9bff6b56dc8b0fafaebd2f66fb231b",
                "sha256:fc9b106a1bf918db68619fdcd6d5ad4f972fdd19c01d19bdb6bf63f3589a9ec5",
                "sha256:fcdd00edfd0a3001e0181eab3e63bd5c74ad3e67152c84f93f13769a40e073a7",
                "sha256:fe4bda6bd4340caa6e5cf95e73f8fea5c4bfc55763dd42f1b50a94c1b4a2fbd4"
            ],
            "markers": "python_version >= '2.7' and python_version not in '3.0, 3.1, 3.2, 3.3, 3.4'",
            "version": "==4.9.3"
        },
        "markuppy": {
            "hashes": [
                "sha256:1adee2c0a542af378fe84548ff6f6b0168f3cb7f426b46961038a2bcfaad0d5f"
            ],
            "version": "==1.14"
        },
        "markupsafe": {
            "hashes": [
                "sha256:05fb21170423db021895e1ea1e1f3ab3adb85d1c2333cbc2310f2a26bc77272e",
                "sha256:0a4e4a1aff6c7ac4cd55792abf96c915634c2b97e3cc1c7129578aa68ebd754e",
                "sha256:10bbfe99883db80bdbaff2dcf681dfc6533a614f700da1287707e8a5d78a8431",
                "sha256:134da1eca9ec0ae528110ccc9e48041e0828d79f24121a1a146161103c76e686",
                "sha256:1577735524cdad32f9f694208aa75e422adba74f1baee7551620e43a3141f559",
                "sha256:1b40069d487e7edb2676d3fbdb2b0829ffa2cd63a2ec26c4938b2d34391b4ecc",
                "sha256:282c2cb35b5b673bbcadb33a585408104df04f14b2d9b01d4c345a3b92861c2c",
                "sha256:2c1b19b3aaacc6e57b7e25710ff571c24d6c3613a45e905b1fde04d691b98ee0",
                "sha256:2ef12179d3a291be237280175b542c07a36e7f60718296278d8593d21ca937d4",
                "sha256:338ae27d6b8745585f87218a3f23f1512dbf52c26c28e322dbe54bcede54ccb9",
                "sha256:3c0fae6c3be832a0a0473ac912810b2877c8cb9d76ca48de1ed31e1c68386575",
                "sha256:3fd4abcb888d15a94f32b75d8fd18ee162ca0c064f35b11134be77050296d6ba",
                "sha256:42de32b22b6b804f42c5d98be4f7e5e977ecdd9ee9b660fda1a3edf03b11792d",
                "sha256:504b320cd4b7eff6f968eddf81127112db685e81f7e36e75f9f84f0df46041c3",
                "sha256:525808b8019e36eb524b8c68acdd63a37e75714eac50e988180b169d64480a00",
                "sha256:56d9f2ecac662ca1611d183feb03a3fa4406469dafe241673d521dd5ae92a155",
                "sha256:5bbe06f8eeafd38e5d0a4894ffec89378b6c6a625ff57e3028921f8ff59318ac",
                "sha256:65c1a9bcdadc6c28eecee2c119465aebff8f7a584dd719facdd9e825ec61ab52",
                "sha256:68e78619a61ecf91e76aa3e6e8e33fc4894a2bebe93410754bd28fce0a8a4f9f",
                "sha256:69c0f17e9f5a7afdf2cc9fb2d1ce6aabdb3bafb7f38017c0b77862bcec2bbad8",
                "sha256:6b2b56950d93e41f33b4223ead100ea0fe11f8e6ee5f641eb753ce4b77a7042b",
                "sha256:787003c0ddb00500e49a10f2844fac87aa6ce977b90b0feaaf9de23c22508b24",
                "sha256:7ef3cb2ebbf91e330e3bb937efada0edd9003683db6b57bb108c4001f37a02ea",
                "sha256:8023faf4e01efadfa183e863fefde0046de576c6f14659e8782065bcece22198",
                "sha256:8758846a7e80910096950b67071243da3e5a20ed2546e6392603c096778d48e0",
                "sha256:8afafd99945ead6e075b973fefa56379c5b5c53fd8937dad92c662da5d8fd5ee",
                "sha256:8c41976a29d078bb235fea9b2ecd3da465df42a562910f9022f1a03107bd02be",
                "sha256:8e254ae696c88d98da6555f5ace2279cf7cd5b3f52be2b5cf97feafe883b58d2",
                "sha256:9402b03f1a1b4dc4c19845e5c749e3ab82d5078d16a2a4c2cd2df62d57bb0707",
                "sha256:962f82a3086483f5e5f64dbad880d31038b698494799b097bc59c2edf392fce6",
                "sha256:9dcdfd0eaf283af041973bff14a2e143b8bd64e069f4c383416ecd79a81aab58",
                "sha256:aa7bd130efab1c280bed0f45501b7c8795f9fdbeb02e965371bbef3523627779",
                "sha256:ab4a0df41e7c16a1392727727e7998a467472d0ad65f3ad5e6e765015df08636",
                "sha256:ad9e82fb8f09ade1c3e1b996a6337afac2b8b9e365f926f5a61aacc71adc5b3c",
                "sha256:af598ed32d6ae86f1b747b82783958b1a4ab8f617b06fe68795c7f026abbdcad",
                "sha256:b076b6226fb84157e3f7c971a47ff3a679d837cf338547532ab866c57930dbee",
                "sha256:b7ff0f54cb4ff66dd38bebd335a38e2c22c41a8ee45aa608efc890ac3e3931bc",
                "sha256:bfce63a9e7834b12b87c64d6b155fdd9b3b96191b6bd334bf37db7ff1fe457f2",
                "sha256:c011a4149cfbcf9f03994ec2edffcb8b1dc2d2aede7ca243746df97a5d41ce48",
                "sha256:c9c804664ebe8f83a211cace637506669e7890fec1b4195b505c214e50dd4eb7",
                "sha256:ca379055a47383d02a5400cb0d110cef0a776fc644cda797db0c5696cfd7e18e",
                "sha256:cb0932dc158471523c9637e807d9bfb93e06a95cbf010f1a38b98623b929ef2b",
                "sha256:cd0f502fe016460680cd20aaa5a76d241d6f35a1c3350c474bac1273803893fa",
                "sha256:ceb01949af7121f9fc39f7d27f91be8546f3fb112c608bc4029aef0bab86a2a5",
                "sha256:d080e0a5eb2529460b30190fcfcc4199bd7f827663f858a226a81bc27beaa97e",
                "sha256:dd15ff04ffd7e05ffcb7fe79f1b98041b8ea30ae9234aed2a9168b5797c3effb",
                "sha256:df0be2b576a7abbf737b1575f048c23fb1d769f267ec4358296f31c2479db8f9",
                "sha256:e09031c87a1e51556fdcb46e5bd4f59dfb743061cf93c4d6831bf894f125eb57",
                "sha256:e4dd52d80b8c83fdce44e12478ad2e85c64ea965e75d66dbeafb0a3e77308fcc",
                "sha256:fec21693218efe39aa7f8599346e90c705afa52c5b31ae019b2e57e8f6542bb2"
            ],
            "markers": "python_version >= '3.7'",
            "version": "==2.1.3"
        },
        "newrelic": {
            "hashes": [
                "sha256:1996ed51f92366f5ba9ad4992687aaca4d0bb3541e239ef4a40e0ae5da6939fc",
                "sha256:3b66123c5f542d29c7f2e6ed9ab92327fb9b6f857f4a635d5a5c530eb5a0c3a7",
                "sha256:418a29b20972413f8839aa5b77fa485d71bd897f1257ff05d86a1496d10b75de",
                "sha256:4e82a095d8136ac6df10a702ac0c293d97a2a7beddf899c8ecc55564d0f02c0a",
                "sha256:659d880fe7b44cc8974b40e796b612f1719f33d315093893e49ba9aec16ad8b1",
                "sha256:880c38f65645f681ea66e18613178b8df96b8fa8873a0b4da4d4076cab738363",
                "sha256:8979eb30019c4d0568842f0d8c17f3616fc8631a57b9ca67ebe1e61cee55c7bd",
                "sha256:8f801a8fa30453c421747420232e56533a4c88c066eb14f852f34a757d1595f4",
                "sha256:9603b69eb75f9aecb6246d95c7eeb1f8d41d5c4f34feb5aa0400548eb03b9d3b",
                "sha256:a370283955065a1a55ac85ff97bd97e87144325732dd1ab87bf99a1617a3ecdc",
                "sha256:ba87bac65018c6015cb778ff3a6806949879b2ae42f79b405a32e13177e11b13",
                "sha256:bcbdf28cdd07bf593942b9de076258ed0fe8b5bc85583bdece64ae136e53035f",
                "sha256:dba619d7b654b01ab5742e059096788b54d8b3dfac14a32c46f00151b848ee6c",
                "sha256:de28d2113ac7a499e54f710d6b7bbcc338c02513f70a166ddceb23b45d752a03",
                "sha256:ff9f8977a1a0e9a03c50d43e6eb94135da77c2ab9c00723cd1bf689c5685e4b0"
            ],
            "index": "pypi",
            "version": "==8.8.1"
        },
        "oauthlib": {
            "hashes": [
                "sha256:8139f29aac13e25d502680e9e19963e83f16838d48a0d71c287fe40e7067fbca",
                "sha256:9859c40929662bec5d64f34d01c99e093149682a3f38915dc0655d5a633dd918"
            ],
            "markers": "python_version >= '3.6'",
            "version": "==3.2.2"
        },
        "odfpy": {
            "hashes": [
                "sha256:db766a6e59c5103212f3cc92ec8dd50a0f3a02790233ed0b52148b70d3c438ec",
                "sha256:fc3b8d1bc098eba4a0fda865a76d9d1e577c4ceec771426bcb169a82c5e9dfe0"
            ],
            "version": "==1.4.1"
        },
        "openapi-codec": {
            "hashes": [
                "sha256:1bce63289edf53c601ea3683120641407ff6b708803b8954c8a876fe778d2145"
            ],
            "version": "==1.3.2"
        },
        "openpyxl": {
            "hashes": [
                "sha256:18e11f9a650128a12580a58e3daba14e00a11d9e907c554a17ea016bf1a2c71b",
                "sha256:f7d666b569f729257082cf7ddc56262431878f602dcc2bc3980775c59439cdab"
            ],
            "index": "pypi",
            "version": "==3.0.5"
        },
        "pillow": {
            "hashes": [
                "sha256:03150abd92771742d4a8cd6f2fa6246d847dcd2e332a18d0c15cc75bf6703040",
                "sha256:073adb2ae23431d3b9bcbcff3fe698b62ed47211d0716b067385538a1b0f28b8",
                "sha256:0b07fffc13f474264c336298d1b4ce01d9c5a011415b79d4ee5527bb69ae6f65",
                "sha256:0b7257127d646ff8676ec8a15520013a698d1fdc48bc2a79ba4e53df792526f2",
                "sha256:12ce4932caf2ddf3e41d17fc9c02d67126935a44b86df6a206cf0d7161548627",
                "sha256:15c42fb9dea42465dfd902fb0ecf584b8848ceb28b41ee2b58f866411be33f07",
                "sha256:18498994b29e1cf86d505edcb7edbe814d133d2232d256db8c7a8ceb34d18cef",
                "sha256:1c7c8ae3864846fc95f4611c78129301e203aaa2af813b703c55d10cc1628535",
                "sha256:22b012ea2d065fd163ca096f4e37e47cd8b59cf4b0fd47bfca6abb93df70b34c",
                "sha256:276a5ca930c913f714e372b2591a22c4bd3b81a418c0f6635ba832daec1cbcfc",
                "sha256:2e0918e03aa0c72ea56edbb00d4d664294815aa11291a11504a377ea018330d3",
                "sha256:3033fbe1feb1b59394615a1cafaee85e49d01b51d54de0cbf6aa8e64182518a1",
                "sha256:3168434d303babf495d4ba58fc22d6604f6e2afb97adc6a423e917dab828939c",
                "sha256:32a44128c4bdca7f31de5be641187367fe2a450ad83b833ef78910397db491aa",
                "sha256:3dd6caf940756101205dffc5367babf288a30043d35f80936f9bfb37f8355b32",
                "sha256:40e1ce476a7804b0fb74bcfa80b0a2206ea6a882938eaba917f7a0f004b42502",
                "sha256:41e0051336807468be450d52b8edd12ac60bebaa97fe10c8b660f116e50b30e4",
                "sha256:4390e9ce199fc1951fcfa65795f239a8a4944117b5935a9317fb320e7767b40f",
                "sha256:502526a2cbfa431d9fc2a079bdd9061a2397b842bb6bc4239bb176da00993812",
                "sha256:51e0e543a33ed92db9f5ef69a0356e0b1a7a6b6a71b80df99f1d181ae5875636",
                "sha256:57751894f6618fd4308ed8e0c36c333e2f5469744c34729a27532b3db106ee20",
                "sha256:5d77adcd56a42d00cc1be30843d3426aa4e660cab4a61021dc84467123f7a00c",
                "sha256:655a83b0058ba47c7c52e4e2df5ecf484c1b0b0349805896dd350cbc416bdd91",
                "sha256:68943d632f1f9e3dce98908e873b3a090f6cba1cbb1b892a9e8d97c938871fbe",
                "sha256:6c738585d7a9961d8c2821a1eb3dcb978d14e238be3d70f0a706f7fa9316946b",
                "sha256:73bd195e43f3fadecfc50c682f5055ec32ee2c933243cafbfdec69ab1aa87cad",
                "sha256:772a91fc0e03eaf922c63badeca75e91baa80fe2f5f87bdaed4280662aad25c9",
                "sha256:77ec3e7be99629898c9a6d24a09de089fa5356ee408cdffffe62d67bb75fdd72",
                "sha256:7db8b751ad307d7cf238f02101e8e36a128a6cb199326e867d1398067381bff4",
                "sha256:801ec82e4188e935c7f5e22e006d01611d6b41661bba9fe45b60e7ac1a8f84de",
                "sha256:82409ffe29d70fd733ff3c1025a602abb3e67405d41b9403b00b01debc4c9a29",
                "sha256:828989c45c245518065a110434246c44a56a8b2b2f6347d1409c787e6e4651ee",
                "sha256:829f97c8e258593b9daa80638aee3789b7df9da5cf1336035016d76f03b8860c",
                "sha256:871b72c3643e516db4ecf20efe735deb27fe30ca17800e661d769faab45a18d7",
                "sha256:89dca0ce00a2b49024df6325925555d406b14aa3efc2f752dbb5940c52c56b11",
                "sha256:90fb88843d3902fe7c9586d439d1e8c05258f41da473952aa8b328d8b907498c",
                "sha256:97aabc5c50312afa5e0a2b07c17d4ac5e865b250986f8afe2b02d772567a380c",
                "sha256:9aaa107275d8527e9d6e7670b64aabaaa36e5b6bd71a1015ddd21da0d4e06448",
                "sha256:9f47eabcd2ded7698106b05c2c338672d16a6f2a485e74481f524e2a23c2794b",
                "sha256:a0a06a052c5f37b4ed81c613a455a81f9a3a69429b4fd7bb913c3fa98abefc20",
                "sha256:ab388aaa3f6ce52ac1cb8e122c4bd46657c15905904b3120a6248b5b8b0bc228",
                "sha256:ad58d27a5b0262c0c19b47d54c5802db9b34d38bbf886665b626aff83c74bacd",
                "sha256:ae5331c23ce118c53b172fa64a4c037eb83c9165aba3a7ba9ddd3ec9fa64a699",
                "sha256:af0372acb5d3598f36ec0914deed2a63f6bcdb7b606da04dc19a88d31bf0c05b",
                "sha256:afa4107d1b306cdf8953edde0534562607fe8811b6c4d9a486298ad31de733b2",
                "sha256:b03ae6f1a1878233ac620c98f3459f79fd77c7e3c2b20d460284e1fb370557d4",
                "sha256:b0915e734b33a474d76c28e07292f196cdf2a590a0d25bcc06e64e545f2d146c",
                "sha256:b4012d06c846dc2b80651b120e2cdd787b013deb39c09f407727ba90015c684f",
                "sha256:b472b5ea442148d1c3e2209f20f1e0bb0eb556538690fa70b5e1f79fa0ba8dc2",
                "sha256:b59430236b8e58840a0dfb4099a0e8717ffb779c952426a69ae435ca1f57210c",
                "sha256:b90f7616ea170e92820775ed47e136208e04c967271c9ef615b6fbd08d9af0e3",
                "sha256:b9a65733d103311331875c1dca05cb4606997fd33d6acfed695b1232ba1df193",
                "sha256:bac18ab8d2d1e6b4ce25e3424f709aceef668347db8637c2296bcf41acb7cf48",
                "sha256:bca31dd6014cb8b0b2db1e46081b0ca7d936f856da3b39744aef499db5d84d02",
                "sha256:be55f8457cd1eac957af0c3f5ece7bc3f033f89b114ef30f710882717670b2a8",
                "sha256:c7025dce65566eb6e89f56c9509d4f628fddcedb131d9465cacd3d8bac337e7e",
                "sha256:c935a22a557a560108d780f9a0fc426dd7459940dc54faa49d83249c8d3e760f",
                "sha256:dbb8e7f2abee51cef77673be97760abff1674ed32847ce04b4af90f610144c7b",
                "sha256:e6ea6b856a74d560d9326c0f5895ef8050126acfdc7ca08ad703eb0081e82b74",
                "sha256:ebf2029c1f464c59b8bdbe5143c79fa2045a581ac53679733d3a91d400ff9efb",
                "sha256:f1ff2ee69f10f13a9596480335f406dd1f70c3650349e2be67ca3139280cade0"
            ],
            "index": "pypi",
            "version": "==9.3.0"
        },
        "prometheus-client": {
            "hashes": [
                "sha256:21e674f39831ae3f8acde238afd9a27a37d0d2fb5a28ea094f0ce25d2cbf2091",
                "sha256:e537f37160f6807b8202a6fc4764cdd19bac5480ddd3e0d463c3002b34462101"
            ],
            "markers": "python_version >= '3.6'",
            "version": "==0.17.1"
        },
        "prompt-toolkit": {
            "hashes": [
                "sha256:04505ade687dc26dc4284b1ad19a83be2f2afe83e7a828ace0c72f3a1df72aac",
                "sha256:9dffbe1d8acf91e3de75f3b544e4842382fc06c6babe903ac9acb74dc6e08d88"
            ],
            "markers": "python_full_version >= '3.7.0'",
            "version": "==3.0.39"
        },
        "psycopg2-binary": {
            "hashes": [
                "sha256:0b7dae87f0b729922e06f85f667de7bf16455d411971b2043bbd9577af9d1975",
                "sha256:0f2e04bd2a2ab54fa44ee67fe2d002bb90cee1c0f1cc0ebc3148af7b02034cbd",
                "sha256:123c3fb684e9abfc47218d3784c7b4c47c8587951ea4dd5bc38b6636ac57f616",
                "sha256:1473c0215b0613dd938db54a653f68251a45a78b05f6fc21af4326f40e8360a2",
                "sha256:14db1752acdd2187d99cb2ca0a1a6dfe57fc65c3281e0f20e597aac8d2a5bd90",
                "sha256:1e3a362790edc0a365385b1ac4cc0acc429a0c0d662d829a50b6ce743ae61b5a",
                "sha256:1e85b74cbbb3056e3656f1cc4781294df03383127a8114cbc6531e8b8367bf1e",
                "sha256:1f6ca4a9068f5c5c57e744b4baa79f40e83e3746875cac3c45467b16326bab45",
                "sha256:20f1ab44d8c352074e2d7ca67dc00843067788791be373e67a0911998787ce7d",
                "sha256:24b0b6688b9f31a911f2361fe818492650795c9e5d3a1bc647acbd7440142a4f",
                "sha256:2f62c207d1740b0bde5c4e949f857b044818f734a3d57f1d0d0edc65050532ed",
                "sha256:3242b9619de955ab44581a03a64bdd7d5e470cc4183e8fcadd85ab9d3756ce7a",
                "sha256:35c4310f8febe41f442d3c65066ca93cccefd75013df3d8c736c5b93ec288140",
                "sha256:4235f9d5ddcab0b8dbd723dca56ea2922b485ea00e1dafacf33b0c7e840b3d32",
                "sha256:542875f62bc56e91c6eac05a0deadeae20e1730be4c6334d8f04c944fcd99759",
                "sha256:5ced67f1e34e1a450cdb48eb53ca73b60aa0af21c46b9b35ac3e581cf9f00e31",
                "sha256:661509f51531ec125e52357a489ea3806640d0ca37d9dada461ffc69ee1e7b6e",
                "sha256:7360647ea04db2e7dff1648d1da825c8cf68dc5fbd80b8fb5b3ee9f068dcd21a",
                "sha256:736b8797b58febabb85494142c627bd182b50d2a7ec65322983e71065ad3034c",
                "sha256:8c13d72ed6af7fd2c8acbd95661cf9477f94e381fce0792c04981a8283b52917",
                "sha256:988b47ac70d204aed01589ed342303da7c4d84b56c2f4c4b8b00deda123372bf",
                "sha256:995fc41ebda5a7a663a254a1dcac52638c3e847f48307b5416ee373da15075d7",
                "sha256:a36c7eb6152ba5467fb264d73844877be8b0847874d4822b7cf2d3c0cb8cdcb0",
                "sha256:aed4a9a7e3221b3e252c39d0bf794c438dc5453bc2963e8befe9d4cd324dff72",
                "sha256:aef9aee84ec78af51107181d02fe8773b100b01c5dfde351184ad9223eab3698",
                "sha256:b0221ca5a9837e040ebf61f48899926b5783668b7807419e4adae8175a31f773",
                "sha256:b4d7679a08fea64573c969f6994a2631908bb2c0e69a7235648642f3d2e39a68",
                "sha256:c250a7ec489b652c892e4f0a5d122cc14c3780f9f643e1a326754aedf82d9a76",
                "sha256:ca86db5b561b894f9e5f115d6a159fff2a2570a652e07889d8a383b5fae66eb4",
                "sha256:cfc523edecddaef56f6740d7de1ce24a2fdf94fd5e704091856a201872e37f9f",
                "sha256:d92272c7c16e105788efe2cfa5d680f07e34e0c29b03c1908f8636f55d5f915a",
                "sha256:da113b70f6ec40e7d81b43d1b139b9db6a05727ab8be1ee559f3a69854a69d34",
                "sha256:ebccf1123e7ef66efc615a68295bf6fdba875a75d5bba10a05073202598085fc",
                "sha256:f6fac64a38f6768e7bc7b035b9e10d8a538a9fadce06b983fb3e6fa55ac5f5ce",
                "sha256:f8559617b1fcf59a9aedba2c9838b5b6aa211ffedecabca412b92a1ff75aac1a",
                "sha256:fbb42a541b1093385a2d8c7eec94d26d30437d0e77c1d25dae1dcc46741a385e"
            ],
            "index": "pypi",
            "version": "==2.9.1"
        },
        "pycparser": {
            "hashes": [
                "sha256:8ee45429555515e1f6b185e78100aea234072576aa43ab53aefcae078162fca9",
                "sha256:e644fdec12f7872f86c58ff790da456218b10f863970249516d60a5eaca77206"
            ],
            "version": "==2.21"
        },
        "pyjwt": {
            "hashes": [
                "sha256:ba2b425b15ad5ef12f200dc67dd56af4e26de2331f965c5439994dad075876e1",
                "sha256:bd6ca4a3c4285c1a2d4349e5a035fdf8fb94e04ccd0fcbe6ba289dae9cc3e074"
            ],
            "markers": "python_version >= '3.7'",
            "version": "==2.7.0"
        },
        "pypdf2": {
            "hashes": [
                "sha256:a74408f69ba6271f71b9352ef4ed03dc53a31aa404d29b5d31f53bfecfee1440",
                "sha256:d16e4205cfee272fbdc0568b68d82be796540b1537508cef59388f839c191928"
            ],
            "markers": "python_version >= '3.6'",
            "version": "==3.0.1"
        },
        "pyrestcli": {
            "hashes": [
                "sha256:ec07eb04a6a0088a88719c8d9acf47e51095fa4079cfee7a95dbd23d4b859176"
            ],
            "version": "==0.6.11"
        },
        "python-bidi": {
            "hashes": [
                "sha256:50eef6f6a0bbdd685f9e8c207f3c9050f5b578d0a46e37c76a9c4baea2cc2e13",
                "sha256:5347f71e82b3e9976dc657f09ded2bfe39ba8d6777ca81a5b2c56c30121c496e"
            ],
            "version": "==0.4.2"
        },
        "python-crontab": {
            "hashes": [
                "sha256:9c374d1c9d401afdd8dd958f20077f74c158ab3fffb9604296802715e887fe48",
                "sha256:b21af4647c7bbb848fef2f020616c6b0289dcb9f94b4f991a55310ff9bec5749"
            ],
            "version": "==2.7.1"
        },
        "python-dateutil": {
            "hashes": [
                "sha256:0123cacc1627ae19ddf3c27a5de5bd67ee4586fbdd6440d9748f8abb483d3e86",
                "sha256:961d03dc3453ebbc59dbdea9e4e11c5651520a876d0f4db161e8674aae935da9"
            ],
            "markers": "python_version >= '2.7' and python_version not in '3.0, 3.1, 3.2, 3.3'",
            "version": "==2.8.2"
        },
        "python-docx": {
            "hashes": [
                "sha256:1105d233a0956dd8dd1e710d20b159e2d72ac3c301041b95f4d4ceb3e0ebebc4"
            ],
            "version": "==0.8.11"
        },
        "python-magic": {
            "hashes": [
                "sha256:c1ba14b08e4a5f5c31a302b7721239695b2f0f058d125bd5ce1ee36b9d9d3c3b",
                "sha256:c212960ad306f700aa0d01e5d7a325d20548ff97eb9920dcd29513174f0294d3"
            ],
            "markers": "python_version >= '2.7' and python_version not in '3.0, 3.1, 3.2, 3.3, 3.4'",
            "version": "==0.4.27"
        },
        "python3-openid": {
            "hashes": [
                "sha256:33fbf6928f401e0b790151ed2b5290b02545e8775f982485205a066f874aaeaf",
                "sha256:6626f771e0417486701e0b4daff762e7212e820ca5b29fcc0d05f6f8736dfa6b"
            ],
            "version": "==3.2.0"
        },
        "pytz": {
            "hashes": [
                "sha256:1d8ce29db189191fb55338ee6d0387d82ab59f3d00eac103412d64e0ebd0c588",
                "sha256:a151b3abb88eda1d4e34a9814df37de2a80e301e68ba0fd856fb9b46bfbbbffb"
            ],
            "version": "==2023.3"
        },
<<<<<<< HEAD
        "pyyaml": {
            "hashes": [
                "sha256:06a0d7ba600ce0b2d2fe2e78453a470b5a6e000a985dd4a4e54e436cc36b0e97",
                "sha256:240097ff019d7c70a4922b6869d8a86407758333f02203e0fc6ff79c5dcede76",
                "sha256:4f4b913ca1a7319b33cfb1369e91e50354d6f07a135f3b901aca02aa95940bd2",
                "sha256:6034f55dab5fea9e53f436aa68fa3ace2634918e8b5994d82f3621c04ff5ed2e",
                "sha256:69f00dca373f240f842b2931fb2c7e14ddbacd1397d57157a9b005a6a9942648",
                "sha256:73f099454b799e05e5ab51423c7bcf361c58d3206fa7b0d555426b1f4d9a3eaf",
                "sha256:74809a57b329d6cc0fdccee6318f44b9b8649961fa73144a98735b0aaf029f1f",
                "sha256:7739fc0fa8205b3ee8808aea45e968bc90082c10aef6ea95e855e10abf4a37b2",
                "sha256:95f71d2af0ff4227885f7a6605c37fd53d3a106fcab511b8860ecca9fcf400ee",
                "sha256:ad9c67312c84def58f3c04504727ca879cb0013b2517c85a9a253f0cb6380c0a",
                "sha256:b8eac752c5e14d3eca0e6dd9199cd627518cb5ec06add0de9d32baeee6fe645d",
                "sha256:cc8955cfbfc7a115fa81d85284ee61147059a753344bc51098f3ccd69b0d7e0c",
                "sha256:d13155f591e6fcc1ec3b30685d50bf0711574e2c0dfffd7644babf8b5102ca1a"
            ],
            "index": "pypi",
            "version": "==5.3.1"
        },
=======
>>>>>>> 3fa89c51
        "redis": {
            "hashes": [
                "sha256:0e7e0cfca8660dea8b7d5cd8c4f6c5e29e11f31158c0b0ae91a397f00e5a05a2",
                "sha256:432b788c4530cfe16d8d943a09d40ca6c16149727e4afe8c2c9d5580c59d9f24"
            ],
            "markers": "python_version >= '2.7' and python_version not in '3.0, 3.1, 3.2, 3.3, 3.4'",
            "version": "==3.5.3"
        },
        "reportlab": {
            "hashes": [
                "sha256:22c28e593e2c37110f79df9bb31ba7782dc8c0002f33d8070c6d18e1c7380bfc",
                "sha256:238f1088b1ce94d25790774546fc52e3efd909eafe0c56f71d286996dd2d2db0",
                "sha256:2668687baf0a6c64f90193eca74dfa69bf172bf38e436c7be91e0b13867132ec",
                "sha256:2adb9c53c86b30290b407a24b88cf07b09c3b325866b5125b4dca4aa7996021e",
                "sha256:2ca0c987433bf63d765a9dcc9cb54695e617725ee81058af615f8d42fc29c0d8",
                "sha256:2cf111835bd4b9afbdf8568c4031e2727cdc64a914bbd68e60aa190672f70d34",
                "sha256:30d75931893f6c5beb14a93b0a3701cf14a6353c0b48acefa6b4c2391464b861",
                "sha256:44c62615504f669a92a62431e847a11c281072ec3a4820a8880dab7338cad53c",
                "sha256:473680fb899aed897963ddbf4536b377e40c7ea6fba83337e7f544e3040df956",
                "sha256:502ae45775ddf6ed10f23253f8a7768b52b9517ac590babcb92aab0336a2a13a",
                "sha256:5a681047247a6d896ed7ec18b95054c9c139c0269417beb066985244b8d18f75",
                "sha256:5d62c8341a426984d488fadab2e2b35c4e3e4f5c6ceb2e6b57d7fc41cb7ba992",
                "sha256:6910eb0152a72be5ebe8984472f9b2eeb1a5dc3db20a591cbcf179b14c2757a8",
                "sha256:6e9f42099141bb35013297b8de8b7329946d94e881cbd72c3d76f44d5a9df705",
                "sha256:7ac03370a672c9df9e691da4870f5db79d6227f37a6faf7d17a822890d42de60",
                "sha256:8a49fec7ea0c410dc84c88ac8c965605a3e6d50a9b81afb9539175168c7deaf7",
                "sha256:97b5ab874e8d74f3dbe3b48a531df7df269acb35c3e5eed9d41b3579bef9ad77",
                "sha256:9db71af717229dad72fe5f4dfb587eb952a07f7c1bcd83df402b676c78a334f5",
                "sha256:a089addc73b770d159615fc4c90cd06226b0c071d30c63e8addf57b9533049ee",
                "sha256:a09acda69357664190a02f239abb01505d519a2563ba89d57d6fb55ca14ade72",
                "sha256:ae252b718fb6de4da766d2b4b3402592923e327641dfa0a1b3cfecaa8a95229f",
                "sha256:b109d8594a5140f8c0e93c0d091e16c6274267027077cddbc590d4bff7acb35c",
                "sha256:b1d4940ff5f573f54855507c2d2ddfeb9a034ad3f040fa5168cf235717531b78",
                "sha256:b44a59e75a2c20912e21960df45c0644ded4538300becbb1df5b4cceea2afa11",
                "sha256:b84c0c3ad09eb9183fb2e54e44da92d84436d9f3a3263d1456e463c723c54906",
                "sha256:d05603fcf2acee5d01eb814d36b212aafbd82cafb9ae861dff41daaf893f95f1",
                "sha256:d42a442f4593ab5e196debc32aff0c36fcbf4031f068e1c9435d4137f47d7990",
                "sha256:dd1cdb62dc123f5859ca514eb639f70660bdc818c95fb0ee2370a175a0e20ce4",
                "sha256:e6d3affa0e484fb55e1061bbdf778797c68a648127f91102b1f0a6173ecb590e",
                "sha256:e7ca3699612efc278c666193aa340937066d8045cde247c4b409c8f416e0811e",
                "sha256:e80ed55cbbaf905635a2673d439495e1b1925b8379ea56aa2fc859a00e41af9f",
                "sha256:edab6b0fc5984051b9b74d33579b7e3d228b70a5801904aa645828a95efb8486",
                "sha256:ef659caf2f2824ab0bdf9e98a3886272232bcb1c756be4eb4f5c3c60a9519092",
                "sha256:f00e0218854e168bd8d5379d07f0e138285c34b5fe3878c8d5d4f691e280d95e",
                "sha256:f2bc48fc45f13d9ccc123462ab3bfd18a78e4bd58d027f9d4a226110c78adc3c",
                "sha256:f2be927d8717c5947e7968f089492c088a4103bfe6287ee01a001e0b9a84545b"
            ],
            "index": "pypi",
            "version": "==3.6.6"
        },
        "requests": {
            "hashes": [
                "sha256:6c1246513ecd5ecd4528a0906f910e8f0f9c6b8ec72030dc9fd154dc1a6efd24",
                "sha256:b8aa58f8cf793ffd8782d3d8cb19e66ef36f7aba4353eec859e74678b01b07a7"
            ],
            "index": "pypi",
            "version": "==2.26"
        },
        "requests-oauthlib": {
            "hashes": [
                "sha256:2577c501a2fb8d05a304c09d090d6e47c306fef15809d102b327cf8364bddab5",
                "sha256:75beac4a47881eeb94d5ea5d6ad31ef88856affe2332b9aafb52c6452ccf0d7a"
            ],
            "markers": "python_version >= '2.7' and python_version not in '3.0, 3.1, 3.2, 3.3'",
            "version": "==1.3.1"
        },
        "sentry-sdk": {
            "hashes": [
                "sha256:2281ba98011cfa9bc9bb15c1074b6dd9f7fdfce94033cd25b50f18f078ffed4c",
                "sha256:b8b363aaa3f3d6a3acc1aa571efa4db29fb440339fed03560bb1276b8d2c2509"
            ],
            "index": "pypi",
            "version": "==1.28.0"
        },
        "setuptools": {
            "hashes": [
                "sha256:22c7348c6d2976a52632c67f7ab0cdf40147db7789f9aed18734643fe9cf3373",
                "sha256:4ce92f1e1f8f01233ee9952c04f6b81d1e02939d6e1b488428154974a4d0783e"
            ],
            "markers": "python_version >= '3.6'",
            "version": "==59.6.0"
        },
        "simplejson": {
            "hashes": [
                "sha256:081ea6305b3b5e84ae7417e7f45956db5ea3872ec497a584ec86c3260cda049e",
                "sha256:08be5a241fdf67a8e05ac7edbd49b07b638ebe4846b560673e196b2a25c94b92",
                "sha256:0c16ec6a67a5f66ab004190829eeede01c633936375edcad7cbf06d3241e5865",
                "sha256:0ccb2c1877bc9b25bc4f4687169caa925ffda605d7569c40e8e95186e9a5e58b",
                "sha256:17a963e8dd4d81061cc05b627677c1f6a12e81345111fbdc5708c9f088d752c9",
                "sha256:199a0bcd792811c252d71e3eabb3d4a132b3e85e43ebd93bfd053d5b59a7e78b",
                "sha256:1cb19eacb77adc5a9720244d8d0b5507421d117c7ed4f2f9461424a1829e0ceb",
                "sha256:203412745fed916fc04566ecef3f2b6c872b52f1e7fb3a6a84451b800fb508c1",
                "sha256:2098811cd241429c08b7fc5c9e41fcc3f59f27c2e8d1da2ccdcf6c8e340ab507",
                "sha256:22b867205cd258050c2625325fdd9a65f917a5aff22a23387e245ecae4098e78",
                "sha256:23fbb7b46d44ed7cbcda689295862851105c7594ae5875dce2a70eeaa498ff86",
                "sha256:2541fdb7467ef9bfad1f55b6c52e8ea52b3ce4a0027d37aff094190a955daa9d",
                "sha256:3231100edee292da78948fa0a77dee4e5a94a0a60bcba9ed7a9dc77f4d4bb11e",
                "sha256:344a5093b71c1b370968d0fbd14d55c9413cb6f0355fdefeb4a322d602d21776",
                "sha256:37724c634f93e5caaca04458f267836eb9505d897ab3947b52f33b191bf344f3",
                "sha256:3844305bc33d52c4975da07f75b480e17af3558c0d13085eaa6cc2f32882ccf7",
                "sha256:390f4a8ca61d90bcf806c3ad644e05fa5890f5b9a72abdd4ca8430cdc1e386fa",
                "sha256:3a4480e348000d89cf501b5606415f4d328484bbb431146c2971123d49fd8430",
                "sha256:3b652579c21af73879d99c8072c31476788c8c26b5565687fd9db154070d852a",
                "sha256:3e0902c278243d6f7223ba3e6c5738614c971fd9a887fff8feaa8dcf7249c8d4",
                "sha256:412e58997a30c5deb8cab5858b8e2e5b40ca007079f7010ee74565cc13d19665",
                "sha256:44cdb4e544134f305b033ad79ae5c6b9a32e7c58b46d9f55a64e2a883fbbba01",
                "sha256:46133bc7dd45c9953e6ee4852e3de3d5a9a4a03b068bd238935a5c72f0a1ce34",
                "sha256:46e89f58e4bed107626edce1cf098da3664a336d01fc78fddcfb1f397f553d44",
                "sha256:4710806eb75e87919b858af0cba4ffedc01b463edc3982ded7b55143f39e41e1",
                "sha256:476c8033abed7b1fd8db62a7600bf18501ce701c1a71179e4ce04ac92c1c5c3c",
                "sha256:48600a6e0032bed17c20319d91775f1797d39953ccfd68c27f83c8d7fc3b32cb",
                "sha256:4d3025e7e9ddb48813aec2974e1a7e68e63eac911dd5e0a9568775de107ac79a",
                "sha256:547ea86ca408a6735335c881a2e6208851027f5bfd678d8f2c92a0f02c7e7330",
                "sha256:54fca2b26bcd1c403146fd9461d1da76199442297160721b1d63def2a1b17799",
                "sha256:5673d27806085d2a413b3be5f85fad6fca4b7ffd31cfe510bbe65eea52fff571",
                "sha256:58ee5e24d6863b22194020eb62673cf8cc69945fcad6b283919490f6e359f7c5",
                "sha256:5ca922c61d87b4c38f37aa706520328ffe22d7ac1553ef1cadc73f053a673553",
                "sha256:5db86bb82034e055257c8e45228ca3dbce85e38d7bfa84fa7b2838e032a3219c",
                "sha256:6277f60848a7d8319d27d2be767a7546bc965535b28070e310b3a9af90604a4c",
                "sha256:6424d8229ba62e5dbbc377908cfee9b2edf25abd63b855c21f12ac596cd18e41",
                "sha256:65dafe413b15e8895ad42e49210b74a955c9ae65564952b0243a18fb35b986cc",
                "sha256:66389b6b6ee46a94a493a933a26008a1bae0cfadeca176933e7ff6556c0ce998",
                "sha256:66d780047c31ff316ee305c3f7550f352d87257c756413632303fc59fef19eac",
                "sha256:69a8b10a4f81548bc1e06ded0c4a6c9042c0be0d947c53c1ed89703f7e613950",
                "sha256:6a561320485017ddfc21bd2ed5de2d70184f754f1c9b1947c55f8e2b0163a268",
                "sha256:6aa7ca03f25b23b01629b1c7f78e1cd826a66bfb8809f8977a3635be2ec48f1a",
                "sha256:6b79642a599740603ca86cf9df54f57a2013c47e1dd4dd2ae4769af0a6816900",
                "sha256:6e7c70f19405e5f99168077b785fe15fcb5f9b3c0b70b0b5c2757ce294922c8c",
                "sha256:70128fb92932524c89f373e17221cf9535d7d0c63794955cc3cd5868e19f5d38",
                "sha256:73d0904c2471f317386d4ae5c665b16b5c50ab4f3ee7fd3d3b7651e564ad74b1",
                "sha256:74bf802debe68627227ddb665c067eb8c73aa68b2476369237adf55c1161b728",
                "sha256:79c748aa61fd8098d0472e776743de20fae2686edb80a24f0f6593a77f74fe86",
                "sha256:79d46e7e33c3a4ef853a1307b2032cfb7220e1a079d0c65488fbd7118f44935a",
                "sha256:7e78d79b10aa92f40f54178ada2b635c960d24fc6141856b926d82f67e56d169",
                "sha256:8090e75653ea7db75bc21fa5f7bcf5f7bdf64ea258cbbac45c7065f6324f1b50",
                "sha256:87b190e6ceec286219bd6b6f13547ca433f977d4600b4e81739e9ac23b5b9ba9",
                "sha256:889328873c35cb0b2b4c83cbb83ec52efee5a05e75002e2c0c46c4e42790e83c",
                "sha256:8f8d179393e6f0cf6c7c950576892ea6acbcea0a320838c61968ac7046f59228",
                "sha256:919bc5aa4d8094cf8f1371ea9119e5d952f741dc4162810ab714aec948a23fe5",
                "sha256:926957b278de22797bfc2f004b15297013843b595b3cd7ecd9e37ccb5fad0b72",
                "sha256:93f5ac30607157a0b2579af59a065bcfaa7fadeb4875bf927a8f8b6739c8d910",
                "sha256:96ade243fb6f3b57e7bd3b71e90c190cd0f93ec5dce6bf38734a73a2e5fa274f",
                "sha256:9f14ecca970d825df0d29d5c6736ff27999ee7bdf5510e807f7ad8845f7760ce",
                "sha256:a755f7bfc8adcb94887710dc70cc12a69a454120c6adcc6f251c3f7b46ee6aac",
                "sha256:a79b439a6a77649bb8e2f2644e6c9cc0adb720fc55bed63546edea86e1d5c6c8",
                "sha256:aa9d614a612ad02492f704fbac636f666fa89295a5d22b4facf2d665fc3b5ea9",
                "sha256:ad071cd84a636195f35fa71de2186d717db775f94f985232775794d09f8d9061",
                "sha256:b0e9a5e66969f7a47dc500e3dba8edc3b45d4eb31efb855c8647700a3493dd8a",
                "sha256:b438e5eaa474365f4faaeeef1ec3e8d5b4e7030706e3e3d6b5bee6049732e0e6",
                "sha256:b46aaf0332a8a9c965310058cf3487d705bf672641d2c43a835625b326689cf4",
                "sha256:c39fa911e4302eb79c804b221ddec775c3da08833c0a9120041dd322789824de",
                "sha256:ca56a6c8c8236d6fe19abb67ef08d76f3c3f46712c49a3b6a5352b6e43e8855f",
                "sha256:cb502cde018e93e75dc8fc7bb2d93477ce4f3ac10369f48866c61b5e031db1fd",
                "sha256:cd4d50a27b065447c9c399f0bf0a993bd0e6308db8bbbfbc3ea03b41c145775a",
                "sha256:d125e754d26c0298715bdc3f8a03a0658ecbe72330be247f4b328d229d8cf67f",
                "sha256:d300773b93eed82f6da138fd1d081dc96fbe53d96000a85e41460fe07c8d8b33",
                "sha256:d396b610e77b0c438846607cd56418bfc194973b9886550a98fd6724e8c6cfec",
                "sha256:d61482b5d18181e6bb4810b4a6a24c63a490c3a20e9fbd7876639653e2b30a1a",
                "sha256:d9f2c27f18a0b94107d57294aab3d06d6046ea843ed4a45cae8bd45756749f3a",
                "sha256:dc2b3f06430cbd4fac0dae5b2974d2bf14f71b415fb6de017f498950da8159b1",
                "sha256:dc935d8322ba9bc7b84f99f40f111809b0473df167bf5b93b89fb719d2c4892b",
                "sha256:e333c5b62e93949f5ac27e6758ba53ef6ee4f93e36cc977fe2e3df85c02f6dc4",
                "sha256:e765b1f47293dedf77946f0427e03ee45def2862edacd8868c6cf9ab97c8afbd",
                "sha256:ed18728b90758d171f0c66c475c24a443ede815cf3f1a91e907b0db0ebc6e508",
                "sha256:eff87c68058374e45225089e4538c26329a13499bc0104b52b77f8428eed36b2",
                "sha256:f05d05d99fce5537d8f7a0af6417a9afa9af3a6c4bb1ba7359c53b6257625fcb",
                "sha256:f253edf694ce836631b350d758d00a8c4011243d58318fbfbe0dd54a6a839ab4",
                "sha256:f41915a4e1f059dfad614b187bc06021fefb5fc5255bfe63abf8247d2f7a646a",
                "sha256:f96def94576f857abf58e031ce881b5a3fc25cbec64b2bc4824824a8a4367af9"
            ],
            "markers": "python_version >= '2.5' and python_version not in '3.0, 3.1, 3.2, 3.3'",
            "version": "==3.19.1"
        },
        "six": {
            "hashes": [
                "sha256:1e61c37477a1626458e36f7b1d82aa5c9b094fa4802892072e49de9c60c4c926",
                "sha256:8abb2f1d86890a2dfb989f9a77cfcfd3e47c2a354b01111771326f8aa26e0254"
            ],
            "markers": "python_version >= '2.7' and python_version not in '3.0, 3.1, 3.2, 3.3'",
            "version": "==1.16.0"
        },
        "social-auth-app-django": {
            "hashes": [
                "sha256:52241a25445a010ab1c108bafff21fc5522d5c8cd0d48a92c39c7371824b065d",
                "sha256:b6e3132ce087cdd6e1707aeb1b588be41d318408fcf6395435da0bc6fe9a9795"
            ],
            "index": "pypi",
            "version": "==5.0"
        },
        "social-auth-core": {
            "extras": [
                "azuread"
            ],
            "hashes": [
                "sha256:5ab43b3b15dce5f059db69cc3082c216574739f0edbc98629c8c6e8769c67eb4",
                "sha256:983b53167ac56e7ba4909db555602a6e7a98c97ca47183bb222eb85ba627bf2b"
            ],
            "index": "pypi",
            "version": "==4.1"
        },
        "sqlparse": {
            "hashes": [
                "sha256:5430a4fe2ac7d0f93e66f1efc6e1338a41884b7ddf2a350cedd20ccc4d9d28f3",
                "sha256:d446183e84b8349fa3061f0fe7f06ca94ba65b426946ffebe6e3e8295332420c"
            ],
            "markers": "python_version >= '3.5'",
            "version": "==0.4.4"
        },
        "static3": {
            "hashes": [
                "sha256:674641c64bc75507af2eb20bef7e7e3593dca993dec6674be108fa15b42f47c8"
            ],
            "version": "==0.7.0"
        },
        "tablib": {
            "extras": [
                "html",
                "ods",
                "xls",
                "xlsx",
                "yaml"
            ],
            "hashes": [
                "sha256:9821caa9eca6062ff7299fa645e737aecff982e6b2b42046928a6413c8dabfd9",
                "sha256:f6661dfc45e1d4f51fa8a6239f9c8349380859a5bfaa73280645f046d6c96e33"
            ],
            "markers": "python_version >= '3.8'",
            "version": "==3.5.0"
        },
        "tenant-schemas-celery": {
            "hashes": [
                "sha256:19b18f83658c8968e0328f8cba5f1f96ebaca1dee723d0da695308d2577bc934"
            ],
            "index": "pypi",
            "version": "==1.0.1"
        },
        "tinycss2": {
            "hashes": [
                "sha256:b2e44dd8883c360c35dd0d1b5aad0b610e5156c2cb3b33434634e539ead9d8bf",
                "sha256:fe794ceaadfe3cf3e686b22155d0da5780dd0e273471a51846d0a02bc204fec8"
            ],
            "version": "==1.1.1"
        },
        "tornado": {
            "hashes": [
                "sha256:05615096845cf50a895026f749195bf0b10b8909f9be672f50b0fe69cba368e4",
                "sha256:0c325e66c8123c606eea33084976c832aa4e766b7dff8aedd7587ea44a604cdf",
                "sha256:29e71c847a35f6e10ca3b5c2990a52ce38b233019d8e858b755ea6ce4dcdd19d",
                "sha256:4b927c4f19b71e627b13f3db2324e4ae660527143f9e1f2e2fb404f3a187e2ba",
                "sha256:5b17b1cf5f8354efa3d37c6e28fdfd9c1c1e5122f2cb56dac121ac61baa47cbe",
                "sha256:6a0848f1aea0d196a7c4f6772197cbe2abc4266f836b0aac76947872cd29b411",
                "sha256:7efcbcc30b7c654eb6a8c9c9da787a851c18f8ccd4a5a3a95b05c7accfa068d2",
                "sha256:834ae7540ad3a83199a8da8f9f2d383e3c3d5130a328889e4cc991acc81e87a0",
                "sha256:b46a6ab20f5c7c1cb949c72c1994a4585d2eaa0be4853f50a03b5031e964fc7c",
                "sha256:c2de14066c4a38b4ecbbcd55c5cc4b5340eb04f1c5e81da7451ef555859c833f",
                "sha256:c367ab6c0393d71171123ca5515c61ff62fe09024fa6bf299cd1339dc9456829"
            ],
            "markers": "python_version >= '3.8'",
            "version": "==6.3.2"
        },
        "typing-extensions": {
            "hashes": [
                "sha256:440d5dd3af93b060174bf433bccd69b0babc3b15b1a8dca43789fd7f61514b36",
                "sha256:b75ddc264f0ba5615db7ba217daeb99701ad295353c45f9e95963337ceeeffb2"
            ],
            "markers": "python_version >= '3.7'",
            "version": "==4.7.1"
        },
        "tzdata": {
            "hashes": [
                "sha256:11ef1e08e54acb0d4f95bdb1be05da659673de4acbd21bf9c69e94cc5e907a3a",
                "sha256:7e65763eef3120314099b6939b5546db7adce1e7d6f2e179e3df563c70511eda"
            ],
            "markers": "python_version >= '2'",
            "version": "==2023.3"
        },
        "unicef-attachments": {
            "hashes": [
                "sha256:7e28ecffee5a3b8aeddc1ba3add823e708373cdfd300aa710a1f1b746b9124c7",
                "sha256:a3e7e60d06c908f0a1305a294039016417e5da7779aa456e39a18b43d21aa9f3"
            ],
            "index": "pypi",
            "version": "==0.11"
        },
        "unicef-djangolib": {
            "hashes": [
                "sha256:8838149978f162a60b2b6bc3564ee2a84c72a0ed92330bb9b21939ba4cffd186",
                "sha256:b488629b2d6493ab0f46321e02b1c5287a18e9b7caabc1fe8b660d6d6fda924f"
            ],
            "index": "pypi",
            "version": "==0.5.4"
        },
        "unicef-locations": {
            "hashes": [
                "sha256:b130b263b9943544e8ca7dcf29ee0b57d45913c33f3ea7eda82563e355d9f939",
                "sha256:cfa8a556293e9c3df3eeed495bc533901443ed5980ba5f4f37df55dfdf50fe0d"
            ],
            "index": "pypi",
            "version": "==4.2"
        },
        "unicef-notification": {
            "hashes": [
                "sha256:5517a2d9f662f9e953df44369b80b1f532eaca471ab7bbef4a6cabc23ae24882",
                "sha256:bb697a9f60cb9b26fd5fa7205a1c94ce8d20dbc472f251b8c5d4dd17bd52b948"
            ],
            "index": "pypi",
            "version": "==1.1"
        },
        "unicef-rest-export": {
            "hashes": [
                "sha256:e1eca4d0a053743488d81d18b0a237c0a9a545772647874c86909babbc542c7f"
            ],
            "index": "pypi",
            "version": "==0.5.3"
        },
        "unicef-restlib": {
            "hashes": [
                "sha256:30454c8b1f0b24959cc1c1aa0a34d6e3ba2dfca80053ac18e0f189e7492119a0",
                "sha256:b4be04a228f8409a1eefca19a4d206ecef638bc3ea9e5655531f8c37731bed59"
            ],
            "index": "pypi",
            "version": "==0.7"
        },
        "unicef-snapshot": {
            "hashes": [
                "sha256:8426b5c1e126eb56ea1f7ee26a340535661087656f10dcb2f90c839a6e074ffa",
                "sha256:d86f3e5274daa6617436517c7c0d709034cdcac78d1b572f5a0127b9044d6763"
            ],
            "index": "pypi",
            "version": "==1.3"
        },
        "unicef-vision": {
            "hashes": [
                "sha256:7af41bf2414b29112ad6a50b048ae88e2f82e4d5d19d7f1091dbf898b5c000cf",
                "sha256:d8f3a5eb2e1b040198ed39c33d3d515b360929848d8982ccc221346dc70dfa7c"
            ],
            "index": "pypi",
            "version": "==0.6"
        },
        "unicodecsv": {
            "hashes": [
                "sha256:018c08037d48649a0412063ff4eda26eaa81eff1546dbffa51fa5293276ff7fc"
            ],
            "version": "==0.14.1"
        },
        "uritemplate": {
            "hashes": [
                "sha256:4346edfc5c3b79f694bccd6d6099a322bbeb628dbf2cd86eea55a456ce5124f0",
                "sha256:830c08b8d99bdd312ea4ead05994a38e8936266f84b9a7878232db50b044e02e"
            ],
            "markers": "python_version >= '3.6'",
            "version": "==4.1.1"
        },
        "urllib3": {
            "hashes": [
                "sha256:8d36afa7616d8ab714608411b4a3b13e58f463aee519024578e062e141dce20f",
                "sha256:8f135f6502756bde6b2a9b28989df5fbe87c9970cecaa69041edcce7f0589b14"
            ],
            "markers": "python_version >= '2.7' and python_version not in '3.0, 3.1, 3.2, 3.3, 3.4, 3.5'",
            "version": "==1.26.16"
        },
        "vine": {
            "hashes": [
                "sha256:4c9dceab6f76ed92105027c49c823800dd33cacce13bdedc5b914e3514b7fb30",
                "sha256:7d3b1624a953da82ef63462013bbd271d3eb75751489f9807598e8f340bd637e"
            ],
            "markers": "python_version >= '3.6'",
            "version": "==5.0.0"
        },
        "wcwidth": {
            "hashes": [
                "sha256:795b138f6875577cd91bba52baf9e445cd5118fd32723b460e30a0af30ea230e",
                "sha256:a5220780a404dbe3353789870978e472cfe477761f06ee55077256e509b156d0"
            ],
            "version": "==0.2.6"
        },
        "webencodings": {
            "hashes": [
                "sha256:a0af1213f3c2226497a97e2b3aa01a7e4bee4f403f95be16fc9acd2947514a78",
                "sha256:b36a1c245f2d304965eb4e0a82848379241dc04b865afcc4aab16748587e1923"
            ],
            "version": "==0.5.1"
        },
        "xhtml2pdf": {
            "hashes": [
                "sha256:6797e974fac66f0efbe927c1539a2756ca4fe8777eaa5882bac132fc76b39421"
            ],
            "index": "pypi",
            "version": "==0.2.5"
        },
        "xlrd": {
            "hashes": [
                "sha256:6a33ee89877bd9abc1158129f6e94be74e2679636b8a205b43b85206c3f0bbdd",
                "sha256:f72f148f54442c6b056bf931dbc34f986fd0c3b0b6b5a58d013c9aef274d0c88"
            ],
            "markers": "python_version >= '2.7' and python_version not in '3.0, 3.1, 3.2, 3.3, 3.4, 3.5'",
            "version": "==2.0.1"
        },
        "xlwt": {
            "hashes": [
                "sha256:a082260524678ba48a297d922cc385f58278b8aa68741596a87de01a9c628b2e",
                "sha256:c59912717a9b28f1a3c2a98fd60741014b06b043936dcecbc113eaaada156c88"
            ],
            "version": "==1.3.0"
        }
    },
    "develop": {
        "alabaster": {
            "hashes": [
                "sha256:1ee19aca801bbabb5ba3f5f258e4422dfa86f82f3e9cefb0859b283cdd7f62a3",
                "sha256:a27a4a084d5e690e16e01e03ad2b2e552c61a65469419b907243193de1a84ae2"
            ],
            "markers": "python_version >= '3.6'",
            "version": "==0.7.13"
        },
        "asttokens": {
            "hashes": [
                "sha256:4622110b2a6f30b77e1473affaa97e711bc2f07d3f10848420ff1898edbe94f3",
                "sha256:6b0ac9e93fb0335014d382b8fa9b3afa7df546984258005da0b9e7095b3deb1c"
            ],
            "version": "==2.2.1"
        },
        "babel": {
            "hashes": [
                "sha256:b4246fb7677d3b98f501a39d43396d3cafdc8eadb045f4a31be01863f655c610",
                "sha256:cc2d99999cd01d44420ae725a21c9e3711b3aadc7976d6147f622d8581963455"
            ],
            "markers": "python_version >= '3.7'",
            "version": "==2.12.1"
        },
        "backcall": {
            "hashes": [
                "sha256:5cbdbf27be5e7cfadb448baf0aa95508f91f2bbc6c6437cd9cd06e2a4c215e1e",
                "sha256:fbbce6a29f263178a1f7915c1940bde0ec2b2a967566fe1c65c1dfb7422bd255"
            ],
            "version": "==0.2.0"
        },
        "cachetools": {
            "hashes": [
                "sha256:95ef631eeaea14ba2e36f06437f36463aac3a096799e876ee55e5cdccb102590",
                "sha256:dce83f2d9b4e1f732a8cd44af8e8fab2dbe46201467fc98b3ef8f269092bf62b"
            ],
            "markers": "python_version >= '3.7'",
            "version": "==5.3.1"
        },
        "certifi": {
            "hashes": [
                "sha256:0f0d56dc5a6ad56fd4ba36484d6cc34451e1c6548c61daad8c320169f91eddc7",
                "sha256:c6c2e98f5c7869efca1f8916fed228dd91539f9f1b444c314c06eef02980c716"
            ],
            "markers": "python_version >= '3.6'",
            "version": "==2023.5.7"
        },
        "chardet": {
            "hashes": [
                "sha256:0d62712b956bc154f85fb0a266e2a3c5913c2967e00348701b32411d6def31e5",
                "sha256:362777fb014af596ad31334fde1e8c327dfdb076e1960d1694662d46a6917ab9"
            ],
            "markers": "python_version >= '3.7'",
            "version": "==5.1.0"
        },
        "charset-normalizer": {
            "hashes": [
                "sha256:2857e29ff0d34db842cd7ca3230549d1a697f96ee6d3fb071cfa6c7393832597",
                "sha256:6881edbebdb17b39b4eaaa821b438bf6eddffb4468cf344f09f89def34a8b1df"
            ],
            "markers": "python_version >= '3'",
            "version": "==2.0.12"
        },
        "colorama": {
            "hashes": [
                "sha256:08695f5cb7ed6e0531a20572697297273c47b8cae5a63ffc6d6ed5c201be6e44",
                "sha256:4f1d9991f5acc0ca119f9d443620b77f9d6b33703e51011c16baf57afb285fc6"
            ],
            "markers": "python_version >= '2.7' and python_version not in '3.0, 3.1, 3.2, 3.3, 3.4, 3.5, 3.6'",
            "version": "==0.4.6"
        },
        "coverage": {
            "hashes": [
                "sha256:06a9a2be0b5b576c3f18f1a241f0473575c4a26021b52b2a85263a00f034d51f",
                "sha256:06fb182e69f33f6cd1d39a6c597294cff3143554b64b9825d1dc69d18cc2fff2",
                "sha256:0a5f9e1dbd7fbe30196578ca36f3fba75376fb99888c395c5880b355e2875f8a",
                "sha256:0e1f928eaf5469c11e886fe0885ad2bf1ec606434e79842a879277895a50942a",
                "sha256:171717c7cb6b453aebac9a2ef603699da237f341b38eebfee9be75d27dc38e01",
                "sha256:1e9d683426464e4a252bf70c3498756055016f99ddaec3774bf368e76bbe02b6",
                "sha256:201e7389591af40950a6480bd9edfa8ed04346ff80002cec1a66cac4549c1ad7",
                "sha256:245167dd26180ab4c91d5e1496a30be4cd721a5cf2abf52974f965f10f11419f",
                "sha256:2aee274c46590717f38ae5e4650988d1af340fe06167546cc32fe2f58ed05b02",
                "sha256:2e07b54284e381531c87f785f613b833569c14ecacdcb85d56b25c4622c16c3c",
                "sha256:31563e97dae5598556600466ad9beea39fb04e0229e61c12eaa206e0aa202063",
                "sha256:33d6d3ea29d5b3a1a632b3c4e4f4ecae24ef170b0b9ee493883f2df10039959a",
                "sha256:3d376df58cc111dc8e21e3b6e24606b5bb5dee6024f46a5abca99124b2229ef5",
                "sha256:419bfd2caae268623dd469eff96d510a920c90928b60f2073d79f8fe2bbc5959",
                "sha256:48c19d2159d433ccc99e729ceae7d5293fbffa0bdb94952d3579983d1c8c9d97",
                "sha256:49969a9f7ffa086d973d91cec8d2e31080436ef0fb4a359cae927e742abfaaa6",
                "sha256:52edc1a60c0d34afa421c9c37078817b2e67a392cab17d97283b64c5833f427f",
                "sha256:537891ae8ce59ef63d0123f7ac9e2ae0fc8b72c7ccbe5296fec45fd68967b6c9",
                "sha256:54b896376ab563bd38453cecb813c295cf347cf5906e8b41d340b0321a5433e5",
                "sha256:58c2ccc2f00ecb51253cbe5d8d7122a34590fac9646a960d1430d5b15321d95f",
                "sha256:5b7540161790b2f28143191f5f8ec02fb132660ff175b7747b95dcb77ac26562",
                "sha256:5baa06420f837184130752b7c5ea0808762083bf3487b5038d68b012e5937dbe",
                "sha256:5e330fc79bd7207e46c7d7fd2bb4af2963f5f635703925543a70b99574b0fea9",
                "sha256:61b9a528fb348373c433e8966535074b802c7a5d7f23c4f421e6c6e2f1697a6f",
                "sha256:63426706118b7f5cf6bb6c895dc215d8a418d5952544042c8a2d9fe87fcf09cb",
                "sha256:6d040ef7c9859bb11dfeb056ff5b3872436e3b5e401817d87a31e1750b9ae2fb",
                "sha256:6f48351d66575f535669306aa7d6d6f71bc43372473b54a832222803eb956fd1",
                "sha256:7ee7d9d4822c8acc74a5e26c50604dff824710bc8de424904c0982e25c39c6cb",
                "sha256:81c13a1fc7468c40f13420732805a4c38a105d89848b7c10af65a90beff25250",
                "sha256:8d13c64ee2d33eccf7437961b6ea7ad8673e2be040b4f7fd4fd4d4d28d9ccb1e",
                "sha256:8de8bb0e5ad103888d65abef8bca41ab93721647590a3f740100cd65c3b00511",
                "sha256:8fa03bce9bfbeeef9f3b160a8bed39a221d82308b4152b27d82d8daa7041fee5",
                "sha256:924d94291ca674905fe9481f12294eb11f2d3d3fd1adb20314ba89e94f44ed59",
                "sha256:975d70ab7e3c80a3fe86001d8751f6778905ec723f5b110aed1e450da9d4b7f2",
                "sha256:976b9c42fb2a43ebf304fa7d4a310e5f16cc99992f33eced91ef6f908bd8f33d",
                "sha256:9e31cb64d7de6b6f09702bb27c02d1904b3aebfca610c12772452c4e6c21a0d3",
                "sha256:a342242fe22407f3c17f4b499276a02b01e80f861f1682ad1d95b04018e0c0d4",
                "sha256:a3d33a6b3eae87ceaefa91ffdc130b5e8536182cd6dfdbfc1aa56b46ff8c86de",
                "sha256:a895fcc7b15c3fc72beb43cdcbdf0ddb7d2ebc959edac9cef390b0d14f39f8a9",
                "sha256:afb17f84d56068a7c29f5fa37bfd38d5aba69e3304af08ee94da8ed5b0865833",
                "sha256:b1c546aca0ca4d028901d825015dc8e4d56aac4b541877690eb76490f1dc8ed0",
                "sha256:b29019c76039dc3c0fd815c41392a044ce555d9bcdd38b0fb60fb4cd8e475ba9",
                "sha256:b46517c02ccd08092f4fa99f24c3b83d8f92f739b4657b0f146246a0ca6a831d",
                "sha256:b7aa5f8a41217360e600da646004f878250a0d6738bcdc11a0a39928d7dc2050",
                "sha256:b7b4c971f05e6ae490fef852c218b0e79d4e52f79ef0c8475566584a8fb3e01d",
                "sha256:ba90a9563ba44a72fda2e85302c3abc71c5589cea608ca16c22b9804262aaeb6",
                "sha256:cb017fd1b2603ef59e374ba2063f593abe0fc45f2ad9abdde5b4d83bd922a353",
                "sha256:d22656368f0e6189e24722214ed8d66b8022db19d182927b9a248a2a8a2f67eb",
                "sha256:d2c2db7fd82e9b72937969bceac4d6ca89660db0a0967614ce2481e81a0b771e",
                "sha256:d39b5b4f2a66ccae8b7263ac3c8170994b65266797fb96cbbfd3fb5b23921db8",
                "sha256:d62a5c7dad11015c66fbb9d881bc4caa5b12f16292f857842d9d1871595f4495",
                "sha256:e7d9405291c6928619403db1d10bd07888888ec1abcbd9748fdaa971d7d661b2",
                "sha256:e84606b74eb7de6ff581a7915e2dab7a28a0517fbe1c9239eb227e1354064dcd",
                "sha256:eb393e5ebc85245347950143969b241d08b52b88a3dc39479822e073a1a8eb27",
                "sha256:ebba1cd308ef115925421d3e6a586e655ca5a77b5bf41e02eb0e4562a111f2d1",
                "sha256:ee57190f24fba796e36bb6d3aa8a8783c643d8fa9760c89f7a98ab5455fbf818",
                "sha256:f2f67fe12b22cd130d34d0ef79206061bfb5eda52feb6ce0dba0644e20a03cf4",
                "sha256:f6951407391b639504e3b3be51b7ba5f3528adbf1a8ac3302b687ecababf929e",
                "sha256:f75f7168ab25dd93110c8a8117a22450c19976afbc44234cbf71481094c1b850",
                "sha256:fdec9e8cbf13a5bf63290fc6013d216a4c7232efb51548594ca3631a7f13c3a3"
            ],
            "index": "pypi",
            "version": "==7.2.7"
        },
        "decorator": {
            "hashes": [
                "sha256:637996211036b6385ef91435e4fae22989472f9d571faba8927ba8253acbc330",
                "sha256:b8c3f85900b9dc423225913c5aace94729fe1fa9763b38939a95226f02d37186"
            ],
            "markers": "python_version >= '3.5'",
            "version": "==5.1.1"
        },
        "distlib": {
            "hashes": [
                "sha256:14bad2d9b04d3a36127ac97f30b12a19268f211063d8f8ee4f47108896e11b46",
                "sha256:f35c4b692542ca110de7ef0bea44d73981caeb34ca0b9b6b2e6d7790dda8f80e"
            ],
            "version": "==0.3.6"
        },
        "docutils": {
            "hashes": [
                "sha256:96f387a2c5562db4476f09f13bbab2192e764cac08ebbf3a34a95d9b1e4a59d6",
                "sha256:f08a4e276c3a1583a86dce3e34aba3fe04d02bba2dd51ed16106244e8a923e3b"
            ],
            "markers": "python_version >= '3.7'",
            "version": "==0.20.1"
        },
        "executing": {
            "hashes": [
                "sha256:0314a69e37426e3608aada02473b4161d4caf5a4b244d1d0c48072b8fee7bacc",
                "sha256:19da64c18d2d851112f09c287f8d3dbbdf725ab0e569077efb6cdcbd3497c107"
            ],
            "version": "==1.2.0"
        },
        "factory-boy": {
            "hashes": [
                "sha256:a98d277b0c047c75eb6e4ab8508a7f81fb03d2cb21986f627913546ef7a2a55e",
                "sha256:eb02a7dd1b577ef606b75a253b9818e6f9eaf996d94449c9d5ebb124f90dc795"
            ],
            "index": "pypi",
            "version": "==3.2.1"
        },
        "faker": {
            "hashes": [
                "sha256:801d1a2d71f1fc54d332de2ab19de7452454309937233ea2f7485402882d67b3",
                "sha256:84bcf92bb725dd7341336eea4685df9a364f16f2470c4d29c1d7e6c5fd5a457d"
            ],
            "markers": "python_version >= '3.7'",
            "version": "==18.13.0"
        },
        "fancycompleter": {
            "hashes": [
                "sha256:09e0feb8ae242abdfd7ef2ba55069a46f011814a80fe5476be48f51b00247272",
                "sha256:dd076bca7d9d524cc7f25ec8f35ef95388ffef9ef46def4d3d25e9b044ad7080"
            ],
            "version": "==0.9.1"
        },
        "filelock": {
            "hashes": [
                "sha256:002740518d8aa59a26b0c76e10fb8c6e15eae825d34b6fdf670333fd7b938d81",
                "sha256:cbb791cdea2a72f23da6ac5b5269ab0a0d161e9ef0100e653b69049a7706d1ec"
            ],
            "markers": "python_version >= '3.7'",
            "version": "==3.12.2"
        },
        "flake8": {
            "hashes": [
                "sha256:3833794e27ff64ea4e9cf5d410082a8b97ff1a06c16aa3d2027339cd0f1195c7",
                "sha256:c61007e76655af75e6785a931f452915b371dc48f56efd765247c8fe68f2b181"
            ],
            "index": "pypi",
            "version": "==6.0.0"
        },
        "freezegun": {
            "hashes": [
                "sha256:cd22d1ba06941384410cd967d8a99d5ae2442f57dfafeff2fda5de8dc5c05446",
                "sha256:ea1b963b993cb9ea195adbd893a48d573fda951b0da64f60883d7e988b606c9f"
            ],
            "index": "pypi",
            "version": "==1.2.2"
        },
        "idna": {
            "hashes": [
                "sha256:814f528e8dead7d329833b91c5faa87d60bf71824cd12a7530b5526063d02cb4",
                "sha256:90b77e79eaa3eba6de819a0c442c0b4ceefc341a7a2ab77d7562bf49f425c5c2"
            ],
            "markers": "python_version >= '3'",
            "version": "==3.4"
        },
        "imagesize": {
            "hashes": [
                "sha256:0d8d18d08f840c19d0ee7ca1fd82490fdc3729b7ac93f49870406ddde8ef8d8b",
                "sha256:69150444affb9cb0d5cc5a92b3676f0b2fb7cd9ae39e947a5e11a36b4497cd4a"
            ],
            "markers": "python_version >= '2.7' and python_version not in '3.0, 3.1, 3.2, 3.3'",
            "version": "==1.4.1"
        },
        "importlib-metadata": {
            "hashes": [
                "sha256:3ebb78df84a805d7698245025b975d9d67053cd94c79245ba4b3eb694abe68bb",
                "sha256:dbace7892d8c0c4ac1ad096662232f831d4e64f4c4545bd53016a3e9d4654743"
            ],
            "markers": "python_version < '3.10'",
            "version": "==6.8.0"
        },
        "ipython": {
            "hashes": [
                "sha256:1d197b907b6ba441b692c48cf2a3a2de280dc0ac91a3405b39349a50272ca0a1",
                "sha256:248aca623f5c99a6635bc3857677b7320b9b8039f99f070ee0d20a5ca5a8e6bf"
            ],
            "index": "pypi",
            "version": "==8.14.0"
        },
        "isort": {
            "hashes": [
                "sha256:8bef7dde241278824a6d83f44a544709b065191b95b6e50894bdc722fcba0504",
                "sha256:f84c2818376e66cf843d497486ea8fed8700b340f308f076c6fb1229dff318b6"
            ],
            "index": "pypi",
            "version": "==5.12.0"
        },
        "jedi": {
            "hashes": [
                "sha256:203c1fd9d969ab8f2119ec0a3342e0b49910045abe6af0a3ae83a5764d54639e",
                "sha256:bae794c30d07f6d910d32a7048af09b5a39ed740918da923c6b780790ebac612"
            ],
            "markers": "python_version >= '3.6'",
            "version": "==0.18.2"
        },
        "jinja2": {
            "hashes": [
                "sha256:31351a702a408a9e7595a8fc6150fc3f43bb6bf7e319770cbc0db9df9437e852",
                "sha256:6088930bfe239f0e6710546ab9c19c9ef35e29792895fed6e6e31a023a182a61"
            ],
            "markers": "python_version >= '3.7'",
            "version": "==3.1.2"
        },
        "markupsafe": {
            "hashes": [
                "sha256:05fb21170423db021895e1ea1e1f3ab3adb85d1c2333cbc2310f2a26bc77272e",
                "sha256:0a4e4a1aff6c7ac4cd55792abf96c915634c2b97e3cc1c7129578aa68ebd754e",
                "sha256:10bbfe99883db80bdbaff2dcf681dfc6533a614f700da1287707e8a5d78a8431",
                "sha256:134da1eca9ec0ae528110ccc9e48041e0828d79f24121a1a146161103c76e686",
                "sha256:1577735524cdad32f9f694208aa75e422adba74f1baee7551620e43a3141f559",
                "sha256:1b40069d487e7edb2676d3fbdb2b0829ffa2cd63a2ec26c4938b2d34391b4ecc",
                "sha256:282c2cb35b5b673bbcadb33a585408104df04f14b2d9b01d4c345a3b92861c2c",
                "sha256:2c1b19b3aaacc6e57b7e25710ff571c24d6c3613a45e905b1fde04d691b98ee0",
                "sha256:2ef12179d3a291be237280175b542c07a36e7f60718296278d8593d21ca937d4",
                "sha256:338ae27d6b8745585f87218a3f23f1512dbf52c26c28e322dbe54bcede54ccb9",
                "sha256:3c0fae6c3be832a0a0473ac912810b2877c8cb9d76ca48de1ed31e1c68386575",
                "sha256:3fd4abcb888d15a94f32b75d8fd18ee162ca0c064f35b11134be77050296d6ba",
                "sha256:42de32b22b6b804f42c5d98be4f7e5e977ecdd9ee9b660fda1a3edf03b11792d",
                "sha256:504b320cd4b7eff6f968eddf81127112db685e81f7e36e75f9f84f0df46041c3",
                "sha256:525808b8019e36eb524b8c68acdd63a37e75714eac50e988180b169d64480a00",
                "sha256:56d9f2ecac662ca1611d183feb03a3fa4406469dafe241673d521dd5ae92a155",
                "sha256:5bbe06f8eeafd38e5d0a4894ffec89378b6c6a625ff57e3028921f8ff59318ac",
                "sha256:65c1a9bcdadc6c28eecee2c119465aebff8f7a584dd719facdd9e825ec61ab52",
                "sha256:68e78619a61ecf91e76aa3e6e8e33fc4894a2bebe93410754bd28fce0a8a4f9f",
                "sha256:69c0f17e9f5a7afdf2cc9fb2d1ce6aabdb3bafb7f38017c0b77862bcec2bbad8",
                "sha256:6b2b56950d93e41f33b4223ead100ea0fe11f8e6ee5f641eb753ce4b77a7042b",
                "sha256:787003c0ddb00500e49a10f2844fac87aa6ce977b90b0feaaf9de23c22508b24",
                "sha256:7ef3cb2ebbf91e330e3bb937efada0edd9003683db6b57bb108c4001f37a02ea",
                "sha256:8023faf4e01efadfa183e863fefde0046de576c6f14659e8782065bcece22198",
                "sha256:8758846a7e80910096950b67071243da3e5a20ed2546e6392603c096778d48e0",
                "sha256:8afafd99945ead6e075b973fefa56379c5b5c53fd8937dad92c662da5d8fd5ee",
                "sha256:8c41976a29d078bb235fea9b2ecd3da465df42a562910f9022f1a03107bd02be",
                "sha256:8e254ae696c88d98da6555f5ace2279cf7cd5b3f52be2b5cf97feafe883b58d2",
                "sha256:9402b03f1a1b4dc4c19845e5c749e3ab82d5078d16a2a4c2cd2df62d57bb0707",
                "sha256:962f82a3086483f5e5f64dbad880d31038b698494799b097bc59c2edf392fce6",
                "sha256:9dcdfd0eaf283af041973bff14a2e143b8bd64e069f4c383416ecd79a81aab58",
                "sha256:aa7bd130efab1c280bed0f45501b7c8795f9fdbeb02e965371bbef3523627779",
                "sha256:ab4a0df41e7c16a1392727727e7998a467472d0ad65f3ad5e6e765015df08636",
                "sha256:ad9e82fb8f09ade1c3e1b996a6337afac2b8b9e365f926f5a61aacc71adc5b3c",
                "sha256:af598ed32d6ae86f1b747b82783958b1a4ab8f617b06fe68795c7f026abbdcad",
                "sha256:b076b6226fb84157e3f7c971a47ff3a679d837cf338547532ab866c57930dbee",
                "sha256:b7ff0f54cb4ff66dd38bebd335a38e2c22c41a8ee45aa608efc890ac3e3931bc",
                "sha256:bfce63a9e7834b12b87c64d6b155fdd9b3b96191b6bd334bf37db7ff1fe457f2",
                "sha256:c011a4149cfbcf9f03994ec2edffcb8b1dc2d2aede7ca243746df97a5d41ce48",
                "sha256:c9c804664ebe8f83a211cace637506669e7890fec1b4195b505c214e50dd4eb7",
                "sha256:ca379055a47383d02a5400cb0d110cef0a776fc644cda797db0c5696cfd7e18e",
                "sha256:cb0932dc158471523c9637e807d9bfb93e06a95cbf010f1a38b98623b929ef2b",
                "sha256:cd0f502fe016460680cd20aaa5a76d241d6f35a1c3350c474bac1273803893fa",
                "sha256:ceb01949af7121f9fc39f7d27f91be8546f3fb112c608bc4029aef0bab86a2a5",
                "sha256:d080e0a5eb2529460b30190fcfcc4199bd7f827663f858a226a81bc27beaa97e",
                "sha256:dd15ff04ffd7e05ffcb7fe79f1b98041b8ea30ae9234aed2a9168b5797c3effb",
                "sha256:df0be2b576a7abbf737b1575f048c23fb1d769f267ec4358296f31c2479db8f9",
                "sha256:e09031c87a1e51556fdcb46e5bd4f59dfb743061cf93c4d6831bf894f125eb57",
                "sha256:e4dd52d80b8c83fdce44e12478ad2e85c64ea965e75d66dbeafb0a3e77308fcc",
                "sha256:fec21693218efe39aa7f8599346e90c705afa52c5b31ae019b2e57e8f6542bb2"
            ],
            "markers": "python_version >= '3.7'",
            "version": "==2.1.3"
        },
        "matplotlib-inline": {
            "hashes": [
                "sha256:f1f41aab5328aa5aaea9b16d083b128102f8712542f819fe7e6a420ff581b311",
                "sha256:f887e5f10ba98e8d2b150ddcf4702c1e5f8b3a20005eb0f74bfdbd360ee6f304"
            ],
            "markers": "python_version >= '3.5'",
            "version": "==0.1.6"
        },
        "mccabe": {
            "hashes": [
                "sha256:348e0240c33b60bbdf4e523192ef919f28cb2c3d7d5c7794f74009290f236325",
                "sha256:6c2d30ab6be0e4a46919781807b4f0d834ebdd6c6e3dca0bda5a15f863427b6e"
            ],
            "markers": "python_version >= '3.6'",
            "version": "==0.7.0"
        },
        "mock": {
            "hashes": [
                "sha256:06f18d7d65b44428202b145a9a36e99c2ee00d1eb992df0caf881d4664377891",
                "sha256:0e0bc5ba78b8db3667ad636d964eb963dc97a59f04c6f6214c5f0e4a8f726c56"
            ],
            "index": "pypi",
            "version": "==5.0.2"
        },
        "multidict": {
            "hashes": [
                "sha256:01a3a55bd90018c9c080fbb0b9f4891db37d148a0a18722b42f94694f8b6d4c9",
                "sha256:0b1a97283e0c85772d613878028fec909f003993e1007eafa715b24b377cb9b8",
                "sha256:0dfad7a5a1e39c53ed00d2dd0c2e36aed4650936dc18fd9a1826a5ae1cad6f03",
                "sha256:11bdf3f5e1518b24530b8241529d2050014c884cf18b6fc69c0c2b30ca248710",
                "sha256:1502e24330eb681bdaa3eb70d6358e818e8e8f908a22a1851dfd4e15bc2f8161",
                "sha256:16ab77bbeb596e14212e7bab8429f24c1579234a3a462105cda4a66904998664",
                "sha256:16d232d4e5396c2efbbf4f6d4df89bfa905eb0d4dc5b3549d872ab898451f569",
                "sha256:21a12c4eb6ddc9952c415f24eef97e3e55ba3af61f67c7bc388dcdec1404a067",
                "sha256:27c523fbfbdfd19c6867af7346332b62b586eed663887392cff78d614f9ec313",
                "sha256:281af09f488903fde97923c7744bb001a9b23b039a909460d0f14edc7bf59706",
                "sha256:33029f5734336aa0d4c0384525da0387ef89148dc7191aae00ca5fb23d7aafc2",
                "sha256:3601a3cece3819534b11d4efc1eb76047488fddd0c85a3948099d5da4d504636",
                "sha256:3666906492efb76453c0e7b97f2cf459b0682e7402c0489a95484965dbc1da49",
                "sha256:36c63aaa167f6c6b04ef2c85704e93af16c11d20de1d133e39de6a0e84582a93",
                "sha256:39ff62e7d0f26c248b15e364517a72932a611a9b75f35b45be078d81bdb86603",
                "sha256:43644e38f42e3af682690876cff722d301ac585c5b9e1eacc013b7a3f7b696a0",
                "sha256:4372381634485bec7e46718edc71528024fcdc6f835baefe517b34a33c731d60",
                "sha256:458f37be2d9e4c95e2d8866a851663cbc76e865b78395090786f6cd9b3bbf4f4",
                "sha256:45e1ecb0379bfaab5eef059f50115b54571acfbe422a14f668fc8c27ba410e7e",
                "sha256:4b9d9e4e2b37daddb5c23ea33a3417901fa7c7b3dee2d855f63ee67a0b21e5b1",
                "sha256:4ceef517eca3e03c1cceb22030a3e39cb399ac86bff4e426d4fc6ae49052cc60",
                "sha256:4d1a3d7ef5e96b1c9e92f973e43aa5e5b96c659c9bc3124acbbd81b0b9c8a951",
                "sha256:4dcbb0906e38440fa3e325df2359ac6cb043df8e58c965bb45f4e406ecb162cc",
                "sha256:509eac6cf09c794aa27bcacfd4d62c885cce62bef7b2c3e8b2e49d365b5003fe",
                "sha256:52509b5be062d9eafc8170e53026fbc54cf3b32759a23d07fd935fb04fc22d95",
                "sha256:52f2dffc8acaba9a2f27174c41c9e57f60b907bb9f096b36b1a1f3be71c6284d",
                "sha256:574b7eae1ab267e5f8285f0fe881f17efe4b98c39a40858247720935b893bba8",
                "sha256:5979b5632c3e3534e42ca6ff856bb24b2e3071b37861c2c727ce220d80eee9ed",
                "sha256:59d43b61c59d82f2effb39a93c48b845efe23a3852d201ed2d24ba830d0b4cf2",
                "sha256:5a4dcf02b908c3b8b17a45fb0f15b695bf117a67b76b7ad18b73cf8e92608775",
                "sha256:5cad9430ab3e2e4fa4a2ef4450f548768400a2ac635841bc2a56a2052cdbeb87",
                "sha256:5fc1b16f586f049820c5c5b17bb4ee7583092fa0d1c4e28b5239181ff9532e0c",
                "sha256:62501642008a8b9871ddfccbf83e4222cf8ac0d5aeedf73da36153ef2ec222d2",
                "sha256:64bdf1086b6043bf519869678f5f2757f473dee970d7abf6da91ec00acb9cb98",
                "sha256:64da238a09d6039e3bd39bb3aee9c21a5e34f28bfa5aa22518581f910ff94af3",
                "sha256:666daae833559deb2d609afa4490b85830ab0dfca811a98b70a205621a6109fe",
                "sha256:67040058f37a2a51ed8ea8f6b0e6ee5bd78ca67f169ce6122f3e2ec80dfe9b78",
                "sha256:6748717bb10339c4760c1e63da040f5f29f5ed6e59d76daee30305894069a660",
                "sha256:6b181d8c23da913d4ff585afd1155a0e1194c0b50c54fcfe286f70cdaf2b7176",
                "sha256:6ed5f161328b7df384d71b07317f4d8656434e34591f20552c7bcef27b0ab88e",
                "sha256:7582a1d1030e15422262de9f58711774e02fa80df0d1578995c76214f6954988",
                "sha256:7d18748f2d30f94f498e852c67d61261c643b349b9d2a581131725595c45ec6c",
                "sha256:7d6ae9d593ef8641544d6263c7fa6408cc90370c8cb2bbb65f8d43e5b0351d9c",
                "sha256:81a4f0b34bd92df3da93315c6a59034df95866014ac08535fc819f043bfd51f0",
                "sha256:8316a77808c501004802f9beebde51c9f857054a0c871bd6da8280e718444449",
                "sha256:853888594621e6604c978ce2a0444a1e6e70c8d253ab65ba11657659dcc9100f",
                "sha256:99b76c052e9f1bc0721f7541e5e8c05db3941eb9ebe7b8553c625ef88d6eefde",
                "sha256:a2e4369eb3d47d2034032a26c7a80fcb21a2cb22e1173d761a162f11e562caa5",
                "sha256:ab55edc2e84460694295f401215f4a58597f8f7c9466faec545093045476327d",
                "sha256:af048912e045a2dc732847d33821a9d84ba553f5c5f028adbd364dd4765092ac",
                "sha256:b1a2eeedcead3a41694130495593a559a668f382eee0727352b9a41e1c45759a",
                "sha256:b1e8b901e607795ec06c9e42530788c45ac21ef3aaa11dbd0c69de543bfb79a9",
                "sha256:b41156839806aecb3641f3208c0dafd3ac7775b9c4c422d82ee2a45c34ba81ca",
                "sha256:b692f419760c0e65d060959df05f2a531945af31fda0c8a3b3195d4efd06de11",
                "sha256:bc779e9e6f7fda81b3f9aa58e3a6091d49ad528b11ed19f6621408806204ad35",
                "sha256:bf6774e60d67a9efe02b3616fee22441d86fab4c6d335f9d2051d19d90a40063",
                "sha256:c048099e4c9e9d615545e2001d3d8a4380bd403e1a0578734e0d31703d1b0c0b",
                "sha256:c5cb09abb18c1ea940fb99360ea0396f34d46566f157122c92dfa069d3e0e982",
                "sha256:cc8e1d0c705233c5dd0c5e6460fbad7827d5d36f310a0fadfd45cc3029762258",
                "sha256:d5e3fc56f88cc98ef8139255cf8cd63eb2c586531e43310ff859d6bb3a6b51f1",
                "sha256:d6aa0418fcc838522256761b3415822626f866758ee0bc6632c9486b179d0b52",
                "sha256:d6c254ba6e45d8e72739281ebc46ea5eb5f101234f3ce171f0e9f5cc86991480",
                "sha256:d6d635d5209b82a3492508cf5b365f3446afb65ae7ebd755e70e18f287b0adf7",
                "sha256:dcfe792765fab89c365123c81046ad4103fcabbc4f56d1c1997e6715e8015461",
                "sha256:ddd3915998d93fbcd2566ddf9cf62cdb35c9e093075f862935573d265cf8f65d",
                "sha256:ddff9c4e225a63a5afab9dd15590432c22e8057e1a9a13d28ed128ecf047bbdc",
                "sha256:e41b7e2b59679edfa309e8db64fdf22399eec4b0b24694e1b2104fb789207779",
                "sha256:e69924bfcdda39b722ef4d9aa762b2dd38e4632b3641b1d9a57ca9cd18f2f83a",
                "sha256:ea20853c6dbbb53ed34cb4d080382169b6f4554d394015f1bef35e881bf83547",
                "sha256:ee2a1ece51b9b9e7752e742cfb661d2a29e7bcdba2d27e66e28a99f1890e4fa0",
                "sha256:eeb6dcc05e911516ae3d1f207d4b0520d07f54484c49dfc294d6e7d63b734171",
                "sha256:f70b98cd94886b49d91170ef23ec5c0e8ebb6f242d734ed7ed677b24d50c82cf",
                "sha256:fc35cb4676846ef752816d5be2193a1e8367b4c1397b74a565a9d0389c433a1d",
                "sha256:ff959bee35038c4624250473988b24f846cbeb2c6639de3602c073f10410ceba"
            ],
            "markers": "python_version >= '3.7'",
            "version": "==6.0.4"
        },
        "packaging": {
            "hashes": [
                "sha256:994793af429502c4ea2ebf6bf664629d07c1a9fe974af92966e4b8d2df7edc61",
                "sha256:a392980d2b6cffa644431898be54b0045151319d1e7ec34f0cfed48767dd334f"
            ],
            "markers": "python_version >= '3.7'",
            "version": "==23.1"
        },
        "parso": {
            "hashes": [
                "sha256:8c07be290bb59f03588915921e29e8a50002acaf2cdc5fa0e0114f91709fafa0",
                "sha256:c001d4636cd3aecdaf33cbb40aebb59b094be2a74c556778ef5576c175e19e75"
            ],
            "markers": "python_version >= '3.6'",
            "version": "==0.8.3"
        },
        "pdbpp": {
            "hashes": [
                "sha256:79580568e33eb3d6f6b462b1187f53e10cd8e4538f7d31495c9181e2cf9665d1",
                "sha256:d9e43f4fda388eeb365f2887f4e7b66ac09dce9b6236b76f63616530e2f669f5"
            ],
            "index": "pypi",
            "version": "==0.10.3"
        },
        "pexpect": {
            "hashes": [
                "sha256:0b48a55dcb3c05f3329815901ea4fc1537514d6ba867a152b581d69ae3710937",
                "sha256:fc65a43959d153d0114afe13997d439c22823a27cefceb5ff35c2178c6784c0c"
            ],
            "markers": "sys_platform != 'win32'",
            "version": "==4.8.0"
        },
        "pickleshare": {
            "hashes": [
                "sha256:87683d47965c1da65cdacaf31c8441d12b8044cdec9aca500cd78fc2c683afca",
                "sha256:9649af414d74d4df115d5d718f82acb59c9d418196b7b4290ed47a12ce62df56"
            ],
            "version": "==0.7.5"
        },
        "platformdirs": {
            "hashes": [
                "sha256:cec7b889196b9144d088e4c57d9ceef7374f6c39694ad1577a0aab50d27ea28c",
                "sha256:f87ca4fcff7d2b0f81c6a748a77973d7af0f4d526f98f308477c3c436c74d528"
            ],
            "markers": "python_version >= '3.7'",
            "version": "==3.8.1"
        },
        "pluggy": {
            "hashes": [
                "sha256:c2fd55a7d7a3863cba1a013e4e2414658b1d07b6bc57b3919e0c63c9abb99849",
                "sha256:d12f0c4b579b15f5e054301bb226ee85eeeba08ffec228092f8defbaa3a4c4b3"
            ],
            "markers": "python_version >= '3.7'",
            "version": "==1.2.0"
        },
        "prompt-toolkit": {
            "hashes": [
                "sha256:04505ade687dc26dc4284b1ad19a83be2f2afe83e7a828ace0c72f3a1df72aac",
                "sha256:9dffbe1d8acf91e3de75f3b544e4842382fc06c6babe903ac9acb74dc6e08d88"
            ],
            "markers": "python_full_version >= '3.7.0'",
            "version": "==3.0.39"
        },
        "ptyprocess": {
            "hashes": [
                "sha256:4b41f3967fce3af57cc7e94b888626c18bf37a083e3651ca8feeb66d492fef35",
                "sha256:5c5d0a3b48ceee0b48485e0c26037c0acd7d29765ca3fbb5cb3831d347423220"
            ],
            "version": "==0.7.0"
        },
        "pure-eval": {
            "hashes": [
                "sha256:01eaab343580944bc56080ebe0a674b39ec44a945e6d09ba7db3cb8cec289350",
                "sha256:2b45320af6dfaa1750f543d714b6d1c520a1688dec6fd24d339063ce0aaa9ac3"
            ],
            "version": "==0.2.2"
        },
        "pycodestyle": {
            "hashes": [
                "sha256:347187bdb476329d98f695c213d7295a846d1152ff4fe9bacb8a9590b8ee7053",
                "sha256:8a4eaf0d0495c7395bdab3589ac2db602797d76207242c17d470186815706610"
            ],
            "markers": "python_version >= '3.6'",
            "version": "==2.10.0"
        },
        "pyflakes": {
            "hashes": [
                "sha256:ec55bf7fe21fff7f1ad2f7da62363d749e2a470500eab1b555334b67aa1ef8cf",
                "sha256:ec8b276a6b60bd80defed25add7e439881c19e64850afd9b346283d4165fd0fd"
            ],
            "markers": "python_version >= '3.6'",
            "version": "==3.0.1"
        },
        "pygments": {
            "hashes": [
                "sha256:8ace4d3c1dd481894b2005f560ead0f9f19ee64fe983366be1a21e171d12775c",
                "sha256:db2db3deb4b4179f399a09054b023b6a586b76499d36965813c71aa8ed7b5fd1"
            ],
            "markers": "python_version >= '3.7'",
            "version": "==2.15.1"
        },
        "pyproject-api": {
            "hashes": [
                "sha256:14cf09828670c7b08842249c1f28c8ee6581b872e893f81b62d5465bec41502f",
                "sha256:ffb5b2d7cad43f5b2688ab490de7c4d3f6f15e0b819cb588c4b771567c9729eb"
            ],
            "markers": "python_version >= '3.7'",
            "version": "==1.5.3"
        },
        "pyrepl": {
            "hashes": [
                "sha256:292570f34b5502e871bbb966d639474f2b57fbfcd3373c2d6a2f3d56e681a775"
            ],
            "version": "==0.9.0"
        },
        "python-dateutil": {
            "hashes": [
                "sha256:0123cacc1627ae19ddf3c27a5de5bd67ee4586fbdd6440d9748f8abb483d3e86",
                "sha256:961d03dc3453ebbc59dbdea9e4e11c5651520a876d0f4db161e8674aae935da9"
            ],
            "markers": "python_version >= '2.7' and python_version not in '3.0, 3.1, 3.2, 3.3'",
            "version": "==2.8.2"
        },
        "pyyaml": {
            "hashes": [
                "sha256:06a0d7ba600ce0b2d2fe2e78453a470b5a6e000a985dd4a4e54e436cc36b0e97",
                "sha256:240097ff019d7c70a4922b6869d8a86407758333f02203e0fc6ff79c5dcede76",
                "sha256:4f4b913ca1a7319b33cfb1369e91e50354d6f07a135f3b901aca02aa95940bd2",
                "sha256:6034f55dab5fea9e53f436aa68fa3ace2634918e8b5994d82f3621c04ff5ed2e",
                "sha256:69f00dca373f240f842b2931fb2c7e14ddbacd1397d57157a9b005a6a9942648",
                "sha256:73f099454b799e05e5ab51423c7bcf361c58d3206fa7b0d555426b1f4d9a3eaf",
                "sha256:74809a57b329d6cc0fdccee6318f44b9b8649961fa73144a98735b0aaf029f1f",
                "sha256:7739fc0fa8205b3ee8808aea45e968bc90082c10aef6ea95e855e10abf4a37b2",
                "sha256:95f71d2af0ff4227885f7a6605c37fd53d3a106fcab511b8860ecca9fcf400ee",
                "sha256:ad9c67312c84def58f3c04504727ca879cb0013b2517c85a9a253f0cb6380c0a",
                "sha256:b8eac752c5e14d3eca0e6dd9199cd627518cb5ec06add0de9d32baeee6fe645d",
                "sha256:cc8955cfbfc7a115fa81d85284ee61147059a753344bc51098f3ccd69b0d7e0c",
                "sha256:d13155f591e6fcc1ec3b30685d50bf0711574e2c0dfffd7644babf8b5102ca1a"
            ],
            "index": "pypi",
            "version": "==5.3.1"
        },
        "requests": {
            "hashes": [
                "sha256:6c1246513ecd5ecd4528a0906f910e8f0f9c6b8ec72030dc9fd154dc1a6efd24",
                "sha256:b8aa58f8cf793ffd8782d3d8cb19e66ef36f7aba4353eec859e74678b01b07a7"
            ],
            "index": "pypi",
            "version": "==2.26"
        },
        "responses": {
            "hashes": [
                "sha256:8a3a5915713483bf353b6f4079ba8b2a29029d1d1090a503c70b0dc5d9d0c7bd",
                "sha256:c4d9aa9fc888188f0c673eff79a8dadbe2e75b7fe879dc80a221a06e0a68138f"
            ],
            "index": "pypi",
            "version": "==0.23.1"
        },
        "six": {
            "hashes": [
                "sha256:1e61c37477a1626458e36f7b1d82aa5c9b094fa4802892072e49de9c60c4c926",
                "sha256:8abb2f1d86890a2dfb989f9a77cfcfd3e47c2a354b01111771326f8aa26e0254"
            ],
            "markers": "python_version >= '2.7' and python_version not in '3.0, 3.1, 3.2, 3.3'",
            "version": "==1.16.0"
        },
        "snowballstemmer": {
            "hashes": [
                "sha256:09b16deb8547d3412ad7b590689584cd0fe25ec8db3be37788be3810cbf19cb1",
                "sha256:c8e1716e83cc398ae16824e5572ae04e0d9fc2c6b985fb0f900f5f0c96ecba1a"
            ],
            "version": "==2.2.0"
        },
        "sphinx": {
            "hashes": [
                "sha256:60c5e04756c1709a98845ed27a2eed7a556af3993afb66e77fec48189f742616",
                "sha256:61e025f788c5977d9412587e733733a289e2b9fdc2fef8868ddfbfc4ccfe881d"
            ],
            "index": "pypi",
            "version": "==7.0.1"
        },
        "sphinxcontrib-applehelp": {
            "hashes": [
                "sha256:29d341f67fb0f6f586b23ad80e072c8e6ad0b48417db2bde114a4c9746feb228",
                "sha256:828f867945bbe39817c210a1abfd1bc4895c8b73fcaade56d45357a348a07d7e"
            ],
            "markers": "python_version >= '3.8'",
            "version": "==1.0.4"
        },
        "sphinxcontrib-devhelp": {
            "hashes": [
                "sha256:8165223f9a335cc1af7ffe1ed31d2871f325254c0423bc0c4c7cd1c1e4734a2e",
                "sha256:ff7f1afa7b9642e7060379360a67e9c41e8f3121f2ce9164266f61b9f4b338e4"
            ],
            "markers": "python_version >= '3.5'",
            "version": "==1.0.2"
        },
        "sphinxcontrib-htmlhelp": {
            "hashes": [
                "sha256:0cbdd302815330058422b98a113195c9249825d681e18f11e8b1f78a2f11efff",
                "sha256:c38cb46dccf316c79de6e5515e1770414b797162b23cd3d06e67020e1d2a6903"
            ],
            "markers": "python_version >= '3.8'",
            "version": "==2.0.1"
        },
        "sphinxcontrib-jsmath": {
            "hashes": [
                "sha256:2ec2eaebfb78f3f2078e73666b1415417a116cc848b72e5172e596c871103178",
                "sha256:a9925e4a4587247ed2191a22df5f6970656cb8ca2bd6284309578f2153e0c4b8"
            ],
            "markers": "python_version >= '3.5'",
            "version": "==1.0.1"
        },
        "sphinxcontrib-qthelp": {
            "hashes": [
                "sha256:4c33767ee058b70dba89a6fc5c1892c0d57a54be67ddd3e7875a18d14cba5a72",
                "sha256:bd9fc24bcb748a8d51fd4ecaade681350aa63009a347a8c14e637895444dfab6"
            ],
            "markers": "python_version >= '3.5'",
            "version": "==1.0.3"
        },
        "sphinxcontrib-serializinghtml": {
            "hashes": [
                "sha256:352a9a00ae864471d3a7ead8d7d79f5fc0b57e8b3f95e9867eb9eb28999b92fd",
                "sha256:aa5f6de5dfdf809ef505c4895e51ef5c9eac17d0f287933eb49ec495280b6952"
            ],
            "markers": "python_version >= '3.5'",
            "version": "==1.1.5"
        },
        "stack-data": {
            "hashes": [
                "sha256:32d2dd0376772d01b6cb9fc996f3c8b57a357089dec328ed4b6553d037eaf815",
                "sha256:cbb2a53eb64e5785878201a97ed7c7b94883f48b87bfb0bbe8b623c74679e4a8"
            ],
            "version": "==0.6.2"
        },
        "tomli": {
            "hashes": [
                "sha256:939de3e7a6161af0c887ef91b7d41a53e7c5a1ca976325f429cb46ea9bc30ecc",
                "sha256:de526c12914f0c550d15924c62d72abc48d6fe7364aa87328337a31007fe8a4f"
            ],
            "markers": "python_version < '3.11'",
            "version": "==2.0.1"
        },
        "tox": {
            "hashes": [
                "sha256:1b8f8ae08d6a5475cad9d508236c51ea060620126fd7c3c513d0f5c7f29cc776",
                "sha256:5e2ad8845764706170d3dcaac171704513cc8a725655219acb62fe4380bdadda"
            ],
            "index": "pypi",
            "version": "==4.6.4"
        },
        "traitlets": {
            "hashes": [
                "sha256:9e6ec080259b9a5940c797d58b613b5e31441c2257b87c2e795c5228ae80d2d8",
                "sha256:f6cde21a9c68cf756af02035f72d5a723bf607e862e7be33ece505abf4a3bad9"
            ],
            "markers": "python_version >= '3.7'",
            "version": "==5.9.0"
        },
        "types-pyyaml": {
            "hashes": [
                "sha256:662fa444963eff9b68120d70cda1af5a5f2aa57900003c2006d7626450eaae5f",
                "sha256:ebab3d0700b946553724ae6ca636ea932c1b0868701d4af121630e78d695fc97"
            ],
            "version": "==6.0.12.10"
        },
        "typing-extensions": {
            "hashes": [
                "sha256:440d5dd3af93b060174bf433bccd69b0babc3b15b1a8dca43789fd7f61514b36",
                "sha256:b75ddc264f0ba5615db7ba217daeb99701ad295353c45f9e95963337ceeeffb2"
            ],
            "markers": "python_version >= '3.7'",
            "version": "==4.7.1"
        },
        "urllib3": {
            "hashes": [
                "sha256:8d36afa7616d8ab714608411b4a3b13e58f463aee519024578e062e141dce20f",
                "sha256:8f135f6502756bde6b2a9b28989df5fbe87c9970cecaa69041edcce7f0589b14"
            ],
            "markers": "python_version >= '2.7' and python_version not in '3.0, 3.1, 3.2, 3.3, 3.4, 3.5'",
            "version": "==1.26.16"
        },
        "vcrpy": {
            "hashes": [
                "sha256:1ef3ddea819a26eda10b560c70bd74c41855241d431745712e31a5b2de2d05a8",
                "sha256:28b66c87be7678896e9e78fee4f6695e3fb153d5d7e5f635416a33658452bb44"
            ],
            "index": "pypi",
            "version": "==5.0.0"
        },
        "virtualenv": {
            "hashes": [
                "sha256:34da10f14fea9be20e0fd7f04aba9732f84e593dac291b757ce42e3368a39419",
                "sha256:8ff19a38c1021c742148edc4f81cb43d7f8c6816d2ede2ab72af5b84c749ade1"
            ],
            "markers": "python_version >= '3.7'",
            "version": "==20.23.1"
        },
        "wcwidth": {
            "hashes": [
                "sha256:795b138f6875577cd91bba52baf9e445cd5118fd32723b460e30a0af30ea230e",
                "sha256:a5220780a404dbe3353789870978e472cfe477761f06ee55077256e509b156d0"
            ],
            "version": "==0.2.6"
        },
        "wmctrl": {
            "hashes": [
                "sha256:66cbff72b0ca06a22ec3883ac3a4d7c41078bdae4fb7310f52951769b10e14e0"
            ],
            "version": "==0.4"
        },
        "wrapt": {
            "hashes": [
                "sha256:02fce1852f755f44f95af51f69d22e45080102e9d00258053b79367d07af39c0",
                "sha256:077ff0d1f9d9e4ce6476c1a924a3332452c1406e59d90a2cf24aeb29eeac9420",
                "sha256:078e2a1a86544e644a68422f881c48b84fef6d18f8c7a957ffd3f2e0a74a0d4a",
                "sha256:0970ddb69bba00670e58955f8019bec4a42d1785db3faa043c33d81de2bf843c",
                "sha256:1286eb30261894e4c70d124d44b7fd07825340869945c79d05bda53a40caa079",
                "sha256:21f6d9a0d5b3a207cdf7acf8e58d7d13d463e639f0c7e01d82cdb671e6cb7923",
                "sha256:230ae493696a371f1dbffaad3dafbb742a4d27a0afd2b1aecebe52b740167e7f",
                "sha256:26458da5653aa5b3d8dc8b24192f574a58984c749401f98fff994d41d3f08da1",
                "sha256:2cf56d0e237280baed46f0b5316661da892565ff58309d4d2ed7dba763d984b8",
                "sha256:2e51de54d4fb8fb50d6ee8327f9828306a959ae394d3e01a1ba8b2f937747d86",
                "sha256:2fbfbca668dd15b744418265a9607baa970c347eefd0db6a518aaf0cfbd153c0",
                "sha256:38adf7198f8f154502883242f9fe7333ab05a5b02de7d83aa2d88ea621f13364",
                "sha256:3a8564f283394634a7a7054b7983e47dbf39c07712d7b177b37e03f2467a024e",
                "sha256:3abbe948c3cbde2689370a262a8d04e32ec2dd4f27103669a45c6929bcdbfe7c",
                "sha256:3bbe623731d03b186b3d6b0d6f51865bf598587c38d6f7b0be2e27414f7f214e",
                "sha256:40737a081d7497efea35ab9304b829b857f21558acfc7b3272f908d33b0d9d4c",
                "sha256:41d07d029dd4157ae27beab04d22b8e261eddfc6ecd64ff7000b10dc8b3a5727",
                "sha256:46ed616d5fb42f98630ed70c3529541408166c22cdfd4540b88d5f21006b0eff",
                "sha256:493d389a2b63c88ad56cdc35d0fa5752daac56ca755805b1b0c530f785767d5e",
                "sha256:4ff0d20f2e670800d3ed2b220d40984162089a6e2c9646fdb09b85e6f9a8fc29",
                "sha256:54accd4b8bc202966bafafd16e69da9d5640ff92389d33d28555c5fd4f25ccb7",
                "sha256:56374914b132c702aa9aa9959c550004b8847148f95e1b824772d453ac204a72",
                "sha256:578383d740457fa790fdf85e6d346fda1416a40549fe8db08e5e9bd281c6a475",
                "sha256:58d7a75d731e8c63614222bcb21dd992b4ab01a399f1f09dd82af17bbfc2368a",
                "sha256:5c5aa28df055697d7c37d2099a7bc09f559d5053c3349b1ad0c39000e611d317",
                "sha256:5fc8e02f5984a55d2c653f5fea93531e9836abbd84342c1d1e17abc4a15084c2",
                "sha256:63424c681923b9f3bfbc5e3205aafe790904053d42ddcc08542181a30a7a51bd",
                "sha256:64b1df0f83706b4ef4cfb4fb0e4c2669100fd7ecacfb59e091fad300d4e04640",
                "sha256:74934ebd71950e3db69960a7da29204f89624dde411afbfb3b4858c1409b1e98",
                "sha256:75669d77bb2c071333417617a235324a1618dba66f82a750362eccbe5b61d248",
                "sha256:75760a47c06b5974aa5e01949bf7e66d2af4d08cb8c1d6516af5e39595397f5e",
                "sha256:76407ab327158c510f44ded207e2f76b657303e17cb7a572ffe2f5a8a48aa04d",
                "sha256:76e9c727a874b4856d11a32fb0b389afc61ce8aaf281ada613713ddeadd1cfec",
                "sha256:77d4c1b881076c3ba173484dfa53d3582c1c8ff1f914c6461ab70c8428b796c1",
                "sha256:780c82a41dc493b62fc5884fb1d3a3b81106642c5c5c78d6a0d4cbe96d62ba7e",
                "sha256:7dc0713bf81287a00516ef43137273b23ee414fe41a3c14be10dd95ed98a2df9",
                "sha256:7eebcdbe3677e58dd4c0e03b4f2cfa346ed4049687d839adad68cc38bb559c92",
                "sha256:896689fddba4f23ef7c718279e42f8834041a21342d95e56922e1c10c0cc7afb",
                "sha256:96177eb5645b1c6985f5c11d03fc2dbda9ad24ec0f3a46dcce91445747e15094",
                "sha256:96e25c8603a155559231c19c0349245eeb4ac0096fe3c1d0be5c47e075bd4f46",
                "sha256:9d37ac69edc5614b90516807de32d08cb8e7b12260a285ee330955604ed9dd29",
                "sha256:9ed6aa0726b9b60911f4aed8ec5b8dd7bf3491476015819f56473ffaef8959bd",
                "sha256:a487f72a25904e2b4bbc0817ce7a8de94363bd7e79890510174da9d901c38705",
                "sha256:a4cbb9ff5795cd66f0066bdf5947f170f5d63a9274f99bdbca02fd973adcf2a8",
                "sha256:a74d56552ddbde46c246b5b89199cb3fd182f9c346c784e1a93e4dc3f5ec9975",
                "sha256:a89ce3fd220ff144bd9d54da333ec0de0399b52c9ac3d2ce34b569cf1a5748fb",
                "sha256:abd52a09d03adf9c763d706df707c343293d5d106aea53483e0ec8d9e310ad5e",
                "sha256:abd8f36c99512755b8456047b7be10372fca271bf1467a1caa88db991e7c421b",
                "sha256:af5bd9ccb188f6a5fdda9f1f09d9f4c86cc8a539bd48a0bfdc97723970348418",
                "sha256:b02f21c1e2074943312d03d243ac4388319f2456576b2c6023041c4d57cd7019",
                "sha256:b06fa97478a5f478fb05e1980980a7cdf2712015493b44d0c87606c1513ed5b1",
                "sha256:b0724f05c396b0a4c36a3226c31648385deb6a65d8992644c12a4963c70326ba",
                "sha256:b130fe77361d6771ecf5a219d8e0817d61b236b7d8b37cc045172e574ed219e6",
                "sha256:b56d5519e470d3f2fe4aa7585f0632b060d532d0696c5bdfb5e8319e1d0f69a2",
                "sha256:b67b819628e3b748fd3c2192c15fb951f549d0f47c0449af0764d7647302fda3",
                "sha256:ba1711cda2d30634a7e452fc79eabcadaffedf241ff206db2ee93dd2c89a60e7",
                "sha256:bbeccb1aa40ab88cd29e6c7d8585582c99548f55f9b2581dfc5ba68c59a85752",
                "sha256:bd84395aab8e4d36263cd1b9308cd504f6cf713b7d6d3ce25ea55670baec5416",
                "sha256:c99f4309f5145b93eca6e35ac1a988f0dc0a7ccf9ccdcd78d3c0adf57224e62f",
                "sha256:ca1cccf838cd28d5a0883b342474c630ac48cac5df0ee6eacc9c7290f76b11c1",
                "sha256:cd525e0e52a5ff16653a3fc9e3dd827981917d34996600bbc34c05d048ca35cc",
                "sha256:cdb4f085756c96a3af04e6eca7f08b1345e94b53af8921b25c72f096e704e145",
                "sha256:ce42618f67741d4697684e501ef02f29e758a123aa2d669e2d964ff734ee00ee",
                "sha256:d06730c6aed78cee4126234cf2d071e01b44b915e725a6cb439a879ec9754a3a",
                "sha256:d5fe3e099cf07d0fb5a1e23d399e5d4d1ca3e6dfcbe5c8570ccff3e9208274f7",
                "sha256:d6bcbfc99f55655c3d93feb7ef3800bd5bbe963a755687cbf1f490a71fb7794b",
                "sha256:d787272ed958a05b2c86311d3a4135d3c2aeea4fc655705f074130aa57d71653",
                "sha256:e169e957c33576f47e21864cf3fc9ff47c223a4ebca8960079b8bd36cb014fd0",
                "sha256:e20076a211cd6f9b44a6be58f7eeafa7ab5720eb796975d0c03f05b47d89eb90",
                "sha256:e826aadda3cae59295b95343db8f3d965fb31059da7de01ee8d1c40a60398b29",
                "sha256:eef4d64c650f33347c1f9266fa5ae001440b232ad9b98f1f43dfe7a79435c0a6",
                "sha256:f2e69b3ed24544b0d3dbe2c5c0ba5153ce50dcebb576fdc4696d52aa22db6034",
                "sha256:f87ec75864c37c4c6cb908d282e1969e79763e0d9becdfe9fe5473b7bb1e5f09",
                "sha256:fbec11614dba0424ca72f4e8ba3c420dba07b4a7c206c8c8e4e73f2e98f4c559",
                "sha256:fd69666217b62fa5d7c6aa88e507493a34dec4fa20c5bd925e4bc12fce586639"
            ],
            "markers": "python_version >= '2.7' and python_version not in '3.0, 3.1, 3.2, 3.3, 3.4'",
            "version": "==1.15.0"
        },
        "yarl": {
            "hashes": [
                "sha256:04ab9d4b9f587c06d801c2abfe9317b77cdf996c65a90d5e84ecc45010823571",
                "sha256:066c163aec9d3d073dc9ffe5dd3ad05069bcb03fcaab8d221290ba99f9f69ee3",
                "sha256:13414591ff516e04fcdee8dc051c13fd3db13b673c7a4cb1350e6b2ad9639ad3",
                "sha256:149ddea5abf329752ea5051b61bd6c1d979e13fbf122d3a1f9f0c8be6cb6f63c",
                "sha256:159d81f22d7a43e6eabc36d7194cb53f2f15f498dbbfa8edc8a3239350f59fe7",
                "sha256:1b1bba902cba32cdec51fca038fd53f8beee88b77efc373968d1ed021024cc04",
                "sha256:22a94666751778629f1ec4280b08eb11815783c63f52092a5953faf73be24191",
                "sha256:2a96c19c52ff442a808c105901d0bdfd2e28575b3d5f82e2f5fd67e20dc5f4ea",
                "sha256:2b0738fb871812722a0ac2154be1f049c6223b9f6f22eec352996b69775b36d4",
                "sha256:2c315df3293cd521033533d242d15eab26583360b58f7ee5d9565f15fee1bef4",
                "sha256:32f1d071b3f362c80f1a7d322bfd7b2d11e33d2adf395cc1dd4df36c9c243095",
                "sha256:3458a24e4ea3fd8930e934c129b676c27452e4ebda80fbe47b56d8c6c7a63a9e",
                "sha256:38a3928ae37558bc1b559f67410df446d1fbfa87318b124bf5032c31e3447b74",
                "sha256:3da8a678ca8b96c8606bbb8bfacd99a12ad5dd288bc6f7979baddd62f71c63ef",
                "sha256:494053246b119b041960ddcd20fd76224149cfea8ed8777b687358727911dd33",
                "sha256:50f33040f3836e912ed16d212f6cc1efb3231a8a60526a407aeb66c1c1956dde",
                "sha256:52a25809fcbecfc63ac9ba0c0fb586f90837f5425edfd1ec9f3372b119585e45",
                "sha256:53338749febd28935d55b41bf0bcc79d634881195a39f6b2f767870b72514caf",
                "sha256:5415d5a4b080dc9612b1b63cba008db84e908b95848369aa1da3686ae27b6d2b",
                "sha256:5610f80cf43b6202e2c33ba3ec2ee0a2884f8f423c8f4f62906731d876ef4fac",
                "sha256:566185e8ebc0898b11f8026447eacd02e46226716229cea8db37496c8cdd26e0",
                "sha256:56ff08ab5df8429901ebdc5d15941b59f6253393cb5da07b4170beefcf1b2528",
                "sha256:59723a029760079b7d991a401386390c4be5bfec1e7dd83e25a6a0881859e716",
                "sha256:5fcd436ea16fee7d4207c045b1e340020e58a2597301cfbcfdbe5abd2356c2fb",
                "sha256:61016e7d582bc46a5378ffdd02cd0314fb8ba52f40f9cf4d9a5e7dbef88dee18",
                "sha256:63c48f6cef34e6319a74c727376e95626f84ea091f92c0250a98e53e62c77c72",
                "sha256:646d663eb2232d7909e6601f1a9107e66f9791f290a1b3dc7057818fe44fc2b6",
                "sha256:662e6016409828ee910f5d9602a2729a8a57d74b163c89a837de3fea050c7582",
                "sha256:674ca19cbee4a82c9f54e0d1eee28116e63bc6fd1e96c43031d11cbab8b2afd5",
                "sha256:6a5883464143ab3ae9ba68daae8e7c5c95b969462bbe42e2464d60e7e2698368",
                "sha256:6e7221580dc1db478464cfeef9b03b95c5852cc22894e418562997df0d074ccc",
                "sha256:75df5ef94c3fdc393c6b19d80e6ef1ecc9ae2f4263c09cacb178d871c02a5ba9",
                "sha256:783185c75c12a017cc345015ea359cc801c3b29a2966c2655cd12b233bf5a2be",
                "sha256:822b30a0f22e588b32d3120f6d41e4ed021806418b4c9f0bc3048b8c8cb3f92a",
                "sha256:8288d7cd28f8119b07dd49b7230d6b4562f9b61ee9a4ab02221060d21136be80",
                "sha256:82aa6264b36c50acfb2424ad5ca537a2060ab6de158a5bd2a72a032cc75b9eb8",
                "sha256:832b7e711027c114d79dffb92576acd1bd2decc467dec60e1cac96912602d0e6",
                "sha256:838162460b3a08987546e881a2bfa573960bb559dfa739e7800ceeec92e64417",
                "sha256:83fcc480d7549ccebe9415d96d9263e2d4226798c37ebd18c930fce43dfb9574",
                "sha256:84e0b1599334b1e1478db01b756e55937d4614f8654311eb26012091be109d59",
                "sha256:891c0e3ec5ec881541f6c5113d8df0315ce5440e244a716b95f2525b7b9f3608",
                "sha256:8c2ad583743d16ddbdf6bb14b5cd76bf43b0d0006e918809d5d4ddf7bde8dd82",
                "sha256:8c56986609b057b4839968ba901944af91b8e92f1725d1a2d77cbac6972b9ed1",
                "sha256:8ea48e0a2f931064469bdabca50c2f578b565fc446f302a79ba6cc0ee7f384d3",
                "sha256:8ec53a0ea2a80c5cd1ab397925f94bff59222aa3cf9c6da938ce05c9ec20428d",
                "sha256:95d2ecefbcf4e744ea952d073c6922e72ee650ffc79028eb1e320e732898d7e8",
                "sha256:9b3152f2f5677b997ae6c804b73da05a39daa6a9e85a512e0e6823d81cdad7cc",
                "sha256:9bf345c3a4f5ba7f766430f97f9cc1320786f19584acc7086491f45524a551ac",
                "sha256:a60347f234c2212a9f0361955007fcf4033a75bf600a33c88a0a8e91af77c0e8",
                "sha256:a74dcbfe780e62f4b5a062714576f16c2f3493a0394e555ab141bf0d746bb955",
                "sha256:a83503934c6273806aed765035716216cc9ab4e0364f7f066227e1aaea90b8d0",
                "sha256:ac9bb4c5ce3975aeac288cfcb5061ce60e0d14d92209e780c93954076c7c4367",
                "sha256:aff634b15beff8902d1f918012fc2a42e0dbae6f469fce134c8a0dc51ca423bb",
                "sha256:b03917871bf859a81ccb180c9a2e6c1e04d2f6a51d953e6a5cdd70c93d4e5a2a",
                "sha256:b124e2a6d223b65ba8768d5706d103280914d61f5cae3afbc50fc3dfcc016623",
                "sha256:b25322201585c69abc7b0e89e72790469f7dad90d26754717f3310bfe30331c2",
                "sha256:b7232f8dfbd225d57340e441d8caf8652a6acd06b389ea2d3222b8bc89cbfca6",
                "sha256:b8cc1863402472f16c600e3e93d542b7e7542a540f95c30afd472e8e549fc3f7",
                "sha256:b9a4e67ad7b646cd6f0938c7ebfd60e481b7410f574c560e455e938d2da8e0f4",
                "sha256:be6b3fdec5c62f2a67cb3f8c6dbf56bbf3f61c0f046f84645cd1ca73532ea051",
                "sha256:bf74d08542c3a9ea97bb8f343d4fcbd4d8f91bba5ec9d5d7f792dbe727f88938",
                "sha256:c027a6e96ef77d401d8d5a5c8d6bc478e8042f1e448272e8d9752cb0aff8b5c8",
                "sha256:c0c77533b5ed4bcc38e943178ccae29b9bcf48ffd1063f5821192f23a1bd27b9",
                "sha256:c1012fa63eb6c032f3ce5d2171c267992ae0c00b9e164efe4d73db818465fac3",
                "sha256:c3a53ba34a636a256d767c086ceb111358876e1fb6b50dfc4d3f4951d40133d5",
                "sha256:d4e2c6d555e77b37288eaf45b8f60f0737c9efa3452c6c44626a5455aeb250b9",
                "sha256:de119f56f3c5f0e2fb4dee508531a32b069a5f2c6e827b272d1e0ff5ac040333",
                "sha256:e65610c5792870d45d7b68c677681376fcf9cc1c289f23e8e8b39c1485384185",
                "sha256:e9fdc7ac0d42bc3ea78818557fab03af6181e076a2944f43c38684b4b6bed8e3",
                "sha256:ee4afac41415d52d53a9833ebae7e32b344be72835bbb589018c9e938045a560",
                "sha256:f364d3480bffd3aa566e886587eaca7c8c04d74f6e8933f3f2c996b7f09bee1b",
                "sha256:f3b078dbe227f79be488ffcfc7a9edb3409d018e0952cf13f15fd6512847f3f7",
                "sha256:f4e2d08f07a3d7d3e12549052eb5ad3eab1c349c53ac51c209a0e5991bbada78",
                "sha256:f7a3d8146575e08c29ed1cd287068e6d02f1c7bdff8970db96683b9591b86ee7"
            ],
            "markers": "python_version >= '3.7'",
            "version": "==1.9.2"
        },
        "zipp": {
            "hashes": [
                "sha256:1876cb065531855bbe83b6c489dcf69ecc28f1068d8e95959fe8bbc77774c941",
                "sha256:5dadc3ad0a1f825fe42ce1bce0f2fc5a13af2e6b2d386af5b0ff295bc0a287d3"
            ],
            "markers": "python_version >= '3.8'",
            "version": "==3.16.0"
        }
    }
}<|MERGE_RESOLUTION|>--- conflicted
+++ resolved
@@ -1112,7 +1112,6 @@
             ],
             "version": "==2023.3"
         },
-<<<<<<< HEAD
         "pyyaml": {
             "hashes": [
                 "sha256:06a0d7ba600ce0b2d2fe2e78453a470b5a6e000a985dd4a4e54e436cc36b0e97",
@@ -1132,8 +1131,6 @@
             "index": "pypi",
             "version": "==5.3.1"
         },
-=======
->>>>>>> 3fa89c51
         "redis": {
             "hashes": [
                 "sha256:0e7e0cfca8660dea8b7d5cd8c4f6c5e29e11f31158c0b0ae91a397f00e5a05a2",
