{
    "_meta": {
        "hash": {
<<<<<<< HEAD
            "sha256": "3af1c5bbab618934db17912bab1694a7379b7a20a65e2fc72c4842e5f6afa991"
        },
        "pipfile-spec": 6,
        "requires": {
            "python_version": "3.6"
=======
            "sha256": "c5a7e64b7ead8fd1d378064843ab2874b655ae84afe1ccfe2ff2b7b7d94f1524"
        },
        "pipfile-spec": 6,
        "requires": {
            "python_version": "3.7"
>>>>>>> 60e04428
        },
        "sources": [
            {
                "name": "pypi",
                "url": "https://pypi.org/simple",
                "verify_ssl": true
            }
        ]
    },
    "default": {
        "adal": {
            "hashes": [
                "sha256:5a7f1e037c6290c6d7609cab33a9e5e988c2fbec5c51d1c4c649ee3faff37eaf",
                "sha256:fd17e5661f60634ddf96a569b95d34ccb8a98de60593d729c28bdcfe360eaad1"
            ],
            "version": "==1.2.2"
        },
        "amqp": {
            "hashes": [
                "sha256:aa4409446139676943a2eaa27d5f58caf750f4ca5a89f888c452afd86be6a67d",
                "sha256:cbb6f87d53cac612a594f982b717cc1c54c6a1e17943a0a0d32dc6cc9e2120c8"
            ],
            "version": "==2.5.0"
        },
        "asn1crypto": {
            "hashes": [
                "sha256:2f1adbb7546ed199e3c90ef23ec95c5cf3585bac7d11fb7eb562a3fe89c64e87",
                "sha256:9d5c20441baf0cb60a4ac34cc447c6c189024b6b4c6cd7877034f4965c464e49"
            ],
            "version": "==0.24.0"
        },
        "azure": {
            "hashes": [
                "sha256:7d6afa332fccffe1a9390bcfac5122317eec657c6029f144d794603a81cd0e50",
                "sha256:8bee1f569f700519e8cdfe210259c5c51fa96cee69ccae6b06f60d7224e334e6"
            ],
            "version": "==4.0.0"
        },
        "azure-applicationinsights": {
            "hashes": [
                "sha256:6e1839169bb6ffd2d2c21ee3f4afbdd068ea428ad47cf884ea3167ecf7fd0859",
                "sha256:c007a9cb7cee4852673e915220fca267e78f97f275f1a8f09b2266a55702462b"
            ],
            "version": "==0.1.0"
        },
        "azure-batch": {
            "hashes": [
                "sha256:017be21a9e6db92473d2e33170d5dd445596fc70d706f73552ac9c6b57a6ef1c",
                "sha256:cd71c7ebb5beab174b6225bbf79ae18d6db0c8d63227a7e514da0a75f138364c"
            ],
            "version": "==4.1.3"
        },
        "azure-common": {
            "hashes": [
                "sha256:53b1195b8f20943ccc0e71a17849258f7781bc6db1c72edc7d6c055f79bd54e3",
                "sha256:99ef36e74b6395329aada288764ce80504da16ecc8206cb9a72f55fb02e8b484"
            ],
            "version": "==1.1.23"
        },
        "azure-cosmosdb-nspkg": {
            "hashes": [
                "sha256:5d83961922812ffb6e23f7321550b2916abbd7480ec5b4a798417c4a682ff5e9",
                "sha256:acf691e692818d9a65c653c7a3485eb8e35c0bdc496bba652e5ea3905ba09cd8"
            ],
            "version": "==2.0.2"
        },
        "azure-cosmosdb-table": {
            "hashes": [
                "sha256:4a34c2c792036afc2a3811f4440ab967351e9ceee6542cc96453b63c678c0145",
                "sha256:a9c3d2a75b376a45f4bda84af28e698b7578544bb0e9eb7b53fedef3369634a0"
            ],
            "version": "==1.0.5"
        },
        "azure-datalake-store": {
            "hashes": [
                "sha256:10696c76716762739e5e77f25c1268314786cf8e999d6d8366af7245c82fc660",
                "sha256:5bc560ee108a1824e03ab926fbe5302b84c1e8d5742fa3a31e4cc0733ab58543"
            ],
            "version": "==0.0.46"
        },
        "azure-eventgrid": {
            "hashes": [
                "sha256:320440b915081be2d234da6513268384a811514be40076fa0b10eb2671c211b6",
                "sha256:c82c4bf6ea59aeec69ce8f95f1b6a4edc6d733874aeb056669c9d2806168c86e"
            ],
            "version": "==1.3.0"
        },
        "azure-graphrbac": {
            "hashes": [
                "sha256:825b397665f478fab511e521f3f3f4b64189cb9f6c2e7e873b3b7333dc533974",
                "sha256:f94b97bdcf774878fe2f8b8c46a5d6550a4ed891350ed0730c1561a24d488ee2"
            ],
            "version": "==0.40.0"
        },
        "azure-keyvault": {
            "hashes": [
                "sha256:37a8e5f376eb5a304fcd066d414b5d93b987e68f9212b0c41efa37d429aadd49",
                "sha256:dec5334cde846849dfe7896f2e98f17b4f4d75c316a4d30e7171ce71ca20713d"
            ],
            "version": "==1.1.0"
        },
        "azure-loganalytics": {
            "hashes": [
                "sha256:3ceb350def677a351f34b0a0d1637df6be0c6fe87ff32a5270b17f540f6da06e",
                "sha256:5a1bdb33e1fd3dfb275d9eec45ed8e1126eda51e9072ccf08a19922ee5e0ad98"
            ],
            "version": "==0.1.0"
        },
        "azure-mgmt": {
            "hashes": [
                "sha256:8dcbee7b323c3898ae92f5e2d88c3e6201f197ae48a712970929c4646cc2580a",
                "sha256:fdca6b5ecf17e5583f6fd3a20cd4e4e0335a3d91131d62b50cfef40d657234b2"
            ],
            "version": "==4.0.0"
        },
        "azure-mgmt-advisor": {
            "hashes": [
                "sha256:8fdcb41f760a216e6b835eaec11dba61822777b386139d83eee31f0ff63b05da",
                "sha256:9d166cc9868971d03ec852e900fa1f1b95d8829233eff2b1baf702bd34b9887b"
            ],
            "version": "==1.0.1"
        },
        "azure-mgmt-applicationinsights": {
            "hashes": [
                "sha256:929c30559692c77d424ca36f11e98f066c98e7eb7b742c44beadc082715f19df",
                "sha256:f10229eb9e3e9d0ad20188b8d14d67055e86f3815b43b75eedf96b654bee2a9b"
            ],
            "version": "==0.1.1"
        },
        "azure-mgmt-authorization": {
            "hashes": [
                "sha256:2b8504763ea8b1b475f2c3533b171bedb91ffae459f48f1f885ec8536df91093",
                "sha256:535de12ff4f628b62b939ae17cc6186226d7783bf02f242cdd3512ee03a6a40e"
            ],
            "version": "==0.50.0"
        },
        "azure-mgmt-batch": {
            "hashes": [
                "sha256:6e375ecdd5966ee9ee45b29c90a806388c27ceacc2cbd6dd406ff311b5d7da72",
                "sha256:d942e225180d07aae07a43e489ae0acbacd92651be3a019f4eb330a587028161"
            ],
            "version": "==5.0.1"
        },
        "azure-mgmt-batchai": {
            "hashes": [
                "sha256:b5f7df6a77fde0bd6b486762eb2c81750b6f1730ee1116689d2dfbd3e03dba95",
                "sha256:f1870b0f97d5001cdb66208e5a236c9717a0ed18b34dbfdb238a828f3ca2a683"
            ],
            "version": "==2.0.0"
        },
        "azure-mgmt-billing": {
            "hashes": [
                "sha256:3810cdda69ec1409191b292628fe6ba86ce5e0444723b960d91af4f401846ac3",
                "sha256:85f73bb3808a7d0d2543307e8f41e5b90a170ad6eeedd54fe7fcaac61b5b22d2"
            ],
            "version": "==0.2.0"
        },
        "azure-mgmt-cdn": {
            "hashes": [
                "sha256:0cdbe0914aec544884ef681e31950efa548d9bec6d6dc354e00c3dbdab9e76e3",
                "sha256:d80bfcbc342fa118d618c80ee2f3e163a2fa41d184f1d70a826020920dbc8a39"
            ],
            "version": "==3.1.0"
        },
        "azure-mgmt-cognitiveservices": {
            "hashes": [
                "sha256:36b406ee4b6652cd144a99309cd823ac1c726b0160120c14e4c35cb668f3f8ff",
                "sha256:c3247f2786b996a5f328ebdaf65d31507571979e004de7a5ed0ff280f95d80b4"
            ],
            "version": "==3.0.0"
        },
        "azure-mgmt-commerce": {
            "hashes": [
                "sha256:c48e84ed322fa9ddbc2d7fcca754c5e97171919be94f510bd2579cf5666684c3",
                "sha256:ddcd403bcaf6b7de2cbf1bc249b7db452b35dc1f0503f940368efc722dc0bc90"
            ],
            "version": "==1.0.1"
        },
        "azure-mgmt-compute": {
            "hashes": [
                "sha256:36f4682076bafb363cbdf17a839941208ce94a14d8a652005ee02399c4a71297",
                "sha256:93f32e68d322a04006296b89d219e8ccc5d5e52e788ec0a602563823e108e1f8"
            ],
            "version": "==4.6.2"
        },
        "azure-mgmt-consumption": {
            "hashes": [
                "sha256:36ea28bb2ed4bec7e4d643444085ba4debed20a01fbd87f599896a4bda3318bd",
                "sha256:9a85a89f30f224d261749be20b4616a0eb8948586f7f0f20573b8ea32f265189"
            ],
            "version": "==2.0.0"
        },
        "azure-mgmt-containerinstance": {
            "hashes": [
                "sha256:0e55fb1dddcc01a9d58a99095e5cca50252bb6c42150b225e552560fe29fd8a5",
                "sha256:b055386f04ba8433112b0df7fcbc260b5208828d7bb8c057e760fe596aa7a8cd"
            ],
            "version": "==1.5.0"
        },
        "azure-mgmt-containerregistry": {
            "hashes": [
                "sha256:7de7c542e29b441f3858447694c4e5ab933eeef74bce2dd5bdab32b6d521ecd3",
                "sha256:b24be1050d54f3158e8be7f6ad677f0c8888dddefd09fb8391ebfc73d40173a4"
            ],
            "version": "==2.8.0"
        },
        "azure-mgmt-containerservice": {
            "hashes": [
                "sha256:150fa5437726a97428ab107e4de155c950f8065834f43aa2dff5924d20d4b42c",
                "sha256:b75ceac9a18be75c4f6b1ee4e5320a3c75c78472b49d4ff7d374502d914f7594"
            ],
            "version": "==4.4.0"
        },
        "azure-mgmt-cosmosdb": {
            "hashes": [
                "sha256:a6e70527994d8ce7f4eeca80c7691bc9555adf90819848a9a30284a33b0cffe2",
                "sha256:d5f448e9e6733b83e2e6bde28267bb30620c5a3f1399e66dcfe04d0b80960094"
            ],
            "version": "==0.4.1"
        },
        "azure-mgmt-datafactory": {
            "hashes": [
                "sha256:63d6cad02ef4d9da788b148b69c708227085b2d948d805bbf54150c7a692393c",
                "sha256:6ee02286e9950b9f5b76589459f6d060a962faaab1f49c263a55d011e98b30bf"
            ],
            "version": "==0.6.0"
        },
        "azure-mgmt-datalake-analytics": {
            "hashes": [
                "sha256:0d64c4689a67d6138eb9ffbaff2eda2bace7d30b846401673183dcb42714de8f",
                "sha256:ac96c9777314831db37461f0602e75298bc25277ba7f4d0d3e7966a926669b7e"
            ],
            "version": "==0.6.0"
        },
        "azure-mgmt-datalake-nspkg": {
            "hashes": [
                "sha256:2ac6fa13c55b87112199c5fb03a3098cefebed5f44ac34ab3d39b399951b22c4",
                "sha256:3b9e2843f5d0fd6015bba13040dfc2f5fe9bc7b02c9d91dd578e8fe852d1b2dd",
                "sha256:deb192ba422f8b3ec272ce4e88736796f216f28ea5b03f28331d784b7a3f4880"
            ],
            "version": "==3.0.1"
        },
        "azure-mgmt-datalake-store": {
            "hashes": [
                "sha256:2af98236cd7eaa439b239bf761338c866996ce82e9c129b204e8851e5dc095dd",
                "sha256:9376d35495661d19f8acc5604f67b0bc59493b1835bbc480f9a1952f90017a4c"
            ],
            "version": "==0.5.0"
        },
        "azure-mgmt-datamigration": {
            "hashes": [
                "sha256:bb654d9f96166a5cf2638f821af5cee8b1c331257c69b053592375a4d2bb4d5e",
                "sha256:ea2920475f9e56e660003a06397228243042157d46674f8a09abaf2d0a933aed"
            ],
            "version": "==1.0.0"
        },
        "azure-mgmt-devspaces": {
            "hashes": [
                "sha256:220f1610c2cda584e4212611679868d8cc5bdd789d3f0dfa1259b64fc968f580",
                "sha256:4710dd59fc219ebfa4272dbbad58bf62093b52ce22bfd32a5c0279d2149471b5"
            ],
            "version": "==0.1.0"
        },
        "azure-mgmt-devtestlabs": {
            "hashes": [
                "sha256:7e91bb139b59cfaf1c1b2b0e3e21f091768c658c1879797757dedc6312f00c8c",
                "sha256:d416a6d0883b0d33a63c524db6455ee90a01a72a9d8757653e446bf4d3f69796"
            ],
            "version": "==2.2.0"
        },
        "azure-mgmt-dns": {
            "hashes": [
                "sha256:3730b1b3f545a5aa43c0fff07418b362a789eb7d81286e2bed90ffef88bfa5d0",
                "sha256:5b80546b0f182d7abe90c43025cd5ca7e6605224b4d5b872cca2456667f172ef"
            ],
            "version": "==2.1.0"
        },
        "azure-mgmt-eventgrid": {
            "hashes": [
                "sha256:824503b668137affa5b3782c6348c0bb6ab012c72fe47a3be9942c5639f82f8a",
                "sha256:9518e9d7e60ab90a7d18ae6a3f0049ca57588f8f9583ab40d442c2a5387cf94e"
            ],
            "version": "==1.0.0"
        },
        "azure-mgmt-eventhub": {
            "hashes": [
                "sha256:e86b20aa1f6f9c77a83d4af6e708823cc3593658bcea7b12228efc48e214d7da",
                "sha256:e9e8f219251e8296d17f14090488376adcdbab1ca8ffc3664b70c73015f368ff"
            ],
            "version": "==2.6.0"
        },
        "azure-mgmt-hanaonazure": {
            "hashes": [
                "sha256:9fe4dc0adeb772d13918e1d6126d83c7770b762f358487504c5f082f542d0189",
                "sha256:aec953c54809d0cc2f61f24d4d62a97f02c466bdc7906fd66f30120becf0c3df"
            ],
            "version": "==0.1.1"
        },
        "azure-mgmt-iotcentral": {
            "hashes": [
                "sha256:0d2101f3ea8a21ec3b29ee72d83e6ca606a241efec3b042cda8c656ad99b8fd2",
                "sha256:59f7c653ac7d6475d5d7900902a5d0e0fe7aad03224c47d70f2cf1e20d43a81d"
            ],
            "version": "==0.1.0"
        },
        "azure-mgmt-iothub": {
            "hashes": [
                "sha256:08388142ed6844f0a0e97d2740decf80ffc94f22adca174c15f60b9e2c2d14be",
                "sha256:77221c5b6ff7feabc2e6d44156e29fbee9098b34de044165d3532b64b678bdb1"
            ],
            "version": "==0.5.0"
        },
        "azure-mgmt-iothubprovisioningservices": {
            "hashes": [
                "sha256:2b3480a8ad2e535928da55de92b6127d02171768fed375b112274eb1e55268c1",
                "sha256:8c37acfd1c33aba845f2e0302ef7266cad31cba503cc990a48684659acb7b91d"
            ],
            "version": "==0.2.0"
        },
        "azure-mgmt-keyvault": {
            "hashes": [
                "sha256:05a15327a922441d2ba32add50a35c7f1b9225727cbdd3eeb98bc656e4684099",
                "sha256:406298b6236abf9e3bae3218df2fc89c25aee471b917eca7769ff5696fc8ec01"
            ],
            "version": "==1.1.0"
        },
        "azure-mgmt-loganalytics": {
            "hashes": [
                "sha256:c7315ff0ee4d618fb38dca68548ef4023a7a20ce00efe27eb2105a5426237d86",
                "sha256:f224b7d52f4369ce057c7f83e80da1d00a8887ad5c15606529e9c930e601088f"
            ],
            "version": "==0.2.0"
        },
        "azure-mgmt-logic": {
            "hashes": [
                "sha256:232c175e45582f7c547d3b50d93bd64aec37b400426962e4fd0cd235980ea110",
                "sha256:d163dfc32e3cfa84f3f8131a75d9e94f5c4595907332cc001e45bf7e4efd5add"
            ],
            "version": "==3.0.0"
        },
        "azure-mgmt-machinelearningcompute": {
            "hashes": [
                "sha256:4995ba9ee392eb4f5579e93dba9187b67007187e7fd022d6b417ec56e6761a6b",
                "sha256:7a52f85591114ef33a599dabbef840d872b7f599b7823e596af9490ec51b873f"
            ],
            "version": "==0.4.1"
        },
        "azure-mgmt-managementgroups": {
            "hashes": [
                "sha256:005e8289c2e1d8a8368c96790edf6a34e5c37b4096bce2eb8a923c6d5dc11fb2",
                "sha256:ff62d982edda634a36160cb1d15a367a9572a5acb419e5e7ad371e8c83bd47c7"
            ],
            "version": "==0.1.0"
        },
        "azure-mgmt-managementpartner": {
            "hashes": [
                "sha256:27a265cd1ec0fac022fb2f6024b16bffbe378c7a829d6f446c4ab8d94eaf6caf",
                "sha256:ae4ae9f50d00e51bc92408f81a152571305ccbc44ce462c166bca07950474e6d"
            ],
            "version": "==0.1.1"
        },
        "azure-mgmt-maps": {
            "hashes": [
                "sha256:a779b1ddbbcd95393e53f11b586dd26c42a709aaa226412a2df64d0da6807a80",
                "sha256:c120e210bb61768da29de24d28b82f8d42ae24e52396eb6569b499709e22f006"
            ],
            "version": "==0.1.0"
        },
        "azure-mgmt-marketplaceordering": {
            "hashes": [
                "sha256:6da12425cbab0cc62f246e7266b4d67aff6bdd031ecbe50c7542c2f2b2440ad4",
                "sha256:fb7a21f4a4a4b8d32bae600614f047a17993111374c9567ac11f241ada61d69f"
            ],
            "version": "==0.1.0"
        },
        "azure-mgmt-media": {
            "hashes": [
                "sha256:688b56daad16e84afc7ad788a1d0d2969e365317db0d6034dd428a08030d21aa",
                "sha256:6d68668b14c00b4c68f695f2bb69ff77af29034d440371c2bdd9c80187b1a08c"
            ],
            "version": "==1.0.0"
        },
        "azure-mgmt-monitor": {
            "hashes": [
                "sha256:838867a150694837e9c6141760ff0f20fe9e5b7ab88f9ba868fde1810855895e",
                "sha256:f1a58d483e3292ba4f7bbf3104573130c9265d6c9262e26b60cbfa950b5601e4"
            ],
            "version": "==0.5.2"
        },
        "azure-mgmt-msi": {
            "hashes": [
                "sha256:8622bc9a164169a0113728ebe7fd43a88189708ce6e10d4507247d6907987167",
                "sha256:e989e61753bf4eca0e688526b7c31c9a88082080acfb038fad17dda7f084a026"
            ],
            "version": "==0.2.0"
        },
        "azure-mgmt-network": {
            "hashes": [
                "sha256:57965d5c5182bcbe4ef70c23319a2714a5f473c650e18078ac055ad12c70e913",
                "sha256:c083f9da1af69ca8524d0a7e2f0235b025a628ad00308072c1e84662312a532a"
            ],
            "version": "==2.7.0"
        },
        "azure-mgmt-notificationhubs": {
            "hashes": [
                "sha256:abb1f5b6d9fa6e85a9d6c30ea2c23b0f61118cc3364c5e75ea94ea37dcc74890",
                "sha256:b00809d5f6fa6d3f3a9ddea700c35314bc3b2b819fddd0f6389d5aa15a1c8583"
            ],
            "version": "==2.1.0"
        },
        "azure-mgmt-nspkg": {
            "hashes": [
                "sha256:1c6f5134de78c8907e8b73a8ceaaf1f336a24193a543039994fe002bb5f7f39f",
                "sha256:8b2287f671529505b296005e6de9150b074344c2c7d1c805b3f053d081d58c52",
                "sha256:d638ea5fda3ed323db943feb29acaa200f5d8ff092078bf8d29d4a2f8ed16999"
            ],
            "version": "==3.0.2"
        },
        "azure-mgmt-policyinsights": {
            "hashes": [
                "sha256:49b88331bf823a030182ff492b728828c35758c7e49c8898a403bce5b210ba49",
                "sha256:ff94cb12d6e01bf1470c2a6af4ce6960669ab4209106153879ff97addc569ce1"
            ],
            "version": "==0.1.0"
        },
        "azure-mgmt-powerbiembedded": {
            "hashes": [
                "sha256:2f05be73f2a086c579a78fc900e3b2ae14ccde5bcec54e29dfc73e626b377476",
                "sha256:6f75fef7ff576383c8c6692ba5a1efa634e6eded99d0ff6e76fdc8327325fe2f"
            ],
            "version": "==2.0.0"
        },
        "azure-mgmt-rdbms": {
            "hashes": [
                "sha256:6d6f8e48c0458a67b4fd10ea4bb5f3e9b622784f4ef27c296af95a48d377dce5",
                "sha256:d9d4090010cbb64176ce094603f1298af7368ddb3a0cb606d5e972331285216d"
            ],
            "version": "==1.9.0"
        },
        "azure-mgmt-recoveryservices": {
            "hashes": [
                "sha256:29df3e58890492efdd80d608b7a0fd2006c8a908687c35b9b1f70af068c0f6e4",
                "sha256:e48f7769fb10a85ad857710c2cba47880166f69fe7da6b331771f129b21de95c"
            ],
            "version": "==0.3.0"
        },
        "azure-mgmt-recoveryservicesbackup": {
            "hashes": [
                "sha256:1e55b6cbb808df83576cef352ba0065f4878fe505299c0a4c5a97f4f1e5793df",
                "sha256:5c44bd73df6eb55382335f16a21aee62ddc8e271cd913b9147768f42aba59c3d"
            ],
            "version": "==0.3.0"
        },
        "azure-mgmt-redis": {
            "hashes": [
                "sha256:374a267b83ec4e71077b8afad537863fb93816c96407595cdd02973235356ded",
                "sha256:41d12cea5673b2e277ea298d85bab7d1fdbd0636ff6be08b15ee30a312c07d6d"
            ],
            "version": "==5.0.0"
        },
        "azure-mgmt-relay": {
            "hashes": [
                "sha256:1411e734573ce6166ac7a75fbfc0afb7d6b3f47a94d0b4999b6adf2709eba87c",
                "sha256:d9f987cf2998b8a354f331b2a71082c049193f1e1cd345812e14b9b821365acb"
            ],
            "version": "==0.1.0"
        },
        "azure-mgmt-reservations": {
            "hashes": [
                "sha256:40618a3700c47a788182649f238d985edf15b08b6577ea27557e70e2866ac171",
                "sha256:612acfa18f005c2ee5dda5c473b8bf6540d232db331b27be47de2608c5855adb"
            ],
            "version": "==0.2.1"
        },
        "azure-mgmt-resource": {
            "hashes": [
                "sha256:9c55503801db19fa88f1ab6b7ded6f7df543894c3e35b4e00993a471bd25e10c",
                "sha256:bc3d683dbd0289a278b79e55c9de8a5a3db03e3894484b2e5dbc95e4e9eb779c"
            ],
            "version": "==2.2.0"
        },
        "azure-mgmt-scheduler": {
            "hashes": [
                "sha256:59e7cced3ee9b93016efb8cf5f965ca11a463bb8e55f96a2f200b013426dd751",
                "sha256:c6e6edd386ddc4c21d54b1497c3397b970bc127b71809b51bd2391cb1f3d1a14"
            ],
            "version": "==2.0.0"
        },
        "azure-mgmt-search": {
            "hashes": [
                "sha256:92a40a1a7a9e3a82b6fa302042799e8d5a67d3996c20835af72afc14f1610501",
                "sha256:ea24482c56ceb2db2c22165ad7f389054567f7a2fa67e3c13df852b790bfc297"
            ],
            "version": "==2.1.0"
        },
        "azure-mgmt-servicebus": {
            "hashes": [
                "sha256:7d1e8c3dc05ffdfe496ae643290ce4de93a3bf814ffda69121223e3d7da12408",
                "sha256:cbc3fc8d8b8930452cf7d499856313da208eb66f62ade0091aa9bae0db2b1674"
            ],
            "version": "==0.5.3"
        },
        "azure-mgmt-servicefabric": {
            "hashes": [
                "sha256:0c1434e789d0c036c613855b898a385a4533656f45eafae3ef7af3ecf4d6a3e8",
                "sha256:b2bf2279b8ff8450c35e78e226231655021482fdbda27db09975ebfc983398ad"
            ],
            "version": "==0.2.0"
        },
        "azure-mgmt-signalr": {
            "hashes": [
                "sha256:37a79dfe21af4addbd9cdf248a260387caabdfdd60d2ba6f3174d28e96660655",
                "sha256:8a6266a59a5c69102e274806ccad3ac74b06fd2c226e16426bbe248fc2174903"
            ],
            "version": "==0.1.1"
        },
        "azure-mgmt-sql": {
            "hashes": [
                "sha256:43668705f17bd3532e2e489d368937eb19e7d0515638146c156982ace76e0743",
                "sha256:5da488a56d5265757b45747cf5fd22413eb089e606658d6e6d84fe3e9b07e4fa"
            ],
            "version": "==0.9.1"
        },
        "azure-mgmt-storage": {
            "hashes": [
                "sha256:512a29798833453f8c32a5b6d038a459649bbb5b9970ac23c982b5787057fa2b",
                "sha256:9577cea1f7a86ca1db6f14539bd05ce27f43ebe590cc7f23c943961a2c5c1cdc"
            ],
            "version": "==2.0.0"
        },
        "azure-mgmt-subscription": {
            "hashes": [
                "sha256:309b23f0de65f26da80c801e913b0c3b2aea8b90ba583d919f81fe6f329d3f1b",
                "sha256:a37925fb820cb86dfb57559846cc97c7e066fe0e64da7594175f4a4f5e50783c"
            ],
            "version": "==0.2.0"
        },
        "azure-mgmt-trafficmanager": {
            "hashes": [
                "sha256:126167eaa82b443b5b71394050ec292f45074701232bdbdda71f636e9b46516b",
                "sha256:65796588ffbeac45bf73668977131c317b64d6a3f32faecdc5cbf9683d48132c"
            ],
            "version": "==0.50.0"
        },
        "azure-mgmt-web": {
            "hashes": [
                "sha256:8ea0794eef22a257773c13269b94855ab79d36c342ad15a98135403c9785cc0a",
                "sha256:f4ddb4850314325db688241caa323fa80d811dc4590454d87f5c5b558557ea51"
            ],
            "version": "==0.35.0"
        },
        "azure-nspkg": {
            "hashes": [
                "sha256:1d0bbb2157cf57b1bef6c8c8e5b41133957364456c43b0a43599890023cca0a8",
                "sha256:31a060caca00ed1ebd369fc7fe01a56768c927e404ebc92268f4d9d636435e28",
                "sha256:e7d3cea6af63e667d87ba1ca4f8cd7cb4dfca678e4c55fc1cedb320760e39dd0"
            ],
            "version": "==3.0.2"
        },
        "azure-servicebus": {
            "hashes": [
                "sha256:30d5beaf73eaf40aba52fdd7f7f26dd8c3e639051dc19a5f2ab5f8e7832d68f7",
                "sha256:bb6a27afc8f1ea9ab46ff2371069243d45000d351d9b64e450b63d52409b934d"
            ],
            "version": "==0.21.1"
        },
        "azure-servicefabric": {
            "hashes": [
                "sha256:8724718ef48c2810dbd8609c193225fa1e037a2c9ce70c7263f5b031e2e8f208",
                "sha256:c82575cbdf95cc897c3230ea889d4e751d8760a2223857fe6fbeeea5b802e5e2"
            ],
            "version": "==6.3.0.0"
        },
        "azure-servicemanagement-legacy": {
            "hashes": [
                "sha256:282d48aae6aa002c59db6f651b68777a8f93692bb8e9b443113e6a8d5ce5e875",
                "sha256:c883ff8fa3d4f4cb7b9344e8cb7d92a9feca2aa5efd596237aeea89e5c10981d"
            ],
            "version": "==0.20.6"
        },
        "azure-storage-blob": {
            "hashes": [
                "sha256:6577e9ebca6fd1cf47795f88a1f0949c003fae62eeb6479a05631b765cf73b80",
                "sha256:f187a878e7a191f4e098159904f72b4146cf70e1aabaf6484ab4ba72fc6f252c"
            ],
            "version": "==1.5.0"
        },
        "azure-storage-common": {
            "hashes": [
                "sha256:4ec87c7537d457ec95252e0e46477e2c1ccf33774ffefd05d8544682cb0ae401",
                "sha256:de4817cce35a23d1c89563edc38b481ebd8da4655bdf32d26fa2b06095179e4a"
            ],
            "version": "==1.4.2"
        },
        "azure-storage-file": {
            "hashes": [
                "sha256:5217b0441b671246a8d5f506a459fa3af084eeb9297c5be3bbe95d75d23bac2f",
                "sha256:65831e66594cdda36e02f5566ea9d8a6ad35eca6691c28f1fbb49f23987752ff"
            ],
            "version": "==1.4.0"
        },
        "azure-storage-queue": {
            "hashes": [
                "sha256:0bafe9e61c0ce7b3f3ecadea21e931dab3248bd4989dc327a8666c5deae7f7ed",
                "sha256:d28e6f854ed5d719d62637c1b5c2b74d9c67584bc326de5ce41ba0af73e3a3f0"
            ],
            "version": "==1.4.0"
        },
        "babel": {
            "hashes": [
                "sha256:af92e6106cb7c55286b25b38ad7695f8b4efb36a90ba483d7f7a6628c46158ab",
                "sha256:e86135ae101e31e2c8ec20a4e0c5220f4eed12487d5cf3f78be7e98d3a57fc28"
            ],
            "version": "==2.7.0"
        },
        "backports.csv": {
            "hashes": [
                "sha256:1277dfff73130b2e106bf3dd347adb3c5f6c4340882289d88f31240da92cbd6d",
                "sha256:21f6e09bab589e6c1f877edbc40277b65e626262a86e69a70137db714eaac5ce"
            ],
            "version": "==1.0.7"
        },
        "billiard": {
            "hashes": [
                "sha256:756bf323f250db8bf88462cd042c992ba60d8f5e07fc5636c24ba7d6f4261d84"
            ],
            "version": "==3.6.0.0"
        },
        "carto": {
            "hashes": [
                "sha256:13940bbd2f5b9751e396ca592f4e430dc303b71fe0b5909a7aa4b7384362bd61"
            ],
            "index": "pypi",
            "version": "==1.6"
        },
        "celery": {
            "hashes": [
                "sha256:4c4532aa683f170f40bd76f928b70bc06ff171a959e06e71bf35f2f9d6031ef9",
                "sha256:528e56767ae7e43a16cfef24ee1062491f5754368d38fcfffa861cdb9ef219be"
            ],
            "index": "pypi",
            "version": "==4.3.0"
        },
        "certifi": {
            "hashes": [
                "sha256:046832c04d4e752f37383b628bc601a7ea7211496b4638f6514d0e5b9acc4939",
                "sha256:945e3ba63a0b9f577b1395204e13c3a231f9bc0223888be653286534e5873695"
            ],
            "version": "==2019.6.16"
        },
        "cffi": {
            "hashes": [
                "sha256:041c81822e9f84b1d9c401182e174996f0bae9991f33725d059b771744290774",
                "sha256:046ef9a22f5d3eed06334d01b1e836977eeef500d9b78e9ef693f9380ad0b83d",
                "sha256:066bc4c7895c91812eff46f4b1c285220947d4aa46fa0a2651ff85f2afae9c90",
                "sha256:066c7ff148ae33040c01058662d6752fd73fbc8e64787229ea8498c7d7f4041b",
                "sha256:2444d0c61f03dcd26dbf7600cf64354376ee579acad77aef459e34efcb438c63",
                "sha256:300832850b8f7967e278870c5d51e3819b9aad8f0a2c8dbe39ab11f119237f45",
                "sha256:34c77afe85b6b9e967bd8154e3855e847b70ca42043db6ad17f26899a3df1b25",
                "sha256:46de5fa00f7ac09f020729148ff632819649b3e05a007d286242c4882f7b1dc3",
                "sha256:4aa8ee7ba27c472d429b980c51e714a24f47ca296d53f4d7868075b175866f4b",
                "sha256:4d0004eb4351e35ed950c14c11e734182591465a33e960a4ab5e8d4f04d72647",
                "sha256:4e3d3f31a1e202b0f5a35ba3bc4eb41e2fc2b11c1eff38b362de710bcffb5016",
                "sha256:50bec6d35e6b1aaeb17f7c4e2b9374ebf95a8975d57863546fa83e8d31bdb8c4",
                "sha256:55cad9a6df1e2a1d62063f79d0881a414a906a6962bc160ac968cc03ed3efcfb",
                "sha256:5662ad4e4e84f1eaa8efce5da695c5d2e229c563f9d5ce5b0113f71321bcf753",
                "sha256:59b4dc008f98fc6ee2bb4fd7fc786a8d70000d058c2bbe2698275bc53a8d3fa7",
                "sha256:73e1ffefe05e4ccd7bcea61af76f36077b914f92b76f95ccf00b0c1b9186f3f9",
                "sha256:a1f0fd46eba2d71ce1589f7e50a9e2ffaeb739fb2c11e8192aa2b45d5f6cc41f",
                "sha256:a2e85dc204556657661051ff4bab75a84e968669765c8a2cd425918699c3d0e8",
                "sha256:a5457d47dfff24882a21492e5815f891c0ca35fefae8aa742c6c263dac16ef1f",
                "sha256:a8dccd61d52a8dae4a825cdbb7735da530179fea472903eb871a5513b5abbfdc",
                "sha256:ae61af521ed676cf16ae94f30fe202781a38d7178b6b4ab622e4eec8cefaff42",
                "sha256:b012a5edb48288f77a63dba0840c92d0504aa215612da4541b7b42d849bc83a3",
                "sha256:d2c5cfa536227f57f97c92ac30c8109688ace8fa4ac086d19d0af47d134e2909",
                "sha256:d42b5796e20aacc9d15e66befb7a345454eef794fdb0737d1af593447c6c8f45",
                "sha256:dee54f5d30d775f525894d67b1495625dd9322945e7fee00731952e0368ff42d",
                "sha256:e070535507bd6aa07124258171be2ee8dfc19119c28ca94c9dfb7efd23564512",
                "sha256:e1ff2748c84d97b065cc95429814cdba39bcbd77c9c85c89344b317dc0d9cbff",
                "sha256:ed851c75d1e0e043cbf5ca9a8e1b13c4c90f3fbd863dacb01c0808e2b5204201"
            ],
            "version": "==1.12.3"
        },
        "chardet": {
            "hashes": [
                "sha256:84ab92ed1c4d4f16916e05906b6b75a6c0fb5db821cc65e70cbd64a3e2a5eaae",
                "sha256:fc323ffcaeaed0e0a02bf4d117757b98aed530d9ed4531e3e15460124c106691"
            ],
            "version": "==3.0.4"
        },
        "coreapi": {
            "hashes": [
                "sha256:46145fcc1f7017c076a2ef684969b641d18a2991051fddec9458ad3f78ffc1cb",
                "sha256:bf39d118d6d3e171f10df9ede5666f63ad80bba9a29a8ec17726a66cf52ee6f3"
            ],
            "version": "==2.3.3"
        },
        "coreschema": {
            "hashes": [
                "sha256:5e6ef7bf38c1525d5e55a895934ab4273548629f16aed5c0a6caa74ebf45551f",
                "sha256:9503506007d482ab0867ba14724b93c18a33b22b6d19fb419ef2d239dd4a1607"
            ],
            "version": "==0.0.4"
        },
        "cryptography": {
            "hashes": [
                "sha256:24b61e5fcb506424d3ec4e18bca995833839bf13c59fc43e530e488f28d46b8c",
                "sha256:25dd1581a183e9e7a806fe0543f485103232f940fcfc301db65e630512cce643",
                "sha256:3452bba7c21c69f2df772762be0066c7ed5dc65df494a1d53a58b683a83e1216",
                "sha256:41a0be220dd1ed9e998f5891948306eb8c812b512dc398e5a01846d855050799",
                "sha256:5751d8a11b956fbfa314f6553d186b94aa70fdb03d8a4d4f1c82dcacf0cbe28a",
                "sha256:5f61c7d749048fa6e3322258b4263463bfccefecb0dd731b6561cb617a1d9bb9",
                "sha256:72e24c521fa2106f19623a3851e9f89ddfdeb9ac63871c7643790f872a305dfc",
                "sha256:7b97ae6ef5cba2e3bb14256625423413d5ce8d1abb91d4f29b6d1a081da765f8",
                "sha256:961e886d8a3590fd2c723cf07be14e2a91cf53c25f02435c04d39e90780e3b53",
                "sha256:96d8473848e984184b6728e2c9d391482008646276c3ff084a1bd89e15ff53a1",
                "sha256:ae536da50c7ad1e002c3eee101871d93abdc90d9c5f651818450a0d3af718609",
                "sha256:b0db0cecf396033abb4a93c95d1602f268b3a68bb0a9cc06a7cff587bb9a7292",
                "sha256:cfee9164954c186b191b91d4193989ca994703b2fff406f71cf454a2d3c7327e",
                "sha256:e6347742ac8f35ded4a46ff835c60e68c22a536a8ae5c4422966d06946b6d4c6",
                "sha256:f27d93f0139a3c056172ebb5d4f9056e770fdf0206c2f422ff2ebbad142e09ed",
                "sha256:f57b76e46a58b63d1c6375017f4564a28f19a5ca912691fd2e4261b3414b618d"
            ],
            "version": "==2.7"
        },
        "defusedxml": {
            "hashes": [
                "sha256:6687150770438374ab581bb7a1b327a847dd9c5749e396102de3fad4e8a3ef93",
                "sha256:f684034d135af4c6cbb949b8a4d2ed61634515257a67299e5f940fbaa34377f5"
            ],
            "markers": "python_version >= '3.0'",
            "version": "==0.6.0"
        },
        "diff-match-patch": {
            "hashes": [
                "sha256:a809a996d0f09b9bbd59e9bbd0b71eed8c807922512910e05cbd3f9480712ddb"
            ],
            "version": "==20181111"
        },
        "dj-database-url": {
            "hashes": [
                "sha256:4aeaeb1f573c74835b0686a2b46b85990571159ffc21aa57ecd4d1e1cb334163",
                "sha256:851785365761ebe4994a921b433062309eb882fedd318e1b0fcecc607ed02da9"
            ],
            "index": "pypi",
            "version": "==0.5"
        },
        "dj-static": {
            "hashes": [
                "sha256:032ec1c532617922e6e3e956d504a6fb1acce4fc1c7c94612d0fda21828ce8ef"
            ],
            "index": "pypi",
            "version": "==0.0.6"
        },
        "django": {
            "hashes": [
                "sha256:4d23f61b26892bac785f07401bc38cbf8fa4cec993f400e9cd9ddf28fd51c0ea",
                "sha256:6e974d4b57e3b29e4882b244d40171d6a75202ab8d2402b8e8adbd182e25cf0c"
            ],
            "index": "pypi",
            "version": "==2.2.3"
        },
        "django-appconf": {
            "hashes": [
                "sha256:35f13ca4d567f132b960e2cd4c832c2d03cb6543452d34e29b7ba10371ba80e3",
                "sha256:c98a7af40062e996b921f5962a1c4f3f0c979fa7885f7be4710cceb90ebe13a6"
            ],
            "index": "pypi",
            "version": "==1.0.3"
        },
        "django-autocomplete-light": {
            "hashes": [
                "sha256:69a34f97a5b8ab3aac6baaea36f627ef09eaa5791c60f881b2000b1b813268d0"
            ],
            "version": "==3.3.5"
        },
        "django-celery-beat": {
            "hashes": [
                "sha256:61c92d4b600a9f24406ee0b8d01a9b192253e15d047e3325e1d81e2cacf7aba6",
                "sha256:659b39232c454ac27022bf679939bce0471fd482f3ee9276f5199716cb4afad9"
            ],
            "index": "pypi",
            "version": "==1.5"
        },
        "django-celery-email": {
            "hashes": [
                "sha256:02694114f8a4e4b363cfae48b960473396899cae08351e29b0c5e431d647ef9e",
                "sha256:83ad3d4edfccbcdeb8319314ed8c36cf2d017bbb02cae8b459bf6678a804ea44"
            ],
            "index": "pypi",
            "version": "==2.0.2"
        },
        "django-celery-results": {
            "hashes": [
                "sha256:932277e9382528f74778b30cf90e17941cba577b7d73cee09ed55e4972972c32",
                "sha256:e735dc3e705a0e21afc3b6fa2918ec388258145fcbaad3727c493c5707d25034"
            ],
            "index": "pypi",
            "version": "==1.1.2"
        },
        "django-contrib-comments": {
            "hashes": [
                "sha256:61b051d7bc3ff593e86b41a1ed5e969423cf55cc92768598af3315e2528e0890",
                "sha256:656aefe59798e5f7ef06af4bf34cf458962225bce93ca62630ba7dd97df9d81a"
            ],
            "index": "pypi",
            "version": "==1.9.1"
        },
        "django-cors-headers": {
            "hashes": [
                "sha256:5b80bf0f8d7fc6e2bcb4f40781d5ff3661961bbf1982e52daec77241dea3b890",
                "sha256:ebf3e2cf25aa6993b959a8e6a87828ebb3c8fe5bc3ec4a2d6e65f3b8d9b4212c"
            ],
            "index": "pypi",
            "version": "==3.0.2"
        },
        "django-debug-toolbar": {
            "hashes": [
                "sha256:89d75b60c65db363fb24688d977e5fbf0e73386c67acf562d278402a10fc3736",
                "sha256:c2b0134119a624f4ac9398b44f8e28a01c7686ac350a12a74793f3dd57a9eea0"
            ],
            "index": "pypi",
            "version": "==1.11"
        },
        "django-easy-pdf": {
            "hashes": [
                "sha256:f7cb58e896791d28718219c54d2c8930e442fa1327817037e1c480bead77cddb"
            ],
            "index": "pypi",
            "version": "==0.1.1"
        },
        "django-extensions": {
            "hashes": [
                "sha256:308e4aa61b6accc249c67a0fb99daef6f8b233179dd50a52f408fae4f58b71ee",
                "sha256:7c0db3b1a249bcfdd50c4314a617f8fb0aec979e2c01466e68ec0d60337313a9"
            ],
            "index": "pypi",
            "version": "==2.0"
        },
        "django-filter": {
            "hashes": [
                "sha256:3dafb7d2810790498895c22a1f31b2375795910680ac9c1432821cbedb1e176d",
                "sha256:a3014de317bef0cd43075a0f08dfa1d319a7ccc5733c3901fb860da70b0dda68"
            ],
            "index": "pypi",
            "version": "==2.1"
        },
        "django-fsm": {
            "hashes": [
                "sha256:96f776736042b8cde03483cb4b27c3a62580da40fc9b942845349718afdf5d0f",
                "sha256:cacd5485c726b411c6728c9ae3120303c9badf8aa0edff2db3aecdbe3a906945"
            ],
            "index": "pypi",
            "version": "==2.6.1"
        },
        "django-import-export": {
            "hashes": [
                "sha256:830824f79aae39e4212bb03aabdd83dc57931420557b757981cf6add8d07e611",
                "sha256:99fae7d963af4ade97af9237a843f250312421fa4ee350a3b735fcc5684c3fb5"
            ],
            "index": "pypi",
            "version": "==1.2"
        },
        "django-js-asset": {
            "hashes": [
                "sha256:8ec12017f26eec524cab436c64ae73033368a372970af4cf42d9354fcb166bdd",
                "sha256:c163ae80d2e0b22d8fb598047cd0dcef31f81830e127cfecae278ad574167260"
            ],
            "index": "pypi",
            "version": "==1.2.2"
        },
        "django-leaflet": {
            "hashes": [
                "sha256:efdf98ae0bb52f1c5e0fdceb20b870dc6a58378340366a9083f857ccea66117b"
            ],
            "index": "pypi",
            "version": "==0.24"
        },
        "django-logentry-admin": {
            "hashes": [
                "sha256:0033fa146b5c3d1195a1d306e5b665a22b901450e55715f3dec50c2b4076f8f6"
            ],
            "index": "pypi",
            "version": "==1.0.4"
        },
        "django-model-utils": {
            "hashes": [
                "sha256:2c057f3bf0859aba27f04389f0cedd2d48f8c9b3848acb86fd9970794e58f477",
                "sha256:8cd377744aa45f9f131d652ec460c57d1aaa88d3e9b586c8e27eb709341b9084"
            ],
            "index": "pypi",
            "version": "==3.1.2"
        },
        "django-mptt": {
            "hashes": [
                "sha256:6bf9eb26e54e92006ca82108a1c946c7df533ec27bddf3f795a83a32a3d1b04b",
                "sha256:c765c1501dd0b5c22f0ca8b948550bd294cd2db68aefa0560c6ed7fcfdf4b95e"
            ],
            "version": "==0.10.0"
        },
        "django-ordered-model": {
            "hashes": [
                "sha256:14aeacca5a4d41de92b89432a7665b6be5ef254e72418cbeb32258348ad05352"
            ],
            "index": "pypi",
            "version": "==3.1.1"
        },
        "django-post-office": {
            "hashes": [
                "sha256:e32427822f647719575094f790ca949ef9f9827ec0e8378cb021f01f3834b2a4"
            ],
            "index": "pypi",
            "version": "==3.2.1"
        },
        "django-redis-cache": {
            "hashes": [
                "sha256:77dcb9d11beef5ce77dadfb95328b7712c3d9bde8419a0ba92968712b9bff48b"
            ],
            "index": "pypi",
            "version": "==2.0"
        },
        "django-rest-swagger": {
            "hashes": [
                "sha256:48f6aded9937e90ae7cbe9e6c932b9744b8af80cc4e010088b3278c700e0685b",
                "sha256:b039b0288bab4665cd45dc5d16f94b13911bc4ad0ed55f74ad3b90aa31c87c17"
            ],
            "index": "pypi",
            "version": "==2.2"
        },
        "django-storages": {
            "extras": [
                "azure"
            ],
            "hashes": [
                "sha256:8e35d2c7baeda5dc6f0b4f9a0fc142d25f9a1bf72b8cebfcbc5db4863abc552d",
                "sha256:b1a63cd5ea286ee5a9fb45de6c3c5c0ae132d58308d06f1ce9865cfcd5e470a7"
            ],
            "index": "pypi",
            "version": "==1.7.1"
        },
        "django-tenants": {
            "hashes": [
                "sha256:5c6ca5d291875073f4d34c5d84786f4a7c3ef973e8ebbc4334c0e2393a31db77"
            ],
            "index": "pypi",
            "version": "==2.2.2"
        },
        "django-timezone-field": {
            "hashes": [
                "sha256:7d7a37cfeacec5b1e81cd2f0aa334d46ebaa369cd516028579ed343cbc676c38",
                "sha256:d9fdab77c443b78c362ffaeb50fe7d7b54692c89aaae8ca1cae67848139b82ac"
            ],
            "index": "pypi",
            "version": "==3.0"
        },
        "django-waffle": {
            "hashes": [
                "sha256:3e0ae529315de89c51b362c4d5a59bb0e3a026a3787c03501726f5bb7148e72e",
                "sha256:ee06ac29a3391f0893cfab1ed47bda65506ef136b4ceed5d1436df88bb17d02f"
            ],
            "index": "pypi",
            "version": "==0.17"
        },
        "djangorestframework": {
            "hashes": [
                "sha256:376f4b50340a46c15ae15ddd0c853085f4e66058f97e4dbe7d43ed62f5e60651",
                "sha256:c12869cfd83c33d579b17b3cb28a2ae7322a53c3ce85580c2a2ebe4e3f56c4fb"
            ],
            "index": "pypi",
            "version": "==3.9.4"
        },
        "djangorestframework-csv": {
            "hashes": [
                "sha256:2f008b20a44f2d3c37835ea5b5ddfe19f54394f07b9cb267c616a917a7f7e27c"
            ],
            "index": "pypi",
            "version": "==2.1.0"
        },
        "djangorestframework-gis": {
            "hashes": [
                "sha256:35527c51e083ccc93f6e6d90a6515c132bbeb2c5648b166ac5b1a48c4ea8e2a4",
                "sha256:e645c6c8aedee53ac0a4851abcdf8121fff66813eebae1b040b1ccb941cb248b"
            ],
            "index": "pypi",
            "version": "==0.14"
        },
        "djangorestframework-jwt": {
            "hashes": [
                "sha256:5efe33032f3a4518a300dc51a51c92145ad95fb6f4b272e5aa24701db67936a7",
                "sha256:ab15dfbbe535eede8e2e53adaf52ef0cf018ee27dbfad10cbc4cbec2ab63d38c"
            ],
            "index": "pypi",
            "version": "==1.11.0"
        },
        "djangorestframework-recursive": {
            "hashes": [
                "sha256:e4e51b26b7ee3c9f9b838885d638b91293e7c66e85b5955f278a6e10eb34ce7c",
                "sha256:f8fc2d677ccb32fe53ec4153a45f66c822d0ce444824cba56edc76ca89b704ae"
            ],
            "index": "pypi",
            "version": "==0.1.2"
        },
        "djangorestframework-xml": {
            "hashes": [
                "sha256:d8118580b6c0e94a6b908a78c8d842e9f349901dfff43d91adc2d73a54f4ba59",
                "sha256:d85d5744e75fe01ea2af667b15f6aa7df97c710516477ba493558da8432f6b0f"
            ],
            "index": "pypi",
            "version": "==1.4"
        },
        "drf-nested-routers": {
            "hashes": [
                "sha256:46e5c3abc15c782cafafd7d75028e8f9121bbc6228e3599bbb48a3daa4585034",
                "sha256:60c1e1f5cc801e757d26a8138e61c44419ef800c213c3640c5b6138e77d46762"
            ],
            "index": "pypi",
            "version": "==0.91"
        },
        "drf-querystringfilter": {
            "hashes": [
                "sha256:feae3c659ae24cf393a35cf3161e87f01a71b8d30bb2cdf90e1eb549ba23af4c"
            ],
            "index": "pypi",
            "version": "==1.0.0"
        },
        "et-xmlfile": {
            "hashes": [
                "sha256:614d9722d572f6246302c4491846d2c393c199cfa4edc9af593437691683335b"
            ],
            "version": "==1.0.1"
        },
        "etools-validator": {
            "hashes": [
                "sha256:057ae0fbd8405efe6ca1240c8ce60b5bff654525a39cb2f8234d5a560277db15"
            ],
            "index": "pypi",
            "version": "==0.3.2"
        },
        "flower": {
            "hashes": [
                "sha256:7f45acb297ab7cf3dd40140816143a2588f6938dbd70b8c46b59c7d8d1e93d55"
            ],
            "index": "pypi",
            "version": "==0.9.3"
        },
        "future": {
            "hashes": [
                "sha256:67045236dcfd6816dc439556d009594abf643e5eb48992e36beac09c2ca659b8"
            ],
            "version": "==0.17.1"
        },
        "gdal": {
            "hashes": [
                "sha256:b725a580e6faa0bc17edc3e6caa1da9e6efc401fab19e8482631ee179132b4df"
            ],
            "index": "pypi",
            "version": "==2.4.0"
        },
        "gunicorn": {
            "hashes": [
                "sha256:aa8e0b40b4157b36a5df5e599f45c9c76d6af43845ba3b3b0efe2c70473c2471",
                "sha256:fa2662097c66f920f53f70621c6c58ca4a3c4d3434205e608e121b5b3b71f4f3"
            ],
            "index": "pypi",
            "version": "==19.9"
        },
        "html5lib": {
            "hashes": [
                "sha256:20b159aa3badc9d5ee8f5c647e5efd02ed2a66ab8d354930bd9ff139fc1dc0a3",
                "sha256:66cb0dcfdbbc4f9c3ba1a63fdb511ffdbd4f513b2b6d81b80cd26ce6b3fb3736"
            ],
            "version": "==1.0.1"
        },
        "idna": {
            "hashes": [
                "sha256:c357b3f628cf53ae2c4c05627ecc484553142ca23264e593d327bcde5e9c3407",
                "sha256:ea8b7f6188e6fa117537c3df7da9fc686d485087abf6ac197f9c46432f7e4a3c"
            ],
            "version": "==2.8"
        },
        "isodate": {
            "hashes": [
                "sha256:2e364a3d5759479cdb2d37cce6b9376ea504db2ff90252a2e5b7cc89cc9ff2d8",
                "sha256:aa4d33c06640f5352aca96e4b81afd8ab3b47337cc12089822d6f322ac772c81"
            ],
            "version": "==0.6.0"
        },
        "itypes": {
            "hashes": [
                "sha256:c6e77bb9fd68a4bfeb9d958fea421802282451a25bac4913ec94db82a899c073"
            ],
            "version": "==1.1.0"
        },
        "jdcal": {
            "hashes": [
                "sha256:1abf1305fce18b4e8aa248cf8fe0c56ce2032392bc64bbd61b5dff2a19ec8bba",
                "sha256:472872e096eb8df219c23f2689fc336668bdb43d194094b5cc1707e1640acfc8"
            ],
            "version": "==1.4.1"
        },
        "jinja2": {
            "hashes": [
                "sha256:065c4f02ebe7f7cf559e49ee5a95fb800a9e4528727aec6f24402a5374c65013",
                "sha256:14dd6caf1527abb21f08f86c784eac40853ba93edb79552aa1e4b8aef1b61c7b"
            ],
            "version": "==2.10.1"
        },
        "jsonfield": {
            "hashes": [
                "sha256:a0a7fdee736ff049059409752b045281a225610fecbda9b9bd588ba976493c12",
                "sha256:beb1cd4850d6d6351c32daefcb826c01757744e9c863228a642f87a1a4acb834"
            ],
            "version": "==2.0.2"
        },
        "kombu": {
            "hashes": [
                "sha256:55b71d3785def3470a16217fe0780f9e6f95e61bf9ad39ef8dce0177224eab77",
                "sha256:eb365ea795cd7e629ba2f1f398e0c3ba354b91ef4de225ffdf6ab45fdfc7d581"
            ],
            "version": "==4.6.3"
        },
        "lxml": {
            "hashes": [
                "sha256:06c7616601430aa140a69f97e3116308fffe0848f543b639a5ec2e8920ae72fd",
                "sha256:177202792f9842374a8077735c69c41a4282183f7851443d2beb8ee310720819",
                "sha256:19317ad721ceb9e39847d11131903931e2794e447d4751ebb0d9236f1b349ff2",
                "sha256:36d206e62f3e5dbaafd4ec692b67157e271f5da7fd925fda8515da675eace50d",
                "sha256:387115b066c797c85f9861a9613abf50046a15aac16759bc92d04f94acfad082",
                "sha256:3ce1c49d4b4a7bc75fb12acb3a6247bb7a91fe420542e6d671ba9187d12a12c2",
                "sha256:4d2a5a7d6b0dbb8c37dab66a8ce09a8761409c044017721c21718659fa3365a1",
                "sha256:58d0a1b33364d1253a88d18df6c0b2676a1746d27c969dc9e32d143a3701dda5",
                "sha256:62a651c618b846b88fdcae0533ec23f185bb322d6c1845733f3123e8980c1d1b",
                "sha256:69ff21064e7debc9b1b1e2eee8c2d686d042d4257186d70b338206a80c5bc5ea",
                "sha256:7060453eba9ba59d821625c6af6a266bd68277dce6577f754d1eb9116c094266",
                "sha256:7d26b36a9c4bce53b9cfe42e67849ae3c5c23558bc08363e53ffd6d94f4ff4d2",
                "sha256:83b427ad2bfa0b9705e02a83d8d607d2c2f01889eb138168e462a3a052c42368",
                "sha256:923d03c84534078386cf50193057aae98fa94cace8ea7580b74754493fda73ad",
                "sha256:b773715609649a1a180025213f67ffdeb5a4878c784293ada300ee95a1f3257b",
                "sha256:baff149c174e9108d4a2fee192c496711be85534eab63adb122f93e70aa35431",
                "sha256:bca9d118b1014b4c2d19319b10a3ebed508ff649396ce1855e1c96528d9b2fa9",
                "sha256:ce580c28845581535dc6000fc7c35fdadf8bea7ccb57d6321b044508e9ba0685",
                "sha256:d34923a569e70224d88e6682490e24c842907ba2c948c5fd26185413cbe0cd96",
                "sha256:dd9f0e531a049d8b35ec5e6c68a37f1ba6ec3a591415e6804cbdf652793d15d7",
                "sha256:ecb805cbfe9102f3fd3d2ef16dfe5ae9e2d7a7dfbba92f4ff1e16ac9784dbfb0",
                "sha256:ede9aad2197a0202caff35d417b671f5f91a3631477441076082a17c94edd846",
                "sha256:ef2d1fc370400e0aa755aab0b20cf4f1d0e934e7fd5244f3dd4869078e4942b9",
                "sha256:f2fec194a49bfaef42a548ee657362af5c7a640da757f6f452a35da7dd9f923c"
            ],
            "version": "==4.3.4"
        },
        "markupsafe": {
            "hashes": [
                "sha256:00bc623926325b26bb9605ae9eae8a215691f33cae5df11ca5424f06f2d1f473",
                "sha256:09027a7803a62ca78792ad89403b1b7a73a01c8cb65909cd876f7fcebd79b161",
                "sha256:09c4b7f37d6c648cb13f9230d847adf22f8171b1ccc4d5682398e77f40309235",
                "sha256:1027c282dad077d0bae18be6794e6b6b8c91d58ed8a8d89a89d59693b9131db5",
                "sha256:24982cc2533820871eba85ba648cd53d8623687ff11cbb805be4ff7b4c971aff",
                "sha256:29872e92839765e546828bb7754a68c418d927cd064fd4708fab9fe9c8bb116b",
                "sha256:43a55c2930bbc139570ac2452adf3d70cdbb3cfe5912c71cdce1c2c6bbd9c5d1",
                "sha256:46c99d2de99945ec5cb54f23c8cd5689f6d7177305ebff350a58ce5f8de1669e",
                "sha256:500d4957e52ddc3351cabf489e79c91c17f6e0899158447047588650b5e69183",
                "sha256:535f6fc4d397c1563d08b88e485c3496cf5784e927af890fb3c3aac7f933ec66",
                "sha256:62fe6c95e3ec8a7fad637b7f3d372c15ec1caa01ab47926cfdf7a75b40e0eac1",
                "sha256:6dd73240d2af64df90aa7c4e7481e23825ea70af4b4922f8ede5b9e35f78a3b1",
                "sha256:717ba8fe3ae9cc0006d7c451f0bb265ee07739daf76355d06366154ee68d221e",
                "sha256:79855e1c5b8da654cf486b830bd42c06e8780cea587384cf6545b7d9ac013a0b",
                "sha256:7c1699dfe0cf8ff607dbdcc1e9b9af1755371f92a68f706051cc8c37d447c905",
                "sha256:88e5fcfb52ee7b911e8bb6d6aa2fd21fbecc674eadd44118a9cc3863f938e735",
                "sha256:8defac2f2ccd6805ebf65f5eeb132adcf2ab57aa11fdf4c0dd5169a004710e7d",
                "sha256:98c7086708b163d425c67c7a91bad6e466bb99d797aa64f965e9d25c12111a5e",
                "sha256:9add70b36c5666a2ed02b43b335fe19002ee5235efd4b8a89bfcf9005bebac0d",
                "sha256:9bf40443012702a1d2070043cb6291650a0841ece432556f784f004937f0f32c",
                "sha256:ade5e387d2ad0d7ebf59146cc00c8044acbd863725f887353a10df825fc8ae21",
                "sha256:b00c1de48212e4cc9603895652c5c410df699856a2853135b3967591e4beebc2",
                "sha256:b1282f8c00509d99fef04d8ba936b156d419be841854fe901d8ae224c59f0be5",
                "sha256:b2051432115498d3562c084a49bba65d97cf251f5a331c64a12ee7e04dacc51b",
                "sha256:ba59edeaa2fc6114428f1637ffff42da1e311e29382d81b339c1817d37ec93c6",
                "sha256:c8716a48d94b06bb3b2524c2b77e055fb313aeb4ea620c8dd03a105574ba704f",
                "sha256:cd5df75523866410809ca100dc9681e301e3c27567cf498077e8551b6d20e42f",
                "sha256:e249096428b3ae81b08327a63a485ad0878de3fb939049038579ac0ef61e17e7"
            ],
            "version": "==1.1.1"
        },
        "msrest": {
            "hashes": [
                "sha256:2c0909570913785a4408a17286e151f3b28d39277113e5c63378572f7395c660",
                "sha256:c9e9cbb0c47745f9f5c82cce60849d7c3ec9e33fc6fad9e2987b7657ad1ba479"
            ],
            "version": "==0.6.8"
        },
        "msrestazure": {
            "hashes": [
                "sha256:070220fa9c86b55026360435b655d1d67ff4306fd1412687c400dc549e9647b7",
                "sha256:e9d525b11d88f1073744e128ae19a4e023e4085893cfcfd02483fdd4cee25091"
            ],
            "version": "==0.6.1"
        },
        "newrelic": {
            "hashes": [
                "sha256:708ac6a75c76a59e3d6c0d714e2fbb1e4ec7d540f7d34bddd81e61bdb636e895"
            ],
            "index": "pypi",
            "version": "==4.20.1.121"
        },
        "oauthlib": {
            "hashes": [
                "sha256:40a63637707e9163eda62d0f5345120c65e001a790480b8256448543c1f78f66",
                "sha256:b4d99ae8ccfb7d33ba9591b59355c64eef5241534aa3da2e4c0435346b84bc8e"
            ],
            "version": "==3.0.2"
        },
        "odfpy": {
            "hashes": [
                "sha256:596021f0519623ca8717331951c95e3b8d7b21e86edc7efe8cb650a0d0f59a2b"
            ],
            "version": "==1.4.0"
        },
        "openapi-codec": {
            "hashes": [
                "sha256:1bce63289edf53c601ea3683120641407ff6b708803b8954c8a876fe778d2145"
            ],
            "version": "==1.3.2"
        },
        "openpyxl": {
            "hashes": [
                "sha256:1d2af392cef8c8227bd2ac3ebe3a28b25aba74fd4fa473ce106065f0b73bfe2e"
            ],
            "version": "==2.6.2"
        },
        "pillow": {
            "hashes": [
                "sha256:051de330a06c99d6f84bcf582960487835bcae3fc99365185dc2d4f65a390c0e",
                "sha256:0ae5289948c5e0a16574750021bd8be921c27d4e3527800dc9c2c1d2abc81bf7",
                "sha256:0b1efce03619cdbf8bcc61cfae81fcda59249a469f31c6735ea59badd4a6f58a",
                "sha256:163136e09bd1d6c6c6026b0a662976e86c58b932b964f255ff384ecc8c3cefa3",
                "sha256:18e912a6ccddf28defa196bd2021fe33600cbe5da1aa2f2e2c6df15f720b73d1",
                "sha256:24ec3dea52339a610d34401d2d53d0fb3c7fd08e34b20c95d2ad3973193591f1",
                "sha256:267f8e4c0a1d7e36e97c6a604f5b03ef58e2b81c1becb4fccecddcb37e063cc7",
                "sha256:3273a28734175feebbe4d0a4cde04d4ed20f620b9b506d26f44379d3c72304e1",
                "sha256:4c678e23006798fc8b6f4cef2eaad267d53ff4c1779bd1af8725cc11b72a63f3",
                "sha256:4d4bc2e6bb6861103ea4655d6b6f67af8e5336e7216e20fff3e18ffa95d7a055",
                "sha256:505738076350a337c1740a31646e1de09a164c62c07db3b996abdc0f9d2e50cf",
                "sha256:5233664eadfa342c639b9b9977190d64ad7aca4edc51a966394d7e08e7f38a9f",
                "sha256:5d95cb9f6cced2628f3e4de7e795e98b2659dfcc7176ab4a01a8b48c2c2f488f",
                "sha256:7eda4c737637af74bac4b23aa82ea6fbb19002552be85f0b89bc27e3a762d239",
                "sha256:801ddaa69659b36abf4694fed5aa9f61d1ecf2daaa6c92541bbbbb775d97b9fe",
                "sha256:825aa6d222ce2c2b90d34a0ea31914e141a85edefc07e17342f1d2fdf121c07c",
                "sha256:9c215442ff8249d41ff58700e91ef61d74f47dfd431a50253e1a1ca9436b0697",
                "sha256:a3d90022f2202bbb14da991f26ca7a30b7e4c62bf0f8bf9825603b22d7e87494",
                "sha256:a631fd36a9823638fe700d9225f9698fb59d049c942d322d4c09544dc2115356",
                "sha256:a6523a23a205be0fe664b6b8747a5c86d55da960d9586db039eec9f5c269c0e6",
                "sha256:a756ecf9f4b9b3ed49a680a649af45a8767ad038de39e6c030919c2f443eb000",
                "sha256:b117287a5bdc81f1bac891187275ec7e829e961b8032c9e5ff38b70fd036c78f",
                "sha256:ba04f57d1715ca5ff74bb7f8a818bf929a204b3b3c2c2826d1e1cc3b1c13398c",
                "sha256:cd878195166723f30865e05d87cbaf9421614501a4bd48792c5ed28f90fd36ca",
                "sha256:cee815cc62d136e96cf76771b9d3eb58e0777ec18ea50de5cfcede8a7c429aa8",
                "sha256:d1722b7aa4b40cf93ac3c80d3edd48bf93b9208241d166a14ad8e7a20ee1d4f3",
                "sha256:d7c1c06246b05529f9984435fc4fa5a545ea26606e7f450bdbe00c153f5aeaad",
                "sha256:e9c8066249c040efdda84793a2a669076f92a301ceabe69202446abb4c5c5ef9",
                "sha256:f227d7e574d050ff3996049e086e1f18c7bd2d067ef24131e50a1d3fe5831fbc",
                "sha256:fc9a12aad714af36cf3ad0275a96a733526571e52710319855628f476dcb144e"
            ],
            "index": "pypi",
            "version": "==5.4.1"
        },
        "psycopg2": {
            "hashes": [
                "sha256:128d0fa910ada0157bba1cb74a9c5f92bb8a1dca77cf91a31eb274d1f889e001",
                "sha256:227fd46cf9b7255f07687e5bde454d7d67ae39ca77e170097cdef8ebfc30c323",
                "sha256:2315e7f104681d498ccf6fd70b0dba5bce65d60ac92171492bfe228e21dcc242",
                "sha256:4b5417dcd2999db0f5a891d54717cfaee33acc64f4772c4bc574d4ff95ed9d80",
                "sha256:640113ddc943522aaf71294e3f2d24013b0edd659b7820621492c9ebd3a2fb0b",
                "sha256:897a6e838319b4bf648a574afb6cabcb17d0488f8c7195100d48d872419f4457",
                "sha256:8dceca81409898c870e011c71179454962dec152a1a6b86a347f4be74b16d864",
                "sha256:b1b8e41da09a0c3ef0b3d4bb72da0dde2abebe583c1e8462973233fd5ad0235f",
                "sha256:cb407fccc12fc29dc331f2b934913405fa49b9b75af4f3a72d0f50f57ad2ca23",
                "sha256:d3a27550a8185e53b244ad7e79e307594b92fede8617d80200a8cce1fba2c60f",
                "sha256:f0e6b697a975d9d3ccd04135316c947dd82d841067c7800ccf622a8717e98df1"
            ],
            "version": "==2.8.3"
        },
        "psycopg2-binary": {
            "hashes": [
                "sha256:080c72714784989474f97be9ab0ddf7b2ad2984527e77f2909fcd04d4df53809",
                "sha256:110457be80b63ff4915febb06faa7be002b93a76e5ba19bf3f27636a2ef58598",
                "sha256:171352a03b22fc099f15103959b52ee77d9a27e028895d7e5fde127aa8e3bac5",
                "sha256:19d013e7b0817087517a4b3cab39c084d78898369e5c46258aab7be4f233d6a1",
                "sha256:249b6b21ae4eb0f7b8423b330aa80fab5f821b9ffc3f7561a5e2fd6bb142cf5d",
                "sha256:2ac0731d2d84b05c7bb39e85b7e123c3a0acd4cda631d8d542802c88deb9e87e",
                "sha256:2b6d561193f0dc3f50acfb22dd52ea8c8dfbc64bcafe3938b5f209cc17cb6f00",
                "sha256:2bd23e242e954214944481124755cbefe7c2cf563b1a54cd8d196d502f2578bf",
                "sha256:3e1239242ca60b3725e65ab2f13765fc199b03af9eaf1b5572f0e97bdcee5b43",
                "sha256:3eb70bb697abbe86b1d2b1316370c02ba320bfd1e9e35cf3b9566a855ea8e4e5",
                "sha256:51a2fc7e94b98bd1bb5d4570936f24fc2b0541b63eccadf8fdea266db8ad2f70",
                "sha256:52f1bdafdc764b7447e393ed39bb263eccb12bfda25a4ac06d82e3a9056251f6",
                "sha256:5b3581319a3951f1e866f4f6c5e42023db0fae0284273b82e97dfd32c51985cd",
                "sha256:63c1b66e3b2a3a336288e4bcec499e0dc310cd1dceaed1c46fa7419764c68877",
                "sha256:8123a99f24ecee469e5c1339427bcdb2a33920a18bb5c0d58b7c13f3b0298ba3",
                "sha256:85e699fcabe7f817c0f0a412d4e7c6627e00c412b418da7666ff353f38e30f67",
                "sha256:8dbff4557bbef963697583366400822387cccf794ccb001f1f2307ed21854c68",
                "sha256:908d21d08d6b81f1b7e056bbf40b2f77f8c499ab29e64ec5113052819ef1c89b",
                "sha256:af39d0237b17d0a5a5f638e9dffb34013ce2b1d41441fd30283e42b22d16858a",
                "sha256:af51bb9f055a3f4af0187149a8f60c9d516cf7d5565b3dac53358796a8fb2a5b",
                "sha256:b2ecac57eb49e461e86c092761e6b8e1fd9654dbaaddf71a076dcc869f7014e2",
                "sha256:cd37cc170678a4609becb26b53a2bc1edea65177be70c48dd7b39a1149cabd6e",
                "sha256:d17e3054b17e1a6cb8c1140f76310f6ede811e75b7a9d461922d2c72973f583e",
                "sha256:d305313c5a9695f40c46294d4315ed3a07c7d2b55e48a9010dad7db7a66c8b7f",
                "sha256:dd0ef0eb1f7dd18a3f4187226e226a7284bda6af5671937a221766e6ef1ee88f",
                "sha256:e1adff53b56db9905db48a972fb89370ad5736e0450b96f91bcf99cadd96cfd7",
                "sha256:f0d43828003c82dbc9269de87aa449e9896077a71954fbbb10a614c017e65737",
                "sha256:f78e8b487de4d92640105c1389e5b90be3496b1d75c90a666edd8737cc2dbab7"
            ],
            "index": "pypi",
            "version": "==2.8.3"
        },
        "pycparser": {
            "hashes": [
                "sha256:a988718abfad80b6b157acce7bf130a30876d27603738ac39f140993246b25b3"
            ],
            "version": "==2.19"
        },
        "pyjwt": {
            "hashes": [
                "sha256:5c6eca3c2940464d106b99ba83b00c6add741c9becaec087fb7ccdefea71350e",
                "sha256:8d59a976fb773f3e6a39c85636357c4f0e242707394cadadd9814f5cbaa20e96"
            ],
            "version": "==1.7.1"
        },
        "pypdf2": {
            "hashes": [
                "sha256:e28f902f2f0a1603ea95ebe21dff311ef09be3d0f0ef29a3e44a932729564385"
            ],
            "version": "==1.26.0"
        },
        "pyrestcli": {
            "hashes": [
                "sha256:ec07eb04a6a0088a88719c8d9acf47e51095fa4079cfee7a95dbd23d4b859176"
            ],
            "version": "==0.6.11"
        },
        "python-crontab": {
            "hashes": [
                "sha256:21bf01edd59a7357cdc9b1d911b16430499bf51172dd8c72d0c985c652f14057"
            ],
            "version": "==2.3.7"
        },
        "python-dateutil": {
            "hashes": [
                "sha256:7e6584c74aeed623791615e26efd690f29817a27c73085b78e4bad02493df2fb",
                "sha256:c89805f6f4d64db21ed966fda138f8a5ed7a4fdbc1a8ee329ce1b74e3c74da9e"
            ],
            "version": "==2.8.0"
        },
        "python-docx": {
            "hashes": [
                "sha256:bc76ecac6b2d00ce6442a69d03a6f35c71cd72293cd8405a7472dfe317920024"
            ],
            "version": "==0.8.10"
        },
        "python-magic": {
            "hashes": [
                "sha256:f2674dcfad52ae6c49d4803fa027809540b130db1dec928cfbb9240316831375",
                "sha256:f3765c0f582d2dfc72c15f3b5a82aecfae9498bd29ca840d72f37d7bd38bfcd5"
            ],
            "version": "==0.4.15"
        },
        "python3-openid": {
            "hashes": [
                "sha256:0086da6b6ef3161cfe50fb1ee5cceaf2cda1700019fda03c2c5c440ca6abe4fa",
                "sha256:628d365d687e12da12d02c6691170f4451db28d6d68d050007e4a40065868502"
            ],
            "markers": "python_version >= '3.0'",
            "version": "==3.1.0"
        },
        "pytz": {
            "hashes": [
                "sha256:303879e36b721603cc54604edcac9d20401bdbe31e1e4fdee5b9f98d5d31dfda",
                "sha256:d747dd3d23d77ef44c6a3526e274af6efeb0a6f1afd5a69ba4d5be4098c8e141"
            ],
            "version": "==2019.1"
        },
        "pyyaml": {
            "hashes": [
                "sha256:57acc1d8533cbe51f6662a55434f0dbecfa2b9eaf115bede8f6fd00115a0c0d3",
                "sha256:588c94b3d16b76cfed8e0be54932e5729cc185caffaa5a451e7ad2f7ed8b4043",
                "sha256:68c8dd247f29f9a0d09375c9c6b8fdc64b60810ebf07ba4cdd64ceee3a58c7b7",
                "sha256:70d9818f1c9cd5c48bb87804f2efc8692f1023dac7f1a1a5c61d454043c1d265",
                "sha256:86a93cccd50f8c125286e637328ff4eef108400dd7089b46a7be3445eecfa391",
                "sha256:a0f329125a926876f647c9fa0ef32801587a12328b4a3c741270464e3e4fa778",
                "sha256:a3c252ab0fa1bb0d5a3f6449a4826732f3eb6c0270925548cac342bc9b22c225",
                "sha256:b4bb4d3f5e232425e25dda21c070ce05168a786ac9eda43768ab7f3ac2770955",
                "sha256:cd0618c5ba5bda5f4039b9398bb7fb6a317bb8298218c3de25c47c4740e4b95e",
                "sha256:ceacb9e5f8474dcf45b940578591c7f3d960e82f926c707788a570b51ba59190",
                "sha256:fe6a88094b64132c4bb3b631412e90032e8cfe9745a58370462240b8cb7553cd"
            ],
            "version": "==5.1.1"
        },
        "redis": {
            "hashes": [
                "sha256:6946b5dca72e86103edc8033019cc3814c031232d339d5f4533b02ea85685175",
                "sha256:8ca418d2ddca1b1a850afa1680a7d2fd1f3322739271de4b704e0d4668449273"
            ],
            "version": "==3.2.1"
        },
        "reportlab": {
            "hashes": [
                "sha256:065bca611829da371df97cec255239a2972119afbab57528022df8b41881a3f6",
                "sha256:329843edd93293a96b99b2e9c226066a9ed27f0f881b4933536577e1dab898cf",
                "sha256:393140710488b7ffda2762a08f63671dcccdbccfed0e4c8e8ec77e5a355080a1",
                "sha256:3c778843f50981a1569539120f0cfa2be0ca7a80e4c61bdfc88a74c323b90b00",
                "sha256:44ab0741f40899936e7cc85b0a19614a483da4b476102ac58d1ac20ef6da9fc3",
                "sha256:4582272135bd2f355a616b4ac08310947d88b0d3e4f474be16175d89fa200c0d",
                "sha256:47612270365e21581178ebbb91edabf9b3c6b4519baf2052d3f4cbe302e3ea76",
                "sha256:4f8c5e65fcfa111be309228efca92ba17f329d3dbf3bbe055094fe907ab5d4c8",
                "sha256:4ff4942cb1ca1f70a890fd35c7e1d0657d08dbdf6bdb5bc2c0dd3e30a6301cf7",
                "sha256:5b109b347ae391963ef846e41c4c65c2bc99e81f1d4eeff687635b73ee952bf5",
                "sha256:5cbd56e8dea652f73f728578cb3dbc57bd100f308012fe90596085520d2cb25a",
                "sha256:5dddc51b5848a2d0a6fe47e96496220a305e7d796d4a6973cc984ab1d8160ff7",
                "sha256:6c81ee26753fa09062d8404f6340eefb02849608b619e3843e0d17a7cda8798f",
                "sha256:706ffb184c4cdeabcaef3b9eaba86cbf7684467c32d308ed908917fc679f86c8",
                "sha256:794499adc5ad419e064523f13b0782ee2860180e79c8cd02379c4c957e1f0abb",
                "sha256:8b7fcc98b0aed3e3e4f134f4d5a498bb9c068fdce6c6b2a9f103d3a339efd8d1",
                "sha256:8bc0fe11be68207866902ee96eec6645d574d82fd6abd93c8bcdcd57ac1b4040",
                "sha256:92f01e16fe65e51ffa2fe0e37da697c8b8f5d892605c05394c883a866a11efc1",
                "sha256:a162484b22c52ab701b74f8c35b2a14f9ecf9694f2ab149fb38f377069743e69",
                "sha256:a30b42d6c5ffe1ce7c677328a47386f861c3bb9057bf4de5eb0f97fe17e9b3ba",
                "sha256:a7a63d35c59af1d134ec43bab75070af86e59c412289198de3788765627a611c",
                "sha256:aee6aa362cbaf9abc406944064a887a69f6f5606fa54abaecf98a78459d1d954",
                "sha256:ba537b091614f3839716fb7b418e157216e213a0eab3fe7db2dfbf198fb61224",
                "sha256:be8f70ec622b98ef830af5591ab4c0b062a67507a19ca43327da5ff350435b43",
                "sha256:c380bcb032736d45bd9a90f4208547a679b7fe2327fc1187a73a2d9b58988f1d",
                "sha256:cd2fdcd1e31113878d5c5c9ae17a34368a13e1c9e12d586b66b77ff806371e23",
                "sha256:f59d772b504035b1468544a11269ee27648ddb2fae1efddd45ce050da2527813",
                "sha256:ff1570bf8ad010c408f72822248ad2276185d473ab9a64c70ad2ec4427dda052"
            ],
            "version": "==3.5.23"
        },
        "requests": {
            "hashes": [
                "sha256:11e007a8a2aa0323f5a921e9e6a2d7e4e67d9877e85773fba9ba6419025cbeb4",
                "sha256:9cf5292fcd0f598c671cfc1e0d7d1a7f13bb8085e9a590f48c010551dc6c4b31"
            ],
            "index": "pypi",
            "version": "==2.22.0"
        },
        "requests-oauthlib": {
            "hashes": [
                "sha256:bd6533330e8748e94bf0b214775fed487d309b8b8fe823dc45641ebcd9a32f57",
                "sha256:d3ed0c8f2e3bbc6b344fa63d6f933745ab394469da38db16bdddb461c7e25140"
            ],
            "version": "==1.2.0"
        },
        "sentry-sdk": {
            "hashes": [
                "sha256:692aa93637273365166041ee8e06ccd6b61d5f06560765d78828edbaac83fae1",
                "sha256:7c9db0e419fb0fb31c1b1d2ec9247667d2b77bd4f3136119ee6f1464e9b088a4"
            ],
            "index": "pypi",
            "version": "==0.9.5"
        },
        "simplejson": {
            "hashes": [
                "sha256:067a7177ddfa32e1483ba5169ebea1bc2ea27f224853211ca669325648ca5642",
                "sha256:2fc546e6af49fb45b93bbe878dea4c48edc34083729c0abd09981fe55bdf7f91",
                "sha256:354fa32b02885e6dae925f1b5bbf842c333c1e11ea5453ddd67309dc31fdb40a",
                "sha256:37e685986cf6f8144607f90340cff72d36acf654f3653a6c47b84c5c38d00df7",
                "sha256:3af610ee72efbe644e19d5eaad575c73fb83026192114e5f6719f4901097fce2",
                "sha256:3b919fc9cf508f13b929a9b274c40786036b31ad28657819b3b9ba44ba651f50",
                "sha256:3dd289368bbd064974d9a5961101f080e939cbe051e6689a193c99fb6e9ac89b",
                "sha256:6c3258ffff58712818a233b9737fe4be943d306c40cf63d14ddc82ba563f483a",
                "sha256:75e3f0b12c28945c08f54350d91e624f8dd580ab74fd4f1bbea54bc6b0165610",
                "sha256:b1f329139ba647a9548aa05fb95d046b4a677643070dc2afc05fa2e975d09ca5",
                "sha256:ee9625fc8ee164902dfbb0ff932b26df112da9f871c32f0f9c1bcf20c350fe2a",
                "sha256:fb2530b53c28f0d4d84990e945c2ebb470edb469d63e389bf02ff409012fe7c5"
            ],
            "version": "==3.16.0"
        },
        "six": {
            "hashes": [
                "sha256:3350809f0555b11f552448330d0b52d5f24c91a322ea4a15ef22629740f3761c",
                "sha256:d16a0141ec1a18405cd4ce8b4613101da75da0e9a7aec5bdd4fa804d0e0eba73"
            ],
            "version": "==1.12.0"
        },
        "social-auth-app-django": {
            "hashes": [
                "sha256:6d0dd18c2d9e71ca545097d57b44d26f59e624a12833078e8e52f91baf849778",
                "sha256:9237e3d7b6f6f59494c3b02e0cce6efc69c9d33ad9d1a064e3b2318bcbe89ae3",
                "sha256:f151396e5b16e2eee12cd2e211004257826ece24fc4ae97a147df386c1cd7082"
            ],
            "index": "pypi",
            "version": "==3.1"
        },
        "social-auth-core": {
            "extras": [
                "azuread"
            ],
            "hashes": [
                "sha256:47cd2458c8fefd02466b0c514643e02ad8b61d8b4b69f7573e80882e3a97b0f0",
                "sha256:8320666548a532eb158968eda542bbe1863682357c432d8c4e28034a7f1e3b58",
                "sha256:d81ed681e3c0722300b61a0792c5db5d21206793f95ca810f010c1cc931c8d89"
            ],
            "index": "pypi",
            "version": "==3.2.0"
        },
        "sqlparse": {
            "hashes": [
                "sha256:40afe6b8d4b1117e7dff5504d7a8ce07d9a1b15aeeade8a2d10f130a834f8177",
                "sha256:7c3dca29c022744e95b547e867cee89f4fce4373f3549ccd8797d8eb52cdb873"
            ],
            "version": "==0.3.0"
        },
        "static3": {
            "hashes": [
                "sha256:674641c64bc75507af2eb20bef7e7e3593dca993dec6674be108fa15b42f47c8"
            ],
            "version": "==0.7.0"
        },
        "tablib": {
            "hashes": [
                "sha256:0f88a9cebdaa1a2cc29ae57387082ee81015d1149ecd34e48a8c8d3b4dd21670",
                "sha256:5f33c079b07eb10cf9c4b4696add2ecf32c89db7729240546ecdcd5c92f67e13"
            ],
            "version": "==0.13.0"
        },
        "tenant-schemas-celery": {
            "hashes": [
                "sha256:67f90e32777b9b7a9b384a4a0415d03574b998ffbf400871825f528a321a9447"
            ],
            "index": "pypi",
            "version": "==0.2.1"
        },
        "tornado": {
            "hashes": [
                "sha256:0662d28b1ca9f67108c7e3b77afabfb9c7e87bde174fbda78186ecedc2499a9d",
                "sha256:4e5158d97583502a7e2739951553cbd88a72076f152b4b11b64b9a10c4c49409",
                "sha256:732e836008c708de2e89a31cb2fa6c0e5a70cb60492bee6f1ea1047500feaf7f",
                "sha256:8154ec22c450df4e06b35f131adc4f2f3a12ec85981a203301d310abf580500f",
                "sha256:8e9d728c4579682e837c92fdd98036bd5cdefa1da2aaf6acf26947e6dd0c01c5",
                "sha256:d4b3e5329f572f055b587efc57d29bd051589fb5a43ec8898c77a47ec2fa2bbb",
                "sha256:e5f2585afccbff22390cddac29849df463b252b711aa2ce7c5f3f342a5b3b444"
            ],
            "version": "==5.1.1"
        },
        "typing": {
            "hashes": [
                "sha256:38566c558a0a94d6531012c8e917b1b8518a41e418f7f15f00e129cc80162ad3",
                "sha256:53765ec4f83a2b720214727e319607879fec4acde22c4fbb54fa2604e79e44ce",
                "sha256:84698954b4e6719e912ef9a42a2431407fe3755590831699debda6fba92aac55"
            ],
            "version": "==3.7.4"
        },
        "unicef-attachments": {
            "hashes": [
                "sha256:6d6bd2e606caf06d2b78762ab5319e6f39d569f123e665473e23a874669b8a7f"
            ],
            "index": "pypi",
            "version": "==0.5.1"
        },
        "unicef-djangolib": {
            "hashes": [
                "sha256:7c784042c6ae8ad88ffe449c4b4216e3be217d6910f8b68e0520deac67aa0cb9",
                "sha256:899fb7136263848f392d4987a5456c6420ae61e6d4de6115b6a47f5e9143d708"
            ],
            "index": "pypi",
            "version": "==0.5.3"
        },
        "unicef-locations": {
            "hashes": [
                "sha256:28103d464ac30a19f492e24ea391d9caa703c0399869d955ce30e158e7bcbd06"
            ],
            "index": "pypi",
            "version": "==1.7"
        },
        "unicef-notification": {
            "hashes": [
                "sha256:a11cc3faadb75421f7b7e0f76d6696e604e8c1872411c4066833b6413932518f"
            ],
            "index": "pypi",
            "version": "==0.2.1"
        },
        "unicef-rest-export": {
            "hashes": [
                "sha256:e1eca4d0a053743488d81d18b0a237c0a9a545772647874c86909babbc542c7f"
            ],
            "index": "pypi",
            "version": "==0.5.3"
        },
        "unicef-restlib": {
            "hashes": [
                "sha256:668c6fdd272a07097123ac0f74f966e91593898a4fc732935c6237b83617e1bd"
            ],
            "index": "pypi",
            "version": "==0.4"
        },
        "unicef-snapshot": {
            "hashes": [
                "sha256:32824f491f0ab8fc07e053337337557f5b543e05915f411a1e7e9077138c937b"
            ],
            "index": "pypi",
            "version": "==0.2.3"
        },
        "unicef-vision": {
            "hashes": [
                "sha256:556677d014a910004f762622008a5cdb7eb51275413b334cc06b3a8e250dde0a",
                "sha256:fff832660e4f48ed31110157ae33ff1acaf18912ff484fe26e271e8441dcbc6c"
            ],
            "index": "pypi",
            "version": "==0.1"
        },
        "unicodecsv": {
            "hashes": [
                "sha256:018c08037d48649a0412063ff4eda26eaa81eff1546dbffa51fa5293276ff7fc"
            ],
            "version": "==0.14.1"
        },
        "uritemplate": {
            "hashes": [
                "sha256:01c69f4fe8ed503b2951bef85d996a9d22434d2431584b5b107b2981ff416fbd",
                "sha256:1b9c467a940ce9fb9f50df819e8ddd14696f89b9a8cc87ac77952ba416e0a8fd",
                "sha256:c02643cebe23fc8adb5e6becffe201185bf06c40bda5c0b4028a93f1527d011d"
            ],
            "version": "==3.0.0"
        },
        "urllib3": {
            "hashes": [
                "sha256:b246607a25ac80bedac05c6f282e3cdaf3afb65420fd024ac94435cabe6e18d1",
                "sha256:dbe59173209418ae49d485b87d1681aefa36252ee85884c31346debd19463232"
            ],
            "version": "==1.25.3"
        },
        "vine": {
            "hashes": [
                "sha256:133ee6d7a9016f177ddeaf191c1f58421a1dcc6ee9a42c58b34bed40e1d2cd87",
                "sha256:ea4947cc56d1fd6f2095c8d543ee25dad966f78692528e68b4fada11ba3f98af"
            ],
            "version": "==1.3.0"
        },
        "webencodings": {
            "hashes": [
                "sha256:a0af1213f3c2226497a97e2b3aa01a7e4bee4f403f95be16fc9acd2947514a78",
                "sha256:b36a1c245f2d304965eb4e0a82848379241dc04b865afcc4aab16748587e1923"
            ],
            "version": "==0.5.1"
        },
        "xhtml2pdf": {
            "hashes": [
                "sha256:86a37e78d7a8d8bb2761746c3d559e12284d92c4d531b3a8a0f8fd632b436f82"
            ],
            "index": "pypi",
            "version": "==0.2.3"
        },
        "xlrd": {
            "hashes": [
                "sha256:546eb36cee8db40c3eaa46c351e67ffee6eeb5fa2650b71bc4c758a29a1b29b2",
                "sha256:e551fb498759fa3a5384a94ccd4c3c02eb7c00ea424426e212ac0c57be9dfbde"
            ],
            "version": "==1.2.0"
        },
        "xlwt": {
            "hashes": [
                "sha256:a082260524678ba48a297d922cc385f58278b8aa68741596a87de01a9c628b2e",
                "sha256:c59912717a9b28f1a3c2a98fd60741014b06b043936dcecbc113eaaada156c88"
            ],
            "version": "==1.3.0"
        }
    },
    "develop": {
        "alabaster": {
            "hashes": [
                "sha256:446438bdcca0e05bd45ea2de1668c1d9b032e1a9154c2c259092d77031ddd359",
                "sha256:a661d72d58e6ea8a57f7a86e37d86716863ee5e92788398526d58b26a4e4dc02"
            ],
            "version": "==0.7.12"
        },
        "babel": {
            "hashes": [
                "sha256:af92e6106cb7c55286b25b38ad7695f8b4efb36a90ba483d7f7a6628c46158ab",
                "sha256:e86135ae101e31e2c8ec20a4e0c5220f4eed12487d5cf3f78be7e98d3a57fc28"
            ],
            "version": "==2.7.0"
        },
        "backcall": {
            "hashes": [
                "sha256:38ecd85be2c1e78f77fd91700c76e14667dc21e2713b63876c0eb901196e01e4",
                "sha256:bbbf4b1e5cd2bdb08f915895b51081c041bac22394fdfcfdfbe9f14b77c08bf2"
            ],
            "version": "==0.1.0"
        },
        "certifi": {
            "hashes": [
                "sha256:046832c04d4e752f37383b628bc601a7ea7211496b4638f6514d0e5b9acc4939",
                "sha256:945e3ba63a0b9f577b1395204e13c3a231f9bc0223888be653286534e5873695"
            ],
            "version": "==2019.6.16"
        },
        "chardet": {
            "hashes": [
                "sha256:84ab92ed1c4d4f16916e05906b6b75a6c0fb5db821cc65e70cbd64a3e2a5eaae",
                "sha256:fc323ffcaeaed0e0a02bf4d117757b98aed530d9ed4531e3e15460124c106691"
            ],
            "version": "==3.0.4"
        },
        "coverage": {
            "hashes": [
                "sha256:3684fabf6b87a369017756b551cef29e505cb155ddb892a7a29277b978da88b9",
                "sha256:39e088da9b284f1bd17c750ac672103779f7954ce6125fd4382134ac8d152d74",
                "sha256:3c205bc11cc4fcc57b761c2da73b9b72a59f8d5ca89979afb0c1c6f9e53c7390",
                "sha256:465ce53a8c0f3a7950dfb836438442f833cf6663d407f37d8c52fe7b6e56d7e8",
                "sha256:48020e343fc40f72a442c8a1334284620f81295256a6b6ca6d8aa1350c763bbe",
                "sha256:5296fc86ab612ec12394565c500b412a43b328b3907c0d14358950d06fd83baf",
                "sha256:5f61bed2f7d9b6a9ab935150a6b23d7f84b8055524e7be7715b6513f3328138e",
                "sha256:68a43a9f9f83693ce0414d17e019daee7ab3f7113a70c79a3dd4c2f704e4d741",
                "sha256:6b8033d47fe22506856fe450470ccb1d8ba1ffb8463494a15cfc96392a288c09",
                "sha256:7ad7536066b28863e5835e8cfeaa794b7fe352d99a8cded9f43d1161be8e9fbd",
                "sha256:7bacb89ccf4bedb30b277e96e4cc68cd1369ca6841bde7b005191b54d3dd1034",
                "sha256:839dc7c36501254e14331bcb98b27002aa415e4af7ea039d9009409b9d2d5420",
                "sha256:8f9a95b66969cdea53ec992ecea5406c5bd99c9221f539bca1e8406b200ae98c",
                "sha256:932c03d2d565f75961ba1d3cec41ddde00e162c5b46d03f7423edcb807734eab",
                "sha256:988529edadc49039d205e0aa6ce049c5ccda4acb2d6c3c5c550c17e8c02c05ba",
                "sha256:998d7e73548fe395eeb294495a04d38942edb66d1fa61eb70418871bc621227e",
                "sha256:9de60893fb447d1e797f6bf08fdf0dbcda0c1e34c1b06c92bd3a363c0ea8c609",
                "sha256:9e80d45d0c7fcee54e22771db7f1b0b126fb4a6c0a2e5afa72f66827207ff2f2",
                "sha256:a545a3dfe5082dc8e8c3eb7f8a2cf4f2870902ff1860bd99b6198cfd1f9d1f49",
                "sha256:a5d8f29e5ec661143621a8f4de51adfb300d7a476224156a39a392254f70687b",
                "sha256:aca06bfba4759bbdb09bf52ebb15ae20268ee1f6747417837926fae990ebc41d",
                "sha256:bb23b7a6fd666e551a3094ab896a57809e010059540ad20acbeec03a154224ce",
                "sha256:bfd1d0ae7e292105f29d7deaa9d8f2916ed8553ab9d5f39ec65bcf5deadff3f9",
                "sha256:c62ca0a38958f541a73cf86acdab020c2091631c137bd359c4f5bddde7b75fd4",
                "sha256:c709d8bda72cf4cd348ccec2a4881f2c5848fd72903c185f363d361b2737f773",
                "sha256:c968a6aa7e0b56ecbd28531ddf439c2ec103610d3e2bf3b75b813304f8cb7723",
                "sha256:df785d8cb80539d0b55fd47183264b7002077859028dfe3070cf6359bf8b2d9c",
                "sha256:f406628ca51e0ae90ae76ea8398677a921b36f0bd71aab2099dfed08abd0322f",
                "sha256:f46087bbd95ebae244a0eda01a618aff11ec7a069b15a3ef8f6b520db523dcf1",
                "sha256:f8019c5279eb32360ca03e9fac40a12667715546eed5c5eb59eb381f2f501260",
                "sha256:fc5f4d209733750afd2714e9109816a29500718b32dd9a5db01c0cb3a019b96a"
            ],
            "index": "pypi",
            "version": "==4.5.3"
        },
        "decorator": {
            "hashes": [
                "sha256:86156361c50488b84a3f148056ea716ca587df2f0de1d34750d35c21312725de",
                "sha256:f069f3a01830ca754ba5258fde2278454a0b5b79e0d7f5c13b3b97e57d4acff6"
            ],
            "version": "==4.4.0"
        },
        "djangorestframework": {
            "hashes": [
                "sha256:376f4b50340a46c15ae15ddd0c853085f4e66058f97e4dbe7d43ed62f5e60651",
                "sha256:c12869cfd83c33d579b17b3cb28a2ae7322a53c3ce85580c2a2ebe4e3f56c4fb"
            ],
            "index": "pypi",
            "version": "==3.9.4"
        },
        "docutils": {
            "hashes": [
                "sha256:02aec4bd92ab067f6ff27a38a38a41173bf01bed8f89157768c1573f53e474a6",
                "sha256:51e64ef2ebfb29cae1faa133b3710143496eca21c530f3f71424d77687764274",
                "sha256:7a4bd47eaf6596e1295ecb11361139febe29b084a87bf005bf899f9a42edc3c6"
            ],
            "version": "==0.14"
        },
        "drf-api-checker": {
            "hashes": [
                "sha256:db4045afe4585120ab298464c37887d8567a0ecadbe8eaa6a0e348c364d745bb"
            ],
            "index": "pypi",
            "version": "==0.4.1"
        },
        "entrypoints": {
            "hashes": [
                "sha256:589f874b313739ad35be6e0cd7efde2a4e9b6fea91edcc34e58ecbb8dbe56d19",
                "sha256:c70dd71abe5a8c85e55e12c19bd91ccfeec11a6e99044204511f9ed547d48451"
            ],
            "version": "==0.3"
        },
        "factory-boy": {
            "hashes": [
                "sha256:728df59b372c9588b83153facf26d3d28947fc750e8e3c95cefa9bed0e6394ee",
                "sha256:faf48d608a1735f0d0a3c9cbf536d64f9132b547dae7ba452c4d99a79e84a370"
            ],
            "index": "pypi",
            "version": "==2.12.0"
        },
        "faker": {
            "hashes": [
                "sha256:1c0a5e7bb54d2c54569986a27124715c83899e592d8d61d4e372dbff6c699573",
                "sha256:60477f757a80f665bbe1fb3d1cfe5d205ec7b99d5240114de7b27b4c25d236ca"
            ],
            "version": "==1.0.7"
        },
        "fancycompleter": {
            "hashes": [
                "sha256:d2522f1f3512371f295379c4c0d1962de06762eb586c199620a2a5d423539b12"
            ],
            "version": "==0.8"
        },
        "filelock": {
            "hashes": [
                "sha256:18d82244ee114f543149c66a6e0c14e9c4f8a1044b5cdaadd0f82159d6a6ff59",
                "sha256:929b7d63ec5b7d6b71b0fa5ac14e030b3f70b75747cef1b10da9b879fef15836"
            ],
            "version": "==3.0.12"
        },
        "flake8": {
            "hashes": [
                "sha256:859996073f341f2670741b51ec1e67a01da142831aa1fdc6242dbf88dffbe661",
                "sha256:a796a115208f5c03b18f332f7c11729812c8c3ded6c46319c59b53efd3819da8"
            ],
            "index": "pypi",
            "version": "==3.7.7"
        },
        "freezegun": {
            "hashes": [
                "sha256:2a4d9c8cd3c04a201e20c313caf8b6338f1cfa4cda43f46a94cc4a9fd13ea5e7",
                "sha256:edfdf5bc6040969e6ed2e36eafe277963bdc8b7c01daeda96c5c8594576c9390"
            ],
            "index": "pypi",
            "version": "==0.3.12"
        },
        "idna": {
            "hashes": [
                "sha256:c357b3f628cf53ae2c4c05627ecc484553142ca23264e593d327bcde5e9c3407",
                "sha256:ea8b7f6188e6fa117537c3df7da9fc686d485087abf6ac197f9c46432f7e4a3c"
            ],
            "version": "==2.8"
        },
        "imagesize": {
            "hashes": [
                "sha256:3f349de3eb99145973fefb7dbe38554414e5c30abd0c8e4b970a7c9d09f3a1d8",
                "sha256:f3832918bc3c66617f92e35f5d70729187676313caa60c187eb0f28b8fe5e3b5"
            ],
            "version": "==1.1.0"
        },
        "importlib-metadata": {
            "hashes": [
                "sha256:6dfd58dfe281e8d240937776065dd3624ad5469c835248219bd16cf2e12dbeb7",
                "sha256:cb6ee23b46173539939964df59d3d72c3e0c1b5d54b84f1d8a7e912fe43612db"
            ],
            "version": "==0.18"
        },
        "ipython": {
            "hashes": [
                "sha256:11067ab11d98b1e6c7f0993506f7a5f8a91af420f7e82be6575fcb7a6ca372a0",
                "sha256:60bc55c2c1d287161191cc2469e73c116d9b634cff25fe214a43cba7cec94c79"
            ],
            "index": "pypi",
            "version": "==7.6.1"
        },
        "ipython-genutils": {
            "hashes": [
                "sha256:72dd37233799e619666c9f639a9da83c34013a73e8bbc79a7a6348d93c61fab8",
                "sha256:eb2e116e75ecef9d4d228fdc66af54269afa26ab4463042e33785b887c628ba8"
            ],
            "version": "==0.2.0"
        },
        "isort": {
            "hashes": [
                "sha256:54da7e92468955c4fceacd0c86bd0ec997b0e1ee80d97f67c35a78b719dccab1",
                "sha256:6e811fcb295968434526407adb8796944f1988c5b65e8139058f2014cbe100fd"
            ],
            "index": "pypi",
            "version": "==4.3.21"
        },
        "jedi": {
            "hashes": [
                "sha256:49ccb782651bb6f7009810d17a3316f8867dde31654c750506970742e18b553d",
                "sha256:79d0f6595f3846dffcbe667cc6dc821b96e5baa8add125176c31a3917eb19d58"
            ],
            "version": "==0.14.0"
        },
        "jinja2": {
            "hashes": [
                "sha256:065c4f02ebe7f7cf559e49ee5a95fb800a9e4528727aec6f24402a5374c65013",
                "sha256:14dd6caf1527abb21f08f86c784eac40853ba93edb79552aa1e4b8aef1b61c7b"
            ],
            "version": "==2.10.1"
        },
        "markupsafe": {
            "hashes": [
                "sha256:00bc623926325b26bb9605ae9eae8a215691f33cae5df11ca5424f06f2d1f473",
                "sha256:09027a7803a62ca78792ad89403b1b7a73a01c8cb65909cd876f7fcebd79b161",
                "sha256:09c4b7f37d6c648cb13f9230d847adf22f8171b1ccc4d5682398e77f40309235",
                "sha256:1027c282dad077d0bae18be6794e6b6b8c91d58ed8a8d89a89d59693b9131db5",
                "sha256:24982cc2533820871eba85ba648cd53d8623687ff11cbb805be4ff7b4c971aff",
                "sha256:29872e92839765e546828bb7754a68c418d927cd064fd4708fab9fe9c8bb116b",
                "sha256:43a55c2930bbc139570ac2452adf3d70cdbb3cfe5912c71cdce1c2c6bbd9c5d1",
                "sha256:46c99d2de99945ec5cb54f23c8cd5689f6d7177305ebff350a58ce5f8de1669e",
                "sha256:500d4957e52ddc3351cabf489e79c91c17f6e0899158447047588650b5e69183",
                "sha256:535f6fc4d397c1563d08b88e485c3496cf5784e927af890fb3c3aac7f933ec66",
                "sha256:62fe6c95e3ec8a7fad637b7f3d372c15ec1caa01ab47926cfdf7a75b40e0eac1",
                "sha256:6dd73240d2af64df90aa7c4e7481e23825ea70af4b4922f8ede5b9e35f78a3b1",
                "sha256:717ba8fe3ae9cc0006d7c451f0bb265ee07739daf76355d06366154ee68d221e",
                "sha256:79855e1c5b8da654cf486b830bd42c06e8780cea587384cf6545b7d9ac013a0b",
                "sha256:7c1699dfe0cf8ff607dbdcc1e9b9af1755371f92a68f706051cc8c37d447c905",
                "sha256:88e5fcfb52ee7b911e8bb6d6aa2fd21fbecc674eadd44118a9cc3863f938e735",
                "sha256:8defac2f2ccd6805ebf65f5eeb132adcf2ab57aa11fdf4c0dd5169a004710e7d",
                "sha256:98c7086708b163d425c67c7a91bad6e466bb99d797aa64f965e9d25c12111a5e",
                "sha256:9add70b36c5666a2ed02b43b335fe19002ee5235efd4b8a89bfcf9005bebac0d",
                "sha256:9bf40443012702a1d2070043cb6291650a0841ece432556f784f004937f0f32c",
                "sha256:ade5e387d2ad0d7ebf59146cc00c8044acbd863725f887353a10df825fc8ae21",
                "sha256:b00c1de48212e4cc9603895652c5c410df699856a2853135b3967591e4beebc2",
                "sha256:b1282f8c00509d99fef04d8ba936b156d419be841854fe901d8ae224c59f0be5",
                "sha256:b2051432115498d3562c084a49bba65d97cf251f5a331c64a12ee7e04dacc51b",
                "sha256:ba59edeaa2fc6114428f1637ffff42da1e311e29382d81b339c1817d37ec93c6",
                "sha256:c8716a48d94b06bb3b2524c2b77e055fb313aeb4ea620c8dd03a105574ba704f",
                "sha256:cd5df75523866410809ca100dc9681e301e3c27567cf498077e8551b6d20e42f",
                "sha256:e249096428b3ae81b08327a63a485ad0878de3fb939049038579ac0ef61e17e7"
            ],
            "version": "==1.1.1"
        },
        "mccabe": {
            "hashes": [
                "sha256:ab8a6258860da4b6677da4bd2fe5dc2c659cff31b3ee4f7f5d64e79735b80d42",
                "sha256:dd8d182285a0fe56bace7f45b5e7d1a6ebcbf524e8f3bd87eb0f125271b8831f"
            ],
            "version": "==0.6.1"
        },
        "mock": {
            "hashes": [
                "sha256:83657d894c90d5681d62155c82bda9c1187827525880eda8ff5df4ec813437c3",
                "sha256:d157e52d4e5b938c550f39eb2fd15610db062441a9c2747d3dbfa9298211d0f8"
            ],
            "index": "pypi",
            "version": "==3.0.5"
        },
        "multidict": {
            "hashes": [
                "sha256:024b8129695a952ebd93373e45b5d341dbb87c17ce49637b34000093f243dd4f",
                "sha256:041e9442b11409be5e4fc8b6a97e4bcead758ab1e11768d1e69160bdde18acc3",
                "sha256:045b4dd0e5f6121e6f314d81759abd2c257db4634260abcfe0d3f7083c4908ef",
                "sha256:047c0a04e382ef8bd74b0de01407e8d8632d7d1b4db6f2561106af812a68741b",
                "sha256:068167c2d7bbeebd359665ac4fff756be5ffac9cda02375b5c5a7c4777038e73",
                "sha256:148ff60e0fffa2f5fad2eb25aae7bef23d8f3b8bdaf947a65cdbe84a978092bc",
                "sha256:1d1c77013a259971a72ddaa83b9f42c80a93ff12df6a4723be99d858fa30bee3",
                "sha256:1d48bc124a6b7a55006d97917f695effa9725d05abe8ee78fd60d6588b8344cd",
                "sha256:31dfa2fc323097f8ad7acd41aa38d7c614dd1960ac6681745b6da124093dc351",
                "sha256:34f82db7f80c49f38b032c5abb605c458bac997a6c3142e0d6c130be6fb2b941",
                "sha256:3d5dd8e5998fb4ace04789d1d008e2bb532de501218519d70bb672c4c5a2fc5d",
                "sha256:4a6ae52bd3ee41ee0f3acf4c60ceb3f44e0e3bc52ab7da1c2b2aa6703363a3d1",
                "sha256:4b02a3b2a2f01d0490dd39321c74273fed0568568ea0e7ea23e02bd1fb10a10b",
                "sha256:4b843f8e1dd6a3195679d9838eb4670222e8b8d01bc36c9894d6c3538316fa0a",
                "sha256:5de53a28f40ef3c4fd57aeab6b590c2c663de87a5af76136ced519923d3efbb3",
                "sha256:61b2b33ede821b94fa99ce0b09c9ece049c7067a33b279f343adfe35108a4ea7",
                "sha256:6a3a9b0f45fd75dc05d8e93dc21b18fc1670135ec9544d1ad4acbcf6b86781d0",
                "sha256:76ad8e4c69dadbb31bad17c16baee61c0d1a4a73bed2590b741b2e1a46d3edd0",
                "sha256:7ba19b777dc00194d1b473180d4ca89a054dd18de27d0ee2e42a103ec9b7d014",
                "sha256:7c1b7eab7a49aa96f3db1f716f0113a8a2e93c7375dd3d5d21c4941f1405c9c5",
                "sha256:7fc0eee3046041387cbace9314926aa48b681202f8897f8bff3809967a049036",
                "sha256:8ccd1c5fff1aa1427100ce188557fc31f1e0a383ad8ec42c559aabd4ff08802d",
                "sha256:8e08dd76de80539d613654915a2f5196dbccc67448df291e69a88712ea21e24a",
                "sha256:c18498c50c59263841862ea0501da9f2b3659c00db54abfbf823a80787fde8ce",
                "sha256:c49db89d602c24928e68c0d510f4fcf8989d77defd01c973d6cbe27e684833b1",
                "sha256:ce20044d0317649ddbb4e54dab3c1bcc7483c78c27d3f58ab3d0c7e6bc60d26a",
                "sha256:d1071414dd06ca2eafa90c85a079169bfeb0e5f57fd0b45d44c092546fcd6fd9",
                "sha256:d3be11ac43ab1a3e979dac80843b42226d5d3cccd3986f2e03152720a4297cd7",
                "sha256:db603a1c235d110c860d5f39988ebc8218ee028f07a7cbc056ba6424372ca31b"
            ],
            "version": "==4.5.2"
        },
        "packaging": {
            "hashes": [
                "sha256:0c98a5d0be38ed775798ece1b9727178c4469d9c3b4ada66e8e6b7849f8732af",
                "sha256:9e1cbf8c12b1f1ce0bb5344b8d7ecf66a6f8a6e91bcb0c84593ed6d3ab5c4ab3"
            ],
            "version": "==19.0"
        },
        "parso": {
            "hashes": [
                "sha256:5052bb33be034cba784193e74b1cde6ebf29ae8b8c1e4ad94df0c4209bfc4826",
                "sha256:db5881df1643bf3e66c097bfd8935cf03eae73f4cb61ae4433c9ea4fb6613446"
            ],
            "version": "==0.5.0"
        },
        "pdbpp": {
            "hashes": [
                "sha256:ee7eab02ecf32d92bd66b45eedb9bda152fa13f7be0dceb7050413a52cbbc4dd"
            ],
            "index": "pypi",
            "version": "==0.10.0"
        },
        "pexpect": {
            "hashes": [
                "sha256:2094eefdfcf37a1fdbfb9aa090862c1a4878e5c7e0e7e7088bdb511c558e5cd1",
                "sha256:9e2c1fd0e6ee3a49b28f95d4b33bc389c89b20af6a1255906e90ff1262ce62eb"
            ],
            "markers": "sys_platform != 'win32'",
            "version": "==4.7.0"
        },
        "pickleshare": {
            "hashes": [
                "sha256:87683d47965c1da65cdacaf31c8441d12b8044cdec9aca500cd78fc2c683afca",
                "sha256:9649af414d74d4df115d5d718f82acb59c9d418196b7b4290ed47a12ce62df56"
            ],
            "version": "==0.7.5"
        },
        "pluggy": {
            "hashes": [
                "sha256:0825a152ac059776623854c1543d65a4ad408eb3d33ee114dff91e57ec6ae6fc",
                "sha256:b9817417e95936bf75d85d3f8767f7df6cdde751fc40aed3bb3074cbcb77757c"
            ],
            "version": "==0.12.0"
        },
        "prompt-toolkit": {
            "hashes": [
                "sha256:11adf3389a996a6d45cc277580d0d53e8a5afd281d0c9ec71b28e6f121463780",
                "sha256:2519ad1d8038fd5fc8e770362237ad0364d16a7650fb5724af6997ed5515e3c1",
                "sha256:977c6583ae813a37dc1c2e1b715892461fcbdaa57f6fc62f33a528c4886c8f55"
            ],
            "version": "==2.0.9"
        },
        "ptyprocess": {
            "hashes": [
                "sha256:923f299cc5ad920c68f2bc0bc98b75b9f838b93b599941a6b63ddbc2476394c0",
                "sha256:d7cc528d76e76342423ca640335bd3633420dc1366f258cb31d05e865ef5ca1f"
            ],
            "version": "==0.6.0"
        },
        "py": {
            "hashes": [
                "sha256:64f65755aee5b381cea27766a3a147c3f15b9b6b9ac88676de66ba2ae36793fa",
                "sha256:dc639b046a6e2cff5bbe40194ad65936d6ba360b52b3c3fe1d08a82dd50b5e53"
            ],
            "version": "==1.8.0"
        },
        "pycodestyle": {
            "hashes": [
                "sha256:95a2219d12372f05704562a14ec30bc76b05a5b297b21a5dfe3f6fac3491ae56",
                "sha256:e40a936c9a450ad81df37f549d676d127b1b66000a6c500caa2b085bc0ca976c"
            ],
            "version": "==2.5.0"
        },
        "pyflakes": {
            "hashes": [
                "sha256:17dbeb2e3f4d772725c777fabc446d5634d1038f234e77343108ce445ea69ce0",
                "sha256:d976835886f8c5b31d47970ed689944a0262b5f3afa00a5a7b4dc81e5449f8a2"
            ],
            "version": "==2.1.1"
        },
        "pygments": {
            "hashes": [
                "sha256:71e430bc85c88a430f000ac1d9b331d2407f681d6f6aec95e8bcfbc3df5b0127",
                "sha256:881c4c157e45f30af185c1ffe8d549d48ac9127433f2c380c24b84572ad66297"
            ],
            "version": "==2.4.2"
        },
        "pyparsing": {
            "hashes": [
                "sha256:1873c03321fc118f4e9746baf201ff990ceb915f433f23b395f5580d1840cb2a",
                "sha256:9b6323ef4ab914af344ba97510e966d64ba91055d6b9afa6b30799340e89cc03"
            ],
            "version": "==2.4.0"
        },
        "python-dateutil": {
            "hashes": [
                "sha256:7e6584c74aeed623791615e26efd690f29817a27c73085b78e4bad02493df2fb",
                "sha256:c89805f6f4d64db21ed966fda138f8a5ed7a4fdbc1a8ee329ce1b74e3c74da9e"
            ],
            "version": "==2.8.0"
        },
        "pytz": {
            "hashes": [
                "sha256:303879e36b721603cc54604edcac9d20401bdbe31e1e4fdee5b9f98d5d31dfda",
                "sha256:d747dd3d23d77ef44c6a3526e274af6efeb0a6f1afd5a69ba4d5be4098c8e141"
            ],
            "version": "==2019.1"
        },
        "pyyaml": {
            "hashes": [
                "sha256:57acc1d8533cbe51f6662a55434f0dbecfa2b9eaf115bede8f6fd00115a0c0d3",
                "sha256:588c94b3d16b76cfed8e0be54932e5729cc185caffaa5a451e7ad2f7ed8b4043",
                "sha256:68c8dd247f29f9a0d09375c9c6b8fdc64b60810ebf07ba4cdd64ceee3a58c7b7",
                "sha256:70d9818f1c9cd5c48bb87804f2efc8692f1023dac7f1a1a5c61d454043c1d265",
                "sha256:86a93cccd50f8c125286e637328ff4eef108400dd7089b46a7be3445eecfa391",
                "sha256:a0f329125a926876f647c9fa0ef32801587a12328b4a3c741270464e3e4fa778",
                "sha256:a3c252ab0fa1bb0d5a3f6449a4826732f3eb6c0270925548cac342bc9b22c225",
                "sha256:b4bb4d3f5e232425e25dda21c070ce05168a786ac9eda43768ab7f3ac2770955",
                "sha256:cd0618c5ba5bda5f4039b9398bb7fb6a317bb8298218c3de25c47c4740e4b95e",
                "sha256:ceacb9e5f8474dcf45b940578591c7f3d960e82f926c707788a570b51ba59190",
                "sha256:fe6a88094b64132c4bb3b631412e90032e8cfe9745a58370462240b8cb7553cd"
            ],
            "version": "==5.1.1"
        },
        "requests": {
            "hashes": [
                "sha256:11e007a8a2aa0323f5a921e9e6a2d7e4e67d9877e85773fba9ba6419025cbeb4",
                "sha256:9cf5292fcd0f598c671cfc1e0d7d1a7f13bb8085e9a590f48c010551dc6c4b31"
            ],
            "index": "pypi",
            "version": "==2.22.0"
        },
        "responses": {
            "hashes": [
                "sha256:502d9c0c8008439cfcdef7e251f507fcfdd503b56e8c0c87c3c3e3393953f790",
                "sha256:97193c0183d63fba8cd3a041c75464e4b09ea0aff6328800d1546598567dde0b"
            ],
            "index": "pypi",
            "version": "==0.10.6"
        },
        "six": {
            "hashes": [
                "sha256:3350809f0555b11f552448330d0b52d5f24c91a322ea4a15ef22629740f3761c",
                "sha256:d16a0141ec1a18405cd4ce8b4613101da75da0e9a7aec5bdd4fa804d0e0eba73"
            ],
            "version": "==1.12.0"
        },
        "snowballstemmer": {
            "hashes": [
                "sha256:9f3b9ffe0809d174f7047e121431acf99c89a7040f0ca84f94ba53a498e6d0c9"
            ],
            "version": "==1.9.0"
        },
        "sphinx": {
            "hashes": [
                "sha256:22538e1bbe62b407cf5a8aabe1bb15848aa66bb79559f42f5202bbce6b757a69",
                "sha256:f9a79e746b87921cabc3baa375199c6076d1270cee53915dbd24fdbeaaacc427"
            ],
            "index": "pypi",
            "version": "==2.1.2"
        },
        "sphinxcontrib-applehelp": {
            "hashes": [
                "sha256:edaa0ab2b2bc74403149cb0209d6775c96de797dfd5b5e2a71981309efab3897",
                "sha256:fb8dee85af95e5c30c91f10e7eb3c8967308518e0f7488a2828ef7bc191d0d5d"
            ],
            "version": "==1.0.1"
        },
        "sphinxcontrib-devhelp": {
            "hashes": [
                "sha256:6c64b077937330a9128a4da74586e8c2130262f014689b4b89e2d08ee7294a34",
                "sha256:9512ecb00a2b0821a146736b39f7aeb90759834b07e81e8cc23a9c70bacb9981"
            ],
            "version": "==1.0.1"
        },
        "sphinxcontrib-htmlhelp": {
            "hashes": [
                "sha256:4670f99f8951bd78cd4ad2ab962f798f5618b17675c35c5ac3b2132a14ea8422",
                "sha256:d4fd39a65a625c9df86d7fa8a2d9f3cd8299a3a4b15db63b50aac9e161d8eff7"
            ],
            "version": "==1.0.2"
        },
        "sphinxcontrib-jsmath": {
            "hashes": [
                "sha256:2ec2eaebfb78f3f2078e73666b1415417a116cc848b72e5172e596c871103178",
                "sha256:a9925e4a4587247ed2191a22df5f6970656cb8ca2bd6284309578f2153e0c4b8"
            ],
            "version": "==1.0.1"
        },
        "sphinxcontrib-qthelp": {
            "hashes": [
                "sha256:513049b93031beb1f57d4daea74068a4feb77aa5630f856fcff2e50de14e9a20",
                "sha256:79465ce11ae5694ff165becda529a600c754f4bc459778778c7017374d4d406f"
            ],
            "version": "==1.0.2"
        },
        "sphinxcontrib-serializinghtml": {
            "hashes": [
                "sha256:c0efb33f8052c04fd7a26c0a07f1678e8512e0faec19f4aa8f2473a8b81d5227",
                "sha256:db6615af393650bf1151a6cd39120c29abaf93cc60db8c48eb2dddbfdc3a9768"
            ],
            "version": "==1.1.3"
        },
        "text-unidecode": {
            "hashes": [
                "sha256:5a1375bb2ba7968740508ae38d92e1f889a0832913cb1c447d5e2046061a396d",
                "sha256:801e38bd550b943563660a91de8d4b6fa5df60a542be9093f7abf819f86050cc"
            ],
            "version": "==1.2"
        },
        "toml": {
            "hashes": [
                "sha256:229f81c57791a41d65e399fc06bf0848bab550a9dfd5ed66df18ce5f05e73d5c",
                "sha256:235682dd292d5899d361a811df37e04a8828a5b1da3115886b73cf81ebc9100e"
            ],
            "version": "==0.10.0"
        },
        "tox": {
            "hashes": [
                "sha256:dab0b0160dd187b654fc33d690ee1d7bf328bd5b8dc6ef3bb3cc468969c659ba",
                "sha256:ee35ffce74933a6c6ac10c9a0182e41763140a5a5070e21b114feca56eaccdcd"
            ],
            "index": "pypi",
            "version": "==3.13.2"
        },
        "traitlets": {
            "hashes": [
                "sha256:9c4bd2d267b7153df9152698efb1050a5d84982d3384a37b2c1f7723ba3e7835",
                "sha256:c6cb5e6f57c5a9bdaa40fa71ce7b4af30298fbab9ece9815b5d995ab6217c7d9"
            ],
            "version": "==4.3.2"
        },
        "urllib3": {
            "hashes": [
                "sha256:b246607a25ac80bedac05c6f282e3cdaf3afb65420fd024ac94435cabe6e18d1",
                "sha256:dbe59173209418ae49d485b87d1681aefa36252ee85884c31346debd19463232"
            ],
            "version": "==1.25.3"
        },
        "vcrpy": {
            "hashes": [
                "sha256:127e79cf7b569d071d1bd761b83f7b62b2ce2a2eb63ceca7aa67cba8f2602ea3",
                "sha256:57be64aa8e9883a4117d0b15de28af62275c001abcdb00b6dc2d4406073d9a4f"
            ],
            "index": "pypi",
            "version": "==2.0.1"
        },
        "virtualenv": {
            "hashes": [
                "sha256:b7335cddd9260a3dd214b73a2521ffc09647bde3e9457fcca31dc3be3999d04a",
                "sha256:d28ca64c0f3f125f59cabf13e0a150e1c68e5eea60983cc4395d88c584495783"
            ],
            "version": "==16.6.1"
        },
        "wcwidth": {
            "hashes": [
                "sha256:3df37372226d6e63e1b1e1eda15c594bca98a22d33a23832a90998faa96bc65e",
                "sha256:f4ebe71925af7b40a864553f761ed559b43544f8f71746c2d756c7fe788ade7c"
            ],
            "version": "==0.1.7"
        },
        "wmctrl": {
            "hashes": [
                "sha256:d806f65ac1554366b6e31d29d7be2e8893996c0acbb2824bbf2b1f49cf628a13"
            ],
            "version": "==0.3"
        },
        "wrapt": {
            "hashes": [
                "sha256:565a021fd19419476b9362b05eeaa094178de64f8361e44468f9e9d7843901e1"
            ],
            "version": "==1.11.2"
        },
        "yarl": {
            "hashes": [
                "sha256:024ecdc12bc02b321bc66b41327f930d1c2c543fa9a561b39861da9388ba7aa9",
                "sha256:2f3010703295fbe1aec51023740871e64bb9664c789cba5a6bdf404e93f7568f",
                "sha256:3890ab952d508523ef4881457c4099056546593fa05e93da84c7250516e632eb",
                "sha256:3e2724eb9af5dc41648e5bb304fcf4891adc33258c6e14e2a7414ea32541e320",
                "sha256:5badb97dd0abf26623a9982cd448ff12cb39b8e4c94032ccdedf22ce01a64842",
                "sha256:73f447d11b530d860ca1e6b582f947688286ad16ca42256413083d13f260b7a0",
                "sha256:7ab825726f2940c16d92aaec7d204cfc34ac26c0040da727cf8ba87255a33829",
                "sha256:b25de84a8c20540531526dfbb0e2d2b648c13fd5dd126728c496d7c3fea33310",
                "sha256:c6e341f5a6562af74ba55205dbd56d248daf1b5748ec48a0200ba227bb9e33f4",
                "sha256:c9bb7c249c4432cd47e75af3864bc02d26c9594f49c82e2a28624417f0ae63b8",
                "sha256:e060906c0c585565c718d1c3841747b61c5439af2211e185f6739a9412dfbde1"
            ],
            "markers": "python_version >= '3.4'",
            "version": "==1.3.0"
        },
        "zipp": {
            "hashes": [
                "sha256:8c1019c6aad13642199fbe458275ad6a84907634cc9f0989877ccc4a2840139d",
                "sha256:ca943a7e809cc12257001ccfb99e3563da9af99d52f261725e96dfe0f9275bc3"
            ],
            "version": "==0.5.1"
        }
    }
}<|MERGE_RESOLUTION|>--- conflicted
+++ resolved
@@ -1,19 +1,11 @@
 {
     "_meta": {
         "hash": {
-<<<<<<< HEAD
             "sha256": "3af1c5bbab618934db17912bab1694a7379b7a20a65e2fc72c4842e5f6afa991"
         },
         "pipfile-spec": 6,
         "requires": {
             "python_version": "3.6"
-=======
-            "sha256": "c5a7e64b7ead8fd1d378064843ab2874b655ae84afe1ccfe2ff2b7b7d94f1524"
-        },
-        "pipfile-spec": 6,
-        "requires": {
-            "python_version": "3.7"
->>>>>>> 60e04428
         },
         "sources": [
             {
