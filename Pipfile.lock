--- conflicted
+++ resolved
@@ -1,11 +1,7 @@
 {
     "_meta": {
         "hash": {
-<<<<<<< HEAD
-            "sha256": "935de8d6b4d12eea30e8e5ec879187fa85a47c6a4c15e3c35555973f024c03f3"
-=======
             "sha256": "c8b98a07ecc5f2ed8a03ec8fb8864d6f88087cb8b403b4a655b9aebce28d9ebe"
->>>>>>> ab459648
         },
         "pipfile-spec": 6,
         "requires": {
@@ -27,16 +23,6 @@
             ],
             "version": "==2.5.1"
         },
-<<<<<<< HEAD
-        "asn1crypto": {
-            "hashes": [
-                "sha256:5abe83e773026162e4869f4ac16edf7554f661e8cc0bb6d2be3bc6915456731b",
-                "sha256:8f3f9470d4ba7aa53afb00278dc26aac22dc3a0d4ed1335fd772f034e094401e"
-            ],
-            "version": "==1.1.0"
-        },
-=======
->>>>>>> ab459648
         "azure-common": {
             "hashes": [
                 "sha256:53b1195b8f20943ccc0e71a17849258f7781bc6db1c72edc7d6c055f79bd54e3",
@@ -431,13 +417,6 @@
             "index": "pypi",
             "version": "==3.10.3"
         },
-        "djangorestframework-bulk": {
-            "hashes": [
-                "sha256:b21567ae91ef1be5a791364b1cb74c102f5fa87399dd4de460caa9ec398c84e2"
-            ],
-            "index": "pypi",
-            "version": "==0.2"
-        },
         "djangorestframework-csv": {
             "hashes": [
                 "sha256:2f008b20a44f2d3c37835ea5b5ddfe19f54394f07b9cb267c616a917a7f7e27c"
@@ -515,15 +494,9 @@
         },
         "future": {
             "hashes": [
-<<<<<<< HEAD
-                "sha256:6142ef79e2416e432931d527452a1cab3aa4a754a0a53d25b2589f79e1106f34"
-            ],
-            "version": "==0.18.0"
-=======
                 "sha256:858e38522e8fd0d3ce8f0c1feaf0603358e366d5403209674c7b617fa0c24093"
             ],
             "version": "==0.18.1"
->>>>>>> ab459648
         },
         "gdal": {
             "hashes": [
