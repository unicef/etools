--- conflicted
+++ resolved
@@ -14,7 +14,7 @@
     - DATABASE_URL=postgis://postgres:password@db:5432/postgres
     - DJANGO_SETTINGS_MODULE=EquiTrack.settings.base
     - DJANGO_DEBUG=true
-<<<<<<< HEAD
+    - COUCHBASE_URL=http://sync-gateway:4984/default
   env_file:
     - env_prod
 
@@ -27,10 +27,6 @@
   environment:
     - REDIS_URL=redis://redis:6379/0
     - DATABASE_URL=postgis://postgres:password@db:5432/postgres
-=======
-    - COUCHBASE_URL=http://sync-gateway:4984/default
-  restart: always
->>>>>>> 330a32e4
 
 db:
   image: mdillon/postgis:9.4
@@ -40,16 +36,11 @@
     - POSTGRES_NAME=postgres
     - POSTGRES_USER=postgres
     - POSTGRES_PASSWORD=password
-<<<<<<< HEAD
   volumes:
     - ./db_dumps:/tmp/db_dumps
-=======
-  restart: always
->>>>>>> 330a32e4
 
 redis:
   image: redis
-  restart: always
 
 couchbase:
   image: couchbase/server:community-4.0.0
@@ -65,7 +56,7 @@
   image: couchbase/sync-gateway:1.2.0
   entrypoint: /bin/bash
   command: -c "sleep 30 && /usr/local/bin/sync_gateway sync-gateway.json"
-  volumes: 
+  volumes:
     - ./sync-gateway.json:/sync-gateway.json
   links:
     - couchbase:couchbase
