--- conflicted
+++ resolved
@@ -50,11 +50,7 @@
         environment:
           PGHOST: 127.0.0.1
           DATABASE_URL: "postgis://postgres:postgres@localhost:5432/circle_test"
-<<<<<<< HEAD
-          DEPLOY_BRANCHES: "develop|staging|master|ci-updates2|epd-amp|32722-amp-changes-and-fixes|31883-pmp-list-pagination-ordering"
-=======
           DEPLOY_BRANCHES: "develop|staging|master|robdj4.2"
->>>>>>> ef8af9ef
       - image: cimg/postgres:12.9-postgis
         environment:
           POSTGRES_USER: postgres
