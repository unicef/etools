--- conflicted
+++ resolved
@@ -23,13 +23,9 @@
           command: |
             virtualenv -p $(type -p python3) env1
             . env1/bin/activate
-<<<<<<< HEAD
-            pip install -r EquiTrack/requirements/test.txt
-=======
             pip --quiet install tox
             # This creates the virtualenvs for tox so we can cache them
             cd EquiTrack && tox --notest
->>>>>>> a6ce7ab7
       - save_cache:
           key: deps2-{{ .Branch }}-{{ checksum "EquiTrack/requirements/test.txt" }}-{{ checksum ".circleci/config.yml" }}
           paths:
