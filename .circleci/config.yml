version: 2

parameters:
  base-tag:
    type: string
    default: "latest"


jobs:
  setup:
    machine: true
    steps:
      - checkout
      - run:
          name: Make sure base is up to date and remote
          command: |
            docker login -u $DOCKER_USER -p $DOCKER_PASS
            BASE_TAG="$(md5sum Pipfile.lock | cut -c1-6)$(md5sum Dockerfile-base | cut -c1-6)"
            TAG=${CIRCLE_BRANCH}
            if (curl --silent -f -lSL https://index.docker.io/v1/repositories/unicef/etools-base/tags/$BASE_TAG > /dev/null); then
              echo "Up to date!"
            else
              docker build -t unicef/etools-base:$BASE_TAG -f Dockerfile-base .
              docker push unicef/etools-base:$BASE_TAG
              if (echo "develop" | grep -q "$CIRCLE_BRANCH"); then
                docker tag unicef/etools-base:$BASE_TAG unicef/etools-base:latest
                docker push unicef/etools-base:latest
              elif (echo "master" | grep -q "$CIRCLE_BRANCH"); then
                docker tag unicef/etools-base:$BASE_TAG unicef/etools-base:latest_prod
                docker push unicef/etools-base:latest_prod
              else
                echo "Not a followed branch not pushing latest"
              fi
            fi
      - run:
          name: Triggering test workflow
          command: |
            BASE_TAG="$(md5sum Pipfile.lock | cut -c1-6)$(md5sum Dockerfile-base | cut -c1-6)"
            curl --user ${CIRCLE_TOKEN}: \
                --data build_parameters[CIRCLE_JOB]=test \
                --data build_parameters[BASE_TAG]=$BASE_TAG \
                --data revision=$CIRCLE_SHA1 \
                https://circleci.com/api/v1.1/project/github/$CIRCLE_PROJECT_USERNAME/$CIRCLE_PROJECT_REPONAME/tree/$CIRCLE_BRANCH
  test:
    working_directory: ~/code
    # The primary container is an instance of the first list image listed. Your build commands run in this container.
    docker:
      - image: unicef/etools-base:$BASE_TAG
        environment:
          PGHOST: 127.0.0.1
          DATABASE_URL: "postgis://postgres:postgres@localhost:5432/circle_test"
<<<<<<< HEAD
          DEPLOY_BRANCHES: "develop|staging|master|ci-updates2|epd"
      - image: circleci/postgres:12-alpine-postgis
=======
          DEPLOY_BRANCHES: "develop|staging|master|ci-updates2"
      - image: cimg/postgres:12.9-postgis
>>>>>>> 16a48f80
        environment:
          POSTGRES_USER: postgres
          PGUSER: postgres
          POSTGRES_DB: circle_test
          POSTGRES_PASSWORD: postgres
      - image: redis
    steps:
      - checkout
      - restore_cache:
          key: deps2-{{ .Branch }}--{{ checksum "Pipfile.lock" }}-{{ checksum ".circleci/config.yml" }}
      - run:
          name: Run Tests
          command: |
            pip install tox
            tox -e d32,report
      - save_cache:
          key: deps2-{{ .Branch }}--{{ checksum "Pipfile.lock" }}-{{ checksum ".circleci/config.yml" }}
          paths:
            - "env1"
            - /root/.cache/pip
      - store_artifacts:
          path: build/coverage
          destination: coverage
      - run:
          name: Triggering build_and_deploy job
          command: |
            if (echo "$DEPLOY_BRANCHES" | grep -q "$CIRCLE_BRANCH"); then
              curl --user ${CIRCLE_TOKEN}: \
                --data build_parameters[CIRCLE_JOB]=build_and_upload \
                --data revision=$CIRCLE_SHA1 \
                https://circleci.com/api/v1.1/project/github/$CIRCLE_PROJECT_USERNAME/$CIRCLE_PROJECT_REPONAME/tree/$CIRCLE_BRANCH
            else
              echo "not triggered - '$CIRCLE_BRANCH' is not a deployable branch: '$DEPLOY_BRANCHES'"
            fi

  build_and_upload:
    machine: true
    steps:
      - checkout
      - run:
          name: Building the image
          command: |
            docker login -u $DOCKER_USER -p $DOCKER_PASS
            BASE_TAG="$(md5sum Pipfile.lock | cut -c1-6)$(md5sum Dockerfile-base | cut -c1-6)"
            TAG=${CIRCLE_BRANCH}
            (docker pull unicef/etools-base:$BASE_TAG) ||
            (docker build -t unicef/etools-base:$BASE_TAG -f Dockerfile-base . && docker push unicef/etools-base:$BASE_TAG)
            docker build --build-arg BASE_TAG=$BASE_TAG -t unicef/etools:$TAG .
      - run:
          name: Pushing to Docker Hub
          command: |
            TAG=${CIRCLE_BRANCH}
            BASE_TAG="$(md5sum Pipfile.lock | cut -c1-6)$(md5sum Dockerfile-base | cut -c1-6)"
            docker login -u $DOCKER_USER -p $DOCKER_PASS
            docker push unicef/etools:$TAG
            if (echo "develop" | grep -q "$CIRCLE_BRANCH"); then
              docker tag unicef/etools-base:$BASE_TAG unicef/etools-base:latest
              docker push unicef/etools-base:latest
            elif (echo "master" | grep -q "$CIRCLE_BRANCH"); then
              docker tag unicef/etools-base:$BASE_TAG unicef/etools-base:latest_prod
              docker push unicef/etools-base:latest_prod
            else
              echo "Not a followed branch not pushing latest"
            fi
      - run:
          name: trigger redeploy?
          command: |
            pip install requests
            python utils/trigger_redeploy.py --loglevel=INFO


workflows:
  version: 2
  tests_start:
    jobs:
      - setup<|MERGE_RESOLUTION|>--- conflicted
+++ resolved
@@ -49,13 +49,9 @@
         environment:
           PGHOST: 127.0.0.1
           DATABASE_URL: "postgis://postgres:postgres@localhost:5432/circle_test"
-<<<<<<< HEAD
+
           DEPLOY_BRANCHES: "develop|staging|master|ci-updates2|epd"
-      - image: circleci/postgres:12-alpine-postgis
-=======
-          DEPLOY_BRANCHES: "develop|staging|master|ci-updates2"
       - image: cimg/postgres:12.9-postgis
->>>>>>> 16a48f80
         environment:
           POSTGRES_USER: postgres
           PGUSER: postgres
