--- conflicted
+++ resolved
@@ -1,8 +1,4 @@
-<<<<<<< HEAD
-FROM python:3.7-alpine
-=======
 FROM python:3.7-alpine3.11
->>>>>>> 078e9911
 
 RUN apk update
 RUN apk add --upgrade apk-tools \
@@ -14,10 +10,7 @@
     geos \
     gdal \
     postgresql-client
-<<<<<<< HEAD
-=======
 
->>>>>>> 078e9911
 
 # Build-deps
 RUN apk add --no-cache --virtual .build-deps --update \
